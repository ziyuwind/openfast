  
name: 'Development Pipeline'

on:
  push:
    paths-ignore:
      - 'LICENSE'
      - 'README.rst'
      - 'docs/**'
      - 'share/**'
      - 'vs-build/**'

  pull_request:
    types: [opened, synchronize, edited, reopened] #labeled, assigned]
    # Pull request event triggers are unrelated to paths
    # paths-ignore:

env:
  FORTRAN_COMPILER: gfortran-10
  CXX_COMPILER: g++-10
  C_COMPILER: gcc-10
  GCOV_EXE: gcov-10
  NUM_PROCS: 8


jobs:

  regression-tests-aerodyn-driver:
    runs-on: ubuntu-20.04
    steps:
      - name: Checkout
        uses: actions/checkout@main
        with:
          submodules: recursive

      - name: Setup Python
        uses: actions/setup-python@v2
        with:
          python-version: '3.7'
      - name: Install dependencies
        run: |
          python -m pip install --upgrade pip
          pip install numpy Bokeh==1.4

      - name: Setup Workspace
        run: cmake -E make_directory ${{runner.workspace}}/openfast/build
      - name: Configure Build
        working-directory: ${{runner.workspace}}/openfast/build
        run: |
          cmake \
            -DCMAKE_INSTALL_PREFIX:PATH=${{runner.workspace}}/openfast/install \
            -DCMAKE_Fortran_COMPILER:STRING=${{env.FORTRAN_COMPILER}} \
            -DCMAKE_CXX_COMPILER:STRING=${{env.CXX_COMPILER}} \
            -DCMAKE_C_COMPILER:STRING=${{env.C_COMPILER}} \
            -DCMAKE_BUILD_TYPE:STRING=RelWithDebInfo \
            -DBUILD_TESTING:BOOL=ON \
            -DCTEST_PLOT_ERRORS:BOOL=ON \
            ${GITHUB_WORKSPACE}
      - name: Build AeroDyn Driver
        working-directory: ${{runner.workspace}}/openfast/build
        run: cmake --build . --target aerodyn_driver -- -j ${{env.NUM_PROCS}}

      - name: Run AeroDyn tests
        uses: ./.github/actions/tests-module-aerodyn
        with:
          test-target: regression

      - name: Failing test artifacts
        uses: actions/upload-artifact@v2
        if: failure()
        with:
          name: regression-tests-aerodyn-module
          path: |
            ${{runner.workspace}}/openfast/build/reg_tests/modules

  regression-tests-release:
    runs-on: ubuntu-20.04
    steps:
      - name: Checkout
        uses: actions/checkout@main
        with:
          submodules: recursive

      - name: Setup Python
        uses: actions/setup-python@v2
        with:
          python-version: '3.7'
      - name: Install dependencies
        run: |
          python -m pip install --upgrade pip
          pip install numpy Bokeh==1.4

      - name: Setup Workspace
        run: cmake -E make_directory ${{runner.workspace}}/openfast/build
      - name: Configure Build
        working-directory: ${{runner.workspace}}/openfast/build
        run: |
          cmake \
            -DCMAKE_INSTALL_PREFIX:PATH=${{runner.workspace}}/openfast/install \
            -DCMAKE_Fortran_COMPILER:STRING=${{env.FORTRAN_COMPILER}} \
            -DCMAKE_CXX_COMPILER:STRING=${{env.CXX_COMPILER}} \
            -DCMAKE_C_COMPILER:STRING=${{env.C_COMPILER}} \
            -DCMAKE_BUILD_TYPE:STRING=RelWithDebInfo \
            -DBUILD_TESTING:BOOL=ON \
            -DCTEST_PLOT_ERRORS:BOOL=ON \
            ${GITHUB_WORKSPACE}
      - name: Build OpenFAST
        # if: contains(github.event.head_commit.message, 'Action - Test All') || contains(github.event.pull_request.labels.*.name, 'Action - Test All') 
        working-directory: ${{runner.workspace}}/openfast/build
        run: cmake --build . --target install -- -j ${{env.NUM_PROCS}}

        # SubDyn has only regression tests
      - name: Run SubDyn tests
        uses: ./.github/actions/tests-module-subdyn
<<<<<<< HEAD
      - name: Run AeroDyn tests
        uses: ./.github/actions/tests-module-aerodyn
        with:
          test-target: regression
=======
      # - name: Run AeroDyn tests
      #   uses: ./.github/actions/tests-module-aerodyn
      #   with:
      #     test-target: regression
>>>>>>> fd554985
        # HydroDyn has only regression tests
      - name: Run HydroDyn tests
        uses: ./.github/actions/tests-module-hydrodyn
      - name: Run InflowWind tests
        uses: ./.github/actions/tests-module-inflowwind
        with:
          test-target: regression
      - name: Run BeamDyn tests
        uses: ./.github/actions/tests-module-beamdyn
        with:
          test-target: regression
      - name: Run OpenFAST tests
        # if: contains(github.event.head_commit.message, 'Action - Test All') || contains(github.event.pull_request.labels.*.name, 'Action - Test All') 
        uses: ./.github/actions/tests-gluecode-openfast

      - name: Failing test artifacts
        uses: actions/upload-artifact@v2
        if: failure()
        with:
          name: regression-tests-release
          path: |
            ${{runner.workspace}}/openfast/build/reg_tests/modules
            ${{runner.workspace}}/openfast/build/reg_tests/glue-codes/openfast
            !${{runner.workspace}}/openfast/build/reg_tests/glue-codes/openfast/5MW_Baseline
            !${{runner.workspace}}/openfast/build/reg_tests/glue-codes/openfast/AOC
            !${{runner.workspace}}/openfast/build/reg_tests/glue-codes/openfast/AWT27
            !${{runner.workspace}}/openfast/build/reg_tests/glue-codes/openfast/SWRT
            !${{runner.workspace}}/openfast/build/reg_tests/glue-codes/openfast/UAE_VI
            !${{runner.workspace}}/openfast/build/reg_tests/glue-codes/openfast/WP_Baseline

  regression-tests-debug:
    runs-on: ${{ matrix.os }}
    strategy:
      fail-fast: false
      matrix:
        include:
          - os: macOS-11
            FORTRAN_COMPILER: gfortran-11
            install_deps: brew install gcovr
          - os: ubuntu-20.04
            FORTRAN_COMPILER: gfortran-10
            install_deps: sudo apt-get update && sudo apt-get install -y gcovr

    name: regression-test-debug-${{ matrix.os }}-${{ matrix.FORTRAN_COMPILER }}
    steps:
      - name: Checkout
        uses: actions/checkout@main
        with:
          submodules: recursive

      - name: Setup Python
        uses: actions/setup-python@v2
        with:
          python-version: '3.7'
      - name: Install Dependencies
        run: |
          python -m pip install --upgrade pip
          pip install numpy Bokeh==1.4
          ${{matrix.install_deps}}

      - name: Setup Workspace
        run: cmake -E make_directory ${{runner.workspace}}/openfast/build
      - name: Configure Build
        working-directory: ${{runner.workspace}}/openfast/build
        run: |
          cmake \
            -DCMAKE_INSTALL_PREFIX:PATH=${{runner.workspace}}/openfast/install \
            -DCMAKE_Fortran_COMPILER:STRING=${{matrix.FORTRAN_COMPILER}} \
            -DCMAKE_CXX_COMPILER:STRING=${{env.CXX_COMPILER}} \
            -DCMAKE_C_COMPILER:STRING=${{env.C_COMPILER}} \
            -DCMAKE_BUILD_TYPE:STRING=Debug \
            -DBUILD_TESTING:BOOL=ON \
            -DCTEST_PLOT_ERRORS:BOOL=ON \
            ${GITHUB_WORKSPACE}

      - name: Build Drivers
        working-directory: ${{runner.workspace}}/openfast/build
        run: |
          cmake --build . --target aerodyn_driver -- -j ${{env.NUM_PROCS}}
          cmake --build . --target beamdyn_driver -- -j ${{env.NUM_PROCS}}
          cmake --build . --target hydrodyn_driver -- -j ${{env.NUM_PROCS}}
          cmake --build . --target inflowwind_driver -- -j ${{env.NUM_PROCS}}
          cmake --build . --target subdyn_driver -- -j ${{env.NUM_PROCS}}

      - name: Run SubDyn tests
        uses: ./.github/actions/tests-module-subdyn
      # - name: Run AeroDyn tests
      #   uses: ./.github/actions/tests-module-aerodyn
      #   with:
      #     test-target: regression
      - name: Run HydroDyn tests
        uses: ./.github/actions/tests-module-hydrodyn
      - name: Run InflowWind tests
        uses: ./.github/actions/tests-module-inflowwind
        with:
          test-target: regression
      - name: Run BeamDyn tests
        uses: ./.github/actions/tests-module-beamdyn
        with:
          test-target: regression

      # Disabled Codecov since the dashboard and GitHub comments were buggy,
      # but it may be useful to post the gcov coverage reports to GitHub Actions
      # artifacts.
      # Note: if reenabling Codecov, the reports must be in xml format not html.
      # - name: Generate coverage report
      #   working-directory: ${{runner.workspace}}/openfast/build
      #   run: |
      #     find . -type f -name '*.gcno' -not -path "**tests**" -exec ${{env.GCOV_EXE}} -pb {} +
      #     cd ..
      #     gcovr -g -k -r . --html --html-details -o regressioncov.html # -v
      #     # cp `find . -name *.gcno` .
      #     # cp `find . -name *.gcda` .
      #     # ${{env.GCOV_EXE}} -b -l -p -c *.gcno
      # - name: Success artifacts
      #   uses: actions/upload-artifact@v2
      #   if: success()
      #   with:
      #     name: regression-tests-debug
      #     path: |
      #       ${{runner.workspace}}/openfast/regressioncov.html
      - name: Failing test artifacts
        uses: actions/upload-artifact@v2
        if: failure()
        with:
          name: regression-tests-debug
          path: |
            ${{runner.workspace}}/openfast/build/reg_tests/modules

  fastfarm-regression-test:
    runs-on: ubuntu-20.04
    steps:
      - name: Checkout
        uses: actions/checkout@main
        with:
          submodules: recursive

      - name: Setup Python
        uses: actions/setup-python@v2
        with:
          python-version: '3.7'
      - name: Install dependencies
        run: |
          python -m pip install --upgrade pip
          pip install numpy Bokeh==1.4

      - name: Setup Workspace
        run: cmake -E make_directory ${{runner.workspace}}/openfast/build
      - name: Configure Build
        working-directory: ${{runner.workspace}}/openfast/build
        run: |
          cmake \
            -DCMAKE_INSTALL_PREFIX:PATH=${{runner.workspace}}/openfast/install \
            -DCMAKE_Fortran_COMPILER:STRING=${{env.FORTRAN_COMPILER}} \
            -DOPENMP:BOOL=ON \
            -DBUILD_FASTFARM:BOOL=ON \
            -DCMAKE_BUILD_TYPE:STRING=RelWithDebInfo \
            -DBUILD_TESTING:BOOL=ON \
            -DCTEST_PLOT_ERRORS:BOOL=ON \
            ${GITHUB_WORKSPACE}
      - name: Build FAST.Farm
        # if: contains(github.event.head_commit.message, 'Action - Test All') || contains(github.event.pull_request.labels.*.name, 'Action - Test All') 
        working-directory: ${{runner.workspace}}/openfast/build
        run: |
          cmake --build . --target FAST.Farm -- -j ${{env.NUM_PROCS}}
          cmake --build . --target regression_tests -- -j ${{env.NUM_PROCS}}

      - name: Run FAST.Farm tests
        run: |
          ctest -VV -L fastfarm -j ${{env.NUM_PROCS}}
        working-directory: ${{runner.workspace}}/openfast/build
        shell: bash

      - name: Failing test artifacts
        uses: actions/upload-artifact@v2
        if: failure()
        with:
          name: test-results
          path: |
            ${{runner.workspace}}/openfast/build/reg_tests/glue-codes/fastfarm

  unit-test:
    runs-on: ubuntu-20.04
    steps:
      - name: Checkout
        uses: actions/checkout@main
        with:
          submodules: recursive

      - name: Setup Python
        uses: actions/setup-python@v2
        with:
          python-version: '3.7'
      - name: Install dependencies
        run: |
          python -m pip install --upgrade pip
          pip install numpy Bokeh==1.4

          sudo apt-get update -y
          sudo apt-get install -y gcovr

      - name: Setup Workspace
        run: cmake -E make_directory ${{runner.workspace}}/openfast/build
      - name: Configure Build
        working-directory: ${{runner.workspace}}/openfast/build
        run: |
          cmake \
            -DCMAKE_INSTALL_PREFIX:PATH=${{runner.workspace}}/openfast/install \
            -DCMAKE_Fortran_COMPILER:STRING=${{env.FORTRAN_COMPILER}} \
            -DCMAKE_CXX_COMPILER:STRING=${{env.CXX_COMPILER}} \
            -DCMAKE_C_COMPILER:STRING=${{env.C_COMPILER}} \
            -DCMAKE_BUILD_TYPE:STRING=Debug \
            -DBUILD_TESTING:BOOL=ON \
            ${GITHUB_WORKSPACE}

      - name: Build unit tests
        working-directory: ${{runner.workspace}}/openfast/build
        run: cmake --build . --target unit_tests -- -j ${{env.NUM_PROCS}}

         # NWTC Library has only unit tests
      - name: Run NWTC Library tests
        uses: ./.github/actions/tests-module-nwtclibrary
         # VersionInfo has only unit tests
      - name: Run VersionInfo tests
        uses: ./.github/actions/tests-module-version
      - name: Run AeroDyn tests
        uses: ./.github/actions/tests-module-aerodyn
        with:
          test-target: unit
      - name: Run BeamDyn tests
        uses: ./.github/actions/tests-module-beamdyn
        with:
          test-target: unit
      - name: Run InflowWind tests
        uses: ./.github/actions/tests-module-inflowwind
        with:
          test-target: unit

      # Disabled Codecov since the dashboard and GitHub comments were buggy,
      # but it may be useful to post the gcov coverage reports to GitHub Actions
      # artifacts.
      # Note: if reenabling Codecov, the reports must be in xml format not html.
      # - name: Generate coverage report
      #   working-directory: ${{runner.workspace}}/openfast/build
      #   run: |
      #     find . -type f -name '*.gcno' -not -path "**tests**" -exec ${{env.GCOV_EXE}} -pb {} +
      #     cd ..
      #     gcovr -g -k -r . --html --html-details unitcov.html
      # - name: Success artifacts
      #   uses: actions/upload-artifact@v2
      #   if: success()
      #   with:
      #     name: unit-tests
      #     path: |
      #       ${{runner.workspace}}/openfast/unitcov.html

      - name: Failing test artifacts
        uses: actions/upload-artifact@v2
        if: failure()
        with:
          name: unit-tests
          path: |
            ${{runner.workspace}}/openfast/build/unit_tests

  compile-all-single-precision:
    # Test if single precision compile completes.
    # Compiles all targets excluding tests.
    # Run with the OpenFAST registry generating the types files.
    # Do not run the test suite.

    runs-on: ubuntu-20.04
    steps:
      - name: Checkout
        uses: actions/checkout@main
        with:
          submodules: recursive
      - name: Setup
        run: cmake -E make_directory ${{runner.workspace}}/openfast/build
      - name: Configure
        working-directory: ${{runner.workspace}}/openfast/build
        run: |
          cmake \
            -DCMAKE_INSTALL_PREFIX:PATH=${{runner.workspace}}/openfast/install \
            -DCMAKE_Fortran_COMPILER:STRING=${{env.FORTRAN_COMPILER}} \
            -DCMAKE_BUILD_TYPE:STRING=Debug \
            -DDOUBLE_PRECISION:BOOL=OFF \
            -DGENERATE_TYPES:BOOL=ON \
            ${GITHUB_WORKSPACE}
      - name: Build all
        working-directory: ${{runner.workspace}}/openfast/build
        run: cmake --build . --target all -- -j ${{env.NUM_PROCS}}
      - name: Test
        working-directory: ${{runner.workspace}}/openfast/build
        run: ./glue-codes/openfast/openfast -v

  interface-tests:
    runs-on: ubuntu-20.04
    steps:
      - name: Checkout
        uses: actions/checkout@main
        with:
          submodules: recursive

      - name: Setup Python
        uses: actions/setup-python@v2
        with:
          python-version: '3.7'
      - name: Install dependencies
        run: |
          python -m pip install --upgrade pip
          pip install numpy Bokeh==1.4

          sudo apt-get update -y
          sudo apt-get install -y gcovr
          sudo apt-get install -y libhdf5-dev libopenmpi-dev libyaml-cpp-dev

      - name: Setup Workspace
        run: cmake -E make_directory ${{runner.workspace}}/openfast/build
      - name: Configure Build
        working-directory: ${{runner.workspace}}/openfast/build
        run: |
          cmake \
            -DCMAKE_INSTALL_PREFIX:PATH=${{runner.workspace}}/openfast/install \
            -DCMAKE_Fortran_COMPILER:STRING=${{env.FORTRAN_COMPILER}} \
            -DCMAKE_CXX_COMPILER:STRING=${{env.CXX_COMPILER}} \
            -DCMAKE_C_COMPILER:STRING=${{env.C_COMPILER}} \
            -DCMAKE_BUILD_TYPE:STRING=Debug \
            -DBUILD_OPENFAST_CPP_API:BOOL=ON \
            -DBUILD_SHARED_LIBS:BOOL=ON \
            -DBUILD_TESTING:BOOL=ON \
            -DCTEST_PLOT_ERRORS:BOOL=ON \
            ${GITHUB_WORKSPACE}

      - name: Build OpenFAST C-Interfaces
        working-directory: ${{runner.workspace}}/openfast/build
        run: |
          cmake --build . --target openfastlib -- -j ${{env.NUM_PROCS}}
          cmake --build . --target openfast_cpp -- -j ${{env.NUM_PROCS}}
          cmake --build . --target openfastcpp -- -j ${{env.NUM_PROCS}}
          cmake --build . --target ifw_c_binding -- -j ${{env.NUM_PROCS}}
          cmake --build . --target regression_tests -- -j ${{env.NUM_PROCS}}

      - name: Run C++ API tests
        working-directory: ${{runner.workspace}}/openfast/build
        run: |
          ctest -VV -L cpp

      - name: Run Python API tests
        working-directory: ${{runner.workspace}}/openfast/build
        run: |
          ctest -VV -L python

      # Disabled Codecov since the dashboard and GitHub comments were buggy,
      # but it may be useful to post the gcov coverage reports to GitHub Actions
      # artifacts.
      # Note: if reenabling Codecov, the reports must be in xml format not html.
      # - name: Generate coverage report
      #   working-directory: ${{runner.workspace}}/openfast/build
      #   run: |
      #     find . -type f -name '*.gcno' -not -path "**tests**" -exec ${{env.GCOV_EXE}} -pb {} +
      #     cd ..
      #     gcovr -g -k -r . --html --html-details regressioncov.html
      # - name: Success artifacts
      #   uses: actions/upload-artifact@v2
      #   if: success()
      #   with:
      #     name: c-interface-reg-tests
      #     path: |
      #       ${{runner.workspace}}/openfast/regressioncov.html

      - name: Failing test artifacts
        uses: actions/upload-artifact@v2
        if: failure()
        with:
          name: c-interface-reg-tests
          path: |
            ${{runner.workspace}}/openfast/build/reg_tests/glue-codes/openfast-cpp
            ${{runner.workspace}}/openfast/build/reg_tests/modules/inflowwind
            !${{runner.workspace}}/openfast/build/reg_tests/glue-codes/openfast-cpp/5MW_Baseline<|MERGE_RESOLUTION|>--- conflicted
+++ resolved
@@ -112,17 +112,10 @@
         # SubDyn has only regression tests
       - name: Run SubDyn tests
         uses: ./.github/actions/tests-module-subdyn
-<<<<<<< HEAD
-      - name: Run AeroDyn tests
-        uses: ./.github/actions/tests-module-aerodyn
-        with:
-          test-target: regression
-=======
       # - name: Run AeroDyn tests
       #   uses: ./.github/actions/tests-module-aerodyn
       #   with:
       #     test-target: regression
->>>>>>> fd554985
         # HydroDyn has only regression tests
       - name: Run HydroDyn tests
         uses: ./.github/actions/tests-module-hydrodyn
