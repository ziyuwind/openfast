--- conflicted
+++ resolved
@@ -29,63 +29,25 @@
     <ConfigurationType>DynamicLibrary</ConfigurationType>
     <UseDebugLibraries>true</UseDebugLibraries>
     <PlatformToolset>v140</PlatformToolset>
-<<<<<<< HEAD
-    <CharacterSet>Unicode</CharacterSet>
-  </PropertyGroup>
-  <PropertyGroup Condition="'$(Configuration)|$(Platform)'=='Debug_Double|Win32'" Label="Configuration">
+    <CharacterSet>Unicode</CharacterSet>
+  </PropertyGroup>
+  <PropertyGroup Condition="'$(Configuration)|$(Platform)'=='Debug|x64'" Label="Configuration">
     <ConfigurationType>DynamicLibrary</ConfigurationType>
     <UseDebugLibraries>true</UseDebugLibraries>
     <PlatformToolset>v140</PlatformToolset>
-=======
->>>>>>> f2419c5d
-    <CharacterSet>Unicode</CharacterSet>
-  </PropertyGroup>
-  <PropertyGroup Condition="'$(Configuration)|$(Platform)'=='Debug|x64'" Label="Configuration">
-    <ConfigurationType>DynamicLibrary</ConfigurationType>
-    <UseDebugLibraries>true</UseDebugLibraries>
-    <PlatformToolset>v140</PlatformToolset>
-<<<<<<< HEAD
-    <CharacterSet>Unicode</CharacterSet>
-  </PropertyGroup>
-  <PropertyGroup Condition="'$(Configuration)|$(Platform)'=='Debug_Double|x64'" Label="Configuration">
-    <ConfigurationType>DynamicLibrary</ConfigurationType>
-    <UseDebugLibraries>true</UseDebugLibraries>
-    <PlatformToolset>v140</PlatformToolset>
-=======
->>>>>>> f2419c5d
     <CharacterSet>Unicode</CharacterSet>
   </PropertyGroup>
   <PropertyGroup Condition="'$(Configuration)|$(Platform)'=='Release|Win32'" Label="Configuration">
     <ConfigurationType>DynamicLibrary</ConfigurationType>
     <UseDebugLibraries>false</UseDebugLibraries>
     <PlatformToolset>v140</PlatformToolset>
-<<<<<<< HEAD
     <WholeProgramOptimization>true</WholeProgramOptimization>
     <CharacterSet>Unicode</CharacterSet>
   </PropertyGroup>
-  <PropertyGroup Condition="'$(Configuration)|$(Platform)'=='Release_Double|Win32'" Label="Configuration">
+  <PropertyGroup Condition="'$(Configuration)|$(Platform)'=='Release|x64'" Label="Configuration">
     <ConfigurationType>DynamicLibrary</ConfigurationType>
     <UseDebugLibraries>false</UseDebugLibraries>
     <PlatformToolset>v140</PlatformToolset>
-=======
->>>>>>> f2419c5d
-    <WholeProgramOptimization>true</WholeProgramOptimization>
-    <CharacterSet>Unicode</CharacterSet>
-  </PropertyGroup>
-  <PropertyGroup Condition="'$(Configuration)|$(Platform)'=='Release|x64'" Label="Configuration">
-    <ConfigurationType>DynamicLibrary</ConfigurationType>
-    <UseDebugLibraries>false</UseDebugLibraries>
-    <PlatformToolset>v140</PlatformToolset>
-<<<<<<< HEAD
-    <WholeProgramOptimization>true</WholeProgramOptimization>
-    <CharacterSet>Unicode</CharacterSet>
-  </PropertyGroup>
-  <PropertyGroup Condition="'$(Configuration)|$(Platform)'=='Release_Double|x64'" Label="Configuration">
-    <ConfigurationType>DynamicLibrary</ConfigurationType>
-    <UseDebugLibraries>false</UseDebugLibraries>
-    <PlatformToolset>v140</PlatformToolset>
-=======
->>>>>>> f2419c5d
     <WholeProgramOptimization>true</WholeProgramOptimization>
     <CharacterSet>Unicode</CharacterSet>
   </PropertyGroup>
@@ -141,15 +103,14 @@
       <PreprocessorDefinitions>WIN32;_DEBUG;_WINDOWS;_USRDLL;CMINPACK_NO_DLL;%(PreprocessorDefinitions)</PreprocessorDefinitions>
       <SDLCheck>true</SDLCheck>
       <RuntimeLibrary>MultiThreadedDebug</RuntimeLibrary>
-<<<<<<< HEAD
-      <AdditionalIncludeDirectories>..\..\build\types-files</AdditionalIncludeDirectories>
+      <AdditionalIncludeDirectories>..\..\modules\map\src</AdditionalIncludeDirectories>
     </ClCompile>
     <Link>
       <SubSystem>Windows</SubSystem>
       <GenerateDebugInformation>true</GenerateDebugInformation>
     </Link>
   </ItemDefinitionGroup>
-  <ItemDefinitionGroup Condition="'$(Configuration)|$(Platform)'=='Debug_Double|Win32'">
+  <ItemDefinitionGroup Condition="'$(Configuration)|$(Platform)'=='Debug|x64'">
     <ClCompile>
       <PrecompiledHeader>NotUsing</PrecompiledHeader>
       <WarningLevel>Level3</WarningLevel>
@@ -157,47 +118,12 @@
       <PreprocessorDefinitions>WIN32;_DEBUG;_WINDOWS;_USRDLL;CMINPACK_NO_DLL;%(PreprocessorDefinitions)</PreprocessorDefinitions>
       <SDLCheck>true</SDLCheck>
       <RuntimeLibrary>MultiThreadedDebug</RuntimeLibrary>
-      <AdditionalIncludeDirectories>..\..\build\types-files</AdditionalIncludeDirectories>
-=======
-      <AdditionalIncludeDirectories>..\..\modules\map\src</AdditionalIncludeDirectories>
->>>>>>> f2419c5d
     </ClCompile>
     <Link>
       <SubSystem>Windows</SubSystem>
       <GenerateDebugInformation>true</GenerateDebugInformation>
     </Link>
   </ItemDefinitionGroup>
-  <ItemDefinitionGroup Condition="'$(Configuration)|$(Platform)'=='Debug|x64'">
-    <ClCompile>
-      <PrecompiledHeader>NotUsing</PrecompiledHeader>
-      <WarningLevel>Level3</WarningLevel>
-      <Optimization>Disabled</Optimization>
-      <PreprocessorDefinitions>WIN32;_DEBUG;_WINDOWS;_USRDLL;CMINPACK_NO_DLL;%(PreprocessorDefinitions)</PreprocessorDefinitions>
-      <SDLCheck>true</SDLCheck>
-      <RuntimeLibrary>MultiThreadedDebug</RuntimeLibrary>
-    </ClCompile>
-    <Link>
-      <SubSystem>Windows</SubSystem>
-      <GenerateDebugInformation>true</GenerateDebugInformation>
-    </Link>
-  </ItemDefinitionGroup>
-<<<<<<< HEAD
-  <ItemDefinitionGroup Condition="'$(Configuration)|$(Platform)'=='Debug_Double|x64'">
-    <ClCompile>
-      <PrecompiledHeader>NotUsing</PrecompiledHeader>
-      <WarningLevel>Level3</WarningLevel>
-      <Optimization>Disabled</Optimization>
-      <PreprocessorDefinitions>WIN32;_DEBUG;_WINDOWS;_USRDLL;CMINPACK_NO_DLL;%(PreprocessorDefinitions)</PreprocessorDefinitions>
-      <SDLCheck>true</SDLCheck>
-      <RuntimeLibrary>MultiThreadedDebug</RuntimeLibrary>
-    </ClCompile>
-    <Link>
-      <SubSystem>Windows</SubSystem>
-      <GenerateDebugInformation>true</GenerateDebugInformation>
-    </Link>
-  </ItemDefinitionGroup>
-=======
->>>>>>> f2419c5d
   <ItemDefinitionGroup Condition="'$(Configuration)|$(Platform)'=='Release|Win32'">
     <ClCompile>
       <WarningLevel>Level3</WarningLevel>
@@ -208,8 +134,7 @@
       <PreprocessorDefinitions>WIN32;NDEBUG;_WINDOWS;_USRDLL;CMINPACK_NO_DLL;%(PreprocessorDefinitions)</PreprocessorDefinitions>
       <SDLCheck>true</SDLCheck>
       <RuntimeLibrary>MultiThreaded</RuntimeLibrary>
-<<<<<<< HEAD
-      <AdditionalIncludeDirectories>..\..\build\types-files</AdditionalIncludeDirectories>
+      <AdditionalIncludeDirectories>..\..\modules\map\src</AdditionalIncludeDirectories>
     </ClCompile>
     <Link>
       <SubSystem>Windows</SubSystem>
@@ -217,7 +142,7 @@
       <OptimizeReferences>true</OptimizeReferences>
     </Link>
   </ItemDefinitionGroup>
-  <ItemDefinitionGroup Condition="'$(Configuration)|$(Platform)'=='Release_Double|Win32'">
+  <ItemDefinitionGroup Condition="'$(Configuration)|$(Platform)'=='Release|x64'">
     <ClCompile>
       <WarningLevel>Level3</WarningLevel>
       <PrecompiledHeader>NotUsing</PrecompiledHeader>
@@ -227,10 +152,6 @@
       <PreprocessorDefinitions>WIN32;NDEBUG;_WINDOWS;_USRDLL;CMINPACK_NO_DLL;%(PreprocessorDefinitions)</PreprocessorDefinitions>
       <SDLCheck>true</SDLCheck>
       <RuntimeLibrary>MultiThreaded</RuntimeLibrary>
-      <AdditionalIncludeDirectories>..\..\build\types-files</AdditionalIncludeDirectories>
-=======
-      <AdditionalIncludeDirectories>..\..\modules\map\src</AdditionalIncludeDirectories>
->>>>>>> f2419c5d
     </ClCompile>
     <Link>
       <SubSystem>Windows</SubSystem>
@@ -238,43 +159,6 @@
       <OptimizeReferences>true</OptimizeReferences>
     </Link>
   </ItemDefinitionGroup>
-  <ItemDefinitionGroup Condition="'$(Configuration)|$(Platform)'=='Release|x64'">
-    <ClCompile>
-      <WarningLevel>Level3</WarningLevel>
-      <PrecompiledHeader>NotUsing</PrecompiledHeader>
-      <Optimization>MaxSpeed</Optimization>
-      <FunctionLevelLinking>true</FunctionLevelLinking>
-      <IntrinsicFunctions>true</IntrinsicFunctions>
-      <PreprocessorDefinitions>WIN32;NDEBUG;_WINDOWS;_USRDLL;CMINPACK_NO_DLL;%(PreprocessorDefinitions)</PreprocessorDefinitions>
-      <SDLCheck>true</SDLCheck>
-      <RuntimeLibrary>MultiThreaded</RuntimeLibrary>
-    </ClCompile>
-    <Link>
-      <SubSystem>Windows</SubSystem>
-      <EnableCOMDATFolding>true</EnableCOMDATFolding>
-      <OptimizeReferences>true</OptimizeReferences>
-    </Link>
-  </ItemDefinitionGroup>
-<<<<<<< HEAD
-  <ItemDefinitionGroup Condition="'$(Configuration)|$(Platform)'=='Release_Double|x64'">
-    <ClCompile>
-      <WarningLevel>Level3</WarningLevel>
-      <PrecompiledHeader>NotUsing</PrecompiledHeader>
-      <Optimization>MaxSpeed</Optimization>
-      <FunctionLevelLinking>true</FunctionLevelLinking>
-      <IntrinsicFunctions>true</IntrinsicFunctions>
-      <PreprocessorDefinitions>WIN32;NDEBUG;_WINDOWS;_USRDLL;CMINPACK_NO_DLL;%(PreprocessorDefinitions)</PreprocessorDefinitions>
-      <SDLCheck>true</SDLCheck>
-      <RuntimeLibrary>MultiThreaded</RuntimeLibrary>
-    </ClCompile>
-    <Link>
-      <SubSystem>Windows</SubSystem>
-      <EnableCOMDATFolding>true</EnableCOMDATFolding>
-      <OptimizeReferences>true</OptimizeReferences>
-    </Link>
-  </ItemDefinitionGroup>
-=======
->>>>>>> f2419c5d
   <ItemGroup>
     <ClCompile Include="..\..\modules\map\src\bstring\bstraux.c" />
     <ClCompile Include="..\..\modules\map\src\bstring\bstrlib.c" />
