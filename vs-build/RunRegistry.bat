--- conflicted
+++ resolved
@@ -60,10 +60,8 @@
 SET CURR_LOC=%MAP_Loc%
 SET Output_Loc=%CURR_LOC%
 %REGISTRY% "%CURR_LOC%\%ModuleName%_Registry.txt"  -ccode -I "%NWTC_Lib_Loc%"  -I "%CURR_LOC%" -O "%Output_Loc%"
-<<<<<<< HEAD
 %REGISTRY% "%CURR_LOC%\MAP_Fortran_Registry.txt"  -I "%NWTC_Lib_Loc%"  -I "%CURR_LOC%" -O "%Output_Loc%" -noextrap
-=======
->>>>>>> 0259e463
+ openfast/dev
 GOTO checkError
 
 :FAST
