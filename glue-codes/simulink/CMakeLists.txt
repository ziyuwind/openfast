#
# Copyright 2023 National Renewable Energy Laboratory
#
# Licensed under the Apache License, Version 2.0 (the "License");
# you may not use this file except in compliance with the License.
# You may obtain a copy of the License at
#
#     http://www.apache.org/licenses/LICENSE-2.0
#
# Unless required by applicable law or agreed to in writing, software
# distributed under the License is distributed on an "AS IS" BASIS,
# WITHOUT WARRANTIES OR CONDITIONS OF ANY KIND, either express or implied.
# See the License for the specific language governing permissions and
# limitations under the License.
#

# List of module libraries to be linked into the MEX shared library. 
# This list will be linked twice to resolve undefined symbols due to linking order.
set(MEX_LIBS
  $<TARGET_FILE:openfast_prelib>
  $<TARGET_FILE:aerodyn14lib>
  $<TARGET_FILE:aerodynlib>
  $<TARGET_FILE:beamdynlib>
  $<TARGET_FILE:elastodynlib>
  $<TARGET_FILE:extptfm_mckflib>
  $<TARGET_FILE:feamlib>
  $<TARGET_FILE:hydrodynlib>
  $<TARGET_FILE:icedynlib>
  $<TARGET_FILE:icefloelib>
  $<TARGET_FILE:maplib>
  $<TARGET_FILE:moordynlib>
  $<TARGET_FILE:orcaflexlib>
  $<TARGET_FILE:sctypeslib>
  $<TARGET_FILE:servodynlib-matlab> # MATLAB Specific
  $<TARGET_FILE:subdynlib>
  $<TARGET_FILE:extinflowlib>
  $<TARGET_FILE:ifwlib>
  $<TARGET_FILE:scfastlib>
  $<TARGET_FILE:extinflowtypeslib>
  $<TARGET_FILE:versioninfolib>
  $<TARGET_FILE:nwtclibs-matlab>    # MATLAB Specific
  $<TARGET_FILE:seastlib>
)

# Build the matlab shared library (mex) using the current toolchain.
# Recommpiles FAST_* files with COMPILE_SIMULINK defined.
# Links directly to library files, bypassing dependencies so MATLAB specific
# libraries can be substituted (nwtclibs and servodynlib). openfast_postlib
# is used as a dependency to ensure that all library files exist before
# the FAST_SFunc target is built.
matlab_add_mex(
  NAME FAST_SFunc
  SRC 
    src/FAST_SFunc.c
    ${PROJECT_SOURCE_DIR}/modules/openfast-library/src/FAST_Subs.f90
    ${PROJECT_SOURCE_DIR}/modules/openfast-library/src/FAST_Lin.f90
    ${PROJECT_SOURCE_DIR}/modules/openfast-library/src/FAST_Mods.f90
    ${PROJECT_SOURCE_DIR}/modules/openfast-library/src/FAST_Solver.f90
    ${PROJECT_SOURCE_DIR}/modules/openfast-library/src/FAST_Library.f90
  LINK_TO 
<<<<<<< HEAD
    $<TARGET_FILE:nwtclibs-matlab>  # MATLAB Specific
    $<TARGET_FILE:versioninfolib>
    $<TARGET_FILE:aerodyn14lib>
    $<TARGET_FILE:aerodynlib>
    $<TARGET_FILE:beamdynlib>
    $<TARGET_FILE:elastodynlib>
    $<TARGET_FILE:extptfm_mckflib>
    $<TARGET_FILE:feamlib>
    $<TARGET_FILE:foamtypeslib>
    $<TARGET_FILE:hydrodynlib>
    $<TARGET_FILE:icedynlib>
    $<TARGET_FILE:icefloelib>
    $<TARGET_FILE:ifwlib>
    $<TARGET_FILE:maplib_fortran>
    $<TARGET_FILE:maplib_c>
    $<TARGET_FILE:maplib>
    $<TARGET_FILE:moordynlib>
    $<TARGET_FILE:orcaflexlib>
    $<TARGET_FILE:sctypeslib>
    $<TARGET_FILE:servodynlib-matlab> # MATLAB Specific
    $<TARGET_FILE:subdynlib>
    $<TARGET_FILE:openfast_prelib>
    $<TARGET_FILE:foamfastlib>
    $<TARGET_FILE:scfastlib>
=======
    ${MEX_LIBS}
    ${MEX_LIBS} # DO NOT REMOVE (needed to ensure no unresolved symbols)
>>>>>>> 4ffcb82f
    ${LAPACK_LIBRARIES} 
    ${CMAKE_DL_LIBS} 
    ${CMAKE_Fortran_IMPLICIT_LINK_LIBRARIES}
)
add_dependencies(FAST_SFunc openfast_postlib nwtclibs-matlab servodynlib-matlab)
target_compile_definitions(FAST_SFunc PUBLIC COMPILE_SIMULINK)
set_target_properties(FAST_SFunc PROPERTIES 
  Fortran_MODULE_DIRECTORY ${CMAKE_Fortran_MODULE_DIRECTORY}/matlab)
target_include_directories(FAST_SFunc PUBLIC 
  $<BUILD_INTERFACE:${PROJECT_SOURCE_DIR}/modules/openfast-library/src>
  $<BUILD_INTERFACE:${PROJECT_SOURCE_DIR}/modules/externalinflow/src>
  $<BUILD_INTERFACE:${PROJECT_SOURCE_DIR}/modules/supercontroller/src>
)
if(APPLE OR UNIX)
   target_compile_definitions(FAST_SFunc PRIVATE IMPLICIT_DLLEXPORT)
endif()

install(TARGETS FAST_SFunc
  EXPORT "${CMAKE_PROJECT_NAME}Libraries"
  RUNTIME DESTINATION bin
  LIBRARY DESTINATION lib
  ARCHIVE DESTINATION lib
)<|MERGE_RESOLUTION|>--- conflicted
+++ resolved
@@ -58,35 +58,8 @@
     ${PROJECT_SOURCE_DIR}/modules/openfast-library/src/FAST_Solver.f90
     ${PROJECT_SOURCE_DIR}/modules/openfast-library/src/FAST_Library.f90
   LINK_TO 
-<<<<<<< HEAD
-    $<TARGET_FILE:nwtclibs-matlab>  # MATLAB Specific
-    $<TARGET_FILE:versioninfolib>
-    $<TARGET_FILE:aerodyn14lib>
-    $<TARGET_FILE:aerodynlib>
-    $<TARGET_FILE:beamdynlib>
-    $<TARGET_FILE:elastodynlib>
-    $<TARGET_FILE:extptfm_mckflib>
-    $<TARGET_FILE:feamlib>
-    $<TARGET_FILE:foamtypeslib>
-    $<TARGET_FILE:hydrodynlib>
-    $<TARGET_FILE:icedynlib>
-    $<TARGET_FILE:icefloelib>
-    $<TARGET_FILE:ifwlib>
-    $<TARGET_FILE:maplib_fortran>
-    $<TARGET_FILE:maplib_c>
-    $<TARGET_FILE:maplib>
-    $<TARGET_FILE:moordynlib>
-    $<TARGET_FILE:orcaflexlib>
-    $<TARGET_FILE:sctypeslib>
-    $<TARGET_FILE:servodynlib-matlab> # MATLAB Specific
-    $<TARGET_FILE:subdynlib>
-    $<TARGET_FILE:openfast_prelib>
-    $<TARGET_FILE:foamfastlib>
-    $<TARGET_FILE:scfastlib>
-=======
     ${MEX_LIBS}
     ${MEX_LIBS} # DO NOT REMOVE (needed to ensure no unresolved symbols)
->>>>>>> 4ffcb82f
     ${LAPACK_LIBRARIES} 
     ${CMAKE_DL_LIBS} 
     ${CMAKE_Fortran_IMPLICIT_LINK_LIBRARIES}
