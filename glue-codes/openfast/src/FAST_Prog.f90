--- conflicted
+++ resolved
@@ -66,7 +66,6 @@
 
    IF ( TRIM(FlagArg) == 'RESTART' ) THEN ! Restart from checkpoint file
       CALL FAST_RestoreFromCheckpoint_Tary(t_initial, Restart_step, Turbine, CheckpointRoot, ErrStat, ErrMsg  )
-<<<<<<< HEAD
          CALL CheckError( ErrStat, ErrMsg, 'during restore from checkpoint'  )
          
    ELSE IF ( TRIM(FlagArg) == 'VTKLIN' ) THEN ! Read checkpoint file to output linearization analysis, but don't continue time-marching
@@ -77,13 +76,10 @@
       Restart_step = Turbine(1)%p_FAST%n_TMax_m1 + 1
       CALL ExitThisProgram_T( Turbine(1), ErrID_None, .true., SkipRunTimeMsg = .TRUE. )
       
-=======
-         CALL CheckError( ErrStat, ErrMsg, 'during restore from checkpoint'  )            
-
    ELSEIF ( LEN( TRIM(FlagArg) ) > 0 ) THEN ! Any other flag, end normally
       CALL NormStop()
 
->>>>>>> ced487c8
+
    ELSE
       Restart_step = 0
       
