--- conflicted
+++ resolved
@@ -349,15 +349,9 @@
 
 # OpenFAST Driver test for OpenFAST C++ Library
 # This tests the FAST Library and FAST_Library.h
-<<<<<<< HEAD
-if(BUILD_OPENFAST_CPP_DRIVER)
+if(BUILD_OPENFAST_LIB_DRIVER)
   of_fastlib_regression("AWT_YFree_WSt"                    "fastlib;elastodyn;aerodyn;servodyn")
-endif(BUILD_OPENFAST_CPP_DRIVER)
-=======
-if(BUILD_OPENFAST_LIB_DRIVER)
-  of_fastlib_regression("AWT_YFree_WSt"                    "fastlib;elastodyn;aerodyn15;servodyn")
 endif()
->>>>>>> b48e0323
 
 # OpenFAST Python API test
 of_regression_py("5MW_Land_DLL_WTurb_py"                     "openfast;fastlib;python;elastodyn;aerodyn;servodyn")
