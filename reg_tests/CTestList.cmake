#
# Copyright 2017 National Renewable Energy Laboratory
#
# Licensed under the Apache License, Version 2.0 (the "License");
# you may not use this file except in compliance with the License.
# You may obtain a copy of the License at
#
#     http://www.apache.org/licenses/LICENSE-2.0
#
# Unless required by applicable law or agreed to in writing, software
# distributed under the License is distributed on an "AS IS" BASIS,
# WITHOUT WARRANTIES OR CONDITIONS OF ANY KIND, either express or implied.
# See the License for the specific language governing permissions and
# limitations under the License.
#

#===============================================================================
# Generic test functions
#===============================================================================

function(regression TEST_SCRIPT EXECUTABLE SOURCE_DIRECTORY BUILD_DIRECTORY TESTNAME LABEL)
  file(TO_NATIVE_PATH "${PYTHON_EXECUTABLE}" PYTHON_EXECUTABLE)

  file(TO_NATIVE_PATH "${EXECUTABLE}" EXECUTABLE)
  file(TO_NATIVE_PATH "${TEST_SCRIPT}" TEST_SCRIPT)
  file(TO_NATIVE_PATH "${SOURCE_DIRECTORY}" SOURCE_DIRECTORY)
  file(TO_NATIVE_PATH "${BUILD_DIRECTORY}" BUILD_DIRECTORY)

  string(REPLACE "\\" "\\\\" EXECUTABLE ${EXECUTABLE})
  string(REPLACE "\\" "\\\\" TEST_SCRIPT ${TEST_SCRIPT})
  string(REPLACE "\\" "\\\\" SOURCE_DIRECTORY ${SOURCE_DIRECTORY})
  string(REPLACE "\\" "\\\\" BUILD_DIRECTORY ${BUILD_DIRECTORY})

  set(PLOT_FLAG "")
  if(CTEST_PLOT_ERRORS)
    set(PLOT_FLAG "-p")
  endif()

  set(RUN_VERBOSE_FLAG "")
  if(CTEST_RUN_VERBOSE_FLAG)
    set(RUN_VERBOSE_FLAG "-v")
  endif()

  set(TESTDIR ${TESTNAME})

  set(extra_args ${ARGN})
  list(LENGTH extra_args n_args)
  if(n_args EQUAL 1)
    set(TESTDIR ${extra_args})
  endif()

  set(NO_RUN_FLAG "")
  if(CTEST_NO_RUN_FLAG)
    set(NO_RUN_FLAG "-n")
  endif()
  
  add_test(
    ${TESTNAME} ${PYTHON_EXECUTABLE}
       ${TEST_SCRIPT}
       ${TESTDIR}
       ${EXECUTABLE}
       ${SOURCE_DIRECTORY}              # openfast source directory
       ${BUILD_DIRECTORY}               # build directory for test
       ${CTEST_RTEST_RTOL}
       ${CTEST_RTEST_ATOL}
       ${PLOT_FLAG}                     # empty or "-p"
       ${RUN_VERBOSE_FLAG}              # empty or "-v"
       ${NO_RUN_FLAG}                   # empty or "-n"
  )
  # limit each test to 90 minutes: 5400s
  set_tests_properties(${TESTNAME} PROPERTIES TIMEOUT 5400 WORKING_DIRECTORY "${CMAKE_CURRENT_BINARY_DIR}" LABELS "${LABEL}")
endfunction(regression)

#===============================================================================
# Module specific regression test calls
#===============================================================================

# openfast
function(of_regression TESTNAME LABEL)
  set(TEST_SCRIPT "${CMAKE_CURRENT_LIST_DIR}/executeOpenfastRegressionCase.py")
  set(OPENFAST_EXECUTABLE "${CTEST_OPENFAST_EXECUTABLE}")
  set(SOURCE_DIRECTORY "${CMAKE_CURRENT_LIST_DIR}/..")
  set(BUILD_DIRECTORY "${CTEST_BINARY_DIR}/glue-codes/openfast")
  regression(${TEST_SCRIPT} ${OPENFAST_EXECUTABLE} ${SOURCE_DIRECTORY} ${BUILD_DIRECTORY} ${TESTNAME} "${LABEL}")
endfunction(of_regression)

function(of_fastlib_regression TESTNAME LABEL)
  set(TEST_SCRIPT "${CMAKE_CURRENT_LIST_DIR}/executeOpenfastRegressionCase.py")
  set(OPENFAST_EXECUTABLE "${CMAKE_BINARY_DIR}/glue-codes/openfast/openfast_cpp")
  set(SOURCE_DIRECTORY "${CMAKE_CURRENT_LIST_DIR}/..")
  set(BUILD_DIRECTORY "${CTEST_BINARY_DIR}/glue-codes/openfast")
  regression(${TEST_SCRIPT} ${OPENFAST_EXECUTABLE} ${SOURCE_DIRECTORY} ${BUILD_DIRECTORY} "${TESTNAME}_fastlib" "${LABEL}" ${TESTNAME})
endfunction(of_fastlib_regression)

# openfast aeroacoustic 
function(of_regression_aeroacoustic TESTNAME LABEL)
  set(TEST_SCRIPT "${CMAKE_CURRENT_LIST_DIR}/executeOpenfastAeroAcousticRegressionCase.py")
  set(OPENFAST_EXECUTABLE "${CTEST_OPENFAST_EXECUTABLE}")
  set(SOURCE_DIRECTORY "${CMAKE_CURRENT_LIST_DIR}/..")
  set(BUILD_DIRECTORY "${CTEST_BINARY_DIR}/glue-codes/openfast")
  regression(${TEST_SCRIPT} ${OPENFAST_EXECUTABLE} ${SOURCE_DIRECTORY} ${BUILD_DIRECTORY} ${TESTNAME} "${LABEL}")
endfunction(of_regression_aeroacoustic)

# FAST Farm
function(ff_regression TESTNAME LABEL)
  set(TEST_SCRIPT "${CMAKE_CURRENT_LIST_DIR}/executeFASTFarmRegressionCase.py")
  set(FASTFARM_EXECUTABLE "${CTEST_FASTFARM_EXECUTABLE}")
  set(SOURCE_DIRECTORY "${CMAKE_CURRENT_LIST_DIR}/..")
  set(BUILD_DIRECTORY "${CTEST_BINARY_DIR}/glue-codes/fast-farm")
  regression(${TEST_SCRIPT} ${FASTFARM_EXECUTABLE} ${SOURCE_DIRECTORY} ${BUILD_DIRECTORY} ${TESTNAME} "${LABEL}")
endfunction(ff_regression)

# openfast linearized
function(of_regression_linear TESTNAME LABEL)
  set(TEST_SCRIPT "${CMAKE_CURRENT_LIST_DIR}/executeOpenfastLinearRegressionCase.py")
  set(OPENFAST_EXECUTABLE "${CTEST_OPENFAST_EXECUTABLE}")
  set(SOURCE_DIRECTORY "${CMAKE_CURRENT_LIST_DIR}/..")
  set(BUILD_DIRECTORY "${CTEST_BINARY_DIR}/glue-codes/openfast")
  regression(${TEST_SCRIPT} ${OPENFAST_EXECUTABLE} ${SOURCE_DIRECTORY} ${BUILD_DIRECTORY} ${TESTNAME} "${LABEL}")
endfunction(of_regression_linear)

# openfast C++ interface
function(of_cpp_interface_regression TESTNAME LABEL)
  set(TEST_SCRIPT "${CMAKE_CURRENT_LIST_DIR}/executeOpenfastCppRegressionCase.py")
  set(OPENFAST_CPP_EXECUTABLE "${CTEST_OPENFASTCPP_EXECUTABLE}")
  set(SOURCE_DIRECTORY "${CMAKE_CURRENT_LIST_DIR}/..")
  set(BUILD_DIRECTORY "${CTEST_BINARY_DIR}/glue-codes/openfast-cpp")
  regression(${TEST_SCRIPT} ${OPENFAST_CPP_EXECUTABLE} ${SOURCE_DIRECTORY} ${BUILD_DIRECTORY} ${TESTNAME} "${LABEL}")
endfunction(of_cpp_interface_regression)

# openfast Python-interface
function(of_regression_py TESTNAME LABEL)
  set(TEST_SCRIPT "${CMAKE_CURRENT_LIST_DIR}/executePythonRegressionCase.py")
  set(EXECUTABLE "None")
  set(SOURCE_DIRECTORY "${CMAKE_CURRENT_LIST_DIR}/..")
  set(BUILD_DIRECTORY "${CTEST_BINARY_DIR}/glue-codes/python")
  regression(${TEST_SCRIPT} ${EXECUTABLE} ${SOURCE_DIRECTORY} ${BUILD_DIRECTORY} ${TESTNAME} "${LABEL}")
endfunction(of_regression_py)

# aerodyn
function(ad_regression TESTNAME LABEL)
  set(TEST_SCRIPT "${CMAKE_CURRENT_LIST_DIR}/executeAerodynRegressionCase.py")
  set(AERODYN_EXECUTABLE "${CTEST_AERODYN_EXECUTABLE}")
  set(SOURCE_DIRECTORY "${CMAKE_CURRENT_LIST_DIR}/..")
  set(BUILD_DIRECTORY "${CTEST_BINARY_DIR}/modules/aerodyn")
  regression(${TEST_SCRIPT} ${AERODYN_EXECUTABLE} ${SOURCE_DIRECTORY} ${BUILD_DIRECTORY} ${TESTNAME} "${LABEL}")
endfunction(ad_regression)

# aerodyn-Py
function(py_ad_regression TESTNAME LABEL)
  set(TEST_SCRIPT "${CMAKE_CURRENT_LIST_DIR}/executeAerodynPyRegressionCase.py")
  set(AERODYN_EXECUTABLE "${PYTHON_EXECUTABLE}")
  set(SOURCE_DIRECTORY "${CMAKE_CURRENT_LIST_DIR}/..")
  set(BUILD_DIRECTORY "${CTEST_BINARY_DIR}/modules/aerodyn")
  regression(${TEST_SCRIPT} ${AERODYN_EXECUTABLE} ${SOURCE_DIRECTORY} ${BUILD_DIRECTORY} ${TESTNAME} "${LABEL}")
endfunction(py_ad_regression)

# beamdyn
function(bd_regression TESTNAME LABEL)
  set(TEST_SCRIPT "${CMAKE_CURRENT_LIST_DIR}/executeBeamdynRegressionCase.py")
  set(BEAMDYN_EXECUTABLE "${CTEST_BEAMDYN_EXECUTABLE}")
  set(SOURCE_DIRECTORY "${CMAKE_CURRENT_LIST_DIR}/..")
  set(BUILD_DIRECTORY "${CTEST_BINARY_DIR}/modules/beamdyn")
  regression(${TEST_SCRIPT} ${BEAMDYN_EXECUTABLE} ${SOURCE_DIRECTORY} ${BUILD_DIRECTORY} ${TESTNAME} "${LABEL}")
endfunction(bd_regression)

# hydrodyn
function(hd_regression TESTNAME LABEL)
  set(TEST_SCRIPT "${CMAKE_CURRENT_LIST_DIR}/executeHydrodynRegressionCase.py")
  set(HYDRODYN_EXECUTABLE "${CTEST_HYDRODYN_EXECUTABLE}")
  set(SOURCE_DIRECTORY "${CMAKE_CURRENT_LIST_DIR}/..")
  set(BUILD_DIRECTORY "${CTEST_BINARY_DIR}/modules/hydrodyn")
  regression(${TEST_SCRIPT} ${HYDRODYN_EXECUTABLE} ${SOURCE_DIRECTORY} ${BUILD_DIRECTORY} ${TESTNAME} "${LABEL}")
endfunction(hd_regression)

# py_hydrodyn
function(py_hd_regression TESTNAME LABEL)
  set(TEST_SCRIPT "${CMAKE_CURRENT_LIST_DIR}/executeHydrodynPyRegressionCase.py")
  set(HYDRODYN_EXECUTABLE "${PYTHON_EXECUTABLE}")
  set(SOURCE_DIRECTORY "${CMAKE_CURRENT_LIST_DIR}/..")
  set(BUILD_DIRECTORY "${CTEST_BINARY_DIR}/modules/hydrodyn")
  regression(${TEST_SCRIPT} ${HYDRODYN_EXECUTABLE} ${SOURCE_DIRECTORY} ${BUILD_DIRECTORY} ${TESTNAME} "${LABEL}")
endfunction(py_hd_regression)

# subdyn
function(sd_regression TESTNAME LABEL)
  set(TEST_SCRIPT "${CMAKE_CURRENT_LIST_DIR}/executeSubdynRegressionCase.py")
  set(SUBDYN_EXECUTABLE "${CTEST_SUBDYN_EXECUTABLE}")
  set(SOURCE_DIRECTORY "${CMAKE_CURRENT_LIST_DIR}/..")
  set(BUILD_DIRECTORY "${CTEST_BINARY_DIR}/modules/subdyn")
  regression(${TEST_SCRIPT} ${SUBDYN_EXECUTABLE} ${SOURCE_DIRECTORY} ${BUILD_DIRECTORY} ${TESTNAME} "${LABEL}")
endfunction(sd_regression)

# inflowwind
function(ifw_regression TESTNAME LABEL)
  set(TEST_SCRIPT "${CMAKE_CURRENT_LIST_DIR}/executeInflowwindRegressionCase.py")
  set(INFLOWWIND_EXECUTABLE "${CTEST_INFLOWWIND_EXECUTABLE}")
  set(SOURCE_DIRECTORY "${CMAKE_CURRENT_LIST_DIR}/..")
  set(BUILD_DIRECTORY "${CTEST_BINARY_DIR}/modules/inflowwind")
  regression(${TEST_SCRIPT} ${INFLOWWIND_EXECUTABLE} ${SOURCE_DIRECTORY} ${BUILD_DIRECTORY} ${TESTNAME} "${LABEL}")
endfunction(ifw_regression)

# py_inflowwind
function(py_ifw_regression TESTNAME LABEL)
  set(TEST_SCRIPT "${CMAKE_CURRENT_LIST_DIR}/executeInflowwindPyRegressionCase.py")
  set(INFLOWWIND_EXECUTABLE "${PYTHON_EXECUTABLE}")
  set(SOURCE_DIRECTORY "${CMAKE_CURRENT_LIST_DIR}/..")
  set(BUILD_DIRECTORY "${CTEST_BINARY_DIR}/modules/inflowwind")
  regression(${TEST_SCRIPT} ${INFLOWWIND_EXECUTABLE} ${SOURCE_DIRECTORY} ${BUILD_DIRECTORY} ${TESTNAME} "${LABEL}")
endfunction(py_ifw_regression)

# aerodisk
function(adsk_regression TESTNAME LABEL)
  set(TEST_SCRIPT "${CMAKE_CURRENT_LIST_DIR}/executeAerodiskRegressionCase.py")
  set(AERODISK_EXECUTABLE "${CTEST_AERODISK_EXECUTABLE}")
  set(SOURCE_DIRECTORY "${CMAKE_CURRENT_LIST_DIR}/..")
  set(BUILD_DIRECTORY "${CTEST_BINARY_DIR}/modules/aerodisk")
  regression(${TEST_SCRIPT} ${AERODISK_EXECUTABLE} ${SOURCE_DIRECTORY} ${BUILD_DIRECTORY} ${TESTNAME} "${LABEL}")
endfunction(adsk_regression)

# simple-elastodyn
function(sed_regression TESTNAME LABEL)
  set(TEST_SCRIPT "${CMAKE_CURRENT_LIST_DIR}/executeSimpleElastodynRegressionCase.py")
  set(SED_EXECUTABLE "${CTEST_SED_EXECUTABLE}")
  set(SOURCE_DIRECTORY "${CMAKE_CURRENT_LIST_DIR}/..")
  set(BUILD_DIRECTORY "${CTEST_BINARY_DIR}/modules/simple-elastodyn")
  regression(${TEST_SCRIPT} ${SED_EXECUTABLE} ${SOURCE_DIRECTORY} ${BUILD_DIRECTORY} ${TESTNAME} "${LABEL}")
endfunction(sed_regression)

# # Python-based OpenFAST Library tests
# function(py_openfast_library_regression TESTNAME LABEL)
#   set(test_module "${CMAKE_SOURCE_DIR}/modules/openfast-library/tests/test_openfast_library.py")
#   set(input_file "${CMAKE_SOURCE_DIR}/reg_tests/r-test/glue-codes/openfast/5MW_OC4Jckt_ExtPtfm/5MW_OC4Jckt_ExtPtfm.fst")
#   add_test(${TESTNAME} ${PYTHON_EXECUTABLE} ${test_module} ${input_file} )
# endfunction(py_openfast_library_regression)


#===============================================================================
# Regression tests
#===============================================================================

# OpenFAST regression tests
of_regression("AWT_YFix_WSt"                    "openfast;elastodyn;aerodyn14;servodyn")
of_regression("AWT_WSt_StartUp_HighSpShutDown"  "openfast;elastodyn;aerodyn15;servodyn")
of_regression("AWT_YFree_WSt"                   "openfast;elastodyn;aerodyn15;servodyn")
of_regression("AWT_YFree_WTurb"                 "openfast;elastodyn;aerodyn14;servodyn")
of_regression("AWT_WSt_StartUpShutDown"         "openfast;elastodyn;aerodyn15;servodyn")
of_regression("AOC_WSt"                         "openfast;elastodyn;aerodyn14;servodyn")
of_regression("AOC_YFree_WTurb"                 "openfast;elastodyn;aerodyn15;servodyn")
of_regression("AOC_YFix_WSt"                    "openfast;elastodyn;aerodyn15;servodyn")
# of_regression("UAE_Dnwind_YRamp_WSt"            "openfast;elastodyn;aerodyn14;servodyn")
of_regression("UAE_Upwind_Rigid_WRamp_PwrCurve" "openfast;elastodyn;aerodyn15;servodyn")
of_regression("WP_VSP_WTurb_PitchFail"          "openfast;elastodyn;aerodyn14;servodyn")
of_regression("WP_VSP_ECD"                      "openfast;elastodyn;aerodyn15;servodyn")
of_regression("WP_VSP_WTurb"                    "openfast;elastodyn;aerodyn15;servodyn")
of_regression("SWRT_YFree_VS_EDG01"             "openfast;elastodyn;aerodyn15;servodyn")
of_regression("SWRT_YFree_VS_EDC01"             "openfast;elastodyn;aerodyn14;servodyn")
# of_regression("SWRT_YFree_VS_WTurb"             "openfast;elastodyn;aerodyn14;servodyn")
of_regression("5MW_Land_DLL_WTurb"              "openfast;elastodyn;aerodyn15;servodyn")
of_regression("5MW_Land_DLL_WTurb_ADsk"         "openfast;elastodyn;aerodisk;servodyn")
of_regression("5MW_Land_DLL_WTurb_SED"          "openfast;simple-elastodyn;aerodyn15;servodyn")
of_regression("5MW_Land_DLL_WTurb_ADsk_SED"     "openfast;simple-elastodyn;aerodisk;servodyn")
of_regression("5MW_OC3Mnpl_DLL_WTurb_WavesIrr"  "openfast;elastodyn;aerodyn15;servodyn;hydrodyn;subdyn;offshore")
of_regression("5MW_OC3Trpd_DLL_WSt_WavesReg"    "openfast;elastodyn;aerodyn15;servodyn;hydrodyn;subdyn;offshore")
# of_regression("5MW_OC4Jckt_DLL_WTurb_WavesIrr_MGrowth" "openfast;elastodyn;aerodyn15;servodyn;hydrodyn;subdyn;offshore")
# of_regression("5MW_ITIBarge_DLL_WTurb_WavesIrr"        "openfast;elastodyn;aerodyn14;servodyn;hydrodyn;map;offshore")
of_regression("5MW_TLP_DLL_WTurb_WavesIrr_WavesMulti"  "openfast;elastodyn;aerodyn15;servodyn;hydrodyn;map;offshore")
of_regression("5MW_OC3Spar_DLL_WTurb_WavesIrr"         "openfast;elastodyn;aerodyn15;servodyn;hydrodyn;map;offshore")
of_regression("5MW_OC4Semi_WSt_WavesWN"                "openfast;elastodyn;aerodyn15;servodyn;hydrodyn;moordyn;offshore")
of_regression("5MW_Land_BD_DLL_WTurb"                  "openfast;beamdyn;aerodyn15;servodyn")
of_regression("5MW_OC4Jckt_ExtPtfm"                    "openfast;elastodyn;extptfm")
of_regression("HelicalWake_OLAF"                       "openfast;aerodyn15;olaf")
of_regression("EllipticalWing_OLAF"                    "openfast;aerodyn15;olaf")
of_regression("StC_test_OC4Semi"                       "openfast;servodyn;hydrodyn;moordyn;offshore;stc")
of_regression("MHK_RM1_Fixed"                          "openfast;elastodyn;aerodyn15;mhk")

# OpenFAST C++ API test
if(BUILD_OPENFAST_CPP_API)
  of_cpp_interface_regression("5MW_Land_DLL_WTurb_cpp" "openfast;fastlib;cpp")
endif()

# OpenFAST C++ Driver test for OpenFAST Library
# This tests the FAST Library and FAST_Library.h
of_fastlib_regression("AWT_YFree_WSt"                    "fastlib;elastodyn;aerodyn15;servodyn")

# OpenFAST Python API test
of_regression_py("5MW_Land_DLL_WTurb_py"                     "openfast;fastlib;python;elastodyn;aerodyn15;servodyn")
#of_regression_py("5MW_ITIBarge_DLL_WTurb_WavesIrr_py"        "openfast;fastlib;python;elastodyn;aerodyn14;servodyn;hydrodyn;map;offshore")
of_regression_py("5MW_TLP_DLL_WTurb_WavesIrr_WavesMulti_py"  "openfast;fastlib;python;elastodyn;aerodyn15;servodyn;hydrodyn;map;offshore")
of_regression_py("5MW_OC3Spar_DLL_WTurb_WavesIrr_py"         "openfast;fastlib;python;elastodyn;aerodyn15;servodyn;hydrodyn;map;offshore")
of_regression_py("5MW_OC4Semi_WSt_WavesWN_py"                "openfast;fastlib;python;elastodyn;aerodyn15;servodyn;hydrodyn;moordyn;offshore")
of_regression_py("5MW_Land_BD_DLL_WTurb_py"                  "openfast;fastlib;python;beamdyn;aerodyn15;servodyn")
of_regression_py("HelicalWake_OLAF_py"                       "openfast;fastlib;python;aerodyn15;olaf")
of_regression_py("EllipticalWing_OLAF_py"                    "openfast;fastlib;python;aerodyn15;olaf")

# AeroAcoustic regression test
of_regression_aeroacoustic("IEA_LB_RWT-AeroAcoustics"  "openfast;aerodyn15;aeroacoustics")

# Linearized OpenFAST regression tests
of_regression_linear("WP_Stationary_Linear"         "openfast;linear;elastodyn")
of_regression_linear("Ideal_Beam_Fixed_Free_Linear" "openfast;linear;beamdyn")
of_regression_linear("Ideal_Beam_Free_Free_Linear"  "openfast;linear;beamdyn")
of_regression_linear("5MW_Land_BD_Linear"           "openfast;linear;beamdyn;servodyn")
of_regression_linear("5MW_OC4Semi_Linear"           "openfast;linear;hydrodyn;servodyn")
of_regression_linear("StC_test_OC4Semi_Linear_Nac"  "openfast;linear;servodyn;stc")
of_regression_linear("StC_test_OC4Semi_Linear_Tow"  "openfast;linear;servodyn;stc")

# FAST Farm regression tests
if(BUILD_FASTFARM)
  ff_regression("TSinflow"  "fastfarm")
  ff_regression("LESinflow"  "fastfarm")
#   ff_regression("Uninflow_curl"  "fastfarm")
  ff_regression("TSinflow_curl"  "fastfarm")
endif()

# AeroDyn regression tests
ad_regression("ad_timeseries_shutdown"      "aerodyn;bem")
ad_regression("ad_EllipticalWingInf_OLAF"   "aerodyn;bem")
ad_regression("ad_HelicalWakeInf_OLAF"      "aerodyn;bem")
ad_regression("ad_Kite_OLAF"                "aerodyn;bem")
ad_regression("ad_MultipleHAWT"             "aerodyn;bem")
ad_regression("ad_QuadRotor_OLAF"           "aerodyn;bem")
ad_regression("ad_VerticalAxis_OLAF"        "aerodyn;bem")
ad_regression("ad_MHK_RM1_Fixed"            "aerodyn;bem;mhk")
ad_regression("ad_BAR_CombinedCases"        "aerodyn;bem") # NOTE: doing BAR at the end to avoid copy errors
ad_regression("ad_BAR_OLAF"                 "aerodyn;bem")
ad_regression("ad_BAR_SineMotion"           "aerodyn;bem")
ad_regression("ad_BAR_SineMotion_UA4_DBEMT3" "aerodyn;bem")
ad_regression("ad_BAR_RNAMotion"            "aerodyn;bem")
py_ad_regression("py_ad_5MW_OC4Semi_WSt_WavesWN"     "aerodyn;bem;python")

# BeamDyn regression tests
bd_regression("bd_5MW_dynamic"              "beamdyn;dynamic")
bd_regression("bd_5MW_dynamic_gravity_Az00" "beamdyn;dynamic")
bd_regression("bd_5MW_dynamic_gravity_Az90" "beamdyn;dynamic")
bd_regression("bd_curved_beam"              "beamdyn;static")
bd_regression("bd_isotropic_rollup"         "beamdyn;static")
bd_regression("bd_static_cantilever_beam"   "beamdyn;static")
bd_regression("bd_static_twisted_with_k1"   "beamdyn;static")

# HydroDyn regression tests
hd_regression("hd_OC3tripod_offshore_fixedbottom_wavesirr"  "hydrodyn;offshore")
#hd_regression("hd_5MW_ITIBarge_DLL_WTurb_WavesIrr"          "hydrodyn;offshore")
hd_regression("hd_5MW_OC3Spar_DLL_WTurb_WavesIrr"           "hydrodyn;offshore")
#hd_regression("hd_5MW_OC4Jckt_DLL_WTurb_WavesIrr_MGrowth"      "hydrodyn;offshore")
hd_regression("hd_5MW_OC4Semi_WSt_WavesWN"                  "hydrodyn;offshore")
hd_regression("hd_5MW_TLP_DLL_WTurb_WavesIrr_WavesMulti"    "hydrodyn;offshore")
hd_regression("hd_TaperCylinderPitchMoment"                 "hydrodyn;offshore")

# Py-HydroDyn regression tests
py_hd_regression("py_hd_5MW_OC4Semi_WSt_WavesWN"            "hydrodyn;offshore;python")

# SubDyn regression tests
sd_regression("SD_Cable_5Joints"                              "subdyn;offshore")
sd_regression("SD_PendulumDamp"                               "subdyn;offshore")
sd_regression("SD_Rigid"                                      "subdyn;offshore")
sd_regression("SD_SparHanging"                                "subdyn;offshore")
sd_regression("SD_AnsysComp1_PinBeam"                         "subdyn;offshore") # TODO Issue #855
sd_regression("SD_AnsysComp2_Cable"                           "subdyn;offshore") 
sd_regression("SD_AnsysComp3_PinBeamCable"                    "subdyn;offshore") # TODO Issue #855
# TODO test below are bugs, should be added when fixed
# sd_regression("SD_Force"                                      "subdyn;offshore")
# sd_regression("SD_AnsysComp4_UniversalCableRigid"             "subdyn;offshore")
# sd_regression("SD_Rigid2Interf_Cables"                        "subdyn;offshore")

# InflowWind regression tests
ifw_regression("ifw_turbsimff"                                "inflowwind")
<<<<<<< HEAD
ifw_py_regression("ifw_py_turbsimff"                          "inflowwind;python")

# AeroDisk regression tests
adsk_regression("adsk_timeseries_shutdown"                    "aerodisk")

# SimplifiedElastoDyn regression tests
sed_regression("sed_test_HSSbrk"                              "simple-elastodyn")
sed_regression("sed_test_freewheel"                           "simple-elastodyn")
=======

# Py-InflowWind regression tests
py_ifw_regression("py_ifw_turbsimff"                          "inflowwind;python")
>>>>>>> 28f2647a
<|MERGE_RESOLUTION|>--- conflicted
+++ resolved
@@ -365,17 +365,13 @@
 
 # InflowWind regression tests
 ifw_regression("ifw_turbsimff"                                "inflowwind")
-<<<<<<< HEAD
-ifw_py_regression("ifw_py_turbsimff"                          "inflowwind;python")
+
+# Py-InflowWind regression tests
+py_ifw_regression("py_ifw_turbsimff"                          "inflowwind;python")
 
 # AeroDisk regression tests
 adsk_regression("adsk_timeseries_shutdown"                    "aerodisk")
 
 # SimplifiedElastoDyn regression tests
 sed_regression("sed_test_HSSbrk"                              "simple-elastodyn")
-sed_regression("sed_test_freewheel"                           "simple-elastodyn")
-=======
-
-# Py-InflowWind regression tests
-py_ifw_regression("py_ifw_turbsimff"                          "inflowwind;python")
->>>>>>> 28f2647a
+sed_regression("sed_test_freewheel"                           "simple-elastodyn")