#
# Copyright 2017 National Renewable Energy Laboratory
#
# Licensed under the Apache License, Version 2.0 (the "License");
# you may not use this file except in compliance with the License.
# You may obtain a copy of the License at
#
#     http://www.apache.org/licenses/LICENSE-2.0
#
# Unless required by applicable law or agreed to in writing, software
# distributed under the License is distributed on an "AS IS" BASIS,
# WITHOUT WARRANTIES OR CONDITIONS OF ANY KIND, either express or implied.
# See the License for the specific language governing permissions and
# limitations under the License.
#

#===============================================================================
# Generic test functions
#===============================================================================

function(regression TEST_SCRIPT EXECUTABLE SOURCE_DIRECTORY BUILD_DIRECTORY TESTNAME LABEL)
  file(TO_NATIVE_PATH "${PYTHON_EXECUTABLE}" PYTHON_EXECUTABLE)

  file(TO_NATIVE_PATH "${EXECUTABLE}" EXECUTABLE)
  file(TO_NATIVE_PATH "${TEST_SCRIPT}" TEST_SCRIPT)
  file(TO_NATIVE_PATH "${SOURCE_DIRECTORY}" SOURCE_DIRECTORY)
  file(TO_NATIVE_PATH "${BUILD_DIRECTORY}" BUILD_DIRECTORY)

  string(REPLACE "\\" "\\\\" EXECUTABLE ${EXECUTABLE})
  string(REPLACE "\\" "\\\\" TEST_SCRIPT ${TEST_SCRIPT})
  string(REPLACE "\\" "\\\\" SOURCE_DIRECTORY ${SOURCE_DIRECTORY})
  string(REPLACE "\\" "\\\\" BUILD_DIRECTORY ${BUILD_DIRECTORY})

  set(PLOT_FLAG "")
  if(CTEST_PLOT_ERRORS)
    set(PLOT_FLAG "-p")
  endif()

  set(RUN_VERBOSE_FLAG "")
  if(CTEST_RUN_VERBOSE_FLAG)
    set(RUN_VERBOSE_FLAG "-v")
  endif()

  set(TESTDIR ${TESTNAME})

  set(extra_args ${ARGN})
  list(LENGTH extra_args n_args)
  if(n_args EQUAL 1)
    set(TESTDIR ${extra_args})
  endif()

  set(NO_RUN_FLAG "")
  if(CTEST_NO_RUN_FLAG)
    set(NO_RUN_FLAG "-n")
  endif()
  
  add_test(
    ${TESTNAME} ${PYTHON_EXECUTABLE}
       ${TEST_SCRIPT}
       ${TESTDIR}
       ${EXECUTABLE}
       ${SOURCE_DIRECTORY}              # openfast source directory
       ${BUILD_DIRECTORY}               # build directory for test
       ${CTEST_RTEST_RTOL}
       ${CTEST_RTEST_ATOL}
       ${PLOT_FLAG}                     # empty or "-p"
       ${RUN_VERBOSE_FLAG}              # empty or "-v"
       ${NO_RUN_FLAG}                   # empty or "-n"
  )
  # limit each test to 90 minutes: 5400s
  set_tests_properties(${TESTNAME} PROPERTIES TIMEOUT 5400 WORKING_DIRECTORY "${CMAKE_CURRENT_BINARY_DIR}" LABELS "${LABEL}")
endfunction(regression)

#===============================================================================
# Module specific regression test calls
#===============================================================================

# openfast
function(of_regression TESTNAME LABEL)
  set(TEST_SCRIPT "${CMAKE_CURRENT_LIST_DIR}/executeOpenfastRegressionCase.py")
  set(OPENFAST_EXECUTABLE "${CTEST_OPENFAST_EXECUTABLE}")
  set(SOURCE_DIRECTORY "${CMAKE_CURRENT_LIST_DIR}/..")
  set(BUILD_DIRECTORY "${CTEST_BINARY_DIR}/glue-codes/openfast")
  regression(${TEST_SCRIPT} ${OPENFAST_EXECUTABLE} ${SOURCE_DIRECTORY} ${BUILD_DIRECTORY} ${TESTNAME} "${LABEL}")
endfunction(of_regression)

function(of_fastlib_regression TESTNAME LABEL)
  set(TEST_SCRIPT "${CMAKE_CURRENT_LIST_DIR}/executeOpenfastRegressionCase.py")
  set(OPENFAST_EXECUTABLE "${CMAKE_BINARY_DIR}/glue-codes/openfast/openfast_cpp")
  set(SOURCE_DIRECTORY "${CMAKE_CURRENT_LIST_DIR}/..")
  set(BUILD_DIRECTORY "${CTEST_BINARY_DIR}/glue-codes/openfast")
  regression(${TEST_SCRIPT} ${OPENFAST_EXECUTABLE} ${SOURCE_DIRECTORY} ${BUILD_DIRECTORY} "${TESTNAME}_fastlib" "${LABEL}" ${TESTNAME})
endfunction(of_fastlib_regression)

# openfast aeroacoustic 
function(of_regression_aeroacoustic TESTNAME LABEL)
  set(TEST_SCRIPT "${CMAKE_CURRENT_LIST_DIR}/executeOpenfastAeroAcousticRegressionCase.py")
  set(OPENFAST_EXECUTABLE "${CTEST_OPENFAST_EXECUTABLE}")
  set(SOURCE_DIRECTORY "${CMAKE_CURRENT_LIST_DIR}/..")
  set(BUILD_DIRECTORY "${CTEST_BINARY_DIR}/glue-codes/openfast")
  regression(${TEST_SCRIPT} ${OPENFAST_EXECUTABLE} ${SOURCE_DIRECTORY} ${BUILD_DIRECTORY} ${TESTNAME} "${LABEL}")
endfunction(of_regression_aeroacoustic)

# FAST Farm
function(ff_regression TESTNAME LABEL)
  set(TEST_SCRIPT "${CMAKE_CURRENT_LIST_DIR}/executeFASTFarmRegressionCase.py")
  set(FASTFARM_EXECUTABLE "${CTEST_FASTFARM_EXECUTABLE}")
  set(SOURCE_DIRECTORY "${CMAKE_CURRENT_LIST_DIR}/..")
  set(BUILD_DIRECTORY "${CTEST_BINARY_DIR}/glue-codes/fast-farm")
  regression(${TEST_SCRIPT} ${FASTFARM_EXECUTABLE} ${SOURCE_DIRECTORY} ${BUILD_DIRECTORY} ${TESTNAME} "${LABEL}")
endfunction(ff_regression)

# openfast linearized
function(of_regression_linear TESTNAME LABEL)
  set(TEST_SCRIPT "${CMAKE_CURRENT_LIST_DIR}/executeOpenfastLinearRegressionCase.py")
  set(OPENFAST_EXECUTABLE "${CTEST_OPENFAST_EXECUTABLE}")
  set(SOURCE_DIRECTORY "${CMAKE_CURRENT_LIST_DIR}/..")
  set(BUILD_DIRECTORY "${CTEST_BINARY_DIR}/glue-codes/openfast")
  regression(${TEST_SCRIPT} ${OPENFAST_EXECUTABLE} ${SOURCE_DIRECTORY} ${BUILD_DIRECTORY} ${TESTNAME} "${LABEL}")
endfunction(of_regression_linear)

# openfast C++ interface
function(of_cpp_interface_regression TESTNAME LABEL)
  set(TEST_SCRIPT "${CMAKE_CURRENT_LIST_DIR}/executeOpenfastCppRegressionCase.py")
  set(OPENFAST_CPP_EXECUTABLE "${CTEST_OPENFASTCPP_EXECUTABLE}")
  set(SOURCE_DIRECTORY "${CMAKE_CURRENT_LIST_DIR}/..")
  set(BUILD_DIRECTORY "${CTEST_BINARY_DIR}/glue-codes/openfast-cpp")
  regression(${TEST_SCRIPT} ${OPENFAST_CPP_EXECUTABLE} ${SOURCE_DIRECTORY} ${BUILD_DIRECTORY} ${TESTNAME} "${LABEL}")
endfunction(of_cpp_interface_regression)

# openfast Python-interface
function(of_regression_py TESTNAME LABEL)
  set(TEST_SCRIPT "${CMAKE_CURRENT_LIST_DIR}/executePythonRegressionCase.py")
  set(EXECUTABLE "None")
  set(SOURCE_DIRECTORY "${CMAKE_CURRENT_LIST_DIR}/..")
  set(BUILD_DIRECTORY "${CTEST_BINARY_DIR}/glue-codes/python")
  regression(${TEST_SCRIPT} ${EXECUTABLE} ${SOURCE_DIRECTORY} ${BUILD_DIRECTORY} ${TESTNAME} "${LABEL}")
endfunction(of_regression_py)

# aerodyn
function(ad_regression TESTNAME LABEL)
  set(TEST_SCRIPT "${CMAKE_CURRENT_LIST_DIR}/executeAerodynRegressionCase.py")
  set(AERODYN_EXECUTABLE "${CTEST_AERODYN_EXECUTABLE}")
  set(SOURCE_DIRECTORY "${CMAKE_CURRENT_LIST_DIR}/..")
  set(BUILD_DIRECTORY "${CTEST_BINARY_DIR}/modules/aerodyn")
  regression(${TEST_SCRIPT} ${AERODYN_EXECUTABLE} ${SOURCE_DIRECTORY} ${BUILD_DIRECTORY} ${TESTNAME} "${LABEL}")
endfunction(ad_regression)

# aerodyn-Py
function(py_ad_regression TESTNAME LABEL)
  set(TEST_SCRIPT "${CMAKE_CURRENT_LIST_DIR}/executeAerodynPyRegressionCase.py")
  set(AERODYN_EXECUTABLE "${PYTHON_EXECUTABLE}")
  set(SOURCE_DIRECTORY "${CMAKE_CURRENT_LIST_DIR}/..")
  set(BUILD_DIRECTORY "${CTEST_BINARY_DIR}/modules/aerodyn")
  regression(${TEST_SCRIPT} ${AERODYN_EXECUTABLE} ${SOURCE_DIRECTORY} ${BUILD_DIRECTORY} ${TESTNAME} "${LABEL}")
endfunction(py_ad_regression)


# UnsteadyAero driver
function(ua_regression TESTNAME LABEL)
  set(TEST_SCRIPT "${CMAKE_CURRENT_LIST_DIR}/executeUnsteadyAeroRegressionCase.py")
  set(AERODYN_EXECUTABLE "${CTEST_UADRIVER_EXECUTABLE}")
  set(SOURCE_DIRECTORY "${CMAKE_CURRENT_LIST_DIR}/..")
  set(BUILD_DIRECTORY "${CTEST_BINARY_DIR}/modules/unsteadyaero")
  regression(${TEST_SCRIPT} ${AERODYN_EXECUTABLE} ${SOURCE_DIRECTORY} ${BUILD_DIRECTORY} ${TESTNAME} "${LABEL}")
endfunction(ua_regression)


# beamdyn
function(bd_regression TESTNAME LABEL)
  set(TEST_SCRIPT "${CMAKE_CURRENT_LIST_DIR}/executeBeamdynRegressionCase.py")
  set(BEAMDYN_EXECUTABLE "${CTEST_BEAMDYN_EXECUTABLE}")
  set(SOURCE_DIRECTORY "${CMAKE_CURRENT_LIST_DIR}/..")
  set(BUILD_DIRECTORY "${CTEST_BINARY_DIR}/modules/beamdyn")
  regression(${TEST_SCRIPT} ${BEAMDYN_EXECUTABLE} ${SOURCE_DIRECTORY} ${BUILD_DIRECTORY} ${TESTNAME} "${LABEL}")
endfunction(bd_regression)

# hydrodyn
function(hd_regression TESTNAME LABEL)
  set(TEST_SCRIPT "${CMAKE_CURRENT_LIST_DIR}/executeHydrodynRegressionCase.py")
  set(HYDRODYN_EXECUTABLE "${CTEST_HYDRODYN_EXECUTABLE}")
  set(SOURCE_DIRECTORY "${CMAKE_CURRENT_LIST_DIR}/..")
  set(BUILD_DIRECTORY "${CTEST_BINARY_DIR}/modules/hydrodyn")
  regression(${TEST_SCRIPT} ${HYDRODYN_EXECUTABLE} ${SOURCE_DIRECTORY} ${BUILD_DIRECTORY} ${TESTNAME} "${LABEL}")
endfunction(hd_regression)

# py_hydrodyn
function(py_hd_regression TESTNAME LABEL)
  set(TEST_SCRIPT "${CMAKE_CURRENT_LIST_DIR}/executeHydrodynPyRegressionCase.py")
  set(HYDRODYN_EXECUTABLE "${PYTHON_EXECUTABLE}")
  set(SOURCE_DIRECTORY "${CMAKE_CURRENT_LIST_DIR}/..")
  set(BUILD_DIRECTORY "${CTEST_BINARY_DIR}/modules/hydrodyn")
  regression(${TEST_SCRIPT} ${HYDRODYN_EXECUTABLE} ${SOURCE_DIRECTORY} ${BUILD_DIRECTORY} ${TESTNAME} "${LABEL}")
endfunction(py_hd_regression)

# subdyn
function(sd_regression TESTNAME LABEL)
  set(TEST_SCRIPT "${CMAKE_CURRENT_LIST_DIR}/executeSubdynRegressionCase.py")
  set(SUBDYN_EXECUTABLE "${CTEST_SUBDYN_EXECUTABLE}")
  set(SOURCE_DIRECTORY "${CMAKE_CURRENT_LIST_DIR}/..")
  set(BUILD_DIRECTORY "${CTEST_BINARY_DIR}/modules/subdyn")
  regression(${TEST_SCRIPT} ${SUBDYN_EXECUTABLE} ${SOURCE_DIRECTORY} ${BUILD_DIRECTORY} ${TESTNAME} "${LABEL}")
endfunction(sd_regression)

# inflowwind
function(ifw_regression TESTNAME LABEL)
  set(TEST_SCRIPT "${CMAKE_CURRENT_LIST_DIR}/executeInflowwindRegressionCase.py")
  set(INFLOWWIND_EXECUTABLE "${CTEST_INFLOWWIND_EXECUTABLE}")
  set(SOURCE_DIRECTORY "${CMAKE_CURRENT_LIST_DIR}/..")
  set(BUILD_DIRECTORY "${CTEST_BINARY_DIR}/modules/inflowwind")
  regression(${TEST_SCRIPT} ${INFLOWWIND_EXECUTABLE} ${SOURCE_DIRECTORY} ${BUILD_DIRECTORY} ${TESTNAME} "${LABEL}")
endfunction(ifw_regression)

# py_inflowwind
function(py_ifw_regression TESTNAME LABEL)
  set(TEST_SCRIPT "${CMAKE_CURRENT_LIST_DIR}/executeInflowwindPyRegressionCase.py")
  set(INFLOWWIND_EXECUTABLE "${PYTHON_EXECUTABLE}")
  set(SOURCE_DIRECTORY "${CMAKE_CURRENT_LIST_DIR}/..")
  set(BUILD_DIRECTORY "${CTEST_BINARY_DIR}/modules/inflowwind")
  regression(${TEST_SCRIPT} ${INFLOWWIND_EXECUTABLE} ${SOURCE_DIRECTORY} ${BUILD_DIRECTORY} ${TESTNAME} "${LABEL}")
endfunction(py_ifw_regression)

<<<<<<< HEAD
# aerodisk
function(adsk_regression TESTNAME LABEL)
  set(TEST_SCRIPT "${CMAKE_CURRENT_LIST_DIR}/executeAerodiskRegressionCase.py")
  set(AERODISK_EXECUTABLE "${CTEST_AERODISK_EXECUTABLE}")
  set(SOURCE_DIRECTORY "${CMAKE_CURRENT_LIST_DIR}/..")
  set(BUILD_DIRECTORY "${CTEST_BINARY_DIR}/modules/aerodisk")
  regression(${TEST_SCRIPT} ${AERODISK_EXECUTABLE} ${SOURCE_DIRECTORY} ${BUILD_DIRECTORY} ${TESTNAME} "${LABEL}")
endfunction(adsk_regression)

# simple-elastodyn
function(sed_regression TESTNAME LABEL)
  set(TEST_SCRIPT "${CMAKE_CURRENT_LIST_DIR}/executeSimpleElastodynRegressionCase.py")
  set(SED_EXECUTABLE "${CTEST_SED_EXECUTABLE}")
  set(SOURCE_DIRECTORY "${CMAKE_CURRENT_LIST_DIR}/..")
  set(BUILD_DIRECTORY "${CTEST_BINARY_DIR}/modules/simple-elastodyn")
  regression(${TEST_SCRIPT} ${SED_EXECUTABLE} ${SOURCE_DIRECTORY} ${BUILD_DIRECTORY} ${TESTNAME} "${LABEL}")
endfunction(sed_regression)
=======
# moordyn
function(md_regression TESTNAME LABEL)
  set(TEST_SCRIPT "${CMAKE_CURRENT_LIST_DIR}/executeMoordynRegressionCase.py")
  set(MOORDYN_EXECUTABLE "${CTEST_MOORDYN_EXECUTABLE}")
  set(SOURCE_DIRECTORY "${CMAKE_CURRENT_LIST_DIR}/..")
  set(BUILD_DIRECTORY "${CTEST_BINARY_DIR}/modules/moordyn")
  regression(${TEST_SCRIPT} ${MOORDYN_EXECUTABLE} ${SOURCE_DIRECTORY} ${BUILD_DIRECTORY} ${TESTNAME} "${LABEL}")
endfunction(md_regression)

# py_moordyn c-bindings interface
function(py_md_regression TESTNAME LABEL)
  set(TEST_SCRIPT "${CMAKE_CURRENT_LIST_DIR}/executeMoordynPyRegressionCase.py")
  set(MOORDYN_EXECUTABLE "${PYTHON_EXECUTABLE}")
  set(SOURCE_DIRECTORY "${CMAKE_CURRENT_LIST_DIR}/..")
  set(BUILD_DIRECTORY "${CTEST_BINARY_DIR}/modules/moordyn")
  regression(${TEST_SCRIPT} ${MOORDYN_EXECUTABLE} ${SOURCE_DIRECTORY} ${BUILD_DIRECTORY} ${TESTNAME} "${LABEL}")
endfunction(py_md_regression)
>>>>>>> efc80896

# # Python-based OpenFAST Library tests
# function(py_openfast_library_regression TESTNAME LABEL)
#   set(test_module "${CMAKE_SOURCE_DIR}/modules/openfast-library/tests/test_openfast_library.py")
#   set(input_file "${CMAKE_SOURCE_DIR}/reg_tests/r-test/glue-codes/openfast/5MW_OC4Jckt_ExtPtfm/5MW_OC4Jckt_ExtPtfm.fst")
#   add_test(${TESTNAME} ${PYTHON_EXECUTABLE} ${test_module} ${input_file} )
# endfunction(py_openfast_library_regression)


#===============================================================================
# Regression tests
#===============================================================================

# OpenFAST regression tests
of_regression("AWT_YFix_WSt"                    "openfast;elastodyn;aerodyn14;servodyn")
of_regression("AWT_WSt_StartUp_HighSpShutDown"  "openfast;elastodyn;aerodyn15;servodyn")
of_regression("AWT_YFree_WSt"                   "openfast;elastodyn;aerodyn15;servodyn")
of_regression("AWT_YFree_WTurb"                 "openfast;elastodyn;aerodyn14;servodyn")
of_regression("AWT_WSt_StartUpShutDown"         "openfast;elastodyn;aerodyn15;servodyn")
of_regression("AOC_WSt"                         "openfast;elastodyn;aerodyn14;servodyn")
of_regression("AOC_YFree_WTurb"                 "openfast;elastodyn;aerodyn15;servodyn")
of_regression("AOC_YFix_WSt"                    "openfast;elastodyn;aerodyn15;servodyn")
# of_regression("UAE_Dnwind_YRamp_WSt"            "openfast;elastodyn;aerodyn14;servodyn")
of_regression("UAE_Upwind_Rigid_WRamp_PwrCurve" "openfast;elastodyn;aerodyn15;servodyn")
of_regression("WP_VSP_WTurb_PitchFail"          "openfast;elastodyn;aerodyn14;servodyn")
of_regression("WP_VSP_ECD"                      "openfast;elastodyn;aerodyn15;servodyn")
of_regression("WP_VSP_WTurb"                    "openfast;elastodyn;aerodyn15;servodyn")
of_regression("SWRT_YFree_VS_EDG01"             "openfast;elastodyn;aerodyn15;servodyn")
of_regression("SWRT_YFree_VS_EDC01"             "openfast;elastodyn;aerodyn14;servodyn")
# of_regression("SWRT_YFree_VS_WTurb"             "openfast;elastodyn;aerodyn14;servodyn")
of_regression("5MW_Land_DLL_WTurb"              "openfast;elastodyn;aerodyn15;servodyn")
of_regression("5MW_Land_DLL_WTurb_ADsk"         "openfast;elastodyn;aerodisk;servodyn")
of_regression("5MW_Land_DLL_WTurb_SED"          "openfast;simple-elastodyn;aerodyn15;servodyn")
of_regression("5MW_Land_DLL_WTurb_ADsk_SED"     "openfast;simple-elastodyn;aerodisk;servodyn")
of_regression("5MW_OC3Mnpl_DLL_WTurb_WavesIrr"  "openfast;elastodyn;aerodyn15;servodyn;hydrodyn;subdyn;offshore")
of_regression("5MW_OC3Trpd_DLL_WSt_WavesReg"    "openfast;elastodyn;aerodyn15;servodyn;hydrodyn;subdyn;offshore")
# of_regression("5MW_OC4Jckt_DLL_WTurb_WavesIrr_MGrowth" "openfast;elastodyn;aerodyn15;servodyn;hydrodyn;subdyn;offshore")
# of_regression("5MW_ITIBarge_DLL_WTurb_WavesIrr"        "openfast;elastodyn;aerodyn14;servodyn;hydrodyn;map;offshore")
of_regression("5MW_TLP_DLL_WTurb_WavesIrr_WavesMulti"  "openfast;elastodyn;aerodyn15;servodyn;hydrodyn;map;offshore")
of_regression("5MW_OC3Spar_DLL_WTurb_WavesIrr"         "openfast;elastodyn;aerodyn15;servodyn;hydrodyn;map;offshore")
of_regression("5MW_OC4Semi_WSt_WavesWN"                "openfast;elastodyn;aerodyn15;servodyn;hydrodyn;moordyn;offshore")
of_regression("5MW_Land_BD_DLL_WTurb"                  "openfast;beamdyn;aerodyn15;servodyn")
of_regression("5MW_OC4Jckt_ExtPtfm"                    "openfast;elastodyn;extptfm")
of_regression("HelicalWake_OLAF"                       "openfast;aerodyn15;olaf")
of_regression("EllipticalWing_OLAF"                    "openfast;aerodyn15;olaf")
of_regression("StC_test_OC4Semi"                       "openfast;servodyn;hydrodyn;moordyn;offshore;stc")
of_regression("MHK_RM1_Fixed"                          "openfast;elastodyn;aerodyn15;mhk")

# OpenFAST C++ API test
if(BUILD_OPENFAST_CPP_API)
  of_cpp_interface_regression("5MW_Land_DLL_WTurb_cpp" "openfast;fastlib;cpp")
endif()

# OpenFAST C++ Driver test for OpenFAST Library
# This tests the FAST Library and FAST_Library.h
of_fastlib_regression("AWT_YFree_WSt"                    "fastlib;elastodyn;aerodyn15;servodyn")

# OpenFAST Python API test
of_regression_py("5MW_Land_DLL_WTurb_py"                     "openfast;fastlib;python;elastodyn;aerodyn15;servodyn")
#of_regression_py("5MW_ITIBarge_DLL_WTurb_WavesIrr_py"        "openfast;fastlib;python;elastodyn;aerodyn14;servodyn;hydrodyn;map;offshore")
of_regression_py("5MW_TLP_DLL_WTurb_WavesIrr_WavesMulti_py"  "openfast;fastlib;python;elastodyn;aerodyn15;servodyn;hydrodyn;map;offshore")
of_regression_py("5MW_OC3Spar_DLL_WTurb_WavesIrr_py"         "openfast;fastlib;python;elastodyn;aerodyn15;servodyn;hydrodyn;map;offshore")
of_regression_py("5MW_OC4Semi_WSt_WavesWN_py"                "openfast;fastlib;python;elastodyn;aerodyn15;servodyn;hydrodyn;moordyn;offshore")
of_regression_py("5MW_Land_BD_DLL_WTurb_py"                  "openfast;fastlib;python;beamdyn;aerodyn15;servodyn")
of_regression_py("HelicalWake_OLAF_py"                       "openfast;fastlib;python;aerodyn15;olaf")
of_regression_py("EllipticalWing_OLAF_py"                    "openfast;fastlib;python;aerodyn15;olaf")

# AeroAcoustic regression test
of_regression_aeroacoustic("IEA_LB_RWT-AeroAcoustics"  "openfast;aerodyn15;aeroacoustics")

# Linearized OpenFAST regression tests
of_regression_linear("WP_Stationary_Linear"         "openfast;linear;elastodyn")
of_regression_linear("Ideal_Beam_Fixed_Free_Linear" "openfast;linear;beamdyn")
of_regression_linear("Ideal_Beam_Free_Free_Linear"  "openfast;linear;beamdyn")
of_regression_linear("5MW_Land_BD_Linear"           "openfast;linear;beamdyn;servodyn")
of_regression_linear("5MW_OC4Semi_Linear"           "openfast;linear;hydrodyn;servodyn")
of_regression_linear("StC_test_OC4Semi_Linear_Nac"  "openfast;linear;servodyn;stc")
of_regression_linear("StC_test_OC4Semi_Linear_Tow"  "openfast;linear;servodyn;stc")

# FAST Farm regression tests
if(BUILD_FASTFARM)
  ff_regression("TSinflow"  "fastfarm")
  ff_regression("LESinflow"  "fastfarm")
#   ff_regression("Uninflow_curl"  "fastfarm")
  ff_regression("TSinflow_curl"  "fastfarm")
  ff_regression("TSinflowADskSED"  "fastfarm;aerodisk;simple-elastodyn")
endif()

# AeroDyn regression tests
ad_regression("ad_timeseries_shutdown"      "aerodyn;bem")
ad_regression("ad_EllipticalWingInf_OLAF"   "aerodyn;bem")
ad_regression("ad_HelicalWakeInf_OLAF"      "aerodyn;bem")
ad_regression("ad_Kite_OLAF"                "aerodyn;bem")
ad_regression("ad_MultipleHAWT"             "aerodyn;bem")
ad_regression("ad_QuadRotor_OLAF"           "aerodyn;bem")
ad_regression("ad_VerticalAxis_OLAF"        "aerodyn;bem")
ad_regression("ad_MHK_RM1_Fixed"            "aerodyn;bem;mhk")
ad_regression("ad_BAR_CombinedCases"        "aerodyn;bem") # NOTE: doing BAR at the end to avoid copy errors
ad_regression("ad_BAR_OLAF"                 "aerodyn;bem")
ad_regression("ad_BAR_SineMotion"           "aerodyn;bem")
ad_regression("ad_BAR_SineMotion_UA4_DBEMT3" "aerodyn;bem")
ad_regression("ad_BAR_RNAMotion"            "aerodyn;bem")
py_ad_regression("py_ad_5MW_OC4Semi_WSt_WavesWN"     "aerodyn;bem;python")

# UnsteadyAero
ua_regression("ua_redfreq"                  "unsteadyaero")

# BeamDyn regression tests
bd_regression("bd_5MW_dynamic"              "beamdyn;dynamic")
bd_regression("bd_5MW_dynamic_gravity_Az00" "beamdyn;dynamic")
bd_regression("bd_5MW_dynamic_gravity_Az90" "beamdyn;dynamic")
bd_regression("bd_curved_beam"              "beamdyn;static")
bd_regression("bd_isotropic_rollup"         "beamdyn;static")
bd_regression("bd_static_cantilever_beam"   "beamdyn;static")
bd_regression("bd_static_twisted_with_k1"   "beamdyn;static")

# HydroDyn regression tests
hd_regression("hd_OC3tripod_offshore_fixedbottom_wavesirr"  "hydrodyn;offshore")
#hd_regression("hd_5MW_ITIBarge_DLL_WTurb_WavesIrr"          "hydrodyn;offshore")
hd_regression("hd_5MW_OC3Spar_DLL_WTurb_WavesIrr"           "hydrodyn;offshore")
#hd_regression("hd_5MW_OC4Jckt_DLL_WTurb_WavesIrr_MGrowth"      "hydrodyn;offshore")
hd_regression("hd_5MW_OC4Semi_WSt_WavesWN"                  "hydrodyn;offshore")
hd_regression("hd_5MW_TLP_DLL_WTurb_WavesIrr_WavesMulti"    "hydrodyn;offshore")
hd_regression("hd_TaperCylinderPitchMoment"                 "hydrodyn;offshore")

# Py-HydroDyn regression tests
py_hd_regression("py_hd_5MW_OC4Semi_WSt_WavesWN"            "hydrodyn;offshore;python")

# SubDyn regression tests
sd_regression("SD_Cable_5Joints"                              "subdyn;offshore")
sd_regression("SD_PendulumDamp"                               "subdyn;offshore")
sd_regression("SD_Rigid"                                      "subdyn;offshore")
sd_regression("SD_SparHanging"                                "subdyn;offshore")
sd_regression("SD_AnsysComp1_PinBeam"                         "subdyn;offshore") # TODO Issue #855
sd_regression("SD_AnsysComp2_Cable"                           "subdyn;offshore") 
sd_regression("SD_AnsysComp3_PinBeamCable"                    "subdyn;offshore") # TODO Issue #855
# TODO test below are bugs, should be added when fixed
# sd_regression("SD_Force"                                      "subdyn;offshore")
# sd_regression("SD_AnsysComp4_UniversalCableRigid"             "subdyn;offshore")
# sd_regression("SD_Rigid2Interf_Cables"                        "subdyn;offshore")

# InflowWind regression tests
ifw_regression("ifw_turbsimff"                                "inflowwind")

# Py-InflowWind regression tests
py_ifw_regression("py_ifw_turbsimff"                          "inflowwind;python")

<<<<<<< HEAD
# AeroDisk regression tests
adsk_regression("adsk_timeseries_shutdown"                    "aerodisk")

# SimplifiedElastoDyn regression tests
sed_regression("sed_test_HSSbrk"                              "simple-elastodyn")
sed_regression("sed_test_freewheel"                           "simple-elastodyn")
=======
# MoorDyn regression tests
md_regression("md_5MW_OC4Semi"                                "moordyn")
py_md_regression("py_md_5MW_OC4Semi"                             "moordyn;python")
# the following tests are excessively slow in double precision, so skip these in normal testing
#md_regression("md_Node_Check_N20"                             "moordyn")
#md_regression("md_Node_Check_N40"                             "moordyn")
#md_regression("md_Single_Line_Quasi_Static_Test"              "moordyn")
>>>>>>> efc80896
<|MERGE_RESOLUTION|>--- conflicted
+++ resolved
@@ -220,7 +220,24 @@
   regression(${TEST_SCRIPT} ${INFLOWWIND_EXECUTABLE} ${SOURCE_DIRECTORY} ${BUILD_DIRECTORY} ${TESTNAME} "${LABEL}")
 endfunction(py_ifw_regression)
 
-<<<<<<< HEAD
+# moordyn
+function(md_regression TESTNAME LABEL)
+  set(TEST_SCRIPT "${CMAKE_CURRENT_LIST_DIR}/executeMoordynRegressionCase.py")
+  set(MOORDYN_EXECUTABLE "${CTEST_MOORDYN_EXECUTABLE}")
+  set(SOURCE_DIRECTORY "${CMAKE_CURRENT_LIST_DIR}/..")
+  set(BUILD_DIRECTORY "${CTEST_BINARY_DIR}/modules/moordyn")
+  regression(${TEST_SCRIPT} ${MOORDYN_EXECUTABLE} ${SOURCE_DIRECTORY} ${BUILD_DIRECTORY} ${TESTNAME} "${LABEL}")
+endfunction(md_regression)
+
+# py_moordyn c-bindings interface
+function(py_md_regression TESTNAME LABEL)
+  set(TEST_SCRIPT "${CMAKE_CURRENT_LIST_DIR}/executeMoordynPyRegressionCase.py")
+  set(MOORDYN_EXECUTABLE "${PYTHON_EXECUTABLE}")
+  set(SOURCE_DIRECTORY "${CMAKE_CURRENT_LIST_DIR}/..")
+  set(BUILD_DIRECTORY "${CTEST_BINARY_DIR}/modules/moordyn")
+  regression(${TEST_SCRIPT} ${MOORDYN_EXECUTABLE} ${SOURCE_DIRECTORY} ${BUILD_DIRECTORY} ${TESTNAME} "${LABEL}")
+endfunction(py_md_regression)
+
 # aerodisk
 function(adsk_regression TESTNAME LABEL)
   set(TEST_SCRIPT "${CMAKE_CURRENT_LIST_DIR}/executeAerodiskRegressionCase.py")
@@ -238,25 +255,6 @@
   set(BUILD_DIRECTORY "${CTEST_BINARY_DIR}/modules/simple-elastodyn")
   regression(${TEST_SCRIPT} ${SED_EXECUTABLE} ${SOURCE_DIRECTORY} ${BUILD_DIRECTORY} ${TESTNAME} "${LABEL}")
 endfunction(sed_regression)
-=======
-# moordyn
-function(md_regression TESTNAME LABEL)
-  set(TEST_SCRIPT "${CMAKE_CURRENT_LIST_DIR}/executeMoordynRegressionCase.py")
-  set(MOORDYN_EXECUTABLE "${CTEST_MOORDYN_EXECUTABLE}")
-  set(SOURCE_DIRECTORY "${CMAKE_CURRENT_LIST_DIR}/..")
-  set(BUILD_DIRECTORY "${CTEST_BINARY_DIR}/modules/moordyn")
-  regression(${TEST_SCRIPT} ${MOORDYN_EXECUTABLE} ${SOURCE_DIRECTORY} ${BUILD_DIRECTORY} ${TESTNAME} "${LABEL}")
-endfunction(md_regression)
-
-# py_moordyn c-bindings interface
-function(py_md_regression TESTNAME LABEL)
-  set(TEST_SCRIPT "${CMAKE_CURRENT_LIST_DIR}/executeMoordynPyRegressionCase.py")
-  set(MOORDYN_EXECUTABLE "${PYTHON_EXECUTABLE}")
-  set(SOURCE_DIRECTORY "${CMAKE_CURRENT_LIST_DIR}/..")
-  set(BUILD_DIRECTORY "${CTEST_BINARY_DIR}/modules/moordyn")
-  regression(${TEST_SCRIPT} ${MOORDYN_EXECUTABLE} ${SOURCE_DIRECTORY} ${BUILD_DIRECTORY} ${TESTNAME} "${LABEL}")
-endfunction(py_md_regression)
->>>>>>> efc80896
 
 # # Python-based OpenFAST Library tests
 # function(py_openfast_library_regression TESTNAME LABEL)
@@ -404,14 +402,6 @@
 # Py-InflowWind regression tests
 py_ifw_regression("py_ifw_turbsimff"                          "inflowwind;python")
 
-<<<<<<< HEAD
-# AeroDisk regression tests
-adsk_regression("adsk_timeseries_shutdown"                    "aerodisk")
-
-# SimplifiedElastoDyn regression tests
-sed_regression("sed_test_HSSbrk"                              "simple-elastodyn")
-sed_regression("sed_test_freewheel"                           "simple-elastodyn")
-=======
 # MoorDyn regression tests
 md_regression("md_5MW_OC4Semi"                                "moordyn")
 py_md_regression("py_md_5MW_OC4Semi"                             "moordyn;python")
@@ -419,4 +409,10 @@
 #md_regression("md_Node_Check_N20"                             "moordyn")
 #md_regression("md_Node_Check_N40"                             "moordyn")
 #md_regression("md_Single_Line_Quasi_Static_Test"              "moordyn")
->>>>>>> efc80896
+
+# AeroDisk regression tests
+adsk_regression("adsk_timeseries_shutdown"                    "aerodisk")
+
+# SimplifiedElastoDyn regression tests
+sed_regression("sed_test_HSSbrk"                              "simple-elastodyn")
+sed_regression("sed_test_freewheel"                           "simple-elastodyn")