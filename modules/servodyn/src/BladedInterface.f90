--- conflicted
+++ resolved
@@ -19,17 +19,10 @@
 !**********************************************************************************************************************************
 MODULE BladedInterface
 
-<<<<<<< HEAD
    USE NWTC_Library  
    USE ServoDyn_Types
    USE BladedInterface_EX
    
-=======
-   USE NWTC_Library
-
-   USE ServoDyn_Types
-
->>>>>>> 4d598b2c
    USE, INTRINSIC :: ISO_C_Binding
 
 
@@ -283,13 +276,8 @@
 END SUBROUTINE CallBladedLegacyDLL
 !==================================================================================================================================
 !> This routine initializes variables used in the Bladed DLL interface.
-<<<<<<< HEAD
-SUBROUTINE BladedInterface_Init(u, p, m, y, InputFileData, InitInp, StC_CtrlChanInitInfo, UnSum, ErrStat, ErrMsg)
+SUBROUTINE BladedInterface_Init(u, p, m, xd, y, InputFileData, InitInp, StC_CtrlChanInitInfo, UnSum, ErrStat, ErrMsg)
    
-=======
-SUBROUTINE BladedInterface_Init(u, p, m, xd, y, InputFileData, InitInp, ErrStat, ErrMsg)
-
->>>>>>> 4d598b2c
    TYPE(SrvD_InputType),           INTENT(INOUT)  :: u               !< An initial guess for the input; input mesh must be defined
    TYPE(SrvD_ParameterType),       INTENT(INOUT)  :: p               !< Parameters
    TYPE(SrvD_MiscVarType),         INTENT(INOUT)  :: m               !< Initial misc (optimization) variables
@@ -378,7 +366,6 @@
    END IF
 
    IF ( ErrStat >= AbortErrLev ) RETURN
-<<<<<<< HEAD
    
    ! Set the Extended AVRswap flag
    p%EXavrSWAP = InputFileData%EXavrSWAP
@@ -391,14 +378,6 @@
    else
       CALL AllocAry( m%dll_data%avrSwap,   R+(2*m%dll_data%DLL_NumTrq)-1 + MaxLoggingChannels, 'avrSwap', ErrStat2, ErrMsg2 )
    endif
-=======
-
-
-    ! Set status flag and initialize avrSWAP:
-   m%dll_data%SimStatus = GH_DISCON_STATUS_INITIALISING
-
-   CALL AllocAry( m%dll_data%avrSwap,   R+(2*m%dll_data%DLL_NumTrq)-1 + MaxLoggingChannels, 'avrSwap', ErrStat2, ErrMsg2 )
->>>>>>> 4d598b2c
       CALL CheckError(ErrStat2,ErrMsg2)
       IF ( ErrStat >= AbortErrLev ) RETURN
    m%dll_data%avrSWAP = 0.0
@@ -526,7 +505,6 @@
    END SUBROUTINE CheckError
 END SUBROUTINE BladedInterface_Init
 !==================================================================================================================================
-<<<<<<< HEAD
 subroutine WrLegacyChannelInfoToSummaryFile(u,p,dll_data,UnSum,ErrStat,ErrMsg)
    type(SrvD_InputType),      intent(in   )  :: u              !< An initial guess for the input; input mesh must be defined
    type(SrvD_ParameterType),  intent(in   )  :: p              !< Parameters
@@ -693,12 +671,8 @@
 !==================================================================================================================================
 
 !==================================================================================================================================
-SUBROUTINE GetBladedLoggingChannels(u,p,m, ErrStat, ErrMsg)
+SUBROUTINE GetBladedLoggingChannels(u,p, xd, m, ErrStat, ErrMsg)
    
-=======
-SUBROUTINE GetBladedLoggingChannels(u,p, xd, m, ErrStat, ErrMsg)
-
->>>>>>> 4d598b2c
    TYPE(SrvD_InputType),           INTENT(IN   )  :: u               !< An initial guess for the input; input mesh must be defined
    TYPE(SrvD_ParameterType),       INTENT(INOUT)  :: p               !< Parameters
    TYPE(SrvD_DiscreteStateType),   INTENT(IN   )  :: xd              !< Discrete states
@@ -1069,14 +1043,10 @@
 
 
 !> * Records 120-129: User-defined variables 1-10; ignored in ServoDyn
-<<<<<<< HEAD
    ! Records 120:122 are outputs [see Retrieve_avrSWAP()]
    dll_data%avrSWAP(129) = size(dll_data%avrSWAP)           !> * Record 129: Maximum extent of the avrSWAP array
 
 ! Records 130-142 are outputs [see Retrieve_avrSWAP()]   
-=======
-! Records 130-142 are outputs [see Retrieve_avrSWAP()]
->>>>>>> 4d598b2c
 ! Records L1 and onward are outputs [see Retrieve_avrSWAP()]
 
 
@@ -1120,14 +1090,11 @@
 
    call Fill_avrSWAP( t, u, p, ErrMsgSz, dll_data ) ! we'll set the avrSWAP variable, for the legacy version of the DLL, too.
 
-<<<<<<< HEAD
    ! set the values for the Extended avrSWAP variable, if using
    if ( p%EXavrSWAP ) then
       call Fill_EXavrSWAP( t, u, p, dll_data )
    endif
    
-=======
->>>>>>> 4d598b2c
    !> The following are values ServoDyn sends to the Bladed DLL.
    !! For variables returned from the DLL, see bladedinterface::retrieve_control_vars.
 
