--- conflicted
+++ resolved
@@ -1087,8 +1087,6 @@
    INTEGER(IntKi), PARAMETER      :: YawBrMzn   =  855
    INTEGER(IntKi), PARAMETER      :: YawBrMxp   =  856
    INTEGER(IntKi), PARAMETER      :: YawBrMyp   =  857
-<<<<<<< HEAD
-=======
 
 
      ! Yaw Friction:
@@ -1098,86 +1096,20 @@
    INTEGER(IntKi), PARAMETER      :: YawFriMz   =  860
    INTEGER(IntKi), PARAMETER      :: OmegaYF    =  861
    INTEGER(IntKi), PARAMETER      :: dOmegaYF   =  862
->>>>>>> 00ba4949
 
 
      ! Tower Base Loads:
 
-<<<<<<< HEAD
-   INTEGER(IntKi), PARAMETER      :: TwrBsFxt   =  858
-   INTEGER(IntKi), PARAMETER      :: TwrBsFyt   =  859
-   INTEGER(IntKi), PARAMETER      :: TwrBsFzt   =  860
-   INTEGER(IntKi), PARAMETER      :: TwrBsMxt   =  861
-   INTEGER(IntKi), PARAMETER      :: TwrBsMyt   =  862
-   INTEGER(IntKi), PARAMETER      :: TwrBsMzt   =  863
-=======
    INTEGER(IntKi), PARAMETER      :: TwrBsFxt   =  863
    INTEGER(IntKi), PARAMETER      :: TwrBsFyt   =  864
    INTEGER(IntKi), PARAMETER      :: TwrBsFzt   =  865
    INTEGER(IntKi), PARAMETER      :: TwrBsMxt   =  866
    INTEGER(IntKi), PARAMETER      :: TwrBsMyt   =  867
    INTEGER(IntKi), PARAMETER      :: TwrBsMzt   =  868
->>>>>>> 00ba4949
 
 
      ! Local Tower Loads:
 
-<<<<<<< HEAD
-   INTEGER(IntKi), PARAMETER      :: TwHt1MLxt  =  864
-   INTEGER(IntKi), PARAMETER      :: TwHt1MLyt  =  865
-   INTEGER(IntKi), PARAMETER      :: TwHt1MLzt  =  866
-   INTEGER(IntKi), PARAMETER      :: TwHt2MLxt  =  867
-   INTEGER(IntKi), PARAMETER      :: TwHt2MLyt  =  868
-   INTEGER(IntKi), PARAMETER      :: TwHt2MLzt  =  869
-   INTEGER(IntKi), PARAMETER      :: TwHt3MLxt  =  870
-   INTEGER(IntKi), PARAMETER      :: TwHt3MLyt  =  871
-   INTEGER(IntKi), PARAMETER      :: TwHt3MLzt  =  872
-   INTEGER(IntKi), PARAMETER      :: TwHt4MLxt  =  873
-   INTEGER(IntKi), PARAMETER      :: TwHt4MLyt  =  874
-   INTEGER(IntKi), PARAMETER      :: TwHt4MLzt  =  875
-   INTEGER(IntKi), PARAMETER      :: TwHt5MLxt  =  876
-   INTEGER(IntKi), PARAMETER      :: TwHt5MLyt  =  877
-   INTEGER(IntKi), PARAMETER      :: TwHt5MLzt  =  878
-   INTEGER(IntKi), PARAMETER      :: TwHt6MLxt  =  879
-   INTEGER(IntKi), PARAMETER      :: TwHt6MLyt  =  880
-   INTEGER(IntKi), PARAMETER      :: TwHt6MLzt  =  881
-   INTEGER(IntKi), PARAMETER      :: TwHt7MLxt  =  882
-   INTEGER(IntKi), PARAMETER      :: TwHt7MLyt  =  883
-   INTEGER(IntKi), PARAMETER      :: TwHt7MLzt  =  884
-   INTEGER(IntKi), PARAMETER      :: TwHt8MLxt  =  885
-   INTEGER(IntKi), PARAMETER      :: TwHt8MLyt  =  886
-   INTEGER(IntKi), PARAMETER      :: TwHt8MLzt  =  887
-   INTEGER(IntKi), PARAMETER      :: TwHt9MLxt  =  888
-   INTEGER(IntKi), PARAMETER      :: TwHt9MLyt  =  889
-   INTEGER(IntKi), PARAMETER      :: TwHt9MLzt  =  890
-   INTEGER(IntKi), PARAMETER      :: TwHt1FLxt  =  891
-   INTEGER(IntKi), PARAMETER      :: TwHt1FLyt  =  892
-   INTEGER(IntKi), PARAMETER      :: TwHt1FLzt  =  893
-   INTEGER(IntKi), PARAMETER      :: TwHt2FLxt  =  894
-   INTEGER(IntKi), PARAMETER      :: TwHt2FLyt  =  895
-   INTEGER(IntKi), PARAMETER      :: TwHt2FLzt  =  896
-   INTEGER(IntKi), PARAMETER      :: TwHt3FLxt  =  897
-   INTEGER(IntKi), PARAMETER      :: TwHt3FLyt  =  898
-   INTEGER(IntKi), PARAMETER      :: TwHt3FLzt  =  899
-   INTEGER(IntKi), PARAMETER      :: TwHt4FLxt  =  900
-   INTEGER(IntKi), PARAMETER      :: TwHt4FLyt  =  901
-   INTEGER(IntKi), PARAMETER      :: TwHt4FLzt  =  902
-   INTEGER(IntKi), PARAMETER      :: TwHt5FLxt  =  903
-   INTEGER(IntKi), PARAMETER      :: TwHt5FLyt  =  904
-   INTEGER(IntKi), PARAMETER      :: TwHt5FLzt  =  905
-   INTEGER(IntKi), PARAMETER      :: TwHt6FLxt  =  906
-   INTEGER(IntKi), PARAMETER      :: TwHt6FLyt  =  907
-   INTEGER(IntKi), PARAMETER      :: TwHt6FLzt  =  908
-   INTEGER(IntKi), PARAMETER      :: TwHt7FLxt  =  909
-   INTEGER(IntKi), PARAMETER      :: TwHt7FLyt  =  910
-   INTEGER(IntKi), PARAMETER      :: TwHt7FLzt  =  911
-   INTEGER(IntKi), PARAMETER      :: TwHt8FLxt  =  912
-   INTEGER(IntKi), PARAMETER      :: TwHt8FLyt  =  913
-   INTEGER(IntKi), PARAMETER      :: TwHt8FLzt  =  914
-   INTEGER(IntKi), PARAMETER      :: TwHt9FLxt  =  915
-   INTEGER(IntKi), PARAMETER      :: TwHt9FLyt  =  916
-   INTEGER(IntKi), PARAMETER      :: TwHt9FLzt  =  917
-=======
    INTEGER(IntKi), PARAMETER      :: TwHt1MLxt  =  869
    INTEGER(IntKi), PARAMETER      :: TwHt1MLyt  =  870
    INTEGER(IntKi), PARAMETER      :: TwHt1MLzt  =  871
@@ -1232,92 +1164,10 @@
    INTEGER(IntKi), PARAMETER      :: TwHt9FLxt  =  920
    INTEGER(IntKi), PARAMETER      :: TwHt9FLyt  =  921
    INTEGER(IntKi), PARAMETER      :: TwHt9FLzt  =  922
->>>>>>> 00ba4949
 
 
      ! Internal Degrees of Freedom:
 
-<<<<<<< HEAD
-   INTEGER(IntKi), PARAMETER      :: Q_B1E1     =  918
-   INTEGER(IntKi), PARAMETER      :: Q_B2E1     =  919
-   INTEGER(IntKi), PARAMETER      :: Q_B3E1     =  920
-   INTEGER(IntKi), PARAMETER      :: Q_B1F1     =  921
-   INTEGER(IntKi), PARAMETER      :: Q_B2F1     =  922
-   INTEGER(IntKi), PARAMETER      :: Q_B3F1     =  923
-   INTEGER(IntKi), PARAMETER      :: Q_B1F2     =  924
-   INTEGER(IntKi), PARAMETER      :: Q_B2F2     =  925
-   INTEGER(IntKi), PARAMETER      :: Q_B3F2     =  926
-   INTEGER(IntKi), PARAMETER      :: Q_Teet     =  927
-   INTEGER(IntKi), PARAMETER      :: Q_DrTr     =  928
-   INTEGER(IntKi), PARAMETER      :: Q_GeAz     =  929
-   INTEGER(IntKi), PARAMETER      :: Q_RFrl     =  930
-   INTEGER(IntKi), PARAMETER      :: Q_TFrl     =  931
-   INTEGER(IntKi), PARAMETER      :: Q_Yaw      =  932
-   INTEGER(IntKi), PARAMETER      :: Q_TFA1     =  933
-   INTEGER(IntKi), PARAMETER      :: Q_TSS1     =  934
-   INTEGER(IntKi), PARAMETER      :: Q_TFA2     =  935
-   INTEGER(IntKi), PARAMETER      :: Q_TSS2     =  936
-   INTEGER(IntKi), PARAMETER      :: Q_Sg       =  937
-   INTEGER(IntKi), PARAMETER      :: Q_Sw       =  938
-   INTEGER(IntKi), PARAMETER      :: Q_Hv       =  939
-   INTEGER(IntKi), PARAMETER      :: Q_R        =  940
-   INTEGER(IntKi), PARAMETER      :: Q_P        =  941
-   INTEGER(IntKi), PARAMETER      :: Q_Y        =  942
-   INTEGER(IntKi), PARAMETER      :: QD_B1E1    =  943
-   INTEGER(IntKi), PARAMETER      :: QD_B2E1    =  944
-   INTEGER(IntKi), PARAMETER      :: QD_B3E1    =  945
-   INTEGER(IntKi), PARAMETER      :: QD_B1F1    =  946
-   INTEGER(IntKi), PARAMETER      :: QD_B2F1    =  947
-   INTEGER(IntKi), PARAMETER      :: QD_B3F1    =  948
-   INTEGER(IntKi), PARAMETER      :: QD_B1F2    =  949
-   INTEGER(IntKi), PARAMETER      :: QD_B2F2    =  950
-   INTEGER(IntKi), PARAMETER      :: QD_B3F2    =  951
-   INTEGER(IntKi), PARAMETER      :: QD_Teet    =  952
-   INTEGER(IntKi), PARAMETER      :: QD_DrTr    =  953
-   INTEGER(IntKi), PARAMETER      :: QD_GeAz    =  954
-   INTEGER(IntKi), PARAMETER      :: QD_RFrl    =  955
-   INTEGER(IntKi), PARAMETER      :: QD_TFrl    =  956
-   INTEGER(IntKi), PARAMETER      :: QD_Yaw     =  957
-   INTEGER(IntKi), PARAMETER      :: QD_TFA1    =  958
-   INTEGER(IntKi), PARAMETER      :: QD_TSS1    =  959
-   INTEGER(IntKi), PARAMETER      :: QD_TFA2    =  960
-   INTEGER(IntKi), PARAMETER      :: QD_TSS2    =  961
-   INTEGER(IntKi), PARAMETER      :: QD_Sg      =  962
-   INTEGER(IntKi), PARAMETER      :: QD_Sw      =  963
-   INTEGER(IntKi), PARAMETER      :: QD_Hv      =  964
-   INTEGER(IntKi), PARAMETER      :: QD_R       =  965
-   INTEGER(IntKi), PARAMETER      :: QD_P       =  966
-   INTEGER(IntKi), PARAMETER      :: QD_Y       =  967
-   INTEGER(IntKi), PARAMETER      :: QD2_B1E1   =  968
-   INTEGER(IntKi), PARAMETER      :: QD2_B2E1   =  969
-   INTEGER(IntKi), PARAMETER      :: QD2_B3E1   =  970
-   INTEGER(IntKi), PARAMETER      :: QD2_B1F1   =  971
-   INTEGER(IntKi), PARAMETER      :: QD2_B2F1   =  972
-   INTEGER(IntKi), PARAMETER      :: QD2_B3F1   =  973
-   INTEGER(IntKi), PARAMETER      :: QD2_B1F2   =  974
-   INTEGER(IntKi), PARAMETER      :: QD2_B2F2   =  975
-   INTEGER(IntKi), PARAMETER      :: QD2_B3F2   =  976
-   INTEGER(IntKi), PARAMETER      :: QD2_Teet   =  977
-   INTEGER(IntKi), PARAMETER      :: QD2_DrTr   =  978
-   INTEGER(IntKi), PARAMETER      :: QD2_GeAz   =  979
-   INTEGER(IntKi), PARAMETER      :: QD2_RFrl   =  980
-   INTEGER(IntKi), PARAMETER      :: QD2_TFrl   =  981
-   INTEGER(IntKi), PARAMETER      :: QD2_Yaw    =  982
-   INTEGER(IntKi), PARAMETER      :: QD2_TFA1   =  983
-   INTEGER(IntKi), PARAMETER      :: QD2_TSS1   =  984
-   INTEGER(IntKi), PARAMETER      :: QD2_TFA2   =  985
-   INTEGER(IntKi), PARAMETER      :: QD2_TSS2   =  986
-   INTEGER(IntKi), PARAMETER      :: QD2_Sg     =  987
-   INTEGER(IntKi), PARAMETER      :: QD2_Sw     =  988
-   INTEGER(IntKi), PARAMETER      :: QD2_Hv     =  989
-   INTEGER(IntKi), PARAMETER      :: QD2_R      =  990
-   INTEGER(IntKi), PARAMETER      :: QD2_P      =  991
-   INTEGER(IntKi), PARAMETER      :: QD2_Y      =  992
-
-
-     ! The maximum number of output channels which can be output by the code.
-   INTEGER(IntKi), PARAMETER      :: MaxOutPts  =  992
-=======
    INTEGER(IntKi), PARAMETER      :: Q_B1E1     =  923
    INTEGER(IntKi), PARAMETER      :: Q_B2E1     =  924
    INTEGER(IntKi), PARAMETER      :: Q_B3E1     =  925
@@ -1397,7 +1247,6 @@
 
      ! The maximum number of output channels which can be output by the code.
    INTEGER(IntKi), PARAMETER      :: MaxOutPts  =  997
->>>>>>> 00ba4949
 
 !End of code generated by Matlab script Write_ChckOutLst
 ! ===================================================================================================
