--- conflicted
+++ resolved
@@ -18,35 +18,6 @@
   generate_f90_types(src/FAST_Registry.txt ${CMAKE_CURRENT_LIST_DIR}/src/FAST_Types.f90 -noextrap)
 endif()
 
-<<<<<<< HEAD
-add_library(openfast_prelib_obj OBJECT src/FAST_Types.f90)
-target_link_libraries(openfast_prelib_obj
-  nwtclibs_obj
-  ifwlib_obj
-  fvwlib_obj
-  uaaerolib_obj
-  afinfolib_obj
-  aeroacoustics_obj
-  aerodynlib_obj
-  aerodyn14lib_obj
-  servodynlib_obj
-  elastodynlib_obj
-  beamdynlib_obj
-  subdynlib_obj
-  hydrodynlib_obj
-  orcaflexlib_obj
-  extptfm_mckflib_obj
-  openfoamtypeslib_obj
-  scdataextypeslib_obj
-  feamlib_obj
-  moordynlib_obj
-  icedynlib_obj
-  icefloelib_obj
-  maplib_obj
-  aerodisklib_obj
-  sedlib_obj
-)
-=======
 # If applicable, disable variable tracking to reduce build time
 string(TOUPPER ${CMAKE_Fortran_COMPILER_ID} _compiler_id)
 string(TOUPPER ${CMAKE_BUILD_TYPE} _build_type)
@@ -65,24 +36,14 @@
   # Compilation hangs on FAST_Farm_Types.f90 with -O3 on linux (on some hardware)
   set_source_files_properties(src/FAST_Types.f90 PROPERTIES COMPILE_FLAGS "-O2")
 endif()
->>>>>>> 26adf518
 
 add_library(openfast_prelib src/FAST_Types.f90)
 target_link_libraries(openfast_prelib 
   nwtclibs
-<<<<<<< HEAD
-  ifwlib
+  versioninfolib
+  aerodyn14lib
   aerodisklib
   aerodynlib
-  aerodyn14lib
-  servodynlib
-  elastodynlib
-  sedlib
-=======
-  versioninfolib
-  aerodyn14lib
-  aerodynlib
->>>>>>> 26adf518
   beamdynlib
   elastodynlib
   extptfm_mckflib
@@ -96,6 +57,7 @@
   moordynlib
   orcaflexlib
   sctypeslib
+  sedlib
   servodynlib
   subdynlib
 )
@@ -106,168 +68,15 @@
   src/FAST_Subs.f90
   src/FAST_Solver.f90
 )
-<<<<<<< HEAD
-
-add_library(openfast_postlib_obj OBJECT ${OPENFAST_POSTLIB_SOURCES})
-target_link_libraries(openfast_postlib_obj openfast_prelib_obj scdataexlib_obj foamfastlib_obj versioninfolib_obj)
-
-add_library(openfast_postlib $<TARGET_OBJECTS:openfast_postlib_obj>)
-target_link_libraries(openfast_postlib openfast_prelib_obj scdataexlib foamfastlib versioninfolib)
-
-add_library(openfastlib_common_obj OBJECT src/FAST_Library.f90)
-target_link_libraries(openfastlib_common_obj 
-openfast_prelib_obj
-maplib_obj
-nwtclibs_obj
-nwtcsyslib_obj
-nwtcbaselib_obj
-ifwlib_obj
-fvwlib_obj
-uaaerolib_obj
-afinfolib_obj
-aeroacoustics_obj
-aerodynlib_obj
-aerodyn14lib_obj
-servodynlib_obj
-elastodynlib_obj
-beamdynlib_obj
-subdynlib_obj
-hydrodynlib_obj
-orcaflexlib_obj
-extptfm_mckflib_obj
-openfoamtypeslib_obj
-foamfastlib_obj
-scdataextypeslib_obj
-scdataexlib_obj
-feamlib_obj
-moordynlib_obj
-icedynlib_obj
-icefloelib_obj
-openfast_postlib_obj
-versioninfolib_obj
-aerodisklib_obj
-sedlib_obj
-)
-
-# Note that the python interface requires that openfastlib be a shared library
-# so it can be opened with dlopen
-add_library(openfastlib SHARED
-  $<TARGET_OBJECTS:openfastlib_common_obj>
-  $<TARGET_OBJECTS:openfast_prelib_obj>
-  $<TARGET_OBJECTS:mapcpplib_obj>
-  $<TARGET_OBJECTS:maplib_obj>
-  $<TARGET_OBJECTS:nwtcbaselib_obj> 
-  $<TARGET_OBJECTS:nwtcsyslib_obj>
-  $<TARGET_OBJECTS:nwtclibs_obj>
-  $<TARGET_OBJECTS:ifwlib_obj>
-  $<TARGET_OBJECTS:fvwlib_obj>
-  $<TARGET_OBJECTS:uaaerolib_obj>
-  $<TARGET_OBJECTS:afinfolib_obj>
-  $<TARGET_OBJECTS:aeroacoustics_obj>
-  $<TARGET_OBJECTS:aerodynlib_obj>
-  $<TARGET_OBJECTS:aerodyn14lib_obj>
-  $<TARGET_OBJECTS:servodynlib_obj>
-  $<TARGET_OBJECTS:elastodynlib_obj>
-  $<TARGET_OBJECTS:beamdynlib_obj>
-  $<TARGET_OBJECTS:subdynlib_obj>
-  $<TARGET_OBJECTS:hydrodynlib_obj>
-  $<TARGET_OBJECTS:orcaflexlib_obj>
-  $<TARGET_OBJECTS:extptfm_mckflib_obj>
-  $<TARGET_OBJECTS:openfoamtypeslib_obj>
-  $<TARGET_OBJECTS:foamfastlib_obj>
-  $<TARGET_OBJECTS:scdataextypeslib_obj>
-  $<TARGET_OBJECTS:scdataexlib_obj>
-  $<TARGET_OBJECTS:feamlib_obj>
-  $<TARGET_OBJECTS:moordynlib_obj>
-  $<TARGET_OBJECTS:icedynlib_obj>
-  $<TARGET_OBJECTS:icefloelib_obj>
-  $<TARGET_OBJECTS:openfast_postlib_obj>
-  $<TARGET_OBJECTS:versioninfolib_obj>
-  $<TARGET_OBJECTS:aerodisklib_obj>
-  $<TARGET_OBJECTS:sedlib_obj>
-=======
 target_link_libraries(openfast_postlib openfast_prelib foamfastlib scfastlib)
 target_include_directories(openfast_postlib PUBLIC 
   $<BUILD_INTERFACE:${CMAKE_CURRENT_SOURCE_DIR}/src>  
->>>>>>> 26adf518
 )
 set_target_properties(openfast_postlib PROPERTIES PUBLIC_HEADER src/FAST_Library.h)
 
-<<<<<<< HEAD
-target_link_libraries(openfastlib
-  ${LAPACK_LIBRARIES}
-  ${CMAKE_DL_LIBS}
-)
-
-if (USE_LOCAL_STATIC_LAPACK)
-  add_dependencies(openfastlib lapack)
-endif()
-
-set_property(TARGET openfastlib PROPERTY LINKER_LANGUAGE Fortran)
-
-if(BUILD_OPENFAST_SIMULINK_API)
-
-  find_package(Matlab REQUIRED)
-  message(STATUS "Matlab_MEX_LIBRARY: ${Matlab_MEX_LIBRARY}")
-
-  add_library(openfastlib_mex
-    $<TARGET_OBJECTS:openfastlib_common_obj>
-    $<TARGET_OBJECTS:openfast_prelib_obj>
-    $<TARGET_OBJECTS:mapcpplib_obj>
-    $<TARGET_OBJECTS:maplib_obj>
-    $<TARGET_OBJECTS:nwtcsyslib_matlab_obj>
-    $<TARGET_OBJECTS:nwtcbaselib_obj> 
-    $<TARGET_OBJECTS:nwtclibs_obj>
-    $<TARGET_OBJECTS:ifwlib_obj>
-    $<TARGET_OBJECTS:fvwlib_obj>
-    $<TARGET_OBJECTS:uaaerolib_obj>
-    $<TARGET_OBJECTS:afinfolib_obj>
-    $<TARGET_OBJECTS:aeroacoustics_obj>
-    $<TARGET_OBJECTS:aerodynlib_obj>
-    $<TARGET_OBJECTS:aerodyn14lib_obj>
-    $<TARGET_OBJECTS:servodynlib_obj>
-    $<TARGET_OBJECTS:elastodynlib_obj>
-    $<TARGET_OBJECTS:beamdynlib_obj>
-    $<TARGET_OBJECTS:subdynlib_obj>
-    $<TARGET_OBJECTS:hydrodynlib_obj>
-    $<TARGET_OBJECTS:orcaflexlib_obj>
-    $<TARGET_OBJECTS:extptfm_mckflib_obj>
-    $<TARGET_OBJECTS:openfoamtypeslib_obj>
-    $<TARGET_OBJECTS:foamfastlib_obj>
-    $<TARGET_OBJECTS:scdataextypeslib_obj>
-    $<TARGET_OBJECTS:scdataexlib_obj>
-    $<TARGET_OBJECTS:feamlib_obj>
-    $<TARGET_OBJECTS:moordynlib_obj>
-    $<TARGET_OBJECTS:icedynlib_obj>
-    $<TARGET_OBJECTS:icefloelib_obj>
-    $<TARGET_OBJECTS:openfast_postlib_obj>
-    $<TARGET_OBJECTS:versioninfolib_obj>
-    $<TARGET_OBJECTS:aerodisklib_obj>
-    $<TARGET_OBJECTS:sedlib_obj>
-  )
-
-  target_link_libraries(openfastlib_mex
-    ${LAPACK_LIBRARIES}
-    ${CMAKE_DL_LIBS}
-    ${Matlab_MEX_LIBRARY}
-  )
-
-  if (USE_LOCAL_STATIC_LAPACK)
-    add_dependencies(openfastlib_mex lapack)
-  endif()
-
-  install(TARGETS openfastlib_mex
-    EXPORT ${CMAKE_PROJECT_NAME}Libraries
-    RUNTIME DESTINATION lib
-    ARCHIVE DESTINATION lib
-    LIBRARY DESTINATION lib)
-
-endif(BUILD_OPENFAST_SIMULINK_API)
-=======
 # OpenFAST Library static (openfast, FAST.Farm, Simulink)
 add_library(openfastlib_static INTERFACE)
 target_link_libraries(openfastlib_static INTERFACE openfast_postlib)
->>>>>>> 26adf518
 
 # OpenFAST Library shared (Python, openfast_cpp, openfastcpplib)
 add_library(openfastlib SHARED src/FAST_Library.f90)
