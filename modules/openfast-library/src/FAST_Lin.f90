--- conflicted
+++ resolved
@@ -3187,15 +3187,9 @@
       END DO
 
          ! ED translation displacement-to-ED moment transfer (dU^{ED}/dy^{ED}) from BD root-to-ED hub load transfer:
-<<<<<<< HEAD
       ED_Start = Indx_u_ED_Hub_Start(p_ED, u_ED, y_FAST) + u_ED%HubPtLoad%NNodes*3 ! start of u_ED%HubPtLoad%Moment field (skip forces)
+      ED_Out_Start  = Indx_y_ED_Hub_Start(p_ED, y_ED, y_FAST) ! start of y_ED%HubMotion%TranslationDisp field
       DO k=1,p_FAST%nBeams
-         ED_Out_Start = Indx_y_ED_BladeRoot_Start(p_ED, y_ED, y_FAST, k) ! start of y_ED%BladeRootMotion(k)%TranslationDisp field
-=======
-      ED_Start = Indx_u_ED_Hub_Start(u_ED, y_FAST) + u_ED%HubPtLoad%NNodes*3 ! start of u_ED%HubPtLoad%Moment field (skip forces)
-      ED_Out_Start  = Indx_y_ED_Hub_Start(y_ED, y_FAST) ! start of y_ED%HubMotion%TranslationDisp field
-      DO k=1,p_FAST%nBeams
->>>>>>> 94a51d44
          call SumBlockMatrix( dUdy, MeshMapData%BD_P_2_ED_P(k)%dM%m_ud, ED_Start, ED_Out_Start)
       END DO
 
@@ -3601,19 +3595,12 @@
       !!!CALL Linearize_Line2_to_Line2( BD%y(k)%BldMotion, u_AD%rotors(1)%BladeMotion(k), MeshMapData%BDED_L_2_AD_L_B(k), ErrStat2, ErrMsg2 )
       
       DO k=1,p_FAST%nBeams
-<<<<<<< HEAD
          AD_Start     = Indx_u_AD_Blade_Start(p_AD, u_AD, y_FAST, k)     ! start of u_AD%rotors(1)%BladeMotion(k)%TranslationDisp field
-         BD_Out_Start = y_FAST%Lin%Modules(Module_BD)%Instance(k)%LinStartIndx(LIN_OUTPUT_COL)
+         BD_Out_Start  = y_FAST%Lin%Modules(MODULE_BD)%Instance(k)%LinStartIndx(LIN_OUTPUT_COL) & ! start of BD%y(k)%BldMotion%TranslationDisp field
+                       + BD%y(k)%ReactionForce%NNodes * 6 ! 2 fields with 3 components
 
          uFieldMask = .true.   ! all fields
          CALL Assemble_dUdy_Motions(BD%y(k)%BldMotion, u_AD%rotors(1)%BladeMotion(k), MeshMapData%BDED_L_2_AD_L_B(k), AD_Start, BD_Out_Start, dUdy, uFieldMask)
-=======
-         AD_Start     = Indx_u_AD_Blade_Start(u_AD, y_FAST, k)     ! start of u_AD%BladeMotion(k)%TranslationDisp field
-         BD_Out_Start  = y_FAST%Lin%Modules(MODULE_BD)%Instance(k)%LinStartIndx(LIN_OUTPUT_COL) & ! start of BD%y(k)%BldMotion%TranslationDisp field
-                       + BD%y(k)%ReactionForce%NNodes * 6 ! 2 fields with 3 components
-
-         CALL Assemble_dUdy_Motions(BD%y(k)%BldMotion, u_AD%rotors(1)%BladeMotion(k), MeshMapData%BDED_L_2_AD_L_B(k), AD_Start, BD_Out_Start, dUdy, skipRotAcc=.true.)
->>>>>>> 94a51d44
       END DO
    
    END IF
