!**********************************************************************************************************************************
! FAST_Solver.f90, FAST_Subs.f90, FAST_Lin.f90, and FAST_Mods.f90 make up the FAST glue code in the FAST Modularization Framework.
! FAST_Prog.f90, FAST_Library.f90, FAST_Prog.c are different drivers for this code.
!..................................................................................................................................
! LICENSING
! Copyright (C) 2013-2016  National Renewable Energy Laboratory
!
!    This file is part of FAST.
!
! Licensed under the Apache License, Version 2.0 (the "License");
! you may not use this file except in compliance with the License.
! You may obtain a copy of the License at
!
!     http://www.apache.org/licenses/LICENSE-2.0
!
! Unless required by applicable law or agreed to in writing, software
! distributed under the License is distributed on an "AS IS" BASIS,
! WITHOUT WARRANTIES OR CONDITIONS OF ANY KIND, either express or implied.
! See the License for the specific language governing permissions and
! limitations under the License.
!**********************************************************************************************************************************
!> This module contains the routines used by FAST to solve input-output equations and to advance states.
MODULE FAST_Solver

   USE NWTC_Library
   USE NWTC_LAPACK

   USE FAST_ModTypes
      
   USE AeroDyn
   USE AeroDyn14
   USE InflowWind
   USE ElastoDyn
   USE BeamDyn
   USE FEAMooring
   USE MoorDyn
   USE MAP
   USE OrcaFlexInterface
   USE HydroDyn
   USE IceDyn
   USE IceFloe
   USE ServoDyn
   USE SubDyn
   USE OpenFOAM
   USE SuperController
   Use ExtPtfm_MCKF
   

   IMPLICIT NONE

CONTAINS
!----------------------------------------------------------------------------------------------------------------------------------
!> This routine sets the inputs required for BD--using the Option 2 solve method; currently the only inputs solved in this routine
!! are the blade distributed loads from AD15; other inputs are solved in option 1.
SUBROUTINE BD_InputSolve( p_FAST, BD, y_AD, u_AD, y_ED, MeshMapData, ErrStat, ErrMsg )
!..................................................................................................................................

   TYPE(FAST_ParameterType),       INTENT(IN   )  :: p_FAST                   !< Glue-code simulation parameters
   TYPE(BeamDyn_Data),             INTENT(INOUT)  :: BD                       !< BD Inputs at t
   TYPE(AD_OutputType),            INTENT(IN   )  :: y_AD                     !< AeroDyn outputs
   TYPE(AD_InputType),             INTENT(IN   )  :: u_AD                     !< AD inputs (for AD-BD load transfer)
   TYPE(ED_OutputType),            INTENT(IN   )  :: y_ED                     !< ElastoDyn outputs
   
   TYPE(FAST_ModuleMapType),       INTENT(INOUT)  :: MeshMapData              !< Data for mapping between modules
   INTEGER(IntKi),                 INTENT(  OUT)  :: ErrStat                  !< Error status
   CHARACTER(*),                   INTENT(  OUT)  :: ErrMsg                   !< Error message
   
      ! local variables
   REAL(R8Ki)                                     :: omega_c(3)               ! variable for adding damping
   REAL(R8Ki)                                     :: r(3)                     ! variable for adding damping
   REAL(R8Ki)                                     :: r_hub(3)                 ! variable for adding damping
   REAL(R8Ki)                                     :: Vrot(3)                  ! variable for adding damping

   INTEGER(IntKi)                                 :: J                        ! Loops through blade nodes
   INTEGER(IntKi)                                 :: K                        ! Loops through blades
   INTEGER(IntKi)                                 :: ErrStat2                 ! temporary Error status of the operation
   CHARACTER(ErrMsgLen)                           :: ErrMsg2                  ! temporary Error message if ErrStat /= ErrID_None
   CHARACTER(*), PARAMETER                        :: RoutineName = 'BD_InputSolve' 

      ! Initialize error status
      
   ErrStat = ErrID_None
   ErrMsg = ""

            
      ! BD inputs on blade from AeroDyn
   IF (p_FAST%CompElast == Module_BD) THEN 
      
      IF ( p_FAST%CompAero == Module_AD ) THEN
         
         if (p_FAST%BD_OutputSibling) then
            
            DO K = 1,p_FAST%nBeams ! Loop through all blades
                                    
               CALL Transfer_Line2_to_Line2( y_AD%BladeLoad(k), BD%Input(1,k)%DistrLoad, MeshMapData%AD_L_2_BDED_B(k), ErrStat2, ErrMsg2, u_AD%BladeMotion(k), BD%y(k)%BldMotion )
                  CALL SetErrStat(ErrStat2, ErrMsg2, ErrStat, ErrMsg, RoutineName)
               
            END DO
            
         else
            DO K = 1,p_FAST%nBeams ! Loop through all blades
            
               ! need to transfer the BD output blade motions to nodes on a sibling of the BD blade motion mesh:
               CALL Transfer_Line2_to_Line2( BD%y(k)%BldMotion, MeshMapData%y_BD_BldMotion_4Loads(k), MeshMapData%BD_L_2_BD_L(k), ErrStat2, ErrMsg2 )
                  CALL SetErrStat(ErrStat2, ErrMsg2, ErrStat, ErrMsg, RoutineName)
                        
               CALL Transfer_Line2_to_Line2( y_AD%BladeLoad(k), BD%Input(1,k)%DistrLoad, MeshMapData%AD_L_2_BDED_B(k), ErrStat2, ErrMsg2, u_AD%BladeMotion(k), MeshMapData%y_BD_BldMotion_4Loads(k) )
                  CALL SetErrStat(ErrStat2, ErrMsg2, ErrStat, ErrMsg, RoutineName)
               
            END DO
         end if
         
                  
      ELSE

         DO K = 1,p_FAST%nBeams ! Loop through all blades
            BD%Input(1,k)%DistrLoad%Force  = 0.0_ReKi
            BD%Input(1,k)%DistrLoad%Moment = 0.0_ReKi
         END DO         
         
      END IF
      
   END IF
      
         ! add damping in blades for linearization convergence
   if (p_FAST%CalcSteady) then
   
      ! note that this assumes sibling meshes for input and output
   
         omega_c = y_ED%RotSpeed * y_ED%HubPtMotion%Orientation(1,:,1)
         r_hub   = y_ED%HubPtMotion%Position(:,1) + y_ED%HubPtMotion%TranslationDisp(:,1)

         if (p_FAST%BD_OutputSibling) then
            
            do k = 1,p_FAST%nBeams ! Loop through all blades
               do j = 1,BD%Input(1,k)%DistrLoad%NNodes
                  r = BD%y(k)%BldMotion%Position(:,j) + BD%y(k)%BldMotion%TranslationDisp(:,j) - r_hub
                  Vrot = cross_product(omega_c, r)
                  BD%Input(1,k)%DistrLoad%Force(:,j) = BD%Input(1,k)%DistrLoad%Force(:,j) - p_FAST%Bld_Kdmp * ( BD%y(k)%BldMotion%TranslationVel(:,j) - Vrot )
               end do
            end do
         
         else
            
            do k = 1,p_FAST%nBeams ! Loop through all blades
               do j = 1,BD%Input(1,k)%DistrLoad%NNodes
                  r = MeshMapData%y_BD_BldMotion_4Loads(k)%Position(:,j) + MeshMapData%y_BD_BldMotion_4Loads(k)%TranslationDisp(:,j) - r_hub
                  Vrot = cross_product(omega_c, r)
                  BD%Input(1,k)%DistrLoad%Force(:,j) = BD%Input(1,k)%DistrLoad%Force(:,j) - p_FAST%Bld_Kdmp * ( MeshMapData%y_BD_BldMotion_4Loads(k)%TranslationVel(:,j) - Vrot )
               end do
            end do
            
         end if

   end if
     
END SUBROUTINE BD_InputSolve
!----------------------------------------------------------------------------------------------------------------------------------
!> This routine sets the inputs required for ED--using the Option 2 solve method; currently the only input not solved in this routine
!! are the fields on PlatformPtMesh and HubPtLoad,  which are solved in option 1.
SUBROUTINE ED_InputSolve( p_FAST, u_ED, y_ED, p_AD14, y_AD14, y_AD, y_SrvD, u_AD, u_SrvD, MeshMapData, ErrStat, ErrMsg )
!..................................................................................................................................

   TYPE(FAST_ParameterType),       INTENT(IN   )  :: p_FAST                   !< Glue-code simulation parameters
   TYPE(ED_InputType),             INTENT(INOUT)  :: u_ED                     !< ED Inputs at t
   TYPE(ED_OutputType),            INTENT(IN   )  :: y_ED                     !< ElastoDyn outputs (need translation displacement on meshes for loads mapping)
   TYPE(AD14_ParameterType),       INTENT(IN   )  :: p_AD14                   !< AeroDyn14 parameters (a hack because the AD14 meshes aren't set up properly)
   TYPE(AD14_OutputType),          INTENT(IN   )  :: y_AD14                   !< AeroDyn14 outputs
   TYPE(AD_OutputType),            INTENT(IN   )  :: y_AD                     !< AeroDyn outputs
   TYPE(AD_InputType),             INTENT(IN   )  :: u_AD                     !< AD inputs (for AD-ED load transfer)
   TYPE(SrvD_OutputType),          INTENT(IN   )  :: y_SrvD                   !< ServoDyn outputs
   TYPE(SrvD_InputType),           INTENT(IN   )  :: u_SrvD                   !< ServoDyn inputs
   
   TYPE(FAST_ModuleMapType),       INTENT(INOUT)  :: MeshMapData              !< Data for mapping between modules
   INTEGER(IntKi),                 INTENT(  OUT)  :: ErrStat                  !< Error status
   CHARACTER(*),                   INTENT(  OUT)  :: ErrMsg                   !< Error message
   
      ! local variables
   REAL(R8Ki)                                     :: omega_c(3)               ! variable for adding damping
   REAL(R8Ki)                                     :: r(3)                     ! variable for adding damping
   REAL(R8Ki)                                     :: r_hub(3)                 ! variable for adding damping
   REAL(R8Ki)                                     :: Vrot(3)                  ! variable for adding damping
   
   INTEGER(IntKi)                                 :: J                        ! Loops through nodes / elements
   INTEGER(IntKi)                                 :: K                        ! Loops through blades
   INTEGER(IntKi)                                 :: ErrStat2                 ! temporary Error status of the operation
   CHARACTER(ErrMsgLen)                           :: ErrMsg2                  ! temporary Error message if ErrStat /= ErrID_None
   CHARACTER(*), PARAMETER                        :: RoutineName = 'ED_InputSolve' 
!bjj: make these misc vars to avoid reallocation each step!   
   real(reKi)                                     :: Force(3,u_ED%TowerPtLoads%Nnodes) 
   real(reKi)                                     :: Moment(3,u_ED%TowerPtLoads%Nnodes)
   
   
      ! Initialize error status
      
   ErrStat = ErrID_None
   ErrMsg = ""

   Force = 0.0_ReKi
   Moment = 0.0_ReKi
   
      ! ED inputs from ServoDyn
   IF ( p_FAST%CompServo == Module_SrvD ) THEN

      u_ED%GenTrq     = y_SrvD%GenTrq
      u_ED%HSSBrTrqC  = y_SrvD%HSSBrTrqC
      u_ED%BlPitchCom = y_SrvD%BlPitchCom
      u_ED%YawMom     = y_SrvD%YawMom
   !   u_ED%TBDrCon    = y_SrvD%TBDrCon !array
   
      IF (y_SrvD%NTMD%Mesh%Committed) THEN
      
         CALL Transfer_Point_to_Point( y_SrvD%NTMD%Mesh, u_ED%NacelleLoads, MeshMapData%SrvD_P_2_ED_P_N, ErrStat2, ErrMsg2, u_SrvD%NTMD%Mesh, y_ED%NacelleMotion )
            CALL SetErrStat(ErrStat2,ErrMsg2,ErrStat, ErrMsg,RoutineName//':u_ED%NacelleLoads' )      
            
      END IF
   
      IF (y_SrvD%TTMD%Mesh%Committed) THEN
      
         CALL Transfer_Point_to_Point( y_SrvD%TTMD%Mesh, u_ED%TowerPtLoads, MeshMapData%SrvD_P_2_ED_P_T, ErrStat2, ErrMsg2, u_SrvD%TTMD%Mesh, y_ED%TowerLn2Mesh )
            CALL SetErrStat(ErrStat2,ErrMsg2,ErrStat, ErrMsg,RoutineName//':u_ED%TowerPtLoads' )      

         ! we'll need to add this to the loads from AeroDyn, later, so we're going to transfer to a temp mesh here instead of u_ED%TowerPtLoads
            Force  = u_ED%TowerPtLoads%force
            Moment = u_ED%TowerPtLoads%moment
                        
      END IF
            
   ELSE !we'll just take the initial guesses..
   END IF

            
      ! ED inputs on blade from AeroDyn
   IF (p_FAST%CompElast == Module_ED) THEN 
      
      IF ( p_FAST%CompAero == Module_AD14 ) THEN   
      
         DO K = 1,SIZE(u_ED%BladePtLoads,1) ! Loop through all blades (p_ED%NumBl)
            DO J = 1,y_AD14%OutputLoads(K)%Nnodes ! Loop through the blade nodes / elements (p_ED%BldNodes)

               u_ED%BladePtLoads(K)%Force(:,J)  = y_AD14%OutputLoads(K)%Force(:,J)*p_AD14%Blade%DR(J)
               u_ED%BladePtLoads(K)%Moment(:,J) = y_AD14%OutputLoads(K)%Moment(:,J)*p_AD14%Blade%DR(J)
            
            END DO !J
         END DO   !K 
      ELSEIF ( p_FAST%CompAero == Module_AD ) THEN
         
         DO K = 1,SIZE(u_ED%BladePtLoads,1) ! Loop through all blades (p_ED%NumBl)
            CALL Transfer_Line2_to_Point( y_AD%BladeLoad(k), u_ED%BladePtLoads(k), MeshMapData%AD_L_2_BDED_B(k), ErrStat2, ErrMsg2, u_AD%BladeMotion(k), y_ED%BladeLn2Mesh(k) )
               CALL SetErrStat(ErrStat2, ErrMsg2, ErrStat, ErrMsg, RoutineName)
         END DO
                  
      ELSE
         !p_FAST%CompAero = Module_None
         DO K = 1,SIZE(u_ED%BladePtLoads,1) ! Loop through all blades (p_ED%NumBl)
            u_ED%BladePtLoads(K)%Force  = 0.0_ReKi
            u_ED%BladePtLoads(K)%Moment = 0.0_ReKi
         END DO         
         
      END IF
      
   END IF
      
                  
   IF ( p_FAST%CompAero == Module_AD14 ) THEN   
      u_ED%TowerPtLoads%Force  = 0.0_ReKi
      u_ED%TowerPtLoads%Moment = 0.0_ReKi
            
         ! add aero force to the tower, if it's provided:
      IF ( y_AD14%Twr_OutputLoads%Committed ) THEN
      
         ! we're mapping loads, so we also need the sibling meshes' displacements:
         
   !      CALL Transfer_Line2_to_Line2( )
      
         J = y_AD14%Twr_OutputLoads%NNodes
         
         IF ( y_AD14%Twr_OutputLoads%FIELDMASK(MASKID_FORCE) ) &
            u_ED%TowerPtLoads%Force(:,1:J)  = u_ED%TowerPtLoads%Force( :,1:J) + y_AD14%Twr_OutputLoads%Force*p_AD14%TwrProps%TwrNodeWidth(j)
         
         IF ( y_AD14%Twr_OutputLoads%FIELDMASK(MASKID_MOMENT) ) &
            u_ED%TowerPtLoads%Moment(:,1:J) = u_ED%TowerPtLoads%Moment(:,1:J) + y_AD14%Twr_OutputLoads%Moment*p_AD14%TwrProps%TwrNodeWidth(j) 
      
      END IF   
      
   ELSEIF ( p_FAST%CompAero == Module_AD ) THEN
      
      IF ( y_AD%TowerLoad%Committed ) THEN
         CALL Transfer_Line2_to_Point( y_AD%TowerLoad, u_ED%TowerPtLoads, MeshMapData%AD_L_2_ED_P_T, ErrStat2, ErrMsg2, u_AD%TowerMotion, y_ED%TowerLn2Mesh )
            CALL SetErrStat(ErrStat2, ErrMsg2, ErrStat, ErrMsg, RoutineName)         
      END IF
            
   ELSE
      u_ED%TowerPtLoads%Force  = 0.0_ReKi
      u_ED%TowerPtLoads%Moment = 0.0_ReKi      
   END IF

      ! add potential loads from TMD module:
   u_ED%TowerPtLoads%Force  = u_ED%TowerPtLoads%Force  + Force
   u_ED%TowerPtLoads%Moment = u_ED%TowerPtLoads%Moment + Moment     
         
   
   u_ED%TwrAddedMass  = 0.0_ReKi
   u_ED%PtfmAddedMass = 0.0_ReKi
               
   
      ! add damping in blades and tower for linearization convergence
   if (p_FAST%CalcSteady) then
   
      ! note that this assumes sibling meshes for input and output (the ED bladeLn2Mesh has the same first same first BladePtLoads%NNodes nodes as BladePtLoads, so this is okay)
      do j = 1,u_ED%TowerPtLoads%NNodes ! u_ED%TowerPtLoads%NNodes is two less than y_ED%TowerLn2Mesh%NNodes
         u_ED%TowerPtLoads%Force(:,j) = u_ED%TowerPtLoads%Force(:,j) - p_FAST%Twr_Kdmp * y_ED%TowerLn2Mesh%TranslationVel(:,j)
      end do

      IF (p_FAST%CompElast == Module_ED) THEN 
         omega_c = y_ED%RotSpeed * y_ED%HubPtMotion%Orientation(1,:,1)
         r_hub   = y_ED%HubPtMotion%Position(:,1) + y_ED%HubPtMotion%TranslationDisp(:,1)
         
         do k=1,SIZE(u_ED%BladePtLoads,1)
            do j = 1,u_ED%BladePtLoads(k)%NNodes
               r = y_ED%BladeLn2Mesh(k)%Position(:,j) + y_ED%BladeLn2Mesh(k)%TranslationDisp(:,j) - r_hub
               Vrot = cross_product(omega_c, r)
               u_ED%BladePtLoads(k)%Force(:,j) = u_ED%BladePtLoads(k)%Force(:,j) - p_FAST%Bld_Kdmp * ( y_ED%BladeLn2Mesh(k)%TranslationVel(:,j) - Vrot )
            end do
         end do
      END IF
      
   end if
   
END SUBROUTINE ED_InputSolve
!----------------------------------------------------------------------------------------------------------------------------------
!> This routine determines the points in space where InflowWind needs to compute wind speeds.
SUBROUTINE IfW_InputSolve( p_FAST, m_FAST, u_IfW, p_IfW, u_AD14, u_AD, OtherSt_AD, y_ED, ErrStat, ErrMsg )

   TYPE(InflowWind_InputType),     INTENT(INOUT)   :: u_IfW(:)    !< The inputs to InflowWind
   TYPE(InflowWind_ParameterType), INTENT(IN   )   :: p_IfW       !< The parameters to InflowWind   
   TYPE(AD14_InputType),           INTENT(IN)      :: u_AD14      !< The input meshes (already calculated) from AeroDyn14
   TYPE(AD_InputType),             INTENT(IN)      :: u_AD        !< The input meshes (already calculated) from AeroDyn
<<<<<<< HEAD
=======
   TYPE(AD_OtherStateType),        INTENT(IN)      :: OtherSt_AD  !< The wake points from AeroDyn are in here (Free Vortex Wake)
>>>>>>> 1a5a8a86
   TYPE(ED_OutputType),            INTENT(IN)      :: y_ED        !< The outputs of the structural dynamics module (for IfW Lidar)
   TYPE(FAST_ParameterType),       INTENT(IN   )   :: p_FAST      !< FAST parameter data 
   TYPE(FAST_MiscVarType),         INTENT(IN   )   :: m_FAST      !< misc FAST data, including inputs from external codes like Simulink      
   
   INTEGER(IntKi)                                  :: ErrStat     !< Error status of the operation
   CHARACTER(*)                                    :: ErrMsg      !< Error message if ErrStat /= ErrID_None

      ! Local variables:

   INTEGER(IntKi)                                  :: J           ! Loops through nodes / elements.
   INTEGER(IntKi)                                  :: K           ! Loops through blades.
   INTEGER(IntKi)                                  :: Node        ! Node number for blade/node on mesh


   ErrStat = ErrID_None
   ErrMsg  = ""
      
   
      ! Fill input array for InflowWind
   
   Node = 0      
   IF (p_FAST%CompServo == MODULE_SrvD) THEN
      Node = Node + 1
      u_IfW(1)%PositionXYZ(:,Node) = y_ED%HubPtMotion%Position(:,1) ! undisplaced position. Maybe we want to use the displaced position (y_ED%HubPtMotion%TranslationDisp) at some point in time.
   END IF       
            
   IF (p_FAST%CompAero == MODULE_AD14) THEN   
         
      DO K = 1,SIZE(u_AD14%InputMarkers)
         DO J = 1,u_AD14%InputMarkers(K)%nnodes  !this mesh isn't properly set up (it's got the global [absolute] position and no reference position)
            Node = Node + 1
            u_IfW(1)%PositionXYZ(:,Node) = u_AD14%InputMarkers(K)%Position(:,J)
         END DO !J = 1,p%BldNodes ! Loop through the blade nodes / elements
      END DO !K = 1,p%NumBl         
                  
      DO J=1,u_AD14%Twr_InputMarkers%nnodes
         Node = Node + 1      
         u_IfW(1)%PositionXYZ(:,Node) = u_AD14%Twr_InputMarkers%TranslationDisp(:,J) + u_AD14%Twr_InputMarkers%Position(:,J)
      END DO      
         
   ELSEIF (p_FAST%CompAero == MODULE_AD) THEN               
      
      DO K = 1,SIZE(u_AD%BladeMotion)
         DO J = 1,u_AD%BladeMotion(k)%Nnodes
            
            Node = Node + 1
            u_IfW(1)%PositionXYZ(:,Node) = u_AD%BladeMotion(k)%TranslationDisp(:,j) + u_AD%BladeMotion(k)%Position(:,j)
            
         END DO !J = 1,p%BldNodes ! Loop through the blade nodes / elements
      END DO !K = 1,p%NumBl         

      DO J=1,u_AD%TowerMotion%nnodes
         Node = Node + 1
         u_IfW(1)%PositionXYZ(:,Node) = u_AD%TowerMotion%TranslationDisp(:,J) + u_AD%TowerMotion%Position(:,J)
      END DO      
                  
         ! vortex points from FVW in AD15
      if (allocated(OtherSt_AD%WakeLocationPoints)) then
         do J=1,size(OtherSt_AD%WakeLocationPoints,DIM=2)
            Node = Node + 1
            u_IfW(1)%PositionXYZ(:,Node) = OtherSt_AD%WakeLocationPoints(:,J)
            ! rewrite the history of this so that extrapolation doesn't make a mess of things
            do k=2,size(u_IfW)
               if (allocated(u_IfW(k)%PositionXYZ))   u_IfW(k)%PositionXYZ(:,Node) = u_IfW(1)%PositionXYZ(:,Node)
            end do
         enddo
      end if
   END IF
   
               
   CALL IfW_SetExternalInputs( p_IfW, m_FAST, y_ED, u_IfW(1) )


END SUBROUTINE IfW_InputSolve
!----------------------------------------------------------------------------------------------------------------------------------
!> This routine sets the inputs required for InflowWind from an external source (Simulink)
SUBROUTINE IfW_SetExternalInputs( p_IfW, m_FAST, y_ED, u_IfW )
!..................................................................................................................................

   TYPE(InflowWind_ParameterType),   INTENT(IN)     :: p_IfW        !< InflowWind parameters
   TYPE(FAST_MiscVarType),           INTENT(IN)     :: m_FAST       !< Glue-code misc variables (including inputs from external sources like Simulink)
   TYPE(ED_OutputType),              INTENT(IN)     :: y_ED         !< The outputs of the structural dynamics module
   TYPE(InflowWind_InputType),       INTENT(INOUT)  :: u_IfW        !< InflowWind Inputs at t

   
   ! bjj: this is a total hack to get the lidar inputs into InflowWind. We should use a mesh to take care of this messiness (and, really this Lidar Focus should come
   ! from Fortran (a scanning pattern or file-lookup inside InflowWind), not MATLAB.
            
   u_IfW%lidar%LidPosition = y_ED%HubPtMotion%Position(:,1) + y_ED%HubPtMotion%TranslationDisp(:,1) & ! rotor apex position (absolute)
                                                            + p_IfW%lidar%RotorApexOffsetPos            ! lidar offset-from-rotor-apex position
      
   u_IfW%lidar%MsrPosition = m_FAST%ExternInput%LidarFocus + u_IfW%lidar%LidPosition


END SUBROUTINE IfW_SetExternalInputs
!----------------------------------------------------------------------------------------------------------------------------------
!> This routine sets the AeroDyn wind inflow inputs.
SUBROUTINE AD_InputSolve_IfW( p_FAST, u_AD, y_IfW, y_OpFM, ErrStat, ErrMsg )

      ! Passed variables
   TYPE(FAST_ParameterType),    INTENT(IN   )   :: p_FAST      !< FAST parameter data    
   TYPE(AD_InputType),          INTENT(INOUT)   :: u_AD        !< The inputs to AeroDyn
   TYPE(InflowWind_OutputType), INTENT(IN)      :: y_IfW       !< The outputs from InflowWind
   TYPE(OpFM_OutputType),       INTENT(IN)      :: y_OpFM      !< outputs from the OpenFOAM integration module
   
   INTEGER(IntKi)                               :: ErrStat     !< Error status of the operation
   CHARACTER(*)                                 :: ErrMsg      !< Error message if ErrStat /= ErrID_None

      ! Local variables:

   INTEGER(IntKi)                               :: J           ! Loops through nodes / elements.
   INTEGER(IntKi)                               :: K           ! Loops through blades.
   INTEGER(IntKi)                               :: NumBl
   INTEGER(IntKi)                               :: NNodes
   INTEGER(IntKi)                               :: node

   
   ErrStat = ErrID_None
   ErrMsg  = ""
               
   !-------------------------------------------------------------------------------------------------
   ! Set the inputs from inflow wind:
   !-------------------------------------------------------------------------------------------------
   IF (p_FAST%CompInflow == MODULE_IfW) THEN

      if (p_FAST%CompServo == MODULE_SrvD) then
         node = 2
      else
         node = 1
      end if
      
      
      NumBl  = size(u_AD%InflowOnBlade,3)
      Nnodes = size(u_AD%InflowOnBlade,2)
      
      do k=1,NumBl
         do j=1,Nnodes
            u_AD%InflowOnBlade(:,j,k) = y_IfW%VelocityUVW(:,node)
            node = node + 1
         end do
      end do
                  
      if ( allocated(u_AD%InflowOnTower) ) then
         Nnodes = size(u_AD%InflowOnTower,2)
         do j=1,Nnodes
            u_AD%InflowOnTower(:,j) = y_IfW%VelocityUVW(:,node)
            node = node + 1
         end do      
      end if
         ! velocity at vortex wake points velocity array handoff here
      if ( allocated(u_AD%InflowWakeVel) ) then
         Nnodes = size(u_AD%InflowWakeVel,DIM=2)
         do j=1,Nnodes
            u_AD%InflowWakeVel(:,j) = y_IfW%VelocityUVW(:,node)
            node = node + 1
         end do
      end if

         
   ELSEIF ( p_FAST%CompInflow == MODULE_OpFM ) THEN
      node = 2 !start of inputs to AD15

      NumBl  = size(u_AD%InflowOnBlade,3)
      Nnodes = size(u_AD%InflowOnBlade,2)
      
      do k=1,NumBl
         do j=1,Nnodes
            u_AD%InflowOnBlade(1,j,k) = y_OpFM%u(node)
            u_AD%InflowOnBlade(2,j,k) = y_OpFM%v(node)
            u_AD%InflowOnBlade(3,j,k) = y_OpFM%w(node)
            node = node + 1
         end do
      end do
                  
      if ( allocated(u_AD%InflowOnTower) ) then
         Nnodes = size(u_AD%InflowOnTower,2)
         do j=1,Nnodes
            u_AD%InflowOnTower(1,j) = y_OpFM%u(node)
            u_AD%InflowOnTower(2,j) = y_OpFM%v(node)
            u_AD%InflowOnTower(3,j) = y_OpFM%w(node)
            node = node + 1
         end do      
      end if      
      
   ELSE
      
      u_AD%InflowOnBlade = 0.0_ReKi ! whole array
      
   END IF
   
   
END SUBROUTINE AD_InputSolve_IfW
!----------------------------------------------------------------------------------------------------------------------------------
!> This routine sets all the AeroDyn inputs, except for the wind inflow values.
SUBROUTINE AD_InputSolve_NoIfW( p_FAST, u_AD, y_SrvD, y_ED, BD, MeshMapData, ErrStat, ErrMsg )

      ! Passed variables
   TYPE(FAST_ParameterType),    INTENT(IN   )   :: p_FAST      !< FAST parameter data    
   TYPE(AD_InputType),          INTENT(INOUT)   :: u_AD        !< The inputs to AeroDyn14
   TYPE(SrvD_OutputType),       INTENT(IN   )   :: y_SrvD      !< ServoDyn outputs
   TYPE(ED_OutputType),         INTENT(IN)      :: y_ED        !< The outputs from the structural dynamics module
   TYPE(BeamDyn_Data),          INTENT(IN)      :: BD          !< The data from BeamDyn (want the outputs only, but it's in an array)
   TYPE(FAST_ModuleMapType),    INTENT(INOUT)   :: MeshMapData !< Data for mapping between modules
   
   INTEGER(IntKi)                               :: ErrStat     !< Error status of the operation
   CHARACTER(*)                                 :: ErrMsg      !< Error message if ErrStat /= ErrID_None

      ! Local variables:

   INTEGER(IntKi)                               :: K           ! Loops through blades
   INTEGER(IntKi)                               :: k_bl        ! Loops through blades
   INTEGER(IntKi)                               :: k_bn        ! Loops through blade nodes
   INTEGER(IntKi)                               :: ErrStat2
   CHARACTER(ErrMsgLen)                         :: ErrMsg2 
   CHARACTER(*), PARAMETER                      :: RoutineName = 'AD_InputSolve_NoIfW'

   
   ErrStat = ErrID_None
   ErrMsg  = ""
               
   
   !-------------------------------------------------------------------------------------------------
   ! Set the inputs from ElastoDyn and/or BeamDyn:
   !-------------------------------------------------------------------------------------------------
   
      ! tower
   IF (u_AD%TowerMotion%Committed) THEN
      
      CALL Transfer_Line2_to_Line2( y_ED%TowerLn2Mesh, u_AD%TowerMotion, MeshMapData%ED_L_2_AD_L_T, ErrStat2, ErrMsg2 )
         CALL SetErrStat(ErrStat2,ErrMsg2,ErrStat,ErrMsg,RoutineName//':u_AD%TowerMotion' )      
            
   END IF
   
      
      ! hub
   CALL Transfer_Point_to_Point( y_ED%HubPtMotion, u_AD%HubMotion, MeshMapData%ED_P_2_AD_P_H, ErrStat2, ErrMsg2 )
      CALL SetErrStat(ErrStat2,ErrMsg2,ErrStat,ErrMsg,RoutineName//':u_AD%HubMotion' )      
   
   
      ! blade root   
   DO k=1,size(y_ED%BladeRootMotion)
      CALL Transfer_Point_to_Point( y_ED%BladeRootMotion(k), u_AD%BladeRootMotion(k), MeshMapData%ED_P_2_AD_P_R(k), ErrStat2, ErrMsg2 )
         CALL SetErrStat(ErrStat2,ErrMsg2,ErrStat,ErrMsg,RoutineName//':u_AD%BladeRootMotion('//trim(num2lstr(k))//')' )      
   END DO
      
   
      ! blades
   IF (p_FAST%CompElast == Module_ED ) THEN
      
      DO k=1,size(y_ED%BladeLn2Mesh)
         CALL Transfer_Line2_to_Line2( y_ED%BladeLn2Mesh(k), u_AD%BladeMotion(k), MeshMapData%BDED_L_2_AD_L_B(k), ErrStat2, ErrMsg2 )
            CALL SetErrStat(ErrStat2,ErrMsg2,ErrStat,ErrMsg,RoutineName//':u_AD%BladeMotion('//trim(num2lstr(k))//')' )   
      END DO
      
   ELSEIF (p_FAST%CompElast == Module_BD ) THEN
      
         ! get them from BeamDyn
      DO k=1,size(u_AD%BladeMotion)
         CALL Transfer_Line2_to_Line2( BD%y(k)%BldMotion, u_AD%BladeMotion(k), MeshMapData%BDED_L_2_AD_L_B(k), ErrStat2, ErrMsg2 )
            CALL SetErrStat(ErrStat2,ErrMsg2,ErrStat,ErrMsg,RoutineName//':u_AD%BladeMotion('//trim(num2lstr(k))//')' )   
      END DO
      
            
   END IF
   
   
      ! Set Conrol parameter (i.e. flaps) if using ServoDyn
      ! bem:   This takes in flap deflection for each blade (only one flap deflection angle per blade),
      !        from ServoDyn (which comes from Bladed style DLL controller)
      !  Commanded Airfoil UserProp for blade (must be same units as given in AD15 airfoil tables)
      !  This is passed to AD15 to be interpolated with the airfoil table userprop column
      !  (might be used for airfoil flap angles for example)
   if (p_FAST%CompServo == Module_SrvD) then
      DO k_bl=1,size(u_AD%UserProp,DIM=2)
          DO k_bn=1,size(u_AD%UserProp,DIM=1)
            u_AD%UserProp(k_bn , k_bl) = y_SrvD%BlAirfoilCom(k_bl)      ! Must be same units as given in airfoil (no unit conversions handled in code)
          END DO
      END DO
   endif

   
END SUBROUTINE AD_InputSolve_NoIfW
!----------------------------------------------------------------------------------------------------------------------------------
!> This routine sets the AeroDyn14 wind inflow inputs.
SUBROUTINE AD14_InputSolve_IfW( p_FAST, u_AD14, y_IfW, y_OpFM, ErrStat, ErrMsg )
!,,,,,,,,,,,,,,,,,,,,,,,,,,,,,,,,,,,,,,,,,,,,,,,,,,,,,,,,,,,,,,,,,,,,,,,,,,,,,,,,,,,,,,,,,,,,,,,,,,,,,,,,,,,,,,,,,,,,,,,,,,,,,,,,,,,

      ! Passed variables
   TYPE(FAST_ParameterType),    INTENT(IN   )   :: p_FAST      !< parameter FAST data    
   TYPE(AD14_InputType),        INTENT(INOUT)   :: u_AD14      !< The inputs to AeroDyn14
   TYPE(InflowWind_OutputType), INTENT(IN)      :: y_IfW       !< The outputs from InflowWind
   TYPE(OpFM_OutputType),       INTENT(IN)      :: y_OpFM      !< outputs from the OpenFOAM integration module
   
   INTEGER(IntKi)                               :: ErrStat     !< Error status of the operation
   CHARACTER(*)                                 :: ErrMsg      !< Error message if ErrStat /= ErrID_None

      ! Local variables:

   INTEGER(IntKi)                               :: NumBl
   INTEGER(IntKi)                               :: BldNodes

   
   ErrStat = ErrID_None
   ErrMsg  = ""

   NumBl    = SIZE(u_AD14%InputMarkers,1)
   BldNodes = u_AD14%InputMarkers(1)%Nnodes
               
   !-------------------------------------------------------------------------------------------------
   ! Set the inputs from inflow wind:
   !-------------------------------------------------------------------------------------------------
   IF (p_FAST%CompInflow == MODULE_IfW) THEN
      IF (p_FAST%CompServo == MODULE_SrvD) THEN
         u_AD14%InflowVelocity = y_IfW%VelocityUVW(:,2:)  ! first point is used for ServoDyn input
      ELSE
         u_AD14%InflowVelocity = y_IfW%VelocityUVW(:,:)  
      END IF               
   ELSEIF ( p_FAST%CompInflow == MODULE_OpFM ) THEN
      u_AD14%InflowVelocity(1,:) = y_OpFM%u(2:)      
      u_AD14%InflowVelocity(2,:) = y_OpFM%v(2:)
      u_AD14%InflowVelocity(3,:) = y_OpFM%w(2:)  
   ELSE
      u_AD14%InflowVelocity = 0.0_ReKi           ! whole array
   END IF
      
   u_AD14%AvgInfVel = y_IfW%DiskVel
  
   
END SUBROUTINE AD14_InputSolve_IfW
!----------------------------------------------------------------------------------------------------------------------------------
!> This routine sets all the AeroDyn14 inputs, except for the wind inflow values.
!! THIS ROUTINE IS A HACK TO GET THE OUTPUTS FROM ELASTODYN INTO AERODYN14. DO NOT COPY OR USE IN NEW CODE!
SUBROUTINE AD14_InputSolve_NoIfW( p_FAST, u_AD14, y_ED, MeshMapData, ErrStat, ErrMsg )
!,,,,,,,,,,,,,,,,,,,,,,,,,,,,,,,,,,,,,,,,,,,,,,,,,,,,,,,,,,,,,,,,,,,,,,,,,,,,,,,,,,,,,,,,,,,,,,,,,,,,,,,,,,,,,,,,,,,,,,,,,,,,,,,,,,,

      ! Passed variables
   TYPE(FAST_ParameterType),    INTENT(IN   )   :: p_FAST      !< parameter FAST data    
   TYPE(AD14_InputType),        INTENT(INOUT)   :: u_AD14      !< The inputs to AeroDyn14
   TYPE(ED_OutputType),         INTENT(IN)      :: y_ED        !< The outputs from the structural dynamics module
   TYPE(FAST_ModuleMapType),    INTENT(INOUT)   :: MeshMapData !< Data for mapping between modules
   
   INTEGER(IntKi)                               :: ErrStat     !< Error status of the operation
   CHARACTER(*)                                 :: ErrMsg      !< Error message if ErrStat /= ErrID_None

      ! Local variables:

   INTEGER(IntKi)                               :: J           ! Loops through nodes / elements.
   INTEGER(IntKi)                               :: K           ! Loops through blades.
   INTEGER(IntKi)                               :: NodeNum     ! Node number for blade/node on mesh
   INTEGER(IntKi)                               :: NumBl
   INTEGER(IntKi)                               :: BldNodes

   
   ErrStat = ErrID_None
   ErrMsg  = ""

   NumBl    = SIZE(u_AD14%InputMarkers,1)
   BldNodes = u_AD14%InputMarkers(1)%Nnodes
   
               
   !-------------------------------------------------------------------------------------------------
   ! Blade positions, orientations, and velocities:
   !-------------------------------------------------------------------------------------------------
   IF (p_FAST%CompElast == Module_ED) THEN
      DO K = 1,NumBl !p%NumBl ! Loop through all blades
      
         !CALL Transfer_Line2_to_Line2( y_ED%BladeLn2Mesh(K), u_AD%InputMarkers(K), MeshMapData%BDED_L_2_AD_L_B(K), ErrStat, ErrMsg )
         !   IF (ErrStat >= AbortErrLev ) RETURN
         
         u_AD14%InputMarkers(K)%RotationVel = 0.0_ReKi ! bjj: we don't need this field
      
         DO J = 1,BldNodes !p%BldNodes ! Loop through the blade nodes / elements

            NodeNum = J         ! note that this assumes ED has same discretization as AD
         
            u_AD14%InputMarkers(K)%Position(:,J)       = y_ED%BladeLn2Mesh(K)%TranslationDisp(:,NodeNum) + y_ED%BladeLn2Mesh(K)%Position(:,NodeNum) 
            u_AD14%InputMarkers(K)%Orientation(:,:,J)  = y_ED%BladeLn2Mesh(K)%Orientation(:,:,NodeNum)
            u_AD14%InputMarkers(K)%TranslationVel(:,J) = y_ED%BladeLn2Mesh(K)%TranslationVel(:,NodeNum)
            u_AD14%InputMarkers(K)%TranslationAcc(:,J) = y_ED%BladeLn2Mesh(K)%TranslationAcc(:,NodeNum)
                  
         END DO !J = 1,p%BldNodes ! Loop through the blade nodes / elements
      END DO !K = 1,p%NumBl
   ELSE
      ! just leave them as the initial guesses?
      DO K = 1,NumBl
         u_AD14%InputMarkers(K)%RotationVel    = 0.0_ReKi
         u_AD14%InputMarkers(K)%TranslationVel = 0.0_ReKi
         u_AD14%InputMarkers(K)%TranslationAcc = 0.0_ReKi
      END DO
      
   END IF
   
   !-------------------------------------------------------------------------------------------------
   ! Hub positions, orientations, and velocities:
   !  (note that these may have to be adjusted in ElastoDyn as AeroDyn gets rewritten)
   !-------------------------------------------------------------------------------------------------
   u_AD14%TurbineComponents%Hub%Position    = y_ED%HubPtMotion14%TranslationDisp(:,1) +  y_ED%HubPtMotion14%Position(:,1)
   u_AD14%TurbineComponents%Hub%Orientation = y_ED%HubPtMotion14%Orientation(:,:,1)   
   u_AD14%TurbineComponents%Hub%RotationVel = y_ED%HubPtMotion14%RotationVel(:,1)
   
   u_AD14%TurbineComponents%Hub%TranslationVel = 0.0_ReKi !bjj we don't need this field
   !-------------------------------------------------------------------------------------------------
   ! Blade root orientations:
   !-------------------------------------------------------------------------------------------------
   
   DO K=1,NumBl
      u_AD14%TurbineComponents%Blade(K)%Orientation = y_ED%BladeRootMotion14%Orientation(:,:,K)
      
      u_AD14%TurbineComponents%Blade(K)%Position       = 0.0_ReKi !bjj we don't need this field
      u_AD14%TurbineComponents%Blade(K)%RotationVel    = 0.0_ReKi !bjj we don't need this field
      u_AD14%TurbineComponents%Blade(K)%TranslationVel = 0.0_ReKi !bjj we don't need this field
   END DO
            

   !-------------------------------------------------------------------------------------------------
   ! RotorFurl position, orientation, rotational velocity:
   !-------------------------------------------------------------------------------------------------

   u_AD14%TurbineComponents%RotorFurl%Position    = y_ED%RotorFurlMotion14%TranslationDisp(:,1) + y_ED%RotorFurlMotion14%Position(:,1)  
   u_AD14%TurbineComponents%RotorFurl%Orientation = y_ED%RotorFurlMotion14%Orientation(:,:,1)         
   u_AD14%TurbineComponents%RotorFurl%RotationVel = y_ED%RotorFurlMotion14%RotationVel(:,1)
   u_AD14%TurbineComponents%RotorFurl%TranslationVel = 0.0_ReKi !bjj we don't need this field
   
   !-------------------------------------------------------------------------------------------------
   ! Nacelle position, orientation, rotational velocity:
   !-------------------------------------------------------------------------------------------------      

   u_AD14%TurbineComponents%Nacelle%Position    = y_ED%NacelleMotion%TranslationDisp(:,1) + y_ED%NacelleMotion%Position(:,1)
   u_AD14%TurbineComponents%Nacelle%Orientation = y_ED%NacelleMotion%Orientation(:,:,1)      
   u_AD14%TurbineComponents%Nacelle%RotationVel = y_ED%NacelleMotion%RotationVel(:,1)  
   u_AD14%TurbineComponents%Nacelle%TranslationVel = 0.0_ReKi !bjj we don't need this field
   
   !-------------------------------------------------------------------------------------------------
   ! Tower base position, rotational velocity:
   !-------------------------------------------------------------------------------------------------      
   
   
      ! Tower base position should be rT(0) instead of rZ, but AeroDyn needs this for
      ! the HubVDue2Yaw calculation:
   u_AD14%TurbineComponents%Tower%Position     = y_ED%TowerBaseMotion14%TranslationDisp(:,1) + y_ED%TowerBaseMotion14%Position(:,1)
   u_AD14%TurbineComponents%Tower%RotationVel  = y_ED%TowerBaseMotion14%RotationVel(:,1)
   u_AD14%TurbineComponents%Tower%Orientation    = 0.0_ReKi !bjj we don't need this field
   u_AD14%TurbineComponents%Tower%TranslationVel = 0.0_ReKi !bjj we don't need this field
  

   !-------------------------------------------------------------------------------------------------
   ! Tower mesh info: Twr_InputMarkers
   !-------------------------------------------------------------------------------------------------      
   
   IF ( u_AD14%Twr_InputMarkers%Committed ) THEN
      
      !CALL Transfer_Line2_to_Line2( y_ED%TowerLn2Mesh, u_AD%Twr_InputMarkers, MeshMapData%ED_L_2_AD_L_T, ErrStat, ErrMsg )
      !   IF (ErrStat >= AbortErrLev ) RETURN   
      
      J = u_AD14%Twr_InputMarkers%NNodes
      u_AD14%Twr_InputMarkers%TranslationDisp = y_ED%TowerLn2Mesh%TranslationDisp(:,1:J)
      u_AD14%Twr_InputMarkers%Orientation     = y_ED%TowerLn2Mesh%Orientation    (:,:,1:J)
      
   END IF
      
   !-------------------------------------------------------------------------------------------------
   ! If using MulTabLoc feature, set it here:
   !-------------------------------------------------------------------------------------------------      
   
   !  u_AD14%MulTabLoc(IElements,IBlades) = ???
   
END SUBROUTINE AD14_InputSolve_NoIfW
!----------------------------------------------------------------------------------------------------------------------------------
!> This routine sets the inputs required for ServoDyn
SUBROUTINE SrvD_InputSolve( p_FAST, m_FAST, u_SrvD, y_ED, y_IfW, y_OpFM, y_BD, MeshMapData, ErrStat, ErrMsg )
!..................................................................................................................................

   TYPE(FAST_ParameterType),         INTENT(IN)     :: p_FAST       !< Glue-code simulation parameters
   TYPE(FAST_MiscVarType),           INTENT(IN)     :: m_FAST       !< Glue-code misc variables (including inputs from external sources like Simulink)
   TYPE(SrvD_InputType),             INTENT(INOUT)  :: u_SrvD       !< ServoDyn Inputs at t
   TYPE(ED_OutputType),              INTENT(IN)     :: y_ED         !< ElastoDyn outputs
   TYPE(InflowWind_OutputType),      INTENT(IN)     :: y_IfW        !< InflowWind outputs
   TYPE(OpFM_OutputType),            INTENT(IN)     :: y_OpFM       !< OpenFOAM outputs
   TYPE(BD_OutputType),              INTENT(IN)     :: y_BD(:)      !< BD Outputs
   TYPE(FAST_ModuleMapType),         INTENT(INOUT)  :: MeshMapData  !< Data for mapping between modules
   INTEGER(IntKi),                   INTENT(  OUT)  :: ErrStat      !< Error status
   CHARACTER(*),                     INTENT(  OUT)  :: ErrMsg       !< Error message
!  TYPE(AD_OutputType),              INTENT(IN)     :: y_AD         !< AeroDyn outputs

   INTEGER(IntKi)                                   :: k            ! blade loop counter
   
   INTEGER(IntKi)                                   :: ErrStat2                 ! temporary Error status of the operation
   CHARACTER(ErrMsgLen)                             :: ErrMsg2                  ! temporary Error message if ErrStat /= ErrID_None
   CHARACTER(*), PARAMETER                          :: RoutineName = 'SrvD_InputSolve' 
   
   
   ErrStat = ErrID_None
   ErrMsg  = ""

      ! Calculate horizontal hub-height wind direction (positive about zi-axis); these are
      !   zero if there is no wind input when InflowWind is not used:
   
   IF ( p_FAST%CompInflow == Module_IfW )  THEN 

      u_SrvD%WindDir  = ATAN2( y_IfW%VelocityUVW(2,1), y_IfW%VelocityUVW(1,1) )
      u_SrvD%YawErr   = u_SrvD%WindDir - y_ED%YawAngle
      u_SrvD%HorWindV = SQRT( y_IfW%VelocityUVW(1,1)**2 + y_IfW%VelocityUVW(2,1)**2 )

   ELSEIF ( p_FAST%CompInflow == Module_OpFM )  THEN 
      
      u_SrvD%WindDir  = ATAN2( y_OpFM%v(1), y_OpFM%u(1) )
      u_SrvD%YawErr   = u_SrvD%WindDir - y_ED%YawAngle
      u_SrvD%HorWindV = SQRT( y_OpFM%u(1)**2 + y_OpFM%v(1)**2 )
      
      if ( allocated(u_SrvD%SuperController) ) then
         u_SrvD%SuperController = y_OpFM%SuperController
      end if
            
   ELSE  ! No wind inflow

      u_SrvD%WindDir  = 0.0
      u_SrvD%HorWindV = 0.0

   ENDIF

   

      
      ! ServoDyn inputs from combination of InflowWind and ElastoDyn

   u_SrvD%YawAngle  = y_ED%YawAngle !nacelle yaw plus platform yaw
   u_SrvD%YawErr    = u_SrvD%WindDir - u_SrvD%YawAngle ! the nacelle yaw error estimate (positive about zi-axis)


      ! ServoDyn inputs from ElastoDyn
   u_SrvD%Yaw       = y_ED%Yaw  !nacelle yaw
   u_SrvD%YawRate   = y_ED%YawRate
   u_SrvD%BlPitch   = y_ED%BlPitch
   u_SrvD%LSS_Spd   = y_ED%LSS_Spd
   u_SrvD%HSS_Spd   = y_ED%HSS_Spd
   u_SrvD%RotSpeed  = y_ED%RotSpeed
   
   IF ( p_FAST%CompElast == Module_BD )  THEN    

         ! translate "b" system output from BD into "c" system for SrvD
      do k=1,p_FAST%nBeams
         u_SrvD%RootMxc(k) =  y_BD(k)%RootMxr*COS(y_ED%BlPitch(k)) + y_BD(k)%RootMyr*SIN(y_ED%BlPitch(k))
         u_SrvD%RootMyc(k) = -y_BD(k)%RootMxr*SIN(y_ED%BlPitch(k)) + y_BD(k)%RootMyr*COS(y_ED%BlPitch(k))      
      end do
      
   ELSE
      u_SrvD%RootMxc = y_ED%RootMxc ! fixed-size arrays: always size 3
      u_SrvD%RootMyc = y_ED%RootMyc ! fixed-size arrays: always size 3
   END IF

   
   u_SrvD%YawBrTAxp = y_ED%YawBrTAxp
   u_SrvD%YawBrTAyp = y_ED%YawBrTAyp
   u_SrvD%LSSTipPxa = y_ED%LSSTipPxa

   u_SrvD%LSSTipMxa = y_ED%LSSTipMxa
   u_SrvD%LSSTipMya = y_ED%LSSTipMya
   u_SrvD%LSSTipMza = y_ED%LSSTipMza
   u_SrvD%LSSTipMys = y_ED%LSSTipMys
   u_SrvD%LSSTipMzs = y_ED%LSSTipMzs
   
   u_SrvD%YawBrMyn  = y_ED%YawBrMyn
   u_SrvD%YawBrMzn  = y_ED%YawBrMzn
   u_SrvD%NcIMURAxs = y_ED%NcIMURAxs
   u_SrvD%NcIMURAys = y_ED%NcIMURAys
   u_SrvD%NcIMURAzs = y_ED%NcIMURAzs

   u_SrvD%RotPwr    = y_ED%RotPwr

   !   ! ServoDyn inputs from AeroDyn
   !IF ( p_FAST%CompAero == Module_AD ) THEN
   !ELSE
   !END IF
   !
   
   IF (u_SrvD%NTMD%Mesh%Committed) THEN
      
      CALL Transfer_Point_to_Point( y_ED%NacelleMotion, u_SrvD%NTMD%Mesh, MeshMapData%ED_P_2_SrvD_P_N, ErrStat2, ErrMsg2 )
         call SetErrStat(ErrStat2,ErrMsg2,ErrStat,ErrMsg,RoutineName)
            
   END IF

   IF (u_SrvD%TTMD%Mesh%Committed) THEN
      
      CALL Transfer_Line2_to_Point( y_ED%TowerLn2Mesh, u_SrvD%TTMD%Mesh, MeshMapData%ED_L_2_SrvD_P_T, ErrStat2, ErrMsg2 )
         call SetErrStat(ErrStat2,ErrMsg2,ErrStat,ErrMsg,RoutineName)
            
   END IF
   
   
#ifdef SIMULINK_TIMESHIFT   
      ! we're going to use the extrapolated values instead of the old values (Simulink inputs are from t, not t+dt)
   CALL SrvD_SetExternalInputs( p_FAST, m_FAST, u_SrvD )
#endif
      
                        
END SUBROUTINE SrvD_InputSolve
!----------------------------------------------------------------------------------------------------------------------------------
!> This routine sets the inputs required for ServoDyn from an external source (Simulink)
SUBROUTINE SrvD_SetExternalInputs( p_FAST, m_FAST, u_SrvD )
!..................................................................................................................................

   TYPE(FAST_ParameterType),         INTENT(IN)     :: p_FAST       !< Glue-code simulation parameters
   TYPE(FAST_MiscVarType),           INTENT(IN)     :: m_FAST       !< Glue-code misc variables (including inputs from external sources like Simulink)
   TYPE(SrvD_InputType),             INTENT(INOUT)  :: u_SrvD       !< ServoDyn Inputs at t

      ! local variables
   INTEGER(IntKi)                                   :: i            ! loop counter
   
      ! we are going to use extrapolated values because these external values from Simulink are at n instead of n+1
   u_SrvD%ExternalGenTrq       =  m_FAST%ExternInput%GenTrq     
   u_SrvD%ExternalElecPwr      =  m_FAST%ExternInput%ElecPwr    
   u_SrvD%ExternalYawPosCom    =  m_FAST%ExternInput%YawPosCom  
   u_SrvD%ExternalYawRateCom   =  m_FAST%ExternInput%YawRateCom 
   u_SrvD%ExternalHSSBrFrac    =  m_FAST%ExternInput%HSSBrFrac 

   if (ALLOCATED(u_SrvD%ExternalBlPitchCom)) then !there should be no reason this isn't allocated, but OpenFOAM is acting strange...
      do i=1,SIZE(u_SrvD%ExternalBlPitchCom)
         u_SrvD%ExternalBlPitchCom(i)   = m_FAST%ExternInput%BlPitchCom(i)
      end do
   end if

END SUBROUTINE SrvD_SetExternalInputs
!----------------------------------------------------------------------------------------------------------------------------------
!> This routine transfers the SD outputs into inputs required for HD
SUBROUTINE Transfer_SD_to_HD( y_SD, u_HD_W_Mesh, u_HD_M_Mesh, MeshMapData, ErrStat, ErrMsg )
!..................................................................................................................................
   TYPE(SD_OutputType),         INTENT(IN   ) :: y_SD                         !< The outputs of the structural dynamics module
   TYPE(MeshType),              INTENT(INOUT) :: u_HD_W_Mesh                  !< HydroDyn input mesh (separated here so that we can use temp meshes in ED_SD_HD_InputSolve)
   TYPE(MeshType),              INTENT(INOUT) :: u_HD_M_Mesh                  !< HydroDyn input mesh (separated here so that we can use temp meshes in ED_SD_HD_InputSolve)
   TYPE(FAST_ModuleMapType),    INTENT(INOUT) :: MeshMapData                  !< data for mapping meshes

   INTEGER(IntKi),              INTENT(  OUT) :: ErrStat                      !< Error status of the operation
   CHARACTER(*),                INTENT(  OUT) :: ErrMsg                       !< Error message if ErrStat /= ErrID_None
   
      ! local variables
   INTEGER(IntKi)                             :: ErrStat2                     ! temporary Error status of the operation
   CHARACTER(ErrMsgLen)                       :: ErrMsg2                      ! temporary Error message if ErrStat /= ErrID_None
      
      
   ErrStat = ErrID_None
   ErrMsg = ""
   
   IF ( u_HD_W_Mesh%Committed ) THEN 

      ! These are the motions for the lumped point loads associated viscous drag on the WAMIT body and/or filled/flooded lumped forces of the WAMIT body
      CALL Transfer_Point_to_Point( y_SD%y2Mesh, u_HD_W_Mesh, MeshMapData%SD_P_2_HD_W_P, ErrStat2, ErrMsg2 )
         CALL SetErrStat(ErrStat2,ErrMsg2,ErrStat, ErrMsg,'Transfer_SD_to_HD (u_HD%WAMITMesh)' )      
         
   END IF    
   IF ( u_HD_M_Mesh%Committed ) THEN 

      ! These are the motions for the lumped point loads associated viscous drag on the WAMIT body and/or filled/flooded lumped forces of the WAMIT body
      CALL Transfer_Point_to_Point( y_SD%y2Mesh, u_HD_M_Mesh, MeshMapData%SD_P_2_HD_M_P, ErrStat2, ErrMsg2 )
         CALL SetErrStat(ErrStat2,ErrMsg2,ErrStat, ErrMsg,'Transfer_SD_to_HD (u_HD%Morison%Mesh)' )      
         
   END IF
   
END SUBROUTINE Transfer_SD_to_HD
!----------------------------------------------------------------------------------------------------------------------------------
!> This routine transfers the platform motion output of the structural module (ED) into inputs required for HD
SUBROUTINE Transfer_PlatformMotion_to_HD( PlatformMotion, u_HD, MeshMapData, ErrStat, ErrMsg )
!..................................................................................................................................
   TYPE(MeshType),              INTENT(IN   ) :: PlatformMotion               !< The platform motion outputs of the structural dynamics module
   TYPE(HydroDyn_InputType),    INTENT(INOUT) :: u_HD                         !< HydroDyn input
   TYPE(FAST_ModuleMapType),    INTENT(INOUT) :: MeshMapData                  !< data for mapping meshes between modules

   INTEGER(IntKi),              INTENT(OUT)   :: ErrStat                      !< Error status of the operation
   CHARACTER(*),                INTENT(OUT)   :: ErrMsg                       !< Error message if ErrStat /= ErrID_None
   
      ! local variables
   INTEGER(IntKi)                             :: ErrStat2                     ! temporary Error status of the operation
   CHARACTER(ErrMsgLen)                       :: ErrMsg2                      ! temporary Error message if ErrStat /= ErrID_None
   CHARACTER(*), PARAMETER                    :: RoutineName = 'Transfer_PlatformMotion_to_HD'
      
      
   ErrStat = ErrID_None
   ErrMsg = ""
   
   ! This is for case of rigid substructure
   
   !bjj: We do this without all the extra meshcopy/destroy calls with u_mapped because these inputs are only from one mesh
   
   ! Transfer the ED outputs of the platform motions to the HD input of which represents the same data
   CALL Transfer_Point_to_Point( PlatformMotion, u_HD%PRPMesh, MeshMapData%ED_P_2_HD_PRP_P, ErrStat2, ErrMsg2 )
         CALL SetErrStat(ErrStat2,ErrMsg2,ErrStat, ErrMsg,'Transfer_ED_to_HD (u_HD%PRPMesh)' )
         
   IF ( u_HD%WAMITMesh%Committed ) THEN
 
      ! These are the motions for the lumped point loads associated the WAMIT body(ies) and include: hydrostatics, radiation memory effect,
      !    wave kinematics, additional preload, additional stiffness, additional linear damping, additional quadratic damping,
      !    hydrodynamic added mass

<<<<<<< HEAD
      CALL Transfer_Point_to_Point( PlatformMotion, u_HD%WAMITMesh, MeshMapData%ED_P_2_HD_W_P, ErrStat2, ErrMsg2 )
         CALL SetErrStat(ErrStat2,ErrMsg2,ErrStat, ErrMsg, RoutineName//' (u_HD%WAMITMesh)' )
=======
      CALL Transfer_Point_to_Point( PlatformMotion, u_HD%Mesh, MeshMapData%ED_P_2_HD_W_P, ErrStat2, ErrMsg2 )
         CALL SetErrStat(ErrStat2,ErrMsg2,ErrStat, ErrMsg, RoutineName//' (u_HD%Mesh)' )
>>>>>>> 1a5a8a86

   END IF !WAMIT
   
   
   IF ( u_HD%Morison%Mesh%Committed ) THEN 

      ! These are the motions for the lumped point loads associated viscous drag on the WAMIT body and/or filled/flooded lumped forces of the WAMIT body
<<<<<<< HEAD
      CALL Transfer_Point_to_Point( PlatformMotion, u_HD%Morison%Mesh, MeshMapData%ED_P_2_HD_M_P, ErrStat2, ErrMsg2 )
         CALL SetErrStat(ErrStat2,ErrMsg2,ErrStat, ErrMsg, RoutineName//' (u_HD%Morison%Mesh)' )
         
=======
      CALL Transfer_Point_to_Point( PlatformMotion, u_HD%Morison%LumpedMesh, MeshMapData%ED_P_2_HD_M_P, ErrStat2, ErrMsg2 )
         CALL SetErrStat(ErrStat2,ErrMsg2,ErrStat, ErrMsg, RoutineName//' (u_HD%Morison%LumpedMesh)' )
         
   END IF
   
   IF ( u_HD%Morison%DistribMesh%Committed ) THEN 
         
      ! These are the motions for the line2 (distributed) loads associated viscous drag on the WAMIT body and/or filled/flooded distributed forces of the WAMIT body
      CALL Transfer_Point_to_Line2( PlatformMotion, u_HD%Morison%DistribMesh, MeshMapData%ED_P_2_HD_M_L, ErrStat2, ErrMsg2 )
         CALL SetErrStat(ErrStat2,ErrMsg2,ErrStat, ErrMsg, RoutineName//' (u_HD%Morison%DistribMesh)' )

>>>>>>> 1a5a8a86
   END IF
   
END SUBROUTINE Transfer_PlatformMotion_to_HD
!----------------------------------------------------------------------------------------------------------------------------------
!> This routine transfers the ED outputs into inputs required for HD, SD, ExtPtfm, BD, MAP, and/or FEAM
SUBROUTINE Transfer_ED_to_HD_SD_BD_Mooring( p_FAST, y_ED, u_HD, u_SD, u_ExtPtfm, u_MAP, u_FEAM, u_MD, u_Orca, u_BD, MeshMapData, ErrStat, ErrMsg )
!..................................................................................................................................
   TYPE(FAST_ParameterType),    INTENT(IN)    :: p_FAST                       !< Glue-code simulation parameters
   TYPE(ED_OutputType),         INTENT(IN   ) :: y_ED                         !< The outputs of the structural dynamics module
   TYPE(HydroDyn_InputType),    INTENT(INOUT) :: u_HD                         !< HydroDyn input
   TYPE(SD_InputType),          INTENT(INOUT) :: u_SD                         !< SubDyn input
   TYPE(ExtPtfm_InputType),     INTENT(INOUT) :: u_ExtPtfm                    !< ExtPtfm_MCKF input
   TYPE(MAP_InputType),         INTENT(INOUT) :: u_MAP                        !< MAP input
   TYPE(FEAM_InputType),        INTENT(INOUT) :: u_FEAM                       !< FEAM input
   TYPE(MD_InputType),          INTENT(INOUT) :: u_MD                         !< MoorDyn input
   TYPE(Orca_InputType),        INTENT(INOUT) :: u_Orca                       !< OrcaFlex input
   TYPE(BD_InputType),          INTENT(INOUT) :: u_BD(:)                      !< BeamDyn inputs
   TYPE(FAST_ModuleMapType),    INTENT(INOUT) :: MeshMapData                  !< data for mapping meshes between modules

   INTEGER(IntKi),              INTENT(OUT)   :: ErrStat                      !< Error status of the operation
   CHARACTER(*),                INTENT(OUT)   :: ErrMsg                       !< Error message if ErrStat /= ErrID_None
   
      ! local variables
   INTEGER(IntKi)                             :: ErrStat2                     ! temporary Error status of the operation
   CHARACTER(ErrMsgLen)                       :: ErrMsg2                      ! temporary Error message if ErrStat /= ErrID_None
   CHARACTER(*), PARAMETER                    :: RoutineName = 'Transfer_ED_to_HD_SD_BD_Mooring'   
      
   ErrStat = ErrID_None
   ErrMsg = ""
     
      ! transfer ED outputs to other modules used in option 1:
            
   IF ( p_FAST%CompSub == Module_SD  ) THEN
      
         ! Map ED (motion) outputs to SD inputs:                     
      CALL Transfer_Point_to_Point( y_ED%PlatformPtMesh, u_SD%TPMesh, MeshMapData%ED_P_2_SD_TP, ErrStat2, ErrMsg2 ) 
         CALL SetErrStat(ErrStat2,ErrMsg2,ErrStat, ErrMsg,RoutineName//':u_SD%TPMesh' )

<<<<<<< HEAD
      IF ( p_FAST%CompHydro == Module_HD ) call TransferEDToHD_PRP()
=======
      IF ( p_FAST%CompHydro == Module_HD ) call TransferFixedBottomToHD()
>>>>>>> 1a5a8a86
      
   ELSEIF ( p_FAST%CompSub == Module_ExtPtfm ) THEN
      
         ! Map ED (motion) outputs to ExtPtfm inputs:                     
      CALL Transfer_Point_to_Point( y_ED%PlatformPtMesh, u_ExtPtfm%PtfmMesh, MeshMapData%ED_P_2_SD_TP, ErrStat2, ErrMsg2 ) 
         CALL SetErrStat(ErrStat2,ErrMsg2,ErrStat, ErrMsg,RoutineName//':u_ExtPtfm%PtfmMesh' )
            
<<<<<<< HEAD
      if ( p_FAST%CompHydro == Module_HD ) then
             ! Map ED outputs to HD inputs:
         CALL Transfer_PlatformMotion_to_HD( y_ED%PlatformPtMesh, u_HD, MeshMapData, ErrStat2, ErrMsg2 )                        
            CALL SetErrStat(ErrStat2,ErrMsg2,ErrStat, ErrMsg,RoutineName )
         ! TODO: GJH Used to be the following GJH 5/13/2020
         !  call TransferFixedBottomToHD()
      end if
     
=======
      IF ( p_FAST%CompHydro == Module_HD ) call TransferFixedBottomToHD()
>>>>>>> 1a5a8a86
                  
   ELSEIF ( p_FAST%CompHydro == Module_HD ) THEN
         ! Map ED outputs to HD inputs:
      CALL Transfer_PlatformMotion_to_HD( y_ED%PlatformPtMesh, u_HD, MeshMapData, ErrStat2, ErrMsg2 )                        
         CALL SetErrStat(ErrStat2,ErrMsg2,ErrStat, ErrMsg,RoutineName )
            
   END IF
   
   

   
   IF ( p_FAST%CompElast == Module_BD .and. BD_Solve_Option1) THEN
      ! map ED root and hub motion outputs to BeamDyn:
      CALL Transfer_ED_to_BD(y_ED, u_BD, MeshMapData, ErrStat2, ErrMsg2 )
         CALL SetErrStat(ErrStat2,ErrMsg2,ErrStat, ErrMsg,RoutineName )
         
   END IF
      
   
   IF ( p_FAST%CompMooring == Module_MAP .and.  p_FAST%CompSub /= Module_SD ) THEN
!TODO: GJH I do not have plan documentation for the External Platform connection to MAP GJH 8/11/2020      
         ! motions:
      CALL Transfer_Point_to_Point( y_ED%PlatformPtMesh, u_MAP%PtFairDisplacement, MeshMapData%ED_P_2_Mooring_P, ErrStat2, ErrMsg2 )
         CALL SetErrStat(ErrStat2,ErrMsg2,ErrStat, ErrMsg,RoutineName//'u_MAP%PtFairDisplacement' )
                                 
   ELSEIF ( p_FAST%CompMooring == Module_MD ) THEN
         ! motions:
      CALL Transfer_Point_to_Point( y_ED%PlatformPtMesh, u_MD%PtFairleadDisplacement, MeshMapData%ED_P_2_Mooring_P, ErrStat2, ErrMsg2 )
         CALL SetErrStat(ErrStat2,ErrMsg2,ErrStat, ErrMsg,RoutineName//'u_MD%PtFairleadDisplacement' )
                        
   ELSEIF ( p_FAST%CompMooring == Module_FEAM ) THEN
         ! motions:
      CALL Transfer_Point_to_Point( y_ED%PlatformPtMesh, u_FEAM%PtFairleadDisplacement, MeshMapData%ED_P_2_Mooring_P, ErrStat2, ErrMsg2 )
         CALL SetErrStat(ErrStat2,ErrMsg2,ErrStat, ErrMsg,RoutineName//'u_FEAM%PtFairleadDisplacement' )
                        
   ELSEIF ( p_FAST%CompMooring == Module_Orca ) THEN
         ! motions:
      CALL Transfer_Point_to_Point( y_ED%PlatformPtMesh, u_Orca%PtfmMesh, MeshMapData%ED_P_2_Mooring_P, ErrStat2, ErrMsg2 )
         CALL SetErrStat(ErrStat2,ErrMsg2,ErrStat, ErrMsg,RoutineName//'u_Orca%PtfmMesh' )
   END IF
   
contains
<<<<<<< HEAD
   subroutine TransferEDToHD_PRP()
      
         ! These are the motions for the lumped point loads associated the WAMIT body and include: hydrostatics, radiation memory effect,
         !    wave kinematics, additional preload, additional stiffness, additional linear damping, additional quadratic damping,
         !    hydrodynamic added mass
=======
   subroutine TransferFixedBottomToHD()
      IF ( u_HD%Mesh%Committed ) THEN

         ! These are the motions for the lumped point loads associated the WAMIT body and include: hydrostatics, radiation memory effect,
         !    wave kinematics, additional preload, additional stiffness, additional linear damping, additional quadratic damping,
         !    hydrodynamic added mass

         CALL Transfer_Point_to_Point( y_ED%PlatformPtMesh, u_HD%Mesh, MeshMapData%ED_P_2_HD_W_P, ErrStat2, ErrMsg2 )
            CALL SetErrStat(ErrStat2,ErrMsg2,ErrStat, ErrMsg, RoutineName//' (u_HD%Mesh)' )

      END IF !WAMIT
   end subroutine
END SUBROUTINE Transfer_ED_to_HD_SD_BD_Mooring
!----------------------------------------------------------------------------------------------------------------------------------
!> This routine sets the inputs required for MAP.
SUBROUTINE MAP_InputSolve( u_MAP, y_ED, MeshMapData, ErrStat, ErrMsg )
!..................................................................................................................................

      ! Passed variables
   TYPE(MAP_InputType),         INTENT(INOUT) :: u_MAP                        !< MAP input
   TYPE(ED_OutputType),         INTENT(IN   ) :: y_ED                         !< The outputs of the structural dynamics module
   TYPE(FAST_ModuleMapType),    INTENT(INOUT) :: MeshMapData                  !< data for mapping meshes between modules

   INTEGER(IntKi),              INTENT(  OUT) :: ErrStat                      !< Error status of the operation
   CHARACTER(*)  ,              INTENT(  OUT) :: ErrMsg                       !< Error message if ErrStat /= ErrID_None


      !----------------------------------------------------------------------------------------------------
      ! Map ED outputs to MAP inputs
      !----------------------------------------------------------------------------------------------------
      ! motions:
   CALL Transfer_Point_to_Point( y_ED%PlatformPtMesh, u_MAP%PtFairDisplacement, MeshMapData%ED_P_2_Mooring_P, ErrStat, ErrMsg )


END SUBROUTINE MAP_InputSolve
!----------------------------------------------------------------------------------------------------------------------------------
!> This routine sets the inputs required for FEAM.
SUBROUTINE FEAM_InputSolve( u_FEAM, y_ED, MeshMapData, ErrStat, ErrMsg )
!..................................................................................................................................

      ! Passed variables
   TYPE(FEAM_InputType),        INTENT(INOUT) :: u_FEAM                       !< FEAM input
   TYPE(ED_OutputType),         INTENT(IN   ) :: y_ED                         !< The outputs of the structural dynamics module
   TYPE(FAST_ModuleMapType),    INTENT(INOUT) :: MeshMapData                  !< data for mapping meshes between modules

   INTEGER(IntKi),              INTENT(  OUT) :: ErrStat                      !< Error status of the operation
   CHARACTER(*)  ,              INTENT(  OUT) :: ErrMsg                       !< Error message if ErrStat /= ErrID_None


      !----------------------------------------------------------------------------------------------------
      ! Map ED outputs to FEAM inputs
      !----------------------------------------------------------------------------------------------------
      ! motions:
   CALL Transfer_Point_to_Point( y_ED%PlatformPtMesh, u_FEAM%PtFairleadDisplacement, MeshMapData%ED_P_2_Mooring_P, ErrStat, ErrMsg )


END SUBROUTINE FEAM_InputSolve
!----------------------------------------------------------------------------------------------------------------------------------
!> This routine sets the inputs required for MoorDyn.
SUBROUTINE MD_InputSolve( u_MD, y_ED, MeshMapData, ErrStat, ErrMsg )
!..................................................................................................................................
>>>>>>> 1a5a8a86

         CALL Transfer_Point_to_Point( y_ED%PlatformPtMesh, u_HD%PRPMesh, MeshMapData%ED_P_2_HD_PRP_P, ErrStat2, ErrMsg2 )
            CALL SetErrStat(ErrStat2,ErrMsg2,ErrStat, ErrMsg, RoutineName//' (u_HD%PRPMesh)' )

   end subroutine
   
   subroutine TransferFixedBottomToHD()
      IF ( u_HD%WAMITMesh%Committed ) THEN
!TODO: GJH Do we still need this?  ExtPtfm ?  GJH 5/11/2020
         ! These are the motions for the lumped point loads associated the WAMIT body and include: hydrostatics, radiation memory effect,
         !    wave kinematics, additional preload, additional stiffness, additional linear damping, additional quadratic damping,
         !    hydrodynamic added mass

         CALL Transfer_Point_to_Point( y_ED%PlatformPtMesh, u_HD%WAMITMesh, MeshMapData%ED_P_2_HD_W_P, ErrStat2, ErrMsg2 )
            CALL SetErrStat(ErrStat2,ErrMsg2,ErrStat, ErrMsg, RoutineName//' (u_HD%Mesh)' )

      END IF !WAMIT
   end subroutine
END SUBROUTINE Transfer_ED_to_HD_SD_BD_Mooring

!----------------------------------------------------------------------------------------------------------------------------------
!> This routine sets the inputs required for IceFloe.
SUBROUTINE IceFloe_InputSolve( u_IceF, y_SD, MeshMapData, ErrStat, ErrMsg )
!..................................................................................................................................

      ! Passed variables
   TYPE(IceFloe_InputType),     INTENT(INOUT) :: u_IceF                       !< IceFloe input
   TYPE(SD_OutputType),         INTENT(IN   ) :: y_SD                         !< SubDyn outputs
   TYPE(FAST_ModuleMapType),    INTENT(INOUT) :: MeshMapData                  !< data for mapping meshes between modules

   INTEGER(IntKi),              INTENT(  OUT) :: ErrStat                      !< Error status of the operation
   CHARACTER(*)  ,              INTENT(  OUT) :: ErrMsg                       !< Error message if ErrStat /= ErrID_None


      !----------------------------------------------------------------------------------------------------
      ! Map SD outputs to IceFloe inputs
      !----------------------------------------------------------------------------------------------------
      ! motions:
   CALL Transfer_Point_to_Point( y_SD%y2Mesh, u_IceF%IceMesh, MeshMapData%SD_P_2_IceF_P, ErrStat, ErrMsg )

END SUBROUTINE IceFloe_InputSolve
!----------------------------------------------------------------------------------------------------------------------------------
!> This routine sets the inputs required for IceFloe.
SUBROUTINE IceD_InputSolve( u_IceD, y_SD, MeshMapData, legNum, ErrStat, ErrMsg )
!..................................................................................................................................

      ! Passed variables
   TYPE(IceD_InputType),        INTENT(INOUT) :: u_IceD                       !< IceDyn input
   TYPE(SD_OutputType),         INTENT(IN   ) :: y_SD                         !< SubDyn outputs
   TYPE(FAST_ModuleMapType),    INTENT(INOUT) :: MeshMapData                  !< data for mapping meshes between modules
   INTEGER(IntKi),              INTENT(IN   ) :: legNum                       !< which instance of IceDyn we're using

   INTEGER(IntKi),              INTENT(  OUT) :: ErrStat                      !< Error status of the operation
   CHARACTER(*)  ,              INTENT(  OUT) :: ErrMsg                       !< Error message if ErrStat /= ErrID_None


      !----------------------------------------------------------------------------------------------------
      ! Map SD outputs to IceFloe inputs
      !----------------------------------------------------------------------------------------------------
      ! motions:
   CALL Transfer_Point_to_Point( y_SD%y2Mesh, u_IceD%PointMesh, MeshMapData%SD_P_2_IceD_P(legNum), ErrStat, ErrMsg )

END SUBROUTINE IceD_InputSolve
!----------------------------------------------------------------------------------------------------------------------------------
!> This routine sets the inputs required for IceFloe.
SUBROUTINE Transfer_ED_to_BD( y_ED, u_BD, MeshMapData, ErrStat, ErrMsg )
!..................................................................................................................................

      ! Passed variables
   TYPE(BD_InputType),          INTENT(INOUT) :: u_BD(:)                      !< BeamDyn inputs
   TYPE(ED_OutputType),         INTENT(IN   ) :: y_ED                         !< ElastoDyn outputs
   TYPE(FAST_ModuleMapType),    INTENT(INOUT) :: MeshMapData                  !< data for mapping meshes between modules
   
   INTEGER(IntKi),              INTENT(  OUT) :: ErrStat                      !< Error status of the operation
   CHARACTER(*)  ,              INTENT(  OUT) :: ErrMsg                       !< Error message if ErrStat /= ErrID_None

      

   
      ! local variables
   INTEGER(IntKi)                             :: k
   INTEGER(IntKi)                             :: ErrStat2                  ! temporary Error status of the operation
   CHARACTER(ErrMsgLen)                       :: ErrMsg2                   ! temporary Error message if ErrStat /= ErrID_None

   CHARACTER(*), PARAMETER                    :: RoutineName = 'Transfer_ED_to_BD'   
   
   ErrStat = ErrID_None
   ErrMsg = ""   
   
      !----------------------------------------------------------------------------------------------------
      ! Map ED outputs to BeamDyn inputs
      !----------------------------------------------------------------------------------------------------
      ! motions:
   do k = 1,size(y_ED%BladeRootMotion)
      CALL Transfer_Point_to_Point( y_ED%BladeRootMotion(k), u_BD(k)%RootMotion, MeshMapData%ED_P_2_BD_P(k), ErrStat2, ErrMsg2 )
         call SetErrStat(ErrStat2,ErrMsg2,ErrStat,ErrMsg,RoutineName)

      CALL Transfer_Point_to_Point( y_ED%HubPtMotion, u_BD(k)%HubMotion, MeshMapData%ED_P_2_BD_P_Hub(k), ErrStat2, ErrMsg2 )
         call SetErrStat(ErrStat2,ErrMsg2,ErrStat,ErrMsg,RoutineName)         
   end do
   

END SUBROUTINE Transfer_ED_to_BD
!----------------------------------------------------------------------------------------------------------------------------------
!> This routine sets the inputs required for IceFloe.
SUBROUTINE Transfer_ED_to_BD_tmp( y_ED, MeshMapData, ErrStat, ErrMsg )
!..................................................................................................................................

      ! Passed variables
   TYPE(ED_OutputType),         INTENT(IN   ) :: y_ED                         !< ElastoDyn outputs
   TYPE(FAST_ModuleMapType),    INTENT(INOUT) :: MeshMapData                  !< data for mapping meshes between modules
   
   INTEGER(IntKi),              INTENT(  OUT) :: ErrStat                      !< Error status of the operation
   CHARACTER(*)  ,              INTENT(  OUT) :: ErrMsg                       !< Error message if ErrStat /= ErrID_None

      

   
      ! local variables
   INTEGER(IntKi)                             :: k
   INTEGER(IntKi)                             :: ErrStat2                  ! temporary Error status of the operation
   CHARACTER(ErrMsgLen)                       :: ErrMsg2                   ! temporary Error message if ErrStat /= ErrID_None

   CHARACTER(*), PARAMETER                    :: RoutineName = 'Transfer_ED_to_BD_tmp'   
   
   ErrStat = ErrID_None
   ErrMsg = ""   
   
      !----------------------------------------------------------------------------------------------------
      ! Map ED outputs to BeamDyn inputs
      !----------------------------------------------------------------------------------------------------
      ! motions:
   do k = 1,size(y_ED%BladeRootMotion)
      CALL Transfer_Point_to_Point( y_ED%BladeRootMotion(k), MeshMapData%u_BD_RootMotion(k), MeshMapData%ED_P_2_BD_P(k), ErrStat2, ErrMsg2 )
         call SetErrStat(ErrStat2,ErrMsg2,ErrStat,ErrMsg,RoutineName)
   
   end do
   

END SUBROUTINE Transfer_ED_to_BD_tmp
!----------------------------------------------------------------------------------------------------------------------------------
!> This routine transfers the HD outputs into inputs required for ED. Note that this *adds* to the values already in 
!! u_SD_LMesh (so initialize it before calling this routine).
SUBROUTINE Transfer_HD_to_SD( u_mapped, u_SD_LMesh, u_mapped_positions, y_HD, u_HD_W_Mesh, u_HD_M_Mesh, MeshMapData, ErrStat, ErrMsg )
!..................................................................................................................................
   TYPE(MeshType),                 INTENT(INOUT)  :: u_mapped                 !< temporary copy of SD mesh (an argument to avoid another temporary mesh copy)
   TYPE(MeshType),                 INTENT(INOUT)  :: u_SD_LMesh               !< SD Inputs on LMesh at t (separate so we can call from FullOpt1_InputOutputSolve with temp meshes)
   TYPE(MeshType),                 INTENT(IN   )  :: u_mapped_positions       !< Mesh sibling of u_mapped, with displaced positions
   TYPE(HydroDyn_OutputType),      INTENT(IN   )  :: y_HD                     !< HydroDyn outputs
<<<<<<< HEAD
   TYPE(MeshType),                 INTENT(IN   )  :: u_HD_W_Mesh              !< HydroDyn WAMIT input mesh (separate so we can call from FullOpt1_InputOutputSolve with temp meshes)
   TYPE(MeshType),                 INTENT(IN   )  :: u_HD_M_Mesh              !< HydroDyn Morison input mesh (separate so we can call from FullOpt1_InputOutputSolve with temp meshes)
=======
   TYPE(MeshType),                 INTENT(IN   )  :: u_HD_M_LumpedMesh        !< HydroDyn input mesh (separate so we can call from FullOpt1_InputOutputSolve with temp meshes)
   TYPE(MeshType),                 INTENT(IN   )  :: u_HD_M_DistribMesh       !< HydroDyn input mesh (separate so we can call from FullOpt1_InputOutputSolve with temp meshes)
>>>>>>> 1a5a8a86
   
   TYPE(FAST_ModuleMapType),       INTENT(INOUT)  :: MeshMapData              !< Data for mapping between modules
   INTEGER(IntKi),                 INTENT(  OUT)  :: ErrStat                  !< Error status
   CHARACTER(*),                   INTENT(  OUT)  :: ErrMsg                   !< Error message
   
      ! local variables
   INTEGER(IntKi)                                 :: ErrStat2                  ! temporary Error status of the operation
   CHARACTER(ErrMsgLen)                           :: ErrMsg2                   ! temporary Error message if ErrStat /= ErrID_None

   CHARACTER(*), PARAMETER                        :: RoutineName = 'Transfer_HD_to_SD'   
   
   ErrStat = ErrID_None
   ErrMsg = ""
         
   !assumes u_SD%LMesh%Committed   (i.e., u_SD_LMesh%Committed)
      IF ( y_HD%WAMITMesh%Committed ) THEN      
         ! we're mapping loads, so we also need the sibling meshes' displacements:
         CALL Transfer_Point_to_Point( y_HD%WAMITMesh, u_mapped, MeshMapData%HD_W_P_2_SD_P, ErrStat2, ErrMsg2, u_HD_W_Mesh, u_mapped_positions )   
            CALL SetErrStat(ErrStat2, ErrMsg2, ErrStat, ErrMsg, RoutineName)
            IF (ErrStat >= AbortErrLev) RETURN
         
         u_SD_LMesh%Force  = u_SD_LMesh%Force  + u_mapped%Force
         u_SD_LMesh%Moment = u_SD_LMesh%Moment + u_mapped%Moment     
         
#ifdef DEBUG_MESH_TRANSFER              
         CALL WrScr('********************************************************')
         CALL WrScr('****   SD to HD point-to-point (WAMIT)             *****')
         CALL WrScr('********************************************************')
         CALL WriteMappingTransferToFile(u_mapped, u_mapped_positions, u_HD_W_Mesh, y_HD%WAMITMesh,&
               MeshMapData%SD_P_2_HD_W_P, MeshMapData%HD_M_P_2_SD_P, &
               'SD_y2_HD_WP_Meshes_t'//TRIM(Num2LStr(0))//'.bin' )
         !print *
         !pause
         
#endif                          
      END IF   
      
      IF ( y_HD%Morison%Mesh%Committed ) THEN      
         ! we're mapping loads, so we also need the sibling meshes' displacements:
         CALL Transfer_Point_to_Point( y_HD%Morison%Mesh, u_mapped, MeshMapData%HD_M_P_2_SD_P, ErrStat2, ErrMsg2, u_HD_M_Mesh, u_mapped_positions )   
            CALL SetErrStat(ErrStat2, ErrMsg2, ErrStat, ErrMsg, RoutineName)
            IF (ErrStat >= AbortErrLev) RETURN
         
         u_SD_LMesh%Force  = u_SD_LMesh%Force  + u_mapped%Force
         u_SD_LMesh%Moment = u_SD_LMesh%Moment + u_mapped%Moment     
         
#ifdef DEBUG_MESH_TRANSFER              
         CALL WrScr('********************************************************')
         CALL WrScr('****   SD to HD point-to-point (morison)           *****')
         CALL WrScr('********************************************************')
         CALL WriteMappingTransferToFile(u_mapped, u_mapped_positions, u_HD_M_Mesh, y_HD%Morison%Mesh,&
               MeshMapData%SD_P_2_HD_M_P, MeshMapData%HD_M_P_2_SD_P, &
               'SD_y2_HD_MP_Meshes_t'//TRIM(Num2LStr(0))//'.bin' )
         !print *
         !pause
         
#endif         
                  
      END IF
      

END SUBROUTINE Transfer_HD_to_SD
!----------------------------------------------------------------------------------------------------------------------------------
!> function to return the size of perturbation in calculating jacobian with finite differences. Currently hard-coded to return 1.
REAL(ReKi) FUNCTION GetPerturb(x)
   REAL(ReKi), INTENT(IN) :: x         !< value that we want to perturb
      
   !GetPerturb = sqrt( EPSILON(x)) * max( abs(x), 1._ReKi)  
!      GetPerturb = 1.0e6
   GetPerturb = 1.0
      
END FUNCTION GetPerturb
!----------------------------------------------------------------------------------------------------------------------------------
!> This routine performs the Input-Output solve for ED and HD.
!! Note that this has been customized for the physics in the problems and is not a general solution.
!! This is only called is there is no substructure model (RIGID substructure)
SUBROUTINE ED_HD_InputOutputSolve(  this_time, p_FAST, calcJacobian &
                                  , u_ED, p_ED, x_ED, xd_ED, z_ED, OtherSt_ED, y_ED, m_ED &
                                  , u_HD, p_HD, x_HD, xd_HD, z_HD, OtherSt_HD, y_HD, m_HD & 
                                  , u_MAP, y_MAP, u_FEAM, y_FEAM, u_MD, y_MD & 
                                  , MeshMapData , ErrStat, ErrMsg, WriteThisStep )
!..................................................................................................................................

   USE ElastoDyn
   USE HydroDyn

      ! Passed variables

   REAL(DbKi)                        , INTENT(IN   ) :: this_time                 !< The current simulation time (actual or time of prediction)
   TYPE(FAST_ParameterType)          , INTENT(IN   ) :: p_FAST                    !< Glue-code simulation parameters
   LOGICAL                           , INTENT(IN   ) :: calcJacobian              !< Should we calculate Jacobians this time? (should be TRUE on initialization, then can be false [significantly reducing computational time])
   
      !ElastoDyn:                    
   TYPE(ED_ContinuousStateType)      , INTENT(IN   ) :: x_ED                      !< Continuous states
   TYPE(ED_DiscreteStateType)        , INTENT(IN   ) :: xd_ED                     !< Discrete states
   TYPE(ED_ConstraintStateType)      , INTENT(IN   ) :: z_ED                      !< Constraint states
   TYPE(ED_OtherStateType)           , INTENT(INOUT) :: OtherSt_ED                !< Other states
   TYPE(ED_ParameterType)            , INTENT(IN   ) :: p_ED                      !< Parameters
   TYPE(ED_InputType)                , INTENT(INOUT) :: u_ED                      !< System inputs
   TYPE(ED_OutputType)               , INTENT(INOUT) :: y_ED                      !< System outputs
   TYPE(ED_MiscVarType)              , INTENT(INOUT) :: m_ED                      !< misc/optimization variables
   
      !HydroDyn: 
   TYPE(HydroDyn_ContinuousStateType), INTENT(IN   ) :: x_HD                      !< Continuous states
   TYPE(HydroDyn_DiscreteStateType)  , INTENT(IN   ) :: xd_HD                     !< Discrete states
   TYPE(HydroDyn_ConstraintStateType), INTENT(IN   ) :: z_HD                      !< Constraint states
   TYPE(HydroDyn_OtherStateType)     , INTENT(INOUT) :: OtherSt_HD                !< Other states
   TYPE(HydroDyn_ParameterType)      , INTENT(IN   ) :: p_HD                      !< Parameters
   TYPE(HydroDyn_InputType)          , INTENT(INOUT) :: u_HD                      !< System inputs
   TYPE(HydroDyn_OutputType)         , INTENT(INOUT) :: y_HD                      !< System outputs
   TYPE(HydroDyn_MiscVarType)        , INTENT(INOUT) :: m_HD                      !< misc/optimization variables

      ! MAP/FEAM/MoorDyn:
   TYPE(MAP_OutputType),              INTENT(IN   )  :: y_MAP                     !< MAP outputs
   TYPE(MAP_InputType),               INTENT(INOUT)  :: u_MAP                     !< MAP inputs (INOUT just because I don't want to use another tempoarary mesh and we'll overwrite this later)
   TYPE(FEAM_OutputType),             INTENT(IN   )  :: y_FEAM                    !< FEAM outputs
   TYPE(FEAM_InputType),              INTENT(INOUT)  :: u_FEAM                    !< FEAM inputs (INOUT just because I don't want to use another tempoarary mesh and we'll overwrite this later)
   TYPE(MD_OutputType),               INTENT(IN   )  :: y_MD                      !< MoorDyn outputs
   TYPE(MD_InputType),                INTENT(INOUT)  :: u_MD                      !< MoorDyn inputs (INOUT just because I don't want to use another tempoarary mesh and we'll overwrite this later)
      
   TYPE(FAST_ModuleMapType)          , INTENT(INOUT) :: MeshMapData               !< data for mapping meshes between modules
   INTEGER(IntKi)                    , INTENT(  OUT) :: ErrStat                   !< Error status of the operation
   CHARACTER(*)                      , INTENT(  OUT) :: ErrMsg                    !< Error message if ErrStat /= ErrID_None
   LOGICAL                           , INTENT(IN   ) :: WriteThisStep             !< Will we print the WriteOutput values this step?

   ! Local variables:
   INTEGER,                                PARAMETER :: NumInputs = SizeJac_ED_HD !12
   REAL(ReKi),                             PARAMETER :: TOL_Squared = (1.0E-4)**2 !not currently used because KMax = 1
   REAL(ReKi)                                        :: ThisPerturb               ! an arbitrary perturbation (these are linear, so it shouldn't matter)
   
   REAL(ReKi)                                        :: u(           NumInputs)   ! 6 loads, 6 accelerations
   REAL(ReKi)                                        :: u_perturb(   NumInputs)   ! 6 loads, 6 accelerations
   REAL(ReKi)                                        :: u_delta(     NumInputs)   !
   REAL(ReKi)                                        :: Fn_U_perturb(NumInputs)   ! value of U with perturbations
   REAL(ReKi)                                        :: Fn_U_Resid(  NumInputs)   ! Residual of U
   
                                                                                  
   TYPE(ED_OutputType)                               :: y_ED_input                ! Copy of system outputs sent to this routine (routine input value)
   TYPE(ED_InputType)                                :: u_ED_perturb              ! Perturbed system inputs
   TYPE(ED_OutputType)                               :: y_ED_perturb              ! Perturbed system outputs
   TYPE(HydroDyn_InputType)                          :: u_HD_perturb              ! Perturbed system inputs
   TYPE(HydroDyn_OutputType)                         :: y_HD_perturb              ! Perturbed system outputs
                                                                                  
                                                                                  
   INTEGER(IntKi)                                    :: i                         ! loop counter (jacobian column number)
   INTEGER(IntKi)                                    :: K                         ! Input-output-solve iteration counter
   INTEGER(IntKi)                                    :: ErrStat2                  ! temporary Error status of the operation
   CHARACTER(ErrMsgLen)                              :: ErrMsg2                   ! temporary Error message if ErrStat /= ErrID_None
   
   CHARACTER(*), PARAMETER                           :: RoutineName = 'ED_HD_InputOutputSolve'
   
#ifdef OUTPUT_ADDEDMASS   
   REAL(ReKi)                                        :: AddedMassMatrix(6,6)
   INTEGER                                           :: UnAM
#endif
#ifdef OUTPUT_JACOBIAN
   INTEGER                                           :: UnJac
#endif

   ! Note: p_FAST%UJacSclFact is a scaling factor that gets us similar magnitudes between loads and accelerations...
 
!bjj: note, that this routine may have a problem if there is remapping done
    
   ErrStat = ErrID_None
   ErrMsg  = ""

   ! note this routine should be called only
   ! IF ( p_FAST%CompHydro == Module_HD .AND. p_FAST%CompSub == Module_None .and. p_FAST%CompElast /= Module_BD ) 
                           
      !----------------------------------------------------------------------------------------------------
      ! Some more record keeping stuff:
      !---------------------------------------------------------------------------------------------------- 
         
         ! We need to know the outputs that were sent to this routine:
      CALL ED_CopyOutput( y_ED, y_ED_input, MESH_NEWCOPY, ErrStat2, ErrMsg2)
         CALL SetErrStat( ErrStat2, ErrMsg2, ErrStat, ErrMsg, RoutineName )
         
         ! Local copies for perturbing inputs and outputs (computing Jacobian):
      IF ( calcJacobian ) THEN         
         CALL ED_CopyInput(  u_ED, u_ED_perturb, MESH_NEWCOPY, ErrStat2, ErrMsg2 )
            CALL SetErrStat( ErrStat2, ErrMsg2, ErrStat, ErrMsg, RoutineName )       
         CALL ED_CopyOutput( y_ED, y_ED_perturb, MESH_NEWCOPY, ErrStat2, ErrMsg2 )
            CALL SetErrStat( ErrStat2, ErrMsg2, ErrStat, ErrMsg, RoutineName )
         CALL HydroDyn_CopyInput(  u_HD, u_HD_perturb, MESH_NEWCOPY, ErrStat2, ErrMsg2 )
            CALL SetErrStat( ErrStat2, ErrMsg2, ErrStat, ErrMsg, RoutineName )
         CALL HydroDyn_CopyOutput( y_HD, y_HD_perturb, MESH_NEWCOPY, ErrStat2, ErrMsg2 )
            CALL SetErrStat( ErrStat2, ErrMsg2, ErrStat, ErrMsg, RoutineName )
      END IF
         
      IF (ErrStat >= AbortErrLev) THEN
         CALL CleanUp()
         RETURN
      END IF
      
      !----------------------------------------------------------------------------------------------------
      ! set up u vector, using local initial guesses:
      !----------------------------------------------------------------------------------------------------                      
      
         ! make hydrodyn inputs consistant with elastodyn outputs 
         ! (do this because we're using outputs in the u vector):
         CALL Transfer_PlatformMotion_to_HD(y_ED_input%PlatformPtMesh,  u_HD, MeshMapData, ErrStat2, ErrMsg2 ) ! get u_HD from y_ED_input
            CALL SetErrStat( ErrStat2, ErrMsg2, ErrStat, ErrMsg, RoutineName )
            
      
         u( 1: 3) = u_ED%PlatformPtMesh%Force(:,1) / p_FAST%UJacSclFact
         u( 4: 6) = u_ED%PlatformPtMesh%Moment(:,1) / p_FAST%UJacSclFact  
         u( 7: 9) = y_ED_input%PlatformPtMesh%TranslationAcc(:,1)
         u(10:12) = y_ED_input%PlatformPtMesh%RotationAcc(:,1)
            
      K = 0
      
      DO
         
         !-------------------------------------------------------------------------------------------------
         ! Calculate outputs at this_time, based on inputs at this_time
         !-------------------------------------------------------------------------------------------------
         
         CALL ED_CalcOutput( this_time, u_ED, p_ED, x_ED, xd_ED, z_ED, OtherSt_ED, y_ED, m_ED, ErrStat2, ErrMsg2 )
            CALL SetErrStat( ErrStat2, ErrMsg2, ErrStat, ErrMsg, RoutineName )
                                 
         CALL HydroDyn_CalcOutput( this_time, u_HD, p_HD, x_HD, xd_HD, z_HD, OtherSt_HD, y_HD, m_HD, ErrStat2, ErrMsg2 )
            CALL SetErrStat( ErrStat2, ErrMsg2, ErrStat, ErrMsg, RoutineName )      
 !write(*,*) 'y_HD%Morison%Mesh%Force', y_HD%Morison%Mesh%Force 
 !write(*,*) 'y_HD%Morison%Mesh%Moment', y_HD%Morison%Mesh%Moment
         IF (ErrStat >= AbortErrLev) THEN
            CALL CleanUp()
            RETURN
         END IF
      
         IF ( K >= p_FAST%KMax ) EXIT
         
                                                            
         !-------------------------------------------------------------------------------------------------
         ! Calculate Jacobian: partial U/partial u:
         ! (note that we don't want to change u_ED or u_HD here)
         !-------------------------------------------------------------------------------------------------
         
         CALL U_ED_HD_Residual(y_ED, y_HD, u, Fn_U_Resid)   ! U_ED_HD_Residual checks for error
            IF (ErrStat >= AbortErrLev) THEN
               CALL CleanUp()
               RETURN
            END IF         
         
         IF ( calcJacobian ) THEN
            
            !...............................
            ! Get ElastoDyn's contribution:
            !...............................
            DO i=1,6 !call ED_CalcOutput
                  
               CALL ED_CopyInput(  u_ED, u_ED_perturb, MESH_UPDATECOPY, ErrStat2, ErrMsg2 )
                  CALL SetErrStat( ErrStat2, ErrMsg2, ErrStat, ErrMsg, RoutineName )            
               u_perturb = u            
               CALL Perturb_u( i, u_perturb, u_ED_perturb=u_ED_perturb, perturb=ThisPerturb ) ! perturb u and u_ED by ThisPerturb [routine sets ThisPerturb]
                  
               ! calculate outputs with perturbed inputs:
               CALL ED_CalcOutput( this_time, u_ED_perturb, p_ED, x_ED, xd_ED, z_ED, OtherSt_ED, y_ED_perturb, m_ED, ErrStat2, ErrMsg2 ) !calculate y_ED_perturb
                  CALL SetErrStat( ErrStat2, ErrMsg2, ErrStat, ErrMsg, RoutineName )            
                  
                  
               CALL U_ED_HD_Residual(y_ED_perturb, y_HD, u_perturb, Fn_U_perturb) ! get this perturbation, U_perturb
                  IF ( ErrStat >= AbortErrLev ) RETURN ! U_ED_HD_Residual checks for error
                  
               IF (ErrStat >= AbortErrLev) THEN
                  CALL CleanUp()
                  RETURN
               END IF         
                  
                  
               MeshMapData%Jacobian_Opt1(:,i) = (Fn_U_perturb - Fn_U_Resid) / ThisPerturb
                  
            END DO ! ElastoDyn contribution ( columns 1-6 )
               
            !...............................
            ! Get HydroDyn's contribution:
            !...............................
            DO i=7,12 !call HD_CalcOutput
                  
               ! we want to perturb u_HD, but we're going to perturb the input y_ED and transfer that to HD to get u_HD
               CALL ED_CopyOutput( y_ED_input, y_ED_perturb, MESH_UPDATECOPY, ErrStat2, ErrMsg2 )         
                  CALL SetErrStat( ErrStat2, ErrMsg2, ErrStat, ErrMsg, RoutineName )                                   
               u_perturb = u            
               CALL Perturb_u( i, u_perturb, y_ED_perturb=y_ED_perturb, perturb=ThisPerturb ) ! perturb u and y_ED by ThisPerturb [routine sets ThisPerturb]
               CALL Transfer_PlatformMotion_to_HD( y_ED_perturb%PlatformPtMesh, u_HD_perturb, MeshMapData, ErrStat2, ErrMsg2 ) ! get u_HD_perturb
                  CALL SetErrStat( ErrStat2, ErrMsg2, ErrStat, ErrMsg, RoutineName )                                   
                  
               ! calculate outputs with perturbed inputs:
               CALL HydroDyn_CalcOutput( this_time, u_HD_perturb, p_HD, x_HD, xd_HD, z_HD, OtherSt_HD, y_HD_perturb, m_HD, ErrStat2, ErrMsg2 )
                  CALL SetErrStat( ErrStat2, ErrMsg2, ErrStat, ErrMsg, RoutineName )
                  
                  
               CALL U_ED_HD_Residual(y_ED, y_HD_perturb, u_perturb, Fn_U_perturb) ! get this perturbation  ! U_ED_HD_Residual checks for error                      
                  IF ( ErrStat >= AbortErrLev ) THEN
                     CALL CleanUp()
                     RETURN 
                  END IF
                  
               MeshMapData%Jacobian_Opt1(:,i) = (Fn_U_perturb - Fn_U_Resid) / ThisPerturb
                                                                  
            END DO ! HydroDyn contribution ( columns 7-12 )

#ifdef OUTPUT_ADDEDMASS  
   UnAM = -1
   CALL GetNewUnit( UnAM, ErrStat, ErrMsg )
   CALL OpenFOutFile( UnAM, TRIM(p_FAST%OutFileRoot)//'.AddedMassMatrix', ErrStat2, ErrMsg2)
      CALL SetErrStat( ErrStat2, ErrMsg2, ErrStat, ErrMsg, RoutineName )               
      IF ( ErrStat >= AbortErrLev ) THEN
         CALL CleanUp()
         RETURN 
      END IF

   AddedMassMatrix = MeshMapData%Jacobian_Opt1(1:6,7:12) * p_FAST%UJacSclFact   
   CALL WrMatrix(AddedMassMatrix,UnAM, p_FAST%OutFmt)
   CLOSE( UnAM )
#endif   
#ifdef OUTPUT_JACOBIAN
   UnJac = -1
   CALL GetNewUnit( UnJac, ErrStat2, ErrMsg2 )
   CALL OpenFOutFile( UnJac, TRIM(p_FAST%OutFileRoot)//'.'//TRIM(num2lstr(this_time))//'.Jacobian2', ErrStat2, ErrMsg2)
      CALL SetErrStat( ErrStat2, ErrMsg2, ErrStat, ErrMsg, RoutineName )               
      IF ( ErrStat >= AbortErrLev ) THEN
         CALL CleanUp()
         RETURN 
      END IF
      
   CALL WrFileNR(UnJac, '  ')
      CALL WrFileNR(UnJac, ' ElastoDyn_Force_X') 
      CALL WrFileNR(UnJac, ' ElastoDyn_Force_Y') 
      CALL WrFileNR(UnJac, ' ElastoDyn_Force_Z') 
      CALL WrFileNR(UnJac, ' ElastoDyn_Moment_X') 
      CALL WrFileNR(UnJac, ' ElastoDyn_Moment_Y') 
      CALL WrFileNR(UnJac, ' ElastoDyn_Moment_Z') 
   
      CALL WrFileNR(UnJac, ' y_ED_TranslationAcc_X') 
      CALL WrFileNR(UnJac, ' y_ED_TranslationAcc_Y') 
      CALL WrFileNR(UnJac, ' y_ED_TranslationAcc_Z') 
      CALL WrFileNR(UnJac, ' y_ED_RotationAcc_X') 
      CALL WrFileNR(UnJac, ' y_ED_RotationAcc_Y') 
      CALL WrFileNR(UnJac, ' y_ED_RotationAcc_Z') 
   WRITE(UnJac,'()')    
      
   CALL WrMatrix(MeshMapData%Jacobian_Opt1,UnJac, p_FAST%OutFmt)
   CLOSE( UnJac )      
#endif   
            
            
               ! Get the LU decomposition of this matrix using a LAPACK routine: 
               ! The result is of the form MeshMapDat%Jacobian_Opt1 = P * L * U 

            CALL LAPACK_getrf( M=NumInputs, N=NumInputs, A=MeshMapData%Jacobian_Opt1, IPIV=MeshMapData%Jacobian_pivot, ErrStat=ErrStat2, ErrMsg=ErrMsg2 )
               CALL SetErrStat( ErrStat2, ErrMsg2, ErrStat, ErrMsg, RoutineName )
            
               IF ( ErrStat >= AbortErrLev ) THEN
                  CALL CleanUp()
                  RETURN 
               END IF               
         END IF         
            
         !-------------------------------------------------------------------------------------------------
         ! Solve for delta u: Jac*u_delta = - Fn_U_Resid
         !  using the LAPACK routine 
         !-------------------------------------------------------------------------------------------------
         
         u_delta = -Fn_U_Resid
         CALL LAPACK_getrs( TRANS='N', N=NumInputs, A=MeshMapData%Jacobian_Opt1, IPIV=MeshMapData%Jacobian_pivot, B=u_delta, &
                            ErrStat=ErrStat2, ErrMsg=ErrMsg2 )
               CALL SetErrStat( ErrStat2, ErrMsg2, ErrStat, ErrMsg, RoutineName ) 
               IF ( ErrStat >= AbortErrLev ) THEN
                  CALL CleanUp()
                  RETURN 
               END IF
      
         !-------------------------------------------------------------------------------------------------
         ! check for error, update inputs (u_ED and u_HD), and iterate again
         !-------------------------------------------------------------------------------------------------
                  
!         IF ( DOT_PRODUCT(u_delta, u_delta) <= TOL_Squared ) EXIT
         
         u = u + u_delta
                  
         u_ED%PlatformPtMesh%Force( :,1)               = u_ED%PlatformPtMesh%Force( :,1)               + u_delta( 1: 3) * p_FAST%UJacSclFact 
         u_ED%PlatformPtMesh%Moment(:,1)               = u_ED%PlatformPtMesh%Moment(:,1)               + u_delta( 4: 6) * p_FAST%UJacSclFact
         y_ED_input%PlatformPtMesh%TranslationAcc(:,1) = y_ED_input%PlatformPtMesh%TranslationAcc(:,1) + u_delta( 7: 9)
         y_ED_input%PlatformPtMesh%RotationAcc(   :,1) = y_ED_input%PlatformPtMesh%RotationAcc(   :,1) + u_delta(10:12)
                  
         CALL Transfer_PlatformMotion_to_HD( y_ED_input%PlatformPtMesh, u_HD, MeshMapData, ErrStat2, ErrMsg2 ) ! get u_HD with u_delta changes
            CALL SetErrStat( ErrStat2, ErrMsg2, ErrStat, ErrMsg, RoutineName )
         
         K = K + 1
         
      END DO ! K
            
   
      CALL CleanUp()
      
CONTAINS                                 
   !...............................................................................................................................
   SUBROUTINE Perturb_u( n, u_perturb, u_ED_perturb, y_ED_perturb, perturb )
   ! This routine perturbs the nth element of the u array (and ED input/output it corresponds to)
   !...............................................................................................................................
!   REAL( ReKi ),                       INTENT(IN)    :: this_U(NumInputs)
   INTEGER( IntKi )                  , INTENT(IN   ) :: n
   REAL( ReKi )                      , INTENT(INOUT) :: u_perturb(numInputs)
   TYPE(ED_InputType) , OPTIONAL     , INTENT(INOUT) :: u_ED_perturb           ! System inputs   (needed only when 1 <= n <=  6)
   TYPE(ED_OutputType), OPTIONAL     , INTENT(INOUT) :: y_ED_perturb           ! System outputs  (needed only when 7 <= n <= 12)
   REAL( ReKi )                      , INTENT(  OUT) :: perturb
   
   if ( n <= 6 ) then ! ED u
   
      if ( n <= 3 ) then         
         perturb = GetPerturb( u_ED_perturb%PlatformPtMesh%Force(n   ,1) )         
         u_ED_perturb%PlatformPtMesh%Force(n   ,1) = u_ED_perturb%PlatformPtMesh%Force(n   ,1) + perturb * p_FAST%UJacSclFact 
      else
         perturb = GetPerturb( u_ED_perturb%PlatformPtMesh%Moment(n-3,1) )         
         u_ED_perturb%PlatformPtMesh%Moment(n-3,1) = u_ED_perturb%PlatformPtMesh%Moment(n-3,1) + perturb * p_FAST%UJacSclFact 
      end if
                  
   else ! ED y = HD u
      
      if ( n <= 9 ) then         
         perturb = GetPerturb( y_ED_perturb%PlatformPtMesh%TranslationAcc(n-6,1) )         
         y_ED_perturb%PlatformPtMesh%TranslationAcc(n-6,1) = y_ED_perturb%PlatformPtMesh%TranslationAcc(n-6,1) + perturb
      else
         perturb = GetPerturb( y_ED_perturb%PlatformPtMesh%RotationAcc(n-9,1) )         
         y_ED_perturb%PlatformPtMesh%RotationAcc(   n-9,1) = y_ED_perturb%PlatformPtMesh%RotationAcc(   n-9,1) + perturb
      end if
                  
   end if
           
   u_perturb(n) = u_perturb(n) + perturb
   
        
   END SUBROUTINE Perturb_u
   !...............................................................................................................................
   SUBROUTINE U_ED_HD_Residual( y_ED2, y_HD2, u_IN, U_Resid)
   !...............................................................................................................................
                                  
   TYPE(ED_OutputType), TARGET       , INTENT(IN   ) :: y_ED2                  ! System outputs
   TYPE(HydroDyn_OutputType)         , INTENT(IN   ) :: y_HD2                  ! System outputs
   REAL(ReKi)                        , INTENT(IN   ) :: u_in(NumInputs)
   REAL(ReKi)                        , INTENT(  OUT) :: U_Resid(NumInputs)

   TYPE(MeshType), POINTER                           :: PlatformMotions
<<<<<<< HEAD
   
   PlatformMotions => y_ED2%PlatformPtMesh

   ! This is only called is there is no flexible substructure model (RIGID substructure)
=======
>>>>>>> 1a5a8a86
   
   PlatformMotions => y_ED2%PlatformPtMesh

      !   ! Transfer motions:
   
   !..................
   ! Set mooring line inputs (which don't have acceleration fields)
   !..................
   
      IF ( p_FAST%CompMooring == Module_MAP ) THEN
         
<<<<<<< HEAD
         ! note: MAP_InputSolve must be called before setting ED loads inputs (so that motions are known for loads [moment] mapping)  
         CALL Transfer_Point_to_Point( y_ED2%PlatformPtMesh, u_MAP%PtFairDisplacement, MeshMapData%ED_P_2_Mooring_P, ErrStat, ErrMsg )
            CALL SetErrStat( ErrStat2, ErrMsg2, ErrStat, ErrMsg, RoutineName )
                                 
         CALL Transfer_Point_to_Point( y_MAP%PtFairleadLoad, MeshMapData%u_ED_PlatformPtMesh, MeshMapData%Mooring_P_2_ED_P, ErrStat2, ErrMsg2, u_MAP%PtFairDisplacement, PlatformMotions ) !u_MAP and y_ED contain the displacements needed for moment calculations
=======
         ! note: MAP_InputSolve must be called before setting ED loads inputs (so that motions are known for loads [moment] mapping)      
         CALL MAP_InputSolve( u_map, y_ED2, MeshMapData, ErrStat2, ErrMsg2 )
            CALL SetErrStat( ErrStat2, ErrMsg2, ErrStat, ErrMsg, RoutineName )
                                 
         CALL Transfer_Point_to_Point( y_MAP%PtFairleadLoad, MeshMapData%u_ED_PlatformPtMesh_2, MeshMapData%Mooring_P_2_ED_P, ErrStat2, ErrMsg2, u_MAP%PtFairDisplacement, PlatformMotions ) !u_MAP and y_ED contain the displacements needed for moment calculations
>>>>>>> 1a5a8a86
            CALL SetErrStat( ErrStat2, ErrMsg2, ErrStat, ErrMsg, RoutineName )
                 
      ELSEIF ( p_FAST%CompMooring == Module_MD ) THEN
         
<<<<<<< HEAD
         ! note: MD_InputSolve must be called before setting ED loads inputs (so that motions are known for loads [moment] mapping) 
         CALL Transfer_Point_to_Point( y_ED2%PlatformPtMesh, u_MD%PtFairleadDisplacement, MeshMapData%ED_P_2_Mooring_P, ErrStat, ErrMsg )
            CALL SetErrStat( ErrStat2, ErrMsg2, ErrStat, ErrMsg, RoutineName )
                 
         CALL Transfer_Point_to_Point( y_MD%PtFairleadLoad, MeshMapData%u_ED_PlatformPtMesh, MeshMapData%Mooring_P_2_ED_P, ErrStat2, ErrMsg2, u_MD%PtFairleadDisplacement, PlatformMotions ) !u_MD and y_ED contain the displacements needed for moment calculations
=======
         ! note: MD_InputSolve must be called before setting ED loads inputs (so that motions are known for loads [moment] mapping)      
         CALL MD_InputSolve( u_MD, y_ED2, MeshMapData, ErrStat2, ErrMsg2 )
            CALL SetErrStat( ErrStat2, ErrMsg2, ErrStat, ErrMsg, RoutineName )
                 
         CALL Transfer_Point_to_Point( y_MD%PtFairleadLoad, MeshMapData%u_ED_PlatformPtMesh_2, MeshMapData%Mooring_P_2_ED_P, ErrStat2, ErrMsg2, u_MD%PtFairleadDisplacement, PlatformMotions ) !u_MD and y_ED contain the displacements needed for moment calculations
>>>>>>> 1a5a8a86
            CALL SetErrStat( ErrStat2, ErrMsg2, ErrStat, ErrMsg, RoutineName )
            
      ELSEIF ( p_FAST%CompMooring == Module_FEAM ) THEN
         
<<<<<<< HEAD
         ! note: FEAM_InputSolve must be called before setting ED loads inputs (so that motions are known for loads [moment] mapping)
         CALL Transfer_Point_to_Point( y_ED2%PlatformPtMesh, u_FEAM%PtFairleadDisplacement, MeshMapData%ED_P_2_Mooring_P, ErrStat, ErrMsg )
            CALL SetErrStat( ErrStat2, ErrMsg2, ErrStat, ErrMsg, RoutineName )
                 
         CALL Transfer_Point_to_Point( y_FEAM%PtFairleadLoad, MeshMapData%u_ED_PlatformPtMesh, MeshMapData%Mooring_P_2_ED_P, ErrStat2, ErrMsg2, u_FEAM%PtFairleadDisplacement, PlatformMotions ) !u_FEAM and y_ED contain the displacements needed for moment calculations
=======
         ! note: FEAM_InputSolve must be called before setting ED loads inputs (so that motions are known for loads [moment] mapping)      
         CALL FEAM_InputSolve( u_FEAM, y_ED2, MeshMapData, ErrStat2, ErrMsg2 )
            CALL SetErrStat( ErrStat2, ErrMsg2, ErrStat, ErrMsg, RoutineName )
                 
         CALL Transfer_Point_to_Point( y_FEAM%PtFairleadLoad, MeshMapData%u_ED_PlatformPtMesh_2, MeshMapData%Mooring_P_2_ED_P, ErrStat2, ErrMsg2, u_FEAM%PtFairleadDisplacement, PlatformMotions ) !u_FEAM and y_ED contain the displacements needed for moment calculations
>>>>>>> 1a5a8a86
            CALL SetErrStat( ErrStat2, ErrMsg2, ErrStat, ErrMsg, RoutineName )
            
      ELSE
         
         MeshMapData%u_ED_PlatformPtMesh%Force  = 0.0_ReKi
         MeshMapData%u_ED_PlatformPtMesh%Moment = 0.0_ReKi
         
      END IF

   ! we use copies of the input meshes (we don't need to update values in the original data structures):            
      
!bjj: why don't we update u_HD2 here? shouldn't we update before using it to transfer the loads?
<<<<<<< HEAD
      if ( y_HD2%WAMITMesh%Committed ) then
            ! Need to transfer motions first
         CALL Transfer_Point_to_Point( PlatformMotions, MeshMapData%u_HD_W_Mesh, MeshMapData%ED_P_2_HD_W_P, ErrStat2, ErrMsg2) 
            CALL SetErrStat( ErrStat2, ErrMsg2, ErrStat, ErrMsg, RoutineName )
         
            ! we're mapping loads, so we also need the sibling meshes' displacements:
         CALL Transfer_Point_to_Point( y_HD2%WAMITMesh, MeshMapData%u_ED_PlatformPtMesh_2, MeshMapData%HD_W_P_2_ED_P, ErrStat2, ErrMsg2, MeshMapData%u_HD_W_Mesh, PlatformMotions) !u_HD and u_mapped_positions contain the displaced positions for load calculations
            CALL SetErrStat( ErrStat2, ErrMsg2, ErrStat, ErrMsg, RoutineName )
=======
   
      CALL Transfer_Point_to_Point( PlatformMotions, MeshMapData%u_HD_Mesh, MeshMapData%ED_P_2_HD_W_P, ErrStat2, ErrMsg2) 
         CALL SetErrStat( ErrStat2, ErrMsg2, ErrStat, ErrMsg, RoutineName )
         
         ! we're mapping loads, so we also need the sibling meshes' displacements:
      CALL Transfer_Point_to_Point( y_HD2%AllHdroOrigin, MeshMapData%u_ED_PlatformPtMesh, MeshMapData%HD_W_P_2_ED_P, ErrStat2, ErrMsg2, MeshMapData%u_HD_Mesh, PlatformMotions) !u_HD and u_mapped_positions contain the displaced positions for load calculations
         CALL SetErrStat( ErrStat2, ErrMsg2, ErrStat, ErrMsg, RoutineName )
>>>>>>> 1a5a8a86

         MeshMapData%u_ED_PlatformPtMesh%Force  = MeshMapData%u_ED_PlatformPtMesh%Force  + MeshMapData%u_ED_PlatformPtMesh_2%Force
         MeshMapData%u_ED_PlatformPtMesh%Moment = MeshMapData%u_ED_PlatformPtMesh%Moment + MeshMapData%u_ED_PlatformPtMesh_2%Moment
      end if                                 
      if ( y_HD2%Morison%Mesh%Committed ) then
            ! Need to transfer motions first
         CALL Transfer_Point_to_Point( PlatformMotions, MeshMapData%u_HD_M_Mesh, MeshMapData%ED_P_2_HD_M_P, ErrStat2, ErrMsg2) 
            CALL SetErrStat( ErrStat2, ErrMsg2, ErrStat, ErrMsg, RoutineName )
         
            ! we're mapping loads, so we also need the sibling meshes' displacements:
         CALL Transfer_Point_to_Point( y_HD2%Morison%Mesh, MeshMapData%u_ED_PlatformPtMesh_2, MeshMapData%HD_M_P_2_ED_P, ErrStat2, ErrMsg2, MeshMapData%u_HD_M_Mesh, PlatformMotions) !u_HD and u_mapped_positions contain the displaced positions for load calculations
            CALL SetErrStat( ErrStat2, ErrMsg2, ErrStat, ErrMsg, RoutineName )

         MeshMapData%u_ED_PlatformPtMesh%Force  = MeshMapData%u_ED_PlatformPtMesh%Force  + MeshMapData%u_ED_PlatformPtMesh_2%Force
         MeshMapData%u_ED_PlatformPtMesh%Moment = MeshMapData%u_ED_PlatformPtMesh%Moment + MeshMapData%u_ED_PlatformPtMesh_2%Moment
      end if       
      U_Resid( 1: 3) = u_in( 1: 3) - MeshMapData%u_ED_PlatformPtMesh%Force(:,1) / p_FAST%UJacSclFact
      U_Resid( 4: 6) = u_in( 4: 6) - MeshMapData%u_ED_PlatformPtMesh%Moment(:,1) / p_FAST%UJacSclFact
      
      U_Resid( 7: 9) = u_in( 7: 9) - PlatformMotions%TranslationAcc(:,1)
      U_Resid(10:12) = u_in(10:12) - PlatformMotions%RotationAcc(:,1)
      
      PlatformMotions => NULL()
            
   END SUBROUTINE U_ED_HD_Residual   
   !...............................................................................................................................
   SUBROUTINE CleanUp()
      INTEGER(IntKi)             :: ErrStat3    ! The error identifier (ErrStat)
      CHARACTER(ErrMsgLen)       :: ErrMsg3     ! The error message (ErrMsg)
                  
      CALL ED_DestroyOutput(y_ED_input, ErrStat3, ErrMsg3 )
         IF (ErrStat3 /= ErrID_None) CALL WrScr(RoutineName//'/ED_DestroyOutput: '//TRIM(ErrMsg3) )
         
      IF ( calcJacobian ) THEN
         CALL ED_DestroyInput( u_ED_perturb, ErrStat3, ErrMsg3 )
            IF (ErrStat3 /= ErrID_None) CALL WrScr(RoutineName//'/ED_DestroyInput: '//TRIM(ErrMsg3) )
         CALL ED_DestroyOutput(y_ED_perturb, ErrStat3, ErrMsg3 )
            IF (ErrStat3 /= ErrID_None) CALL WrScr(RoutineName//'/ED_DestroyOutput: '//TRIM(ErrMsg3) )
         
         CALL HydroDyn_DestroyInput( u_HD_perturb, ErrStat3, ErrMsg3 )
            IF (ErrStat3 /= ErrID_None) CALL WrScr(RoutineName//'/HydroDyn_DestroyInput: '//TRIM(ErrMsg3) )
         CALL HydroDyn_DestroyOutput(y_HD_perturb, ErrStat3, ErrMsg3 )
            IF (ErrStat3 /= ErrID_None) CALL WrScr(RoutineName//'/HydroDyn_DestroyOutput: '//TRIM(ErrMsg3) )                        
      END IF
      
   
      
   END SUBROUTINE CleanUp
   !...............................................................................................................................
END SUBROUTINE ED_HD_InputOutputSolve
!----------------------------------------------------------------------------------------------------------------------------------
!> This routine performs the Input-Output solve for ED, SD, HD, BD, and/or the OrcaFlex Interface.
!! Note that this has been customized for the physics in the problems and is not a general solution.
SUBROUTINE FullOpt1_InputOutputSolve( this_time, p_FAST, calcJacobian &
                                     , u_ED,     p_ED,     x_ED,     xd_ED,     z_ED,     OtherSt_ED,     y_ED,     m_ED      &
                                     , u_SD,     p_SD,     x_SD,     xd_SD,     z_SD,     OtherSt_SD,     y_SD,     m_SD      & 
                                     , u_ExtPtfm,p_ExtPtfm,x_ExtPtfm,xd_ExtPtfm,z_ExtPtfm,OtherSt_ExtPtfm,y_ExtPtfm,m_ExtPtfm & 
                                     , u_HD,     p_HD,     x_HD,     xd_HD,     z_HD,     OtherSt_HD,     y_HD,     m_HD      & 
                                     , u_BD,     p_BD,     x_BD,     xd_BD,     z_BD,     OtherSt_BD,     y_BD,     m_BD      & 
                                     , u_Orca,   p_Orca,   x_Orca,   xd_Orca,   z_Orca,   OtherSt_Orca,   y_Orca,   m_Orca    & 
                                     , u_MAP,  y_MAP  &
                                     , u_FEAM, y_FEAM & 
                                     , u_MD,   y_MD   & 
                                     , u_IceF, y_IceF & 
                                     , u_IceD, y_IceD & 
                                     , MeshMapData , ErrStat, ErrMsg, WriteThisStep )
!..................................................................................................................................

   USE ElastoDyn
   USE SubDyn
   USE HydroDyn
   USE BeamDyn
   USE OrcaFlexInterface

      ! Passed variables

   REAL(DbKi)                        , INTENT(IN   ) :: this_time                 !< The current simulation time (actual or time of prediction)
   TYPE(FAST_ParameterType)          , INTENT(IN   ) :: p_FAST                    !< Glue-code simulation parameters
   LOGICAL                           , INTENT(IN   ) :: calcJacobian              !< Should we calculate Jacobians this time?
                                                                                  
      !ElastoDyn:                                                                 
   TYPE(ED_ContinuousStateType)      , INTENT(IN   ) :: x_ED                      !< Continuous states
   TYPE(ED_DiscreteStateType)        , INTENT(IN   ) :: xd_ED                     !< Discrete states
   TYPE(ED_ConstraintStateType)      , INTENT(IN   ) :: z_ED                      !< Constraint states
   TYPE(ED_OtherStateType)           , INTENT(IN   ) :: OtherSt_ED                !< Other states
   TYPE(ED_ParameterType)            , INTENT(IN   ) :: p_ED                      !< Parameters
   TYPE(ED_InputType)                , INTENT(INOUT) :: u_ED                      !< System inputs
   TYPE(ED_OutputType), TARGET       , INTENT(INOUT) :: y_ED                      !< System outputs
   TYPE(ED_MiscVarType)              , INTENT(INOUT) :: m_ED                      !< misc/optimization variables
         
      !BeamDyn (one instance per blade):                                                                 
   TYPE(BD_ContinuousStateType)      , INTENT(IN   ) :: x_BD(:)                   !< Continuous states
   TYPE(BD_DiscreteStateType)        , INTENT(IN   ) :: xd_BD(:)                  !< Discrete states
   TYPE(BD_ConstraintStateType)      , INTENT(IN   ) :: z_BD(:)                   !< Constraint states
   TYPE(BD_OtherStateType)           , INTENT(IN   ) :: OtherSt_BD(:)             !< Other/optimization states
   TYPE(BD_ParameterType)            , INTENT(IN   ) :: p_BD(:)                   !< Parameters
   TYPE(BD_InputType)                , INTENT(INOUT) :: u_BD(:)                   !< System inputs
   TYPE(BD_OutputType)               , INTENT(INOUT) :: y_BD(:)                   !< System outputs
   TYPE(BD_MiscVarType)              , INTENT(INOUT) :: m_BD(:)                   !< misc/optimization variables
   
      !SubDyn:                                                                    
   TYPE(SD_ContinuousStateType)      , INTENT(IN   ) :: x_SD                      !< Continuous states
   TYPE(SD_DiscreteStateType)        , INTENT(IN   ) :: xd_SD                     !< Discrete states
   TYPE(SD_ConstraintStateType)      , INTENT(IN   ) :: z_SD                      !< Constraint states
   TYPE(SD_OtherStateType)           , INTENT(IN   ) :: OtherSt_SD                !< Other states
   TYPE(SD_ParameterType)            , INTENT(IN   ) :: p_SD                      !< Parameters
   TYPE(SD_InputType)                , INTENT(INOUT) :: u_SD                      !< System inputs
   TYPE(SD_OutputType)               , INTENT(INOUT) :: y_SD                      !< System outputs
   TYPE(SD_MiscVarType)              , INTENT(INOUT) :: m_SD                      !< misc/optimization variables
          
      !ExtPtfm:                                                                    
   TYPE(ExtPtfm_ContinuousStateType) , INTENT(IN   ) :: x_ExtPtfm                 !< Continuous states
   TYPE(ExtPtfm_DiscreteStateType)   , INTENT(IN   ) :: xd_ExtPtfm                !< Discrete states
   TYPE(ExtPtfm_ConstraintStateType) , INTENT(IN   ) :: z_ExtPtfm                 !< Constraint states
   TYPE(ExtPtfm_OtherStateType)      , INTENT(IN   ) :: OtherSt_ExtPtfm           !< Other states
   TYPE(ExtPtfm_ParameterType)       , INTENT(IN   ) :: p_ExtPtfm                 !< Parameters
   TYPE(ExtPtfm_InputType)           , INTENT(INOUT) :: u_ExtPtfm                 !< System inputs
   TYPE(ExtPtfm_OutputType)          , INTENT(INOUT) :: y_ExtPtfm                 !< System outputs
   TYPE(ExtPtfm_MiscVarType)         , INTENT(INOUT) :: m_ExtPtfm                 !< misc/optimization variables
          
      !HydroDyn: 
   TYPE(HydroDyn_ContinuousStateType), INTENT(IN   ) :: x_HD                      !< Continuous states
   TYPE(HydroDyn_DiscreteStateType)  , INTENT(IN   ) :: xd_HD                     !< Discrete states
   TYPE(HydroDyn_ConstraintStateType), INTENT(IN   ) :: z_HD                      !< Constraint states
   TYPE(HydroDyn_OtherStateType)     , INTENT(INOUT) :: OtherSt_HD                !< Other states
   TYPE(HydroDyn_ParameterType)      , INTENT(IN   ) :: p_HD                      !< Parameters
   TYPE(HydroDyn_InputType)          , INTENT(INOUT) :: u_HD                      !< System inputs
   TYPE(HydroDyn_OutputType)         , INTENT(INOUT) :: y_HD                      !< System outputs
   TYPE(HydroDyn_MiscVarType)        , INTENT(INOUT) :: m_HD                      !< misc/optimization variables
   
      !OrcaFlex: 
   TYPE(Orca_ContinuousStateType),     INTENT(IN   ) :: x_Orca                    !< Continuous states
   TYPE(Orca_DiscreteStateType)  ,     INTENT(IN   ) :: xd_Orca                   !< Discrete states
   TYPE(Orca_ConstraintStateType),     INTENT(IN   ) :: z_Orca                    !< Constraint states
   TYPE(Orca_OtherStateType)     ,     INTENT(IN   ) :: OtherSt_Orca              !< Other states
   TYPE(Orca_ParameterType)      ,     INTENT(IN   ) :: p_Orca                    !< Parameters
   TYPE(Orca_InputType)          ,     INTENT(INOUT) :: u_Orca                    !< System inputs
   TYPE(Orca_OutputType)         ,     INTENT(INOUT) :: y_Orca                    !< System outputs
   TYPE(Orca_MiscVarType)        ,     INTENT(INOUT) :: m_Orca                    !< misc/optimization variables
   
   
      ! MAP/FEAM/MoorDyn/IceFloe/IceDyn:
   TYPE(MAP_OutputType),              INTENT(IN   )  :: y_MAP                     !< MAP outputs 
   TYPE(MAP_InputType),               INTENT(INOUT)  :: u_MAP                     !< MAP inputs (INOUT just because I don't want to use another tempoarary mesh and we'll overwrite this later)
   TYPE(FEAM_OutputType),             INTENT(IN   )  :: y_FEAM                    !< FEAM outputs  
   TYPE(FEAM_InputType),              INTENT(INOUT)  :: u_FEAM                    !< FEAM inputs (INOUT just because I don't want to use another tempoarary mesh and we'll overwrite this later)
   TYPE(MD_OutputType),               INTENT(IN   )  :: y_MD                      !< MoorDyn outputs  
   TYPE(MD_InputType),                INTENT(INOUT)  :: u_MD                      !< MoorDyn inputs (INOUT just because I don't want to use another tempoarary mesh and we'll overwrite this later)
   TYPE(IceFloe_OutputType),          INTENT(IN   )  :: y_IceF                    !< IceFloe outputs  
   TYPE(IceFloe_InputType),           INTENT(INOUT)  :: u_IceF                    !< IceFloe inputs (INOUT just because I don't want to use another tempoarary mesh and we'll overwrite this later)
   TYPE(IceD_OutputType),             INTENT(IN   )  :: y_IceD(:)                 !< IceDyn outputs  
   TYPE(IceD_InputType),              INTENT(INOUT)  :: u_IceD(:)                 !< IceDyn inputs (INOUT just because I don't want to use another tempoarary mesh and we'll overwrite this later)
      
   TYPE(FAST_ModuleMapType)          , INTENT(INOUT) :: MeshMapData               !< data for mapping meshes between modules
   INTEGER(IntKi)                    , INTENT(  OUT) :: ErrStat                   !< Error status of the operation
   CHARACTER(*)                      , INTENT(  OUT) :: ErrMsg                    !< Error message if ErrStat /= ErrID_None
   LOGICAL                           , INTENT(IN   ) :: WriteThisStep             !< Will we print the WriteOutput values this step?

   ! Local variables:
   REAL(ReKi),                             PARAMETER :: TOL_Squared = (1.0E-4)**2 !not currently used because KMax = 1
   REAL(ReKi)                                        :: ThisPerturb               ! an arbitrary perturbation (these are linear, so it shouldn't matter)
   
   CHARACTER(*),                           PARAMETER :: RoutineName = 'FullOpt1_InputOutputSolve'
   
!bjj: store these so that we don't reallocate every time?   
   REAL(ReKi)                                        :: u(           p_FAST%SizeJac_Opt1(1))   ! size of loads/accelerations passed between the 6 modules
   REAL(ReKi)                                        :: u_perturb(   p_FAST%SizeJac_Opt1(1))   ! size of loads/accelerations passed between the 6 modules
   REAL(ReKi)                                        :: u_delta(     p_FAST%SizeJac_Opt1(1))   ! size of loads/accelerations passed between the 6 modules
   REAL(ReKi)                                        :: Fn_U_perturb(p_FAST%SizeJac_Opt1(1))   ! value of U with perturbations
   REAL(ReKi)                                        :: Fn_U_Resid(  p_FAST%SizeJac_Opt1(1))   ! Residual of U
                                                                                           
   TYPE(ED_InputType)                                :: u_ED_perturb              ! Perturbed system inputs
   TYPE(ED_OutputType)                               :: y_ED_perturb              ! Perturbed system outputs
   TYPE(SD_InputType)                                :: u_SD_perturb              ! Perturbed system inputs
   TYPE(SD_OutputType)                               :: y_SD_perturb              ! Perturbed system outputs
   TYPE(HydroDyn_InputType)                          :: u_HD_perturb              ! Perturbed system inputs
   TYPE(HydroDyn_OutputType)                         :: y_HD_perturb              ! Perturbed system outputs
   TYPE(BD_InputType)                                :: u_BD_perturb              ! Perturbed system inputs
   TYPE(BD_OutputType), ALLOCATABLE                  :: y_BD_perturb(:)           ! Perturbed system outputs
   TYPE(Orca_InputType)                              :: u_Orca_perturb            ! Perturbed system inputs
   TYPE(Orca_OutputType)                             :: y_Orca_perturb            ! Perturbed system outputs
   TYPE(ExtPtfm_InputType)                           :: u_ExtPtfm_perturb         ! Perturbed system inputs
   TYPE(ExtPtfm_OutputType)                          :: y_ExtPtfm_perturb         ! Perturbed system outputs
                                                                                  
                                                                                  
   INTEGER(IntKi)                                    :: i,j                       ! loop counters (jacobian column number)
   INTEGER(IntKi)                                    :: nb                        ! loop counter (blade number)
   INTEGER(IntKi)                                    :: K                         ! Input-output-solve iteration counter
   INTEGER(IntKi)                                    :: ErrStat2                  ! temporary Error status of the operation
   CHARACTER(ErrMsgLen)                              :: ErrMsg2                   ! temporary Error message if ErrStat /= ErrID_None
   
   TYPE(MeshType), POINTER                           :: PlatformMotionMesh
   
#ifdef OUTPUT_ADDEDMASS   
   REAL(ReKi)                                        :: AddedMassMatrix(6,6)
   INTEGER                                           :: UnAM
   INTEGER                                           :: AMIndx   
#endif
#ifdef OUTPUT_JACOBIAN
   INTEGER                                           :: UnJac
   INTEGER                                           :: TmpIndx   
#endif
   
   LOGICAL                                           :: GetWriteOutput            ! flag to determine if we need WriteOutputs from this call to CalcOutput
   
   ! Note: p_FAST%UJacSclFact is a scaling factor that gets us similar magnitudes between loads and accelerations...
 
!bjj: note, that this routine may have a problem if there is remapping done
    
   ErrStat = ErrID_None
   ErrMsg  = ""
   
      !----------------------------------------------------------------------------------------------------
      ! Some record keeping stuff:
      !----------------------------------------------------------------------------------------------------      
                  
         ! Local copies for perturbing inputs and outputs (computing Jacobian):
      IF ( calcJacobian ) THEN         
         
         CALL ED_CopyInput(  u_ED, u_ED_perturb, MESH_NEWCOPY, ErrStat2, ErrMsg2 )
            CALL SetErrStat( ErrStat2, 'u_ED_perturb:'//ErrMsg2, ErrStat, ErrMsg, RoutineName  )
         CALL ED_CopyOutput( y_ED, y_ED_perturb, MESH_NEWCOPY, ErrStat2, ErrMsg2 )         
            CALL SetErrStat( ErrStat2, 'y_ED_perturb:'//ErrMsg2, ErrStat, ErrMsg, RoutineName  )
            
         IF ( p_FAST%CompSub == Module_SD ) THEN   
            CALL SD_CopyInput(  u_SD, u_SD_perturb, MESH_NEWCOPY, ErrStat2, ErrMsg2 )           
               CALL SetErrStat( ErrStat2, 'u_SD_perturb:'//ErrMsg2, ErrStat, ErrMsg, RoutineName  )
            CALL SD_CopyOutput( y_SD, y_SD_perturb, MESH_NEWCOPY, ErrStat2, ErrMsg2 )  
               CALL SetErrStat( ErrStat2, 'y_SD_perturb:'//ErrMsg2, ErrStat, ErrMsg, RoutineName  )
         ELSEIF ( p_FAST%CompSub == Module_ExtPtfm ) THEN   
            CALL ExtPtfm_CopyInput(  u_ExtPtfm, u_ExtPtfm_perturb, MESH_NEWCOPY, ErrStat2, ErrMsg2 )           
               CALL SetErrStat( ErrStat2, 'u_ExtPtfm_perturb:'//ErrMsg2, ErrStat, ErrMsg, RoutineName  )
            CALL ExtPtfm_CopyOutput( y_ExtPtfm, y_ExtPtfm_perturb, MESH_NEWCOPY, ErrStat2, ErrMsg2 )  
               CALL SetErrStat( ErrStat2, 'y_ExtPtfm_perturb:'//ErrMsg2, ErrStat, ErrMsg, RoutineName  )
         END IF
            
         IF ( p_FAST%CompHydro == Module_HD ) THEN            
            CALL HydroDyn_CopyInput(  u_HD, u_HD_perturb, MESH_NEWCOPY, ErrStat2, ErrMsg2 )           
               CALL SetErrStat( ErrStat2, 'u_HD_perturb:'//ErrMsg2, ErrStat, ErrMsg, RoutineName  )
            CALL HydroDyn_CopyOutput( y_HD, y_HD_perturb, MESH_NEWCOPY, ErrStat2, ErrMsg2 )  
               CALL SetErrStat( ErrStat2, 'y_HD_perturb:'//ErrMsg2, ErrStat, ErrMsg, RoutineName  )
         END IF
         
         IF ( p_FAST%CompElast == Module_BD .and. BD_Solve_Option1) THEN    
            ALLOCATE( y_BD_perturb(p_FAST%nBeams) , STAT = ErrStat2 )
            if (ErrStat2 /= 0) then
               call SetErrStat( ErrID_Fatal, 'Error allocating y_BD_perturb.', ErrStat, ErrMsg, RoutineName )
               call CleanUp()
               return
            end if
            
            !bjj: if this mesh could have different number of nodes per instance, we'd need an array. (but, it's a single point) 
            CALL BD_CopyInput(  u_BD(1), u_BD_perturb, MESH_NEWCOPY, ErrStat2, ErrMsg2 )           
               CALL SetErrStat( ErrStat2, 'u_BD_perturb:'//ErrMsg2, ErrStat, ErrMsg, RoutineName  )
            do nb=1,p_FAST%nBeams
               CALL BD_CopyOutput( y_BD(nb), y_BD_perturb(nb), MESH_NEWCOPY, ErrStat2, ErrMsg2 )  
                  CALL SetErrStat( ErrStat2, 'y_BD_perturb:'//ErrMsg2, ErrStat, ErrMsg, RoutineName  )
            end do
            
         END IF
         
         IF ( p_FAST%CompMooring == Module_Orca ) THEN
            CALL Orca_CopyInput(  u_Orca, u_Orca_perturb, MESH_NEWCOPY, ErrStat2, ErrMsg2 )           
               CALL SetErrStat( ErrStat2, 'u_Orca_perturb:'//ErrMsg2, ErrStat, ErrMsg, RoutineName  )
            CALL Orca_CopyOutput( y_Orca, y_Orca_perturb, MESH_NEWCOPY, ErrStat2, ErrMsg2 )  
               CALL SetErrStat( ErrStat2, 'y_Orca_perturb:'//ErrMsg2, ErrStat, ErrMsg, RoutineName  )         
         END IF
         
         IF (ErrStat >= AbortErrLev) THEN
            CALL CleanUp()
            RETURN
         END IF
         
      END IF
         
      !----------------------------------------------------------------------------------------------------
      ! set up u vector, using local initial guesses:
      !---------------------------------------------------------------------------------------------------- 
      
      ! we need BeamDyn input mesh to be an array of meshes, so first we'll copy into temporary storage:
      DO nb=1,p_FAST%nBeams
         call MeshCopy( u_BD(nb)%RootMotion, MeshMapData%u_BD_RootMotion(nb), MESH_UPDATECOPY, ErrStat2, ErrMsg2 )
            CALL SetErrStat( ErrStat2, ErrMsg2, ErrStat, ErrMsg, RoutineName  )
      END DO
      
      CALL Create_FullOpt1_UVector(u, u_ED%PlatformPtMesh, u_SD%TPMesh, u_SD%LMesh,  &
               u_HD%Morison%Mesh, u_HD%WAMITMesh, u_ED%HubPtLoad, MeshMapData%u_BD_RootMotion, u_Orca%PtfmMesh, &
               u_ExtPtfm%PtfmMesh, p_FAST )
                  
      K = 0
      
      DO
         
         !-------------------------------------------------------------------------------------------------
         ! Calculate outputs at this_time, based on inputs at this_time
         !-------------------------------------------------------------------------------------------------
         GetWriteOutput = WriteThisStep .and. K >= p_FAST%KMax ! we need this only on the last call to BD
         
         CALL ED_CalcOutput( this_time, u_ED, p_ED, x_ED, xd_ED, z_ED, OtherSt_ED, y_ED, m_ED, ErrStat2, ErrMsg2 )
            CALL SetErrStat( ErrStat2, ErrMsg2, ErrStat, ErrMsg, RoutineName  )
                                 
         IF ( p_FAST%CompSub == Module_SD ) THEN            
            CALL SD_CalcOutput( this_time, u_SD, p_SD, x_SD, xd_SD, z_SD, OtherSt_SD, y_SD, m_SD, ErrStat2, ErrMsg2 )
               CALL SetErrStat( ErrStat2, ErrMsg2, ErrStat, ErrMsg, RoutineName  )
         ELSEIF ( p_FAST%CompSub == Module_ExtPtfm ) THEN            
            CALL ExtPtfm_CalcOutput( this_time, u_ExtPtfm, p_ExtPtfm, x_ExtPtfm, xd_ExtPtfm, z_ExtPtfm, OtherSt_ExtPtfm, &
                                     y_ExtPtfm, m_ExtPtfm, ErrStat2, ErrMsg2 )
               CALL SetErrStat( ErrStat2, ErrMsg2, ErrStat, ErrMsg, RoutineName  )
         END IF
            
         IF ( p_FAST%CompHydro == Module_HD ) THEN 
            CALL HydroDyn_CalcOutput( this_time, u_HD, p_HD, x_HD, xd_HD, z_HD, OtherSt_HD, y_HD, m_HD, ErrStat2, ErrMsg2 )
               CALL SetErrStat( ErrStat2, ErrMsg2, ErrStat, ErrMsg, RoutineName  )
         END IF
         
         IF ( p_FAST%CompElast == Module_BD .and. BD_Solve_Option1) THEN
            do nb=1,p_FAST%nBeams
               CALL BD_CalcOutput( this_time, u_BD(nb), p_BD(nb), x_BD(nb), xd_BD(nb), z_BD(nb), OtherSt_BD(nb), y_BD(nb), m_BD(nb), ErrStat2, ErrMsg2, GetWriteOutput )
                  CALL SetErrStat( ErrStat2, ErrMsg2, ErrStat, ErrMsg, RoutineName  )
            end do            
         END IF
         
         IF ( p_FAST%CompMooring == Module_Orca ) THEN 
            CALL Orca_CalcOutput( this_time, u_Orca, p_Orca, x_Orca, xd_Orca, z_Orca, OtherSt_Orca, y_Orca, m_Orca, ErrStat2, ErrMsg2 )
               CALL SetErrStat( ErrStat2, ErrMsg2, ErrStat, ErrMsg, RoutineName  )
         END IF
         
         
         IF ( ErrStat >= AbortErrLev ) THEN
            CALL CleanUp()
            RETURN      
         END IF
               
         
         IF ( K >= p_FAST%KMax ) EXIT
         
                                                            
         !-------------------------------------------------------------------------------------------------
         ! Calculate Jacobian: partial U/partial u:
         ! (note that we don't want to change u_ED, u_SD, u_HD, u_BD, u_ExtPtfm, or u_Orca, here)
         !-------------------------------------------------------------------------------------------------
         
         CALL U_FullOpt1_Residual(y_ED, y_SD, y_HD, y_BD, y_Orca, y_ExtPtfm, u, Fn_U_Resid)    !May set errors here...              
            IF ( ErrStat >= AbortErrLev ) THEN
               CALL CleanUp()
               RETURN      
            END IF
         
         IF ( calcJacobian ) THEN
            i = 0
            
            !...............................
            ! Get ElastoDyn's contribution:
            !...............................
            DO j=1,p_FAST%SizeJac_Opt1(2) !call ED_CalcOutput
               i = i + 1
               
               ! perturb u_ED:
               CALL ED_CopyInput(  u_ED, u_ED_perturb, MESH_UPDATECOPY, ErrStat2, ErrMsg2 )
                  CALL SetErrStat( ErrStat2, ErrMsg2, ErrStat, ErrMsg, RoutineName  )
               u_perturb = u            
               CALL Perturb_u_FullOpt1( p_FAST, MeshMapData%Jac_u_indx, i, u_perturb, u_ED_perturb=u_ED_perturb, perturb=ThisPerturb ) ! perturb u and u_ED by ThisPerturb [routine sets ThisPerturb]
                  
               ! calculate outputs with perturbed inputs:
               CALL ED_CalcOutput( this_time, u_ED_perturb, p_ED, x_ED, xd_ED, z_ED, OtherSt_ED, y_ED_perturb, m_ED, ErrStat2, ErrMsg2 ) !calculate y_ED_perturb
                  CALL SetErrStat( ErrStat2, ErrMsg2, ErrStat, ErrMsg, RoutineName  )
                  
                  
               CALL U_FullOpt1_Residual(y_ED_perturb, y_SD, y_HD, y_BD, y_Orca, y_ExtPtfm, u_perturb, Fn_U_perturb) ! get this perturbation, U_perturb
               
               
               IF ( ErrStat >= AbortErrLev ) THEN
                  CALL CleanUp()
                  RETURN      
               END IF
            
                MeshMapData%Jacobian_Opt1(:,i) = (Fn_U_perturb - Fn_U_Resid) / ThisPerturb
                  
            END DO ! ElastoDyn contribution ( columns 1-p_FAST%SizeJac_Opt1(2) )
               
            !...............................
            ! Get SubDyn's contribution:  (note if p_FAST%CompSub /= Module_SD, SizeJac_Opt1(3) = 0)
            !...............................               
            DO j=1,p_FAST%SizeJac_Opt1(3) !call SD_CalcOutput
               i = i + 1 ! i = j + p_FAST%SizeJac_Opt1(2)
                              
               ! perturb u_SD:
               CALL SD_CopyInput(  u_SD, u_SD_perturb, MESH_UPDATECOPY, ErrStat2, ErrMsg2 )
                  CALL SetErrStat( ErrStat2, ErrMsg2, ErrStat, ErrMsg, RoutineName  )
               u_perturb = u            
               CALL Perturb_u_FullOpt1( p_FAST, MeshMapData%Jac_u_indx, i, u_perturb, u_SD_perturb=u_SD_perturb, perturb=ThisPerturb ) ! perturb u and u_SD by ThisPerturb [routine sets ThisPerturb]
                  
               ! calculate outputs with perturbed inputs:
               CALL SD_CalcOutput( this_time, u_SD_perturb, p_SD, x_SD, xd_SD, z_SD, OtherSt_SD, y_SD_perturb, m_SD, ErrStat2, ErrMsg2 )
                  CALL SetErrStat( ErrStat2, ErrMsg2, ErrStat, ErrMsg, RoutineName  )
                  
                  
               CALL U_FullOpt1_Residual(y_ED, y_SD_perturb, y_HD, y_BD, y_Orca, y_ExtPtfm, u_perturb, Fn_U_perturb) ! get this perturbation    
               
               IF ( ErrStat >= AbortErrLev ) THEN
                  CALL CleanUp()
                  RETURN      
               END IF                  
               
               MeshMapData%Jacobian_Opt1(:,i) = (Fn_U_perturb - Fn_U_Resid) / ThisPerturb
                                    
            END DO ! SubDyn contribution
            
                  
            !...............................
            ! Get HydroDyn's contribution: (note if p_FAST%CompHydro /= Module_HD, SizeJac_Opt1(4) = 0)
            !...............................             
            DO j=1,p_FAST%SizeJac_Opt1(4) !call HydroDyn_CalcOutput            
               i = i + 1 ! i = j + p_FAST%SizeJac_Opt1(2) + p_FAST%SizeJac_Opt1(3) 

               ! perturb u_HD:
               CALL HydroDyn_CopyInput(  u_HD, u_HD_perturb, MESH_UPDATECOPY, ErrStat2, ErrMsg2 )
                  CALL SetErrStat( ErrStat2, ErrMsg2, ErrStat, ErrMsg, RoutineName  )
               u_perturb = u            
               CALL Perturb_u_FullOpt1( p_FAST, MeshMapData%Jac_u_indx, i, u_perturb, u_HD_perturb=u_HD_perturb, perturb=ThisPerturb ) ! perturb u and u_HD by ThisPerturb [routine sets ThisPerturb]
                  
               ! calculate outputs with perturbed inputs:
               CALL HydroDyn_CalcOutput( this_time, u_HD_perturb, p_HD, x_HD, xd_HD, z_HD, OtherSt_HD, y_HD_perturb, m_HD, ErrStat2, ErrMsg2 )
                  CALL SetErrStat( ErrStat2, ErrMsg2, ErrStat, ErrMsg, RoutineName  )
                  
               CALL U_FullOpt1_Residual(y_ED, y_SD, y_HD_perturb, y_BD, y_Orca, y_ExtPtfm, u_perturb, Fn_U_perturb) ! get this perturbation  
               
               IF ( ErrStat >= AbortErrLev ) THEN
                  CALL CleanUp()
                  RETURN      
               END IF                  
               
               MeshMapData%Jacobian_Opt1(:,i) = (Fn_U_perturb - Fn_U_Resid) / ThisPerturb
                                             
            END DO !HydroDyn contribution
            
            !...............................
            ! Get BeamDyn's contribution: (note if p_FAST%CompElast /= Module_BD, SizeJac_Opt1(5) = 0)
            !............................... 
            DO nb=1,p_FAST%nBeams
               CALL BD_CopyOutput(y_BD(nb),y_BD_perturb(nb),MESH_UPDATECOPY,ErrStat2,ErrMsg2)
                  CALL SetErrStat( ErrStat2, ErrMsg2, ErrStat, ErrMsg, RoutineName  )
            END DO
                        
            DO nb=1,p_FAST%nBeams
               
               ! make sure we perturb the outputs from only the current blade (overwrite the previous perturbation with y_BD values)
               if (nb > 1) then               
                  CALL BD_CopyOutput(  y_BD(nb-1), y_BD_perturb(nb-1), MESH_UPDATECOPY, ErrStat2, ErrMsg2 )
                     CALL SetErrStat( ErrStat2, ErrMsg2, ErrStat, ErrMsg, RoutineName  )
               end if
               
               
               DO j=1,p_FAST%SizeJac_Opt1(4+nb) !call BD_CalcOutput            
                  i = i + 1 ! i = j + sum(p_FAST%SizeJac_Opt1(2:3+nb))
                  ! perturb u_BD:
                  CALL BD_CopyInput(  u_BD(nb), u_BD_perturb, MESH_UPDATECOPY, ErrStat2, ErrMsg2 )
                     CALL SetErrStat( ErrStat2, ErrMsg2, ErrStat, ErrMsg, RoutineName  )
                  u_perturb = u            
                  CALL Perturb_u_FullOpt1( p_FAST, MeshMapData%Jac_u_indx, i, u_perturb, u_BD_perturb=u_BD_perturb, perturb=ThisPerturb ) ! perturb u and u_HD by ThisPerturb [routine sets ThisPerturb]
                  
                  ! calculate outputs with perturbed inputs:
                  CALL BD_CalcOutput( this_time, u_BD_perturb, p_BD(nb), x_BD(nb), xd_BD(nb), z_BD(nb), OtherSt_BD(nb), y_BD_perturb(nb), m_BD(nb), ErrStat2, ErrMsg2, .false. ) ! We don't use the WriteOutput when computing the Jacobian
                     CALL SetErrStat( ErrStat2, ErrMsg2, ErrStat, ErrMsg, RoutineName  )
                  CALL U_FullOpt1_Residual(y_ED, y_SD, y_HD, y_BD_perturb, y_Orca, y_ExtPtfm, u_perturb, Fn_U_perturb) ! get this perturbation  
               
                  IF ( ErrStat >= AbortErrLev ) THEN
                     CALL CleanUp()
                     RETURN      
                  END IF                  
               
                  MeshMapData%Jacobian_Opt1(:,i) = (Fn_U_perturb - Fn_U_Resid) / ThisPerturb
               END DO
               
               
            END DO !BeamDyn contribution          
            
            
            !...............................
            ! Get OrcaFlex's contribution: (note if p_FAST%CompMooring /= Module_Orca, SizeJac_Opt1(8) = 0)
            !...............................
            DO j=1,p_FAST%SizeJac_Opt1(8) !call Orca_CalcOutput            
               i = i + 1

               ! perturb u_Orca:
               CALL Orca_CopyInput(  u_Orca, u_Orca_perturb, MESH_UPDATECOPY, ErrStat2, ErrMsg2 )
                  CALL SetErrStat( ErrStat2, ErrMsg2, ErrStat, ErrMsg, RoutineName  )
               u_perturb = u            
               CALL Perturb_u_FullOpt1( p_FAST, MeshMapData%Jac_u_indx, i, u_perturb, u_Orca_perturb=u_Orca_perturb, perturb=ThisPerturb ) ! perturb u and u_Orca by ThisPerturb [routine sets ThisPerturb]
                  
               ! calculate outputs with perturbed inputs:
               CALL Orca_CalcOutput( this_time, u_Orca_perturb, p_Orca, x_Orca, xd_Orca, z_Orca, OtherSt_Orca, y_Orca_perturb, m_Orca, ErrStat2, ErrMsg2 )
                  CALL SetErrStat( ErrStat2, ErrMsg2, ErrStat, ErrMsg, RoutineName  )
                  
               CALL U_FullOpt1_Residual(y_ED, y_SD, y_HD, y_BD, y_Orca_perturb, y_ExtPtfm, u_perturb, Fn_U_perturb) ! get this perturbation  
               
               IF ( ErrStat >= AbortErrLev ) THEN
                  CALL CleanUp()
                  RETURN      
               END IF                  
               
               MeshMapData%Jacobian_Opt1(:,i) = (Fn_U_perturb - Fn_U_Resid) / ThisPerturb
                                             
            END DO !OrcaFlex contribution            
            
            
            !...............................
            ! Get ExtPtfm's contribution: (note if p_FAST%CompSub /= Module_ExtPtfm, SizeJac_Opt1(9) = 0)
            !...............................             
            DO j=1,p_FAST%SizeJac_Opt1(9) !call ExtPtfm_CalcOutput            
               i = i + 1

               ! perturb u_ExtPtfm:
               CALL ExtPtfm_CopyInput(  u_ExtPtfm, u_ExtPtfm_perturb, MESH_UPDATECOPY, ErrStat2, ErrMsg2 )
                  CALL SetErrStat( ErrStat2, ErrMsg2, ErrStat, ErrMsg, RoutineName  )
               u_perturb = u            
               CALL Perturb_u_FullOpt1( p_FAST, MeshMapData%Jac_u_indx, i, u_perturb, u_ExtPtfm_perturb=u_ExtPtfm_perturb, perturb=ThisPerturb ) ! perturb u and u_ExtPtfm by ThisPerturb [routine sets ThisPerturb]
                  
               ! calculate outputs with perturbed inputs:
               CALL ExtPtfm_CalcOutput( this_time, u_ExtPtfm_perturb, p_ExtPtfm, x_ExtPtfm, xd_ExtPtfm, z_ExtPtfm, &
                                        OtherSt_ExtPtfm, y_ExtPtfm_perturb, m_ExtPtfm, ErrStat2, ErrMsg2 )
                  CALL SetErrStat( ErrStat2, ErrMsg2, ErrStat, ErrMsg, RoutineName  )
                  
               CALL U_FullOpt1_Residual(y_ED, y_SD, y_HD, y_BD, y_Orca, y_ExtPtfm_perturb, u_perturb, Fn_U_perturb) ! get this perturbation  
               
               IF ( ErrStat >= AbortErrLev ) THEN
                  CALL CleanUp()
                  RETURN      
               END IF                  
               
               MeshMapData%Jacobian_Opt1(:,i) = (Fn_U_perturb - Fn_U_Resid) / ThisPerturb
                                             
            END DO !ExtPtfm contribution                
            
#ifdef OUTPUT_ADDEDMASS  
IF (p_FAST%CompHydro == Module_HD ) THEN
   UnAM = -1
   CALL GetNewUnit( UnAM, ErrStat2, ErrMsg2 )
   CALL OpenFOutFile( UnAM, TRIM(p_FAST%OutFileRoot)//'.AddedMassMatrix', ErrStat2, ErrMsg2)
      CALL SetErrStat( ErrStat2, ErrMsg2, ErrStat, ErrMsg, RoutineName  )
      IF ( ErrStat >= AbortErrLev ) RETURN               
   
   AMIndx = p_FAST%SizeJac_Opt1(1) - 5 - sum(p_FAST%SizeJac_Opt1(5:)) !the start of the HydroDyn Mesh inputs in the Jacobian
   AddedMassMatrix = MeshMapData%Jacobian_Opt1(1:6,AMIndx:(AMIndx+5)) * p_FAST%UJacSclFact   
   CALL WrMatrix(AddedMassMatrix,UnAM, p_FAST%OutFmt)
   CLOSE( UnAM )
END IF
#endif
#ifdef OUTPUT_JACOBIAN
   UnJac = -1
   CALL GetNewUnit( UnJac, ErrStat2, ErrMsg2 )
   CALL OpenFOutFile( UnJac, TRIM(p_FAST%OutFileRoot)//'.'//TRIM(num2lstr(this_time))//'.Jacobian', ErrStat2, ErrMsg2)
      CALL SetErrStat( ErrStat2, ErrMsg2, ErrStat, ErrMsg, RoutineName  )
      IF ( ErrStat >= AbortErrLev ) RETURN               
      
   CALL WrFileNR(UnJac, '  ')
   IF (p_FAST%CompHydro == Module_HD .or. p_FAST%CompSub /= Module_None .or. p_FAST%CompMooring == Module_Orca) then   
      CALL WrFileNR(UnJac, ' ElastoDyn_Ptfm_Force_X') 
      CALL WrFileNR(UnJac, ' ElastoDyn_Ptfm_Force_Y') 
      CALL WrFileNR(UnJac, ' ElastoDyn_Ptfm_Force_Z') 
      CALL WrFileNR(UnJac, ' ElastoDyn_Ptfm_Moment_X') 
      CALL WrFileNR(UnJac, ' ElastoDyn_Ptfm_Moment_Y') 
      CALL WrFileNR(UnJac, ' ElastoDyn_Ptfm_Moment_Z') 
   end if
   
   IF (p_FAST%CompElast == Module_BD .and. BD_Solve_Option1) then
      CALL WrFileNR(UnJac, ' ElastoDyn_hub_Force_X') 
      CALL WrFileNR(UnJac, ' ElastoDyn_hub_Force_Y') 
      CALL WrFileNR(UnJac, ' ElastoDyn_hub_Force_Z') 
      CALL WrFileNR(UnJac, ' ElastoDyn_hub_Moment_X') 
      CALL WrFileNR(UnJac, ' ElastoDyn_hub_Moment_Y') 
      CALL WrFileNR(UnJac, ' ElastoDyn_hub_Moment_Z')       
   END IF
   
   
   DO TmpIndx=1,u_SD%TPMesh%NNodes
      CALL WrFileNR(UnJac, ' SD_TPMesh_TranslationAcc_X_'//TRIM(Num2LStr(TmpIndx))) 
      CALL WrFileNR(UnJac, ' SD_TPMesh_TranslationAcc_Y_'//TRIM(Num2LStr(TmpIndx))) 
      CALL WrFileNR(UnJac, ' SD_TPMesh_TranslationAcc_Z_'//TRIM(Num2LStr(TmpIndx))) 
   END DO

   DO TmpIndx=1,u_SD%TPMesh%NNodes
      CALL WrFileNR(UnJac, ' SD_TPMesh_RotationAcc_X_'//TRIM(Num2LStr(TmpIndx))) 
      CALL WrFileNR(UnJac, ' SD_TPMesh_RotationAcc_Y_'//TRIM(Num2LStr(TmpIndx))) 
      CALL WrFileNR(UnJac, ' SD_TPMesh_RotationAcc_Z_'//TRIM(Num2LStr(TmpIndx))) 
   END DO
            
   IF ( p_FAST%CompHydro == Module_HD ) THEN   ! this SD mesh linked only when HD is enabled
      DO TmpIndx=1,u_SD%LMesh%NNodes
         CALL WrFileNR(UnJac, ' SD_LMesh_Force_X_'//TRIM(Num2LStr(TmpIndx))) 
         CALL WrFileNR(UnJac, ' SD_LMesh_Force_Y_'//TRIM(Num2LStr(TmpIndx))) 
         CALL WrFileNR(UnJac, ' SD_LMesh_Force_Z_'//TRIM(Num2LStr(TmpIndx))) 
      END DO      
      DO TmpIndx=1,u_SD%LMesh%NNodes
         CALL WrFileNR(UnJac, ' SD_LMesh_Moment_X_'//TRIM(Num2LStr(TmpIndx))) 
         CALL WrFileNR(UnJac, ' SD_LMesh_Moment_Y_'//TRIM(Num2LStr(TmpIndx))) 
         CALL WrFileNR(UnJac, ' SD_LMesh_Moment_Z_'//TRIM(Num2LStr(TmpIndx))) 
      END DO                  
   END IF
   
   DO TmpIndx=1,u_HD%Morison%Mesh%NNodes
      CALL WrFileNR(UnJac, ' HD_M_Mesh_TranslationAcc_X_'//TRIM(Num2LStr(TmpIndx))) 
      CALL WrFileNR(UnJac, ' HD_M_Mesh_TranslationAcc_Y_'//TRIM(Num2LStr(TmpIndx))) 
      CALL WrFileNR(UnJac, ' HD_M_Mesh_TranslationAcc_Z_'//TRIM(Num2LStr(TmpIndx))) 
   END DO   
   DO TmpIndx=1,u_HD%Morison%Mesh%NNodes
      CALL WrFileNR(UnJac, ' HD_M_Mesh_RotationAcc_X_'//TRIM(Num2LStr(TmpIndx))) 
      CALL WrFileNR(UnJac, ' HD_M_Mesh_RotationAcc_Y_'//TRIM(Num2LStr(TmpIndx))) 
      CALL WrFileNR(UnJac, ' HD_M_Mesh_RotationAcc_Z_'//TRIM(Num2LStr(TmpIndx))) 
   END DO   
       
   DO TmpIndx=1,u_HD%WAMITMesh%NNodes
      CALL WrFileNR(UnJac, ' HD_W_Mesh_TranslationAcc_X_'//TRIM(Num2LStr(TmpIndx))) 
      CALL WrFileNR(UnJac, ' HD_W_Mesh_TranslationAcc_Y_'//TRIM(Num2LStr(TmpIndx))) 
      CALL WrFileNR(UnJac, ' HD_W_Mesh_TranslationAcc_Z_'//TRIM(Num2LStr(TmpIndx))) 
   END DO   
   DO TmpIndx=1,u_HD%WAMITMesh%NNodes
      CALL WrFileNR(UnJac, ' HD_W_Mesh_RotationAcc_X_'//TRIM(Num2LStr(TmpIndx))) 
      CALL WrFileNR(UnJac, ' HD_W_Mesh_RotationAcc_Y_'//TRIM(Num2LStr(TmpIndx))) 
      CALL WrFileNR(UnJac, ' HD_W_Mesh_RotationAcc_Z_'//TRIM(Num2LStr(TmpIndx))) 
   END DO 
   
   DO nb=1,p_FAST%nBeams
      CALL WrFileNR(UnJac, ' BD_Root'//trim(num2lstr(nb))//'Motion_TranslationAcc_X') 
      CALL WrFileNR(UnJac, ' BD_Root'//trim(num2lstr(nb))//'Motion_TranslationAcc_Y') 
      CALL WrFileNR(UnJac, ' BD_Root'//trim(num2lstr(nb))//'Motion_TranslationAcc_Z') 
      CALL WrFileNR(UnJac, ' BD_Root'//trim(num2lstr(nb))//'Motion_RotationAcc_X') 
      CALL WrFileNR(UnJac, ' BD_Root'//trim(num2lstr(nb))//'Motion_RotationAcc_Y') 
      CALL WrFileNR(UnJac, ' BD_Root'//trim(num2lstr(nb))//'Motion_RotationAcc_Z') 
   END DO
         
   DO TmpIndx=1,u_Orca%PtfmMesh%NNodes
      CALL WrFileNR(UnJac, ' Orca_PtfmMesh_TranslationAcc_X_'//TRIM(Num2LStr(TmpIndx))) 
      CALL WrFileNR(UnJac, ' Orca_PtfmMesh_TranslationAcc_Y_'//TRIM(Num2LStr(TmpIndx))) 
      CALL WrFileNR(UnJac, ' Orca_PtfmMesh_TranslationAcc_Z_'//TRIM(Num2LStr(TmpIndx))) 
   END DO

   DO TmpIndx=1,u_Orca%PtfmMesh%NNodes
      CALL WrFileNR(UnJac, ' Orca_PtfmMesh_RotationAcc_X_'//TRIM(Num2LStr(TmpIndx))) 
      CALL WrFileNR(UnJac, ' Orca_PtfmMesh_RotationAcc_Y_'//TRIM(Num2LStr(TmpIndx))) 
      CALL WrFileNR(UnJac, ' Orca_PtfmMesh_RotationAcc_Z_'//TRIM(Num2LStr(TmpIndx))) 
   END DO
   
   DO TmpIndx=1,u_ExtPtfm%PtfmMesh%NNodes
      CALL WrFileNR(UnJac, ' ExtPtfm_PtfmMesh_RotationAcc_X_'//TRIM(Num2LStr(TmpIndx))) 
      CALL WrFileNR(UnJac, ' ExtPtfm_PtfmMesh_RotationAcc_Y_'//TRIM(Num2LStr(TmpIndx))) 
      CALL WrFileNR(UnJac, ' ExtPtfm_PtfmMesh_RotationAcc_Z_'//TRIM(Num2LStr(TmpIndx))) 
   END DO
   
   
   WRITE(UnJac,'()')    
      
   CALL WrMatrix(MeshMapData%Jacobian_Opt1,UnJac, p_FAST%OutFmt)
   CLOSE( UnJac )

#endif               
            
            
               ! Get the LU decomposition of this matrix using a LAPACK routine: 
               ! The result is of the form MeshMapDat%Jacobian_Opt1 = P * L * U 

            CALL LAPACK_getrf( M=p_FAST%SizeJac_Opt1(1), N=p_FAST%SizeJac_Opt1(1), &
                              A=MeshMapData%Jacobian_Opt1, IPIV=MeshMapData%Jacobian_pivot, &
                              ErrStat=ErrStat2, ErrMsg=ErrMsg2 )
               CALL SetErrStat( ErrStat2, ErrMsg2, ErrStat, ErrMsg, RoutineName  )
               IF ( ErrStat >= AbortErrLev ) THEN
                  CALL CleanUp()
                  RETURN 
               END IF
            
         END IF         
            
         !-------------------------------------------------------------------------------------------------
         ! Solve for delta u: Jac*u_delta = - Fn_U_Resid
         !  using the LAPACK routine 
         !-------------------------------------------------------------------------------------------------
         
         u_delta = -Fn_U_Resid
         CALL LAPACK_getrs( TRANS="N", N=p_FAST%SizeJac_Opt1(1), A=MeshMapData%Jacobian_Opt1, &
                            IPIV=MeshMapData%Jacobian_pivot, B=u_delta, ErrStat=ErrStat2, ErrMsg=ErrMsg2 )
               CALL SetErrStat( ErrStat2, ErrMsg2, ErrStat, ErrMsg, RoutineName  )
               IF ( ErrStat >= AbortErrLev ) THEN
                  CALL CleanUp()
                  RETURN 
               END IF

         !-------------------------------------------------------------------------------------------------
         ! check for error, update inputs (u_ED and u_HD), and iterate again
         !-------------------------------------------------------------------------------------------------
                  
!         IF ( DOT_PRODUCT(u_delta, u_delta) <= TOL_Squared ) EXIT
         
         u = u + u_delta                  
         CALL Add_FullOpt1_u_delta( p_FAST, MeshMapData%Jac_u_indx, u_delta, u_ED, u_SD, u_HD, u_BD, u_Orca, u_ExtPtfm )
                           
         K = K + 1
         
      END DO ! K
               
      !...............................................
      ! This is effectively doing option 2, where we set the input velocities and displacements based on the outputs we just calculated
      !...............................................
      
      PlatformMotionMesh => y_ED%PlatformPtMesh
      
      
      ! BD motion inputs: (from ED)
      IF (p_FAST%CompElast == Module_BD .and. BD_Solve_Option1) THEN
         
            ! Make copies of the accelerations we just solved for (so we don't overwrite them)         
         do nb = 1,p_FAST%nBeams            
            MeshMapData%u_BD_RootMotion(nb)%RotationAcc     = u_BD(nb)%RootMotion%RotationAcc
            MeshMapData%u_BD_RootMotion(nb)%TranslationAcc  = u_BD(nb)%RootMotion%TranslationAcc                  
         end do
         
         call Transfer_ED_to_BD(y_ED, u_BD, MeshMapData, ErrStat2, ErrMsg2 )
            call SetErrStat( ErrStat2, ErrMsg2, ErrStat, ErrMsg, RoutineName  )
                  
            ! put the acceleration data (calucluted in this routine) back         
         do nb = 1,p_FAST%nBeams            
            u_BD(nb)%RootMotion%RotationAcc    = MeshMapData%u_BD_RootMotion(nb)%RotationAcc   
            u_BD(nb)%RootMotion%TranslationAcc = MeshMapData%u_BD_RootMotion(nb)%TranslationAcc                  
         end do
         
      END IF
            
      
      !...............
      ! HD motion inputs: (from SD and ED)
      IF (p_FAST%CompHydro == Module_HD ) THEN
      
         ! Make copies of the accelerations we just solved for (so we don't overwrite them)         
         IF (MeshMapData%u_HD_M_Mesh%Committed) THEN
             MeshMapData%u_HD_M_Mesh%RotationAcc     = u_HD%Morison%Mesh%RotationAcc
             MeshMapData%u_HD_M_Mesh%TranslationAcc  = u_HD%Morison%Mesh%TranslationAcc
         ENDIF
        
         IF (MeshMapData%u_HD_W_Mesh%Committed) THEN
             MeshMapData%u_HD_W_Mesh%RotationAcc             = u_HD%WAMITMesh%RotationAcc   
             MeshMapData%u_HD_W_Mesh%TranslationAcc          = u_HD%WAMITMesh%TranslationAcc
         ENDIF

            ! transfer the output data to inputs
            
         IF ( p_FAST%CompSub == Module_SD ) THEN
               ! Map SD outputs to HD inputs (keeping the accelerations we just calculated)
         
            CALL Transfer_SD_to_HD( y_SD, u_HD%WAMITMesh, u_HD%Morison%Mesh, MeshMapData, ErrStat2, ErrMsg2 )      
               CALL SetErrStat( ErrStat2, ErrMsg2, ErrStat, ErrMsg, RoutineName  )
               
            ! Map ED outputs to HD inputs (keeping the accelerations we just calculated):
               
<<<<<<< HEAD
                ! Transfer the ED outputs of the platform motions to the HD input of which represents the same data
            CALL Transfer_Point_to_Point( PlatformMotionMesh, u_HD%PRPMesh, MeshMapData%ED_P_2_HD_PRP_P, ErrStat2, ErrMsg2 )
               CALL SetErrStat(ErrStat2,ErrMsg2,ErrStat, ErrMsg, RoutineName )
=======
            CALL Transfer_Point_to_Point( PlatformMotionMesh, u_HD%Mesh, MeshMapData%ED_P_2_HD_W_P, ErrStat2, ErrMsg2 ) 
               CALL SetErrStat( ErrStat2, ErrMsg2, ErrStat, ErrMsg, RoutineName  )
>>>>>>> 1a5a8a86
                                             
         ELSE
            
            CALL Transfer_PlatformMotion_to_HD( PlatformMotionMesh, u_HD, MeshMapData, ErrStat2, ErrMsg2 )
               CALL SetErrStat( ErrStat2, ErrMsg2, ErrStat, ErrMsg, RoutineName  )
         
         END IF

         
         ! put the acceleration data (calucluted in this routine) back         
         IF (MeshMapData%u_HD_M_Mesh%Committed) THEN
             u_HD%Morison%Mesh%RotationAcc     = MeshMapData%u_HD_M_Mesh%RotationAcc
             u_HD%Morison%Mesh%TranslationAcc  = MeshMapData%u_HD_M_Mesh%TranslationAcc  
         ENDIF
        
         IF (MeshMapData%u_HD_W_Mesh%Committed) THEN
             u_HD%WAMITMesh%RotationAcc                   = MeshMapData%u_HD_W_Mesh%RotationAcc    
             u_HD%WAMITMesh%TranslationAcc                = MeshMapData%u_HD_W_Mesh%TranslationAcc 
         ENDIF
         
         !......
                          
      END IF
      
      IF ( p_FAST%CompSub == Module_SD ) THEN       
         !...............
         ! SD motion inputs: (from ED)
                
            ! Map ED outputs to SD inputs (keeping the accelerations we just calculated):
      
         MeshMapData%u_SD_TPMesh%RotationAcc    = u_SD%TPMesh%RotationAcc   
         MeshMapData%u_SD_TPMesh%TranslationAcc = u_SD%TPMesh%TranslationAcc
         
         CALL Transfer_Point_to_Point( PlatformMotionMesh, u_SD%TPMesh, MeshMapData%ED_P_2_SD_TP, ErrStat2, ErrMsg2 ) 
            CALL SetErrStat( ErrStat2, ErrMsg2, ErrStat, ErrMsg, RoutineName  )
                  
               
         u_SD%TPMesh%RotationAcc    = MeshMapData%u_SD_TPMesh%RotationAcc    
         u_SD%TPMesh%TranslationAcc = MeshMapData%u_SD_TPMesh%TranslationAcc    
         
      ELSE IF ( p_FAST%CompSub == Module_ExtPtfm ) THEN       
         !...............
         ! ExtPtfm motion inputs: (from ED)
                
            ! Map ED outputs to ExtPtfm inputs (keeping the accelerations we just calculated):
      
         MeshMapData%u_ExtPtfm_PtfmMesh%RotationAcc    = u_ExtPtfm%PtfmMesh%RotationAcc   
         MeshMapData%u_ExtPtfm_PtfmMesh%TranslationAcc = u_ExtPtfm%PtfmMesh%TranslationAcc
         
         CALL Transfer_Point_to_Point( PlatformMotionMesh, u_ExtPtfm%PtfmMesh, MeshMapData%ED_P_2_SD_TP, ErrStat2, ErrMsg2 ) 
            CALL SetErrStat( ErrStat2, ErrMsg2, ErrStat, ErrMsg, RoutineName  )
                                 
         u_ExtPtfm%PtfmMesh%RotationAcc    = MeshMapData%u_ExtPtfm_PtfmMesh%RotationAcc    
         u_ExtPtfm%PtfmMesh%TranslationAcc = MeshMapData%u_ExtPtfm_PtfmMesh%TranslationAcc          
      END IF
         
      
      IF ( p_FAST%CompMooring == Module_Orca ) THEN       
         !...............
         ! Orca motion inputs: (from ED)
                
            ! Map ED outputs to Orca inputs (keeping the accelerations we just calculated):
      
         MeshMapData%u_Orca_PtfmMesh%RotationAcc    = u_Orca%PtfmMesh%RotationAcc   
         MeshMapData%u_Orca_PtfmMesh%TranslationAcc = u_Orca%PtfmMesh%TranslationAcc
         
         CALL Transfer_Point_to_Point( PlatformMotionMesh, u_Orca%PtfmMesh, MeshMapData%ED_P_2_Mooring_P, ErrStat2, ErrMsg2 ) 
            CALL SetErrStat( ErrStat2, ErrMsg2, ErrStat, ErrMsg, RoutineName  )
                                 
         u_Orca%PtfmMesh%RotationAcc    = MeshMapData%u_Orca_PtfmMesh%RotationAcc    
         u_Orca%PtfmMesh%TranslationAcc = MeshMapData%u_Orca_PtfmMesh%TranslationAcc    
      END IF
      
      !...............................................
      ! We're finished
      !...............................................
      CALL CleanUp()
      
CONTAINS                                 
   !...............................................................................................................................
   SUBROUTINE U_FullOpt1_Residual( y_ED2, y_SD2, y_HD2, y_BD2, y_Orca2, y_ExtPtfm2, u_IN, U_Resid)
   ! transfer outputs of ED, HD, SD, BD, and OrcaFlex (and any additional loads that get summed with them) into inputs for ED, HD, SD, BD, and OrcaFlex
   !...............................................................................................................................
                                  
   TYPE(ED_OutputType), TARGET       , INTENT(IN   ) :: y_ED2                  ! System outputs
   TYPE(SD_OutputType)               , INTENT(IN   ) :: y_SD2                  ! System outputs
   TYPE(HydroDyn_OutputType)         , INTENT(IN   ) :: y_HD2                  ! System outputs
   TYPE(BD_OutputType)               , INTENT(IN   ) :: y_BD2(:)               ! System outputs
   TYPE(Orca_OutputType)             , INTENT(IN   ) :: y_Orca2                ! System outputs
   TYPE(ExtPtfm_OutputType)          , INTENT(IN   ) :: y_ExtPtfm2             ! System outputs
   REAL(ReKi)                        , INTENT(IN   ) :: u_in(:)
   REAL(ReKi)                        , INTENT(  OUT) :: U_Resid(:)

   INTEGER(IntKi)                                    :: i                      ! counter for ice leg and beamdyn loops
   TYPE(MeshType), POINTER                           :: PlatformMotions
   
   PlatformMotions => y_ED2%PlatformPtMesh
<<<<<<< HEAD
   
=======
>>>>>>> 1a5a8a86
   
   !..................
   ! Set mooring line and ice inputs (which don't have acceleration fields and aren't used elsewhere in this routine, thus we're using the actual inputs (not a copy) 
   ! Note that these values get overwritten at the completion of this routine.)
   !..................

   
      IF ( p_FAST%CompMooring == Module_MAP ) THEN
         
         ! note: MAP_InputSolve must be called before setting ED loads inputs (so that motions are known for loads [moment] mapping)      
         if ( p_FAST%CompSub == Module_SD ) then
            CALL Transfer_Point_to_Point( y_SD2%y2Mesh, u_MAP%PtFairDisplacement, MeshMapData%SD_P_2_Mooring_P, ErrStat, ErrMsg )
               CALL SetErrStat(ErrStat2,ErrMsg2, ErrStat, ErrMsg, RoutineName)
         else
            CALL Transfer_Point_to_Point( y_ED2%PlatformPtMesh, u_MAP%PtFairDisplacement, MeshMapData%ED_P_2_Mooring_P, ErrStat, ErrMsg )
               CALL SetErrStat(ErrStat2,ErrMsg2, ErrStat, ErrMsg, RoutineName)
         end if
            
      ELSEIF ( p_FAST%CompMooring == Module_MD ) THEN
         
         ! note: MD_InputSolve must be called before setting ED loads inputs (so that motions are known for loads [moment] mapping)
         if ( p_FAST%CompSub == Module_SD ) then
            CALL Transfer_Point_to_Point( y_SD2%y2Mesh, u_MD%PtFairleadDisplacement, MeshMapData%SD_P_2_Mooring_P, ErrStat, ErrMsg )
               CALL SetErrStat(ErrStat2,ErrMsg2, ErrStat, ErrMsg, RoutineName)
         else
            CALL Transfer_Point_to_Point( y_ED2%PlatformPtMesh, u_MD%PtFairleadDisplacement, MeshMapData%ED_P_2_Mooring_P, ErrStat, ErrMsg )
               CALL SetErrStat(ErrStat2,ErrMsg2, ErrStat, ErrMsg, RoutineName)       
         end if
         
      ELSEIF ( p_FAST%CompMooring == Module_FEAM ) THEN
         
         ! note: FEAM_InputSolve must be called before setting ED loads inputs (so that motions are known for loads [moment] mapping)
         if ( p_FAST%CompSub == Module_SD ) then
            CALL Transfer_Point_to_Point( y_SD2%y2Mesh, u_FEAM%PtFairleadDisplacement, MeshMapData%SD_P_2_Mooring_P, ErrStat, ErrMsg )
               CALL SetErrStat(ErrStat2,ErrMsg2, ErrStat, ErrMsg, RoutineName)
         else
            CALL Transfer_Point_to_Point( y_ED2%PlatformPtMesh, u_FEAM%PtFairleadDisplacement, MeshMapData%ED_P_2_Mooring_P, ErrStat, ErrMsg )
             CALL SetErrStat(ErrStat2,ErrMsg2, ErrStat, ErrMsg, RoutineName) 
         end if
            
      ELSEIF ( p_FAST%CompMooring == Module_Orca ) THEN
                        
            ! Map ED motion output to Orca inputs:  
         ! note: must be called before setting ED loads inputs (so that Orca motions are known for loads [moment] mapping)
         CALL Transfer_Point_to_Point( PlatformMotions, MeshMapData%u_Orca_PtfmMesh, MeshMapData%ED_P_2_Mooring_P, ErrStat2, ErrMsg2 ) 
            CALL SetErrStat(ErrStat2,ErrMsg2, ErrStat, ErrMsg, RoutineName)      
                        
      END IF     
   
      
      IF ( p_FAST%CompIce == Module_IceF ) THEN
         
         CALL IceFloe_InputSolve(  u_IceF, y_SD2, MeshMapData, ErrStat2, ErrMsg2 )
            CALL SetErrStat(ErrStat2,ErrMsg2, ErrStat, ErrMsg, RoutineName)       
                                 
      ELSEIF ( p_FAST%CompIce == Module_IceD ) THEN
         
         DO i=1,p_FAST%numIceLegs
            
            CALL IceD_InputSolve(  u_IceD(i), y_SD2, MeshMapData, i, ErrStat2, ErrMsg2 )
               CALL SetErrStat(ErrStat2,ErrMsg2, ErrStat, ErrMsg, RoutineName)  
               
         END DO
         
      END IF  
      
      IF ( p_FAST%CompElast == Module_BD .and. BD_Solve_Option1) THEN
         
         ! Transfer ED motions to BD inputs:
         call Transfer_ED_to_BD_tmp( y_ED2, MeshMapData, ErrStat2, ErrMsg2 )   ! sets MeshMapData%u_BD_RootMotion(:)
            CALL SetErrStat(ErrStat2,ErrMsg2, ErrStat, ErrMsg, RoutineName)
            
         ! Transfer BD loads to ED hub input:
         ! we're mapping loads, so we also need the sibling meshes' displacements:
         MeshMapData%u_ED_HubPtLoad%Force  = 0.0_ReKi
         MeshMapData%u_ED_HubPtLoad%Moment = 0.0_ReKi
         do i=1,p_FAST%nBeams            
            CALL Transfer_Point_to_Point( y_BD2(i)%ReactionForce, MeshMapData%u_ED_HubPtLoad_2, MeshMapData%BD_P_2_ED_P(i), ErrStat2, ErrMsg2, MeshMapData%u_BD_RootMotion(i), y_ED2%HubPtMotion) !u_BD_RootMotion and y_ED2%HubPtMotion contain the displaced positions for load calculations
               CALL SetErrStat(ErrStat2,ErrMsg2, ErrStat, ErrMsg, RoutineName)
               
            MeshMapData%u_ED_HubPtLoad%Force  = MeshMapData%u_ED_HubPtLoad%Force  + MeshMapData%u_ED_HubPtLoad_2%Force  
            MeshMapData%u_ED_HubPtLoad%Moment = MeshMapData%u_ED_HubPtLoad%Moment + MeshMapData%u_ED_HubPtLoad_2%Moment                
         end do
      END IF
            
      
      IF ( p_FAST%CompSub == Module_SD ) THEN
      
         IF ( p_FAST%CompHydro == Module_HD ) THEN
            
            ! initialize these SD loads inputs here in case HD is used  (note from initialiazation that these meshes don't exist if HD isn't used)       
            MeshMapData%u_SD_LMesh%Force  = 0.0_ReKi
            MeshMapData%u_SD_LMesh%Moment = 0.0_ReKi
      
            
      !..................
      ! Get HD inputs on Morison%Mesh and WAMITMesh
      !..................
   
               ! SD motions to HD:
            CALL Transfer_SD_to_HD( y_SD2, MeshMapData%u_HD_W_Mesh, MeshMapData%u_HD_M_Mesh, MeshMapData, ErrStat2, ErrMsg2 )
               CALL SetErrStat(ErrStat2,ErrMsg2, ErrStat, ErrMsg, RoutineName)       
      
<<<<<<< HEAD
=======
   
               ! Map ED motion output to HD inputs:
            CALL Transfer_Point_to_Point( PlatformMotions, MeshMapData%u_HD_Mesh, MeshMapData%ED_P_2_HD_W_P, ErrStat2, ErrMsg2 ) 
               CALL SetErrStat(ErrStat2,ErrMsg2, ErrStat, ErrMsg, RoutineName)      
>>>>>>> 1a5a8a86
               
      !..................
      ! Get SD loads inputs (MeshMapData%u_HD_W_Mesh and MeshMapData%u_HD_M_Mesh meshes must be set first)
      !..................
         
            ! Loads (outputs) from HD meshes transfered to SD LMesh (zero them out first because they get summed in Transfer_HD_to_SD)
         
            CALL Transfer_HD_to_SD( MeshMapData%u_SD_LMesh_2, MeshMapData%u_SD_LMesh, y_SD2%Y2Mesh, y_HD2, MeshMapData%u_HD_W_Mesh, MeshMapData%u_HD_M_Mesh, MeshMapData, ErrStat2, ErrMsg2 )
               CALL SetErrStat(ErrStat2,ErrMsg2, ErrStat, ErrMsg, RoutineName)               
         

            IF ( p_FAST%CompIce == Module_IceF ) THEN
               
               ! SD loads from IceFloe:
               IF ( y_IceF%iceMesh%Committed ) THEN      
                  ! we're mapping loads, so we also need the sibling meshes' displacements:
                  CALL Transfer_Point_to_Point( y_IceF%iceMesh, MeshMapData%u_SD_LMesh_2, MeshMapData%IceF_P_2_SD_P, ErrStat2, ErrMsg2, u_IceF%iceMesh, y_SD2%Y2Mesh )   
                     CALL SetErrStat(ErrStat2,ErrMsg2, ErrStat, ErrMsg, RoutineName)

                  MeshMapData%u_SD_LMesh%Force  = MeshMapData%u_SD_LMesh%Force  + MeshMapData%u_SD_LMesh_2%Force
                  MeshMapData%u_SD_LMesh%Moment = MeshMapData%u_SD_LMesh%Moment + MeshMapData%u_SD_LMesh_2%Moment    
                  
!...          
#ifdef DEBUG_MESH_TRANSFER_ICE
   if (.not. calcJacobian) then
         CALL WrScr('********************************************************')
         CALL WrScr('****   IceF to SD point-to-point                   *****')
         CALL WrScr('********************************************************')
         CALL WriteMappingTransferToFile(MeshMapData%u_SD_LMesh_2, y_SD2%Y2Mesh, u_IceF%iceMesh, y_IceF%iceMesh,&
               MeshMapData%SD_P_2_IceF_P, MeshMapData%IceF_P_2_SD_P, &
               'SD_y2_IceF_Meshes_t'//TRIM(Num2LStr(this_time))//'.I.bin' )
         !print *
         !pause         
   end IF         
#endif                
                                    
               END IF !Module_IceF
               
            ELSEIF ( p_FAST%CompIce == Module_IceD ) THEN
               
                ! SD loads from IceDyn:
               DO i=1,p_FAST%numIceLegs
                  
                  IF ( y_IceD(i)%PointMesh%Committed ) THEN      
                     ! we're mapping loads, so we also need the sibling meshes' displacements:
                     CALL Transfer_Point_to_Point( y_IceD(i)%PointMesh, MeshMapData%u_SD_LMesh_2, MeshMapData%IceD_P_2_SD_P(i), ErrStat2, ErrMsg2, u_IceD(i)%PointMesh, y_SD2%Y2Mesh )   
                        CALL SetErrStat(ErrStat2,ErrMsg2, ErrStat, ErrMsg, RoutineName)

                     MeshMapData%u_SD_LMesh%Force  = MeshMapData%u_SD_LMesh%Force  + MeshMapData%u_SD_LMesh_2%Force
                     MeshMapData%u_SD_LMesh%Moment = MeshMapData%u_SD_LMesh%Moment + MeshMapData%u_SD_LMesh_2%Moment    
                     
                  END IF
                  
               END DO
               
            END IF   ! Ice loading
               
         END IF ! HD is used (IceFloe/IceDyn can't be used unless HydroDyn is used)


         
      !..................
      ! Get SD motions input
      !..................
         
         ! Motions (outputs) at ED platform ref point transfered to SD transition piece (input):
         CALL Transfer_Point_to_Point( PlatformMotions, MeshMapData%u_SD_TPMesh, MeshMapData%ED_P_2_SD_TP, ErrStat2, ErrMsg2 )   
            CALL SetErrStat(ErrStat2,ErrMsg2, ErrStat, ErrMsg, RoutineName)
            
      !..................
      ! Get ED loads input (from SD and possibly HD)
      !..................
            
         ! Loads (outputs) on the SD transition piece transfered to ED input location/mesh:
            ! we're mapping loads, so we also need the sibling meshes' displacements:
         CALL Transfer_Point_to_Point( y_SD2%Y1Mesh, MeshMapData%u_ED_PlatformPtMesh, MeshMapData%SD_TP_2_ED_P, ErrStat2, ErrMsg2, MeshMapData%u_SD_TPMesh, PlatformMotions ) !MeshMapData%u_SD_TPMesh contains the orientations needed for moment calculations
            CALL SetErrStat(ErrStat2,ErrMsg2, ErrStat, ErrMsg, RoutineName)
<<<<<<< HEAD
                            
=======
                        
               ! WAMIT loads from HD get added to this load:
         IF ( y_HD2%Mesh%Committed  ) THEN
   
            ! we're mapping loads, so we also need the sibling meshes' displacements:
            CALL Transfer_Point_to_Point( y_HD2%Mesh, MeshMapData%u_ED_PlatformPtMesh_2, MeshMapData%HD_W_P_2_ED_P, ErrStat2, ErrMsg2, MeshMapData%u_HD_Mesh, PlatformMotions ) !u_SD contains the orientations needed for moment calculations
               CALL SetErrStat(ErrStat2,ErrMsg2, ErrStat, ErrMsg, RoutineName)
         
            MeshMapData%u_ED_PlatformPtMesh%Force  = MeshMapData%u_ED_PlatformPtMesh%Force  + MeshMapData%u_ED_PlatformPtMesh_2%Force
            MeshMapData%u_ED_PlatformPtMesh%Moment = MeshMapData%u_ED_PlatformPtMesh%Moment + MeshMapData%u_ED_PlatformPtMesh_2%Moment
   
         END IF              
>>>>>>> 1a5a8a86
            
      ELSE IF (p_FAST%CompSub == Module_ExtPtfm) THEN
                 
         !..................
         ! Get ExtPtfm motions input
         !..................
         
            ! Motions (outputs) at ED platform ref point transfered to ExtPtfm PtfmMesh (input):
            CALL Transfer_Point_to_Point( PlatformMotions, MeshMapData%u_ExtPtfm_PtfmMesh, MeshMapData%ED_P_2_SD_TP, ErrStat2, ErrMsg2 )
               CALL SetErrStat(ErrStat2,ErrMsg2, ErrStat, ErrMsg, RoutineName)
            
         !..................
         ! Get ED loads input (from SD and possibly HD)
         !..................
            
            ! Loads (outputs) on the ExtPtfm platform mesh transfered to ED input location/mesh:
               ! we're mapping loads, so we also need the sibling meshes' displacements:
            CALL Transfer_Point_to_Point( y_ExtPtfm2%PtfmMesh, MeshMapData%u_ED_PlatformPtMesh, MeshMapData%SD_TP_2_ED_P, ErrStat2, ErrMsg2, MeshMapData%u_ExtPtfm_PtfmMesh, PlatformMotions )
               CALL SetErrStat(ErrStat2,ErrMsg2, ErrStat, ErrMsg, RoutineName)
         
      ELSE IF ( p_FAST%CompHydro == Module_HD ) THEN 

      ! Rigid Substructure case
 
      !..................
      ! Get HD inputs on 3 meshes
      !..................
         
         ! Map ED motion outputs to HD inputs:
         ! basically, we want to call Transfer_PlatformMotion_to_HD, except we have the meshes in a different data structure (not a copy of u_HD)
         ! CALL Transfer_PlatformMotion_to_HD( y_ED2%PlatformPtMesh, u_HD, MeshMapData, ErrStat2, ErrMsg2 ) 
         ! so, here are the transfers, again.
         
         ! Motions from ED to HD for mesh mapping
               
         ! These are the motions for the lumped point loads associated the WAMIT body:
<<<<<<< HEAD
         if (MeshMapData%u_HD_W_Mesh%Committed) then
            CALL Transfer_Point_to_Point( PlatformMotions, MeshMapData%u_HD_W_Mesh, MeshMapData%ED_P_2_HD_W_P, ErrStat2, ErrMsg2 )
               CALL SetErrStat(ErrStat2,ErrMsg2, ErrStat, ErrMsg, RoutineName)
         endif
         
         ! These are the motions for the lumped point loads associated viscous drag on the WAMIT body and/or filled/flooded lumped forces of the WAMIT body
         if (MeshMapData%u_HD_M_Mesh%Committed) then
             CALL Transfer_Point_to_Point( PlatformMotions, MeshMapData%u_HD_M_Mesh, MeshMapData%ED_P_2_HD_M_P, ErrStat2, ErrMsg2 )
                CALL SetErrStat(ErrStat2,ErrMsg2, ErrStat, ErrMsg, RoutineName)
         endif
                  
        
=======
         CALL Transfer_Point_to_Point( PlatformMotions, MeshMapData%u_HD_Mesh, MeshMapData%ED_P_2_HD_W_P, ErrStat2, ErrMsg2 )
            CALL SetErrStat(ErrStat2,ErrMsg2, ErrStat, ErrMsg, RoutineName)
   
         ! These are the motions for the lumped point loads associated viscous drag on the WAMIT body and/or filled/flooded lumped forces of the WAMIT body
         if (MeshMapData%u_HD_M_LumpedMesh%Committed) then
             CALL Transfer_Point_to_Point( PlatformMotions, MeshMapData%u_HD_M_LumpedMesh, MeshMapData%ED_P_2_HD_M_P, ErrStat2, ErrMsg2 )
                CALL SetErrStat(ErrStat2,ErrMsg2, ErrStat, ErrMsg, RoutineName)
         endif
                  
         ! These are the motions for the line2 (distributed) loads associated viscous drag on the WAMIT body and/or filled/flooded distributed forces of the WAMIT body
         if (MeshMapData%u_HD_M_DistribMesh%Committed) then
             CALL Transfer_Point_to_Line2( PlatformMotions, MeshMapData%u_HD_M_DistribMesh, MeshMapData%ED_P_2_HD_M_L, ErrStat2, ErrMsg2 )
                CALL SetErrStat(ErrStat2,ErrMsg2, ErrStat, ErrMsg, RoutineName)
         endif
>>>>>>> 1a5a8a86
            
      !..................
      ! Get ED loads input (from HD only)
      !..................
         MeshMapData%u_ED_PlatformPtMesh%Force  = 0.0_ReKi         
         MeshMapData%u_ED_PlatformPtMesh%Moment = 0.0_ReKi
         
            ! we're mapping loads, so we also need the sibling meshes' displacements:
<<<<<<< HEAD
         if ( y_HD2%WAMITMesh%Committed) then 
            CALL Transfer_Point_to_Point( y_HD2%WAMITMesh, MeshMapData%u_ED_PlatformPtMesh, MeshMapData%HD_W_P_2_ED_P, ErrStat2, ErrMsg2, MeshMapData%u_HD_W_Mesh, PlatformMotions) !u_HD and u_mapped_positions contain the displaced positions for load calculations
               CALL SetErrStat(ErrStat2,ErrMsg2, ErrStat, ErrMsg, RoutineName)
         end if
         
         if ( y_HD2%Morison%Mesh%Committed ) then  
            CALL Transfer_Point_to_Point( y_HD2%Morison%Mesh, MeshMapData%u_ED_PlatformPtMesh_2, MeshMapData%HD_M_P_2_ED_P, ErrStat2, ErrMsg2, MeshMapData%u_HD_M_Mesh, PlatformMotions ) !u_MAP and y_ED contain the displacements needed for moment calculations
               CALL SetErrStat(ErrStat2,ErrMsg2, ErrStat, ErrMsg, RoutineName)               
            
            MeshMapData%u_ED_PlatformPtMesh%Force  = MeshMapData%u_ED_PlatformPtMesh%Force  + MeshMapData%u_ED_PlatformPtMesh_2%Force
            MeshMapData%u_ED_PlatformPtMesh%Moment = MeshMapData%u_ED_PlatformPtMesh%Moment + MeshMapData%u_ED_PlatformPtMesh_2%Moment
         end if
         
=======
         CALL Transfer_Point_to_Point( y_HD2%AllHdroOrigin, MeshMapData%u_ED_PlatformPtMesh, MeshMapData%HD_W_P_2_ED_P, ErrStat2, ErrMsg2, MeshMapData%u_HD_Mesh, PlatformMotions) !u_HD and u_mapped_positions contain the displaced positions for load calculations
            CALL SetErrStat(ErrStat2,ErrMsg2, ErrStat, ErrMsg, RoutineName)
                                      
>>>>>>> 1a5a8a86
      ELSE
         
            ! When using OrcaFlex, we need to zero this out
         MeshMapData%u_ED_PlatformPtMesh%Force  = 0.0_ReKi         
         MeshMapData%u_ED_PlatformPtMesh%Moment = 0.0_ReKi
         
      END IF
      
   !..................
   ! Get remaining portion of ED loads input on MeshMapData%u_ED_PlatformPtMesh (must do this after MeshMapData%u_SD_TPMesh and MeshMapData%u_HD_W_Mesh are set)
   !   at this point, MeshMapData%u_ED_PlatformPtMesh contains the portion of loads from SD and/or HD
   !..................
  
         
         ! Get the loads for ED/SD from a mooring module and add them:
      IF ( p_FAST%CompMooring == Module_MAP ) THEN
<<<<<<< HEAD
         if ( p_FAST%CompSub == Module_SD ) then
            CALL Transfer_Point_to_Point( y_MAP%PtFairleadLoad, MeshMapData%u_SD_LMesh_2, MeshMapData%Mooring_P_2_SD_P, ErrStat2, ErrMsg2, u_MAP%PtFairDisplacement, y_SD2%Y2Mesh ) !u_MAP and y_SD contain the displacements needed for moment calculations
               CALL SetErrStat(ErrStat2,ErrMsg2, ErrStat, ErrMsg, RoutineName)               
=======
         CALL Transfer_Point_to_Point( y_MAP%PtFairleadLoad, MeshMapData%u_ED_PlatformPtMesh_2, MeshMapData%Mooring_P_2_ED_P, ErrStat2, ErrMsg2, u_MAP%PtFairDisplacement, PlatformMotions ) !u_MAP and y_ED contain the displacements needed for moment calculations
            CALL SetErrStat(ErrStat2,ErrMsg2, ErrStat, ErrMsg, RoutineName)               
>>>>>>> 1a5a8a86
            
            MeshMapData%u_SD_LMesh%Force  = MeshMapData%u_SD_LMesh%Force  + MeshMapData%u_SD_LMesh_2%Force
            MeshMapData%u_SD_LMesh%Moment = MeshMapData%u_SD_LMesh%Moment + MeshMapData%u_SD_LMesh_2%Moment 
         else
            CALL Transfer_Point_to_Point( y_MAP%PtFairleadLoad, MeshMapData%u_ED_PlatformPtMesh_2, MeshMapData%Mooring_P_2_ED_P, ErrStat2, ErrMsg2, u_MAP%PtFairDisplacement, PlatformMotions ) !u_MAP and y_ED contain the displacements needed for moment calculations
               CALL SetErrStat(ErrStat2,ErrMsg2, ErrStat, ErrMsg, RoutineName)               
            
            MeshMapData%u_ED_PlatformPtMesh%Force  = MeshMapData%u_ED_PlatformPtMesh%Force  + MeshMapData%u_ED_PlatformPtMesh_2%Force
            MeshMapData%u_ED_PlatformPtMesh%Moment = MeshMapData%u_ED_PlatformPtMesh%Moment + MeshMapData%u_ED_PlatformPtMesh_2%Moment
         end if   
         
      ELSEIF ( p_FAST%CompMooring == Module_MD ) THEN
<<<<<<< HEAD
         if ( p_FAST%CompSub == Module_SD ) then
            CALL Transfer_Point_to_Point( y_MD%PtFairleadLoad, MeshMapData%u_SD_LMesh_2, MeshMapData%Mooring_P_2_SD_P, ErrStat2, ErrMsg2, u_MD%PtFairleadDisplacement, y_SD2%Y2Mesh ) !u_MD and y_SD contain the displacements needed for moment calculations
               CALL SetErrStat(ErrStat2,ErrMsg2, ErrStat, ErrMsg, RoutineName)               
=======
         CALL Transfer_Point_to_Point( y_MD%PtFairleadLoad, MeshMapData%u_ED_PlatformPtMesh_2, MeshMapData%Mooring_P_2_ED_P, ErrStat2, ErrMsg2, u_MD%PtFairleadDisplacement, PlatformMotions ) !u_MD and y_ED contain the displacements needed for moment calculations
            CALL SetErrStat(ErrStat2,ErrMsg2, ErrStat, ErrMsg, RoutineName)  
>>>>>>> 1a5a8a86
            
            MeshMapData%u_SD_LMesh%Force  = MeshMapData%u_SD_LMesh%Force  + MeshMapData%u_SD_LMesh_2%Force
            MeshMapData%u_SD_LMesh%Moment = MeshMapData%u_SD_LMesh%Moment + MeshMapData%u_SD_LMesh_2%Moment 
         else
            CALL Transfer_Point_to_Point( y_MD%PtFairleadLoad, MeshMapData%u_ED_PlatformPtMesh_2, MeshMapData%Mooring_P_2_ED_P, ErrStat2, ErrMsg2, u_MD%PtFairleadDisplacement, PlatformMotions ) !u_MD and y_ED contain the displacements needed for moment calculations
               CALL SetErrStat(ErrStat2,ErrMsg2, ErrStat, ErrMsg, RoutineName)  
            
            MeshMapData%u_ED_PlatformPtMesh%Force  = MeshMapData%u_ED_PlatformPtMesh%Force  + MeshMapData%u_ED_PlatformPtMesh_2%Force
            MeshMapData%u_ED_PlatformPtMesh%Moment = MeshMapData%u_ED_PlatformPtMesh%Moment + MeshMapData%u_ED_PlatformPtMesh_2%Moment            
         end if
         
      ELSEIF ( p_FAST%CompMooring == Module_FEAM ) THEN
<<<<<<< HEAD
         if ( p_FAST%CompSub == Module_SD ) then
            CALL Transfer_Point_to_Point( y_FEAM%PtFairleadLoad, MeshMapData%u_SD_LMesh_2, MeshMapData%Mooring_P_2_SD_P, ErrStat2, ErrMsg2, u_FEAM%PtFairleadDisplacement, y_SD2%Y2Mesh ) !u_FEAM and y_SD contain the displacements needed for moment calculations
               CALL SetErrStat(ErrStat2,ErrMsg2, ErrStat, ErrMsg, RoutineName)               
=======
         CALL Transfer_Point_to_Point( y_FEAM%PtFairleadLoad, MeshMapData%u_ED_PlatformPtMesh_2, MeshMapData%Mooring_P_2_ED_P, ErrStat2, ErrMsg2, u_FEAM%PtFairleadDisplacement, PlatformMotions ) !u_FEAM and y_ED contain the displacements needed for moment calculations
            CALL SetErrStat(ErrStat2,ErrMsg2, ErrStat, ErrMsg, RoutineName)  
>>>>>>> 1a5a8a86
            
            MeshMapData%u_SD_LMesh%Force  = MeshMapData%u_SD_LMesh%Force  + MeshMapData%u_SD_LMesh_2%Force
            MeshMapData%u_SD_LMesh%Moment = MeshMapData%u_SD_LMesh%Moment + MeshMapData%u_SD_LMesh_2%Moment 
         else
            CALL Transfer_Point_to_Point( y_FEAM%PtFairleadLoad, MeshMapData%u_ED_PlatformPtMesh_2, MeshMapData%Mooring_P_2_ED_P, ErrStat2, ErrMsg2, u_FEAM%PtFairleadDisplacement, PlatformMotions ) !u_FEAM and y_ED contain the displacements needed for moment calculations
               CALL SetErrStat(ErrStat2,ErrMsg2, ErrStat, ErrMsg, RoutineName)  
            
            MeshMapData%u_ED_PlatformPtMesh%Force  = MeshMapData%u_ED_PlatformPtMesh%Force  + MeshMapData%u_ED_PlatformPtMesh_2%Force
            MeshMapData%u_ED_PlatformPtMesh%Moment = MeshMapData%u_ED_PlatformPtMesh%Moment + MeshMapData%u_ED_PlatformPtMesh_2%Moment            
         end if
         
      ELSEIF ( p_FAST%CompMooring == Module_Orca ) THEN
         CALL Transfer_Point_to_Point( y_Orca2%PtfmMesh, MeshMapData%u_ED_PlatformPtMesh_2, MeshMapData%Mooring_P_2_ED_P, ErrStat2, ErrMsg2, MeshMapData%u_Orca_PtfmMesh, PlatformMotions ) !u_Orca_PtfmMesh and y_ED contain the displacements needed for moment calculations
            CALL SetErrStat(ErrStat2,ErrMsg2, ErrStat, ErrMsg, RoutineName)  
            
         MeshMapData%u_ED_PlatformPtMesh%Force  = MeshMapData%u_ED_PlatformPtMesh%Force  + MeshMapData%u_ED_PlatformPtMesh_2%Force
         MeshMapData%u_ED_PlatformPtMesh%Moment = MeshMapData%u_ED_PlatformPtMesh%Moment + MeshMapData%u_ED_PlatformPtMesh_2%Moment            
      END IF
                                                   
   !..................
   ! Calculate the residual with these new inputs:
   !..................                  
         
      CALL Create_FullOpt1_UVector(U_Resid, MeshMapData%u_ED_PlatformPtMesh, MeshMapData%u_SD_TPMesh, MeshMapData%u_SD_LMesh, &
                                   MeshMapData%u_HD_M_Mesh, MeshMapData%u_HD_W_Mesh, &
                                   MeshMapData%u_ED_HubPtLoad, MeshMapData%u_BD_RootMotion, MeshMapData%u_Orca_PtfmMesh, &
                                   MeshMapData%u_ExtPtfm_PtfmMesh, p_FAST ) 
         
      U_Resid = u_in - U_Resid
   
      PlatformMotions => NULL()
            
   END SUBROUTINE U_FullOpt1_Residual   
   !...............................................................................................................................
   SUBROUTINE CleanUp()
      INTEGER(IntKi)             :: ErrStat3    ! The error identifier (ErrStat)
      CHARACTER(ErrMsgLen)       :: ErrMsg3     ! The error message (ErrMsg)
         
      IF ( calcJacobian ) THEN
         CALL ED_DestroyInput( u_ED_perturb, ErrStat3, ErrMsg3 )
            IF (ErrStat3 /= ErrID_None) CALL WrScr(' '//RoutineName//TRIM(ErrMsg3) )
         CALL ED_DestroyOutput(y_ED_perturb, ErrStat3, ErrMsg3 )
            IF (ErrStat3 /= ErrID_None) CALL WrScr(' '//RoutineName//TRIM(ErrMsg3) )
         
         CALL SD_DestroyInput( u_SD_perturb, ErrStat3, ErrMsg3 )
            IF (ErrStat3 /= ErrID_None) CALL WrScr(' '//RoutineName//TRIM(ErrMsg3) )
         CALL SD_DestroyOutput(y_SD_perturb, ErrStat3, ErrMsg3 )
            IF (ErrStat3 /= ErrID_None) CALL WrScr(' '//RoutineName//TRIM(ErrMsg3) )

         CALL HydroDyn_DestroyInput( u_HD_perturb, ErrStat3, ErrMsg3 )
            IF (ErrStat3 /= ErrID_None) CALL WrScr(' '//RoutineName//TRIM(ErrMsg3) )
         CALL HydroDyn_DestroyOutput(y_HD_perturb, ErrStat3, ErrMsg3 )
            IF (ErrStat3 /= ErrID_None) CALL WrScr(' '//RoutineName//TRIM(ErrMsg3) )
            
         CALL BD_DestroyInput( u_BD_perturb, ErrStat3, ErrMsg3 )
            IF (ErrStat3 /= ErrID_None) CALL WrScr(' '//RoutineName//TRIM(ErrMsg3) )
         if (allocated(y_BD_perturb)) then
            do nb=1,size(y_BD_perturb) 
               CALL BD_DestroyOutput(y_BD_perturb(nb), ErrStat3, ErrMsg3 )
                  IF (ErrStat3 /= ErrID_None) CALL WrScr(' '//RoutineName//TRIM(ErrMsg3) )
            end do
            deallocate(y_BD_perturb)
         end if
             
         CALL Orca_DestroyInput( u_Orca_perturb, ErrStat3, ErrMsg3 )
            IF (ErrStat3 /= ErrID_None) CALL WrScr(' '//RoutineName//TRIM(ErrMsg3) )
         CALL Orca_DestroyOutput(y_Orca_perturb, ErrStat3, ErrMsg3 )
            IF (ErrStat3 /= ErrID_None) CALL WrScr(' '//RoutineName//TRIM(ErrMsg3) )
       
         CALL ExtPtfm_DestroyInput( u_ExtPtfm_perturb, ErrStat3, ErrMsg3 )
            IF (ErrStat3 /= ErrID_None) CALL WrScr(' '//RoutineName//TRIM(ErrMsg3) )
         CALL ExtPtfm_DestroyOutput(y_ExtPtfm_perturb, ErrStat3, ErrMsg3 )
            IF (ErrStat3 /= ErrID_None) CALL WrScr(' '//RoutineName//TRIM(ErrMsg3) )
            
      END IF
      
   
   END SUBROUTINE CleanUp
   !...............................................................................................................................
END SUBROUTINE FullOpt1_InputOutputSolve
!----------------------------------------------------------------------------------------------------------------------------------
!> This routine initializes the array that maps rows/columns of the Jacobian to specific mesh fields.
!! Do not change the order of this packing without changing subroutine Create_FullOpt1_UVector()!
SUBROUTINE Init_FullOpt1_Jacobian( p_FAST, MeshMapData, ED_PlatformPtMesh, SD_TPMesh, SD_LMesh, HD_M_Mesh,  &
                                   HD_WAMIT_Mesh, ED_HubPtLoad, u_BD, Orca_PtfmMesh, ExtPtfm_PtfmMesh, ErrStat, ErrMsg)

   TYPE(FAST_ParameterType)          , INTENT(INOUT) :: p_FAST                !< FAST parameters               
   TYPE(FAST_ModuleMapType)          , INTENT(INOUT) :: MeshMapData           !< data that maps meshes together
   
      ! input meshes for each of the 4 modules:
   TYPE(MeshType)                    , INTENT(IN   ) :: ED_PlatformPtMesh     !< ElastoDyn's PlatformPtMesh
   TYPE(MeshType)                    , INTENT(IN   ) :: ED_HubPtLoad          !< ElastoDyn's HubPtLoad mesh
   TYPE(MeshType)                    , INTENT(IN   ) :: SD_TPMesh             !< SubDyn's TP (transition piece) mesh
   TYPE(MeshType)                    , INTENT(IN   ) :: SD_LMesh              !< SubDyn's LMesh
   TYPE(MeshType)                    , INTENT(IN   ) :: HD_M_Mesh             !< HydroDyn's Morison Lumped Mesh
   TYPE(MeshType)                    , INTENT(IN   ) :: HD_WAMIT_Mesh         !< HydroDyn's WAMIT mesh
   TYPE(BD_InputType)                , INTENT(IN   ) :: u_BD(:)               !< inputs for each instance of the BeamDyn module (for the RootMotion meshes)
   TYPE(MeshType)                    , INTENT(IN   ) :: Orca_PtfmMesh         !< OrcaFlex interface PtfmMesh
   TYPE(MeshType)                    , INTENT(IN   ) :: ExtPtfm_PtfmMesh      !< ExtPtfm_MCKF interface PtfmMesh
   
   INTEGER(IntKi)                    , INTENT(  OUT) :: ErrStat               !< Error status of the operation
   CHARACTER(*)                      , INTENT(  OUT) :: ErrMsg                !< Error message if ErrStat /= ErrID_None
   
   CHARACTER(*), PARAMETER                           :: RoutineName = 'Init_FullOpt1_Jacobian'
   
      ! local variables:
   INTEGER(IntKi)                :: i, j, k, index
   
   ErrStat = ErrID_None
   ErrMsg  = ""
   
      ! determine how many inputs there are between the 6 modules (ED, SD, HD, BD, Orca, ExtPtfm)
   p_FAST%SizeJac_Opt1 = 0 ! initialize whole array
   
   if (p_FAST%CompHydro == Module_HD .or. p_FAST%CompSub /= Module_None .or. p_FAST%CompMooring == Module_Orca) then
      p_FAST%SizeJac_Opt1(2) = ED_PlatformPtMesh%NNodes*6        ! ED inputs: 3 forces and 3 moments per node (only 1 node)
   else
      p_FAST%SizeJac_Opt1(2) = 0
   end if
   
                  
   p_FAST%SizeJac_Opt1(3) = SD_TPMesh%NNodes*6                    ! SD inputs: 6 accelerations per node (size of SD input from ED) 
   IF ( p_FAST%CompHydro == Module_HD ) THEN   
      p_FAST%SizeJac_Opt1(3) = p_FAST%SizeJac_Opt1(3) &   
                                    + SD_LMesh%NNodes *6          ! SD inputs: 6 loads per node (size of SD input from HD)       
   END IF
               
   p_FAST%SizeJac_Opt1(4) = HD_M_Mesh%NNodes *6 &                 ! HD inputs: 6 accelerations per node (on each Morison mesh) 
                                 + HD_WAMIT_Mesh%NNodes*6         ! HD inputs: 6 accelerations per node (on the WAMIT mesh)      
   
   IF ( p_FAST%CompElast == Module_BD .and. BD_Solve_Option1) THEN   
      p_FAST%SizeJac_Opt1(2) = p_FAST%SizeJac_Opt1(2) &   
                                     + ED_HubPtLoad%NNodes *6     ! ED inputs: 6 loads per node (size of ED input from BD)
      
      p_FAST%SizeJac_Opt1(5:7) = 0 ! assumes a max of 3 blades
      do k=1,size(u_BD)
         p_FAST%SizeJac_Opt1(4+k) = u_BD(k)%RootMotion%NNodes *6   ! BD inputs: 6 accelerations per node (size of BD input from ED)         
      end do
            
   END IF
        
   if ( p_FAST%CompMooring == Module_Orca ) then   
      p_FAST%SizeJac_Opt1(8) = Orca_PtfmMesh%NNodes*6
   else
      p_FAST%SizeJac_Opt1(8) = 0
   end if
   
   if ( p_FAST%CompSub == Module_ExtPtfm ) then   
      p_FAST%SizeJac_Opt1(9) = ExtPtfm_PtfmMesh%NNodes*6
   else
      p_FAST%SizeJac_Opt1(9) = 0
   end if
   
                       
                              
   p_FAST%SizeJac_Opt1(1) = sum( p_FAST%SizeJac_Opt1 )   ! all the inputs from these modules
                  

      ! allocate matrix to store jacobian 
   CALL AllocAry( MeshMapData%Jacobian_Opt1, p_FAST%SizeJac_Opt1(1), p_FAST%SizeJac_Opt1(1), "Jacobian for full option 1", ErrStat, ErrMsg )
      IF ( ErrStat /= ErrID_None ) RETURN
         
      ! allocate matrix to store index to help us figure out what the ith value of the u vector really means
   ALLOCATE ( MeshMapData%Jac_u_indx( p_FAST%SizeJac_Opt1(1), 3 ), STAT = ErrStat )
      IF ( ErrStat /= 0 ) THEN
         ErrStat = ErrID_Fatal
         ErrMsg = 'Cannot allocate Jac_u_indx.'
         RETURN
      END IF
         
   ! fill matrix to store index to help us figure out what the ith value of the u vector really means
   ! ( see Create_FullOpt1_UVector() ... these MUST match )
   ! column 1 indicates module's mesh and field
   ! column 2 indicates the first index of the acceleration/load field
   ! column 3 is the node
      
   !...............
   ! ED inputs:   
   !...............
   
   index = 1
   if (p_FAST%CompHydro == Module_HD .or. p_FAST%CompSub /= Module_None .or. p_FAST%CompMooring == Module_Orca) then
   
      do i=1,ED_PlatformPtMesh%NNodes
         do j=1,3
            MeshMapData%Jac_u_indx(index,1) =  1 !Module/Mesh/Field: u_ED%PlatformPtMesh%Force = 1
            MeshMapData%Jac_u_indx(index,2) =  j !index:  j
            MeshMapData%Jac_u_indx(index,3) =  i !Node:   i
            index = index + 1
         end do !j      
      end do !i
   
      do i=1,ED_PlatformPtMesh%NNodes
         do j=1,3
            MeshMapData%Jac_u_indx(index,1) =  2 !Module/Mesh/Field: u_ED%PlatformPtMesh%Moment = 2
            MeshMapData%Jac_u_indx(index,2) =  j !index:  j
            MeshMapData%Jac_u_indx(index,3) =  i !Node:   i
            index = index + 1
         end do !j      
      end do !i
      
   end if
   
   
   if (p_FAST%CompElast == Module_BD .and. BD_Solve_Option1) then
      
      do i=1,ED_HubPtLoad%NNodes
         do j=1,3
            MeshMapData%Jac_u_indx(index,1) =  3 !Module/Mesh/Field: u_ED%HubPtMesh%Force = 3
            MeshMapData%Jac_u_indx(index,2) =  j !index:  j
            MeshMapData%Jac_u_indx(index,3) =  i !Node:   i
            index = index + 1
         end do !j      
      end do !i
      
      
      do i=1,ED_HubPtLoad%NNodes
         do j=1,3
            MeshMapData%Jac_u_indx(index,1) =  4 !Module/Mesh/Field: u_ED%HubPtMesh%Moment = 4
            MeshMapData%Jac_u_indx(index,2) =  j !index:  j
            MeshMapData%Jac_u_indx(index,3) =  i !Node:   i
            index = index + 1
         end do !j      
      end do !i

   end if
   
      
   !...............
   ! SD inputs:   
   !...............
      
   ! SD_TPMesh                        
   do i=1,SD_TPMesh%NNodes
      do j=1,3
         MeshMapData%Jac_u_indx(index,1) =  5 !Module/Mesh/Field: u_SD%TPMesh%TranslationAcc = 5
         MeshMapData%Jac_u_indx(index,2) =  j !index:  j
         MeshMapData%Jac_u_indx(index,3) =  i !Node:   i
         index = index + 1                  
      end do !j                             
   end do !i                                
                                            
   do i=1,SD_TPMesh%NNodes                  
      do j=1,3                              
         MeshMapData%Jac_u_indx(index,1) =  6 !Module/Mesh/Field:  u_SD%TPMesh%RotationAcc = 6
         MeshMapData%Jac_u_indx(index,2) =  j !index:  j
         MeshMapData%Jac_u_indx(index,3) =  i !Node:   i
         index = index + 1
      end do !j      
   end do !i   
   
   IF ( p_FAST%CompHydro == Module_HD ) THEN   ! this SD mesh linked only when HD is enabled
   
      ! SD_LMesh
      do i=1,SD_LMesh%NNodes
         do j=1,3
            MeshMapData%Jac_u_indx(index,1) =  7 !Module/Mesh/Field: u_SD%LMesh%Force = 7
            MeshMapData%Jac_u_indx(index,2) =  j !index:  j
            MeshMapData%Jac_u_indx(index,3) =  i !Node:   i
            index = index + 1                  
         end do !j                             
      end do !i                                
                                            
      do i=1,SD_LMesh%NNodes                   
         do j=1,3                              
            MeshMapData%Jac_u_indx(index,1) =  8 !Module/Mesh/Field: u_SD%LMesh%Moment = 8
            MeshMapData%Jac_u_indx(index,2) =  j !index:  j
            MeshMapData%Jac_u_indx(index,3) =  i !Node:   i
            index = index + 1
         end do !j      
      end do !i 
      
   END IF
   
   !...............
   ! HD inputs:
   !...............
         
   !(Morison%Mesh)
   do i=1,HD_M_Mesh%NNodes
      do j=1,3
         MeshMapData%Jac_u_indx(index,1) =  9 !Module/Mesh/Field: u_HD%Morison%Mesh%TranslationAcc = 9
         MeshMapData%Jac_u_indx(index,2) =  j !index:  j
         MeshMapData%Jac_u_indx(index,3) =  i !Node:   i
         index = index + 1
      end do !j      
   end do !i
   
   do i=1,HD_M_Mesh%NNodes
      do j=1,3
         MeshMapData%Jac_u_indx(index,1) = 10 !Module/Mesh/Field:  u_HD%Morison%Mesh%RotationAcc = 10
         MeshMapData%Jac_u_indx(index,2) =  j !index:  j
         MeshMapData%Jac_u_indx(index,3) =  i !Node:   i
         index = index + 1
      end do !j      
   end do !i     
   
   
   !(Mesh)
   do i=1,HD_WAMIT_Mesh%NNodes
      do j=1,3
         MeshMapData%Jac_u_indx(index,1) = 11 !Module/Mesh/Field: u_HD%WAMITMesh%TranslationAcc = 11
         MeshMapData%Jac_u_indx(index,2) =  j !index:  j
         MeshMapData%Jac_u_indx(index,3) =  i !Node:   i
         index = index + 1
      end do !j      
   end do !i
   
   do i=1,HD_WAMIT_Mesh%NNodes
      do j=1,3
         MeshMapData%Jac_u_indx(index,1) = 12 !Module/Mesh/Field:  u_HD%WAMITMesh%RotationAcc = 12
         MeshMapData%Jac_u_indx(index,2) =  j !index:  j
         MeshMapData%Jac_u_indx(index,3) =  i !Node:   i
         index = index + 1
      end do !j      
   end do !i        
   
   !...............
   ! BD inputs:
   !...............
   
   if (p_FAST%CompElast == Module_BD .and. BD_Solve_Option1) then
                 
      do k=1,size(u_BD)
         
         do i=1,u_BD(k)%RootMotion%NNodes
            do j=1,3
               MeshMapData%Jac_u_indx(index,1) =  11 + 2*k !Module/Mesh/Field: u_BD(k)%RootMotion%TranslationAcc = 13 (k=1), 15 (k=2), 17 (k=3)
               MeshMapData%Jac_u_indx(index,2) =  j !index:  j
               MeshMapData%Jac_u_indx(index,3) =  i !Node:   i
               index = index + 1
            end do !j      
         end do !i
      
         do i=1,u_BD(k)%RootMotion%NNodes
            do j=1,3
               MeshMapData%Jac_u_indx(index,1) =  12 + 2*k !Module/Mesh/Field: u_BD(k)%RootMotion%RotationAcc = 14 (k=1), 16 (k=2), 18 (k=3)
               MeshMapData%Jac_u_indx(index,2) =  j !index:  j
               MeshMapData%Jac_u_indx(index,3) =  i !Node:   i
               index = index + 1
            end do !j      
         end do !i
                  
      end do !k
                  
   end if
   
   !...............
   ! Orca inputs:   
   !...............
      
   ! Orca_PtfmMesh
   do i=1,Orca_PtfmMesh%NNodes
      do j=1,3
         MeshMapData%Jac_u_indx(index,1) =  19 !Module/Mesh/Field: u_Orca%PtfmMesh%TranslationAcc = 19
         MeshMapData%Jac_u_indx(index,2) =  j !index:  j
         MeshMapData%Jac_u_indx(index,3) =  i !Node:   i
         index = index + 1                  
      end do !j                             
   end do !i                                
                                            
   do i=1,Orca_PtfmMesh%NNodes                  
      do j=1,3                              
         MeshMapData%Jac_u_indx(index,1) =  20 !Module/Mesh/Field:  u_Orca%PtfmMesh%RotationAcc = 20
         MeshMapData%Jac_u_indx(index,2) =  j !index:  j
         MeshMapData%Jac_u_indx(index,3) =  i !Node:   i
         index = index + 1
      end do !j      
   end do !i      
   
   !...............
   ! ExtPtfm inputs:   
   !...............
      
   ! ExtPtfm_PtfmMesh
   do i=1,ExtPtfm_PtfmMesh%NNodes
      do j=1,3
         MeshMapData%Jac_u_indx(index,1) =  21 !Module/Mesh/Field: u_ExtPtfm%PtfmMesh%TranslationAcc = 21
         MeshMapData%Jac_u_indx(index,2) =  j !index:  j
         MeshMapData%Jac_u_indx(index,3) =  i !Node:   i
         index = index + 1                  
      end do !j                             
   end do !i                                
                                            
   do i=1,ExtPtfm_PtfmMesh%NNodes                  
      do j=1,3                              
         MeshMapData%Jac_u_indx(index,1) =  22 !Module/Mesh/Field:  u_ExtPtfm%PtfmMesh%RotationAcc = 22
         MeshMapData%Jac_u_indx(index,2) =  j !index:  j
         MeshMapData%Jac_u_indx(index,3) =  i !Node:   i
         index = index + 1
      end do !j      
   end do !i
   
   
END SUBROUTINE Init_FullOpt1_Jacobian
!----------------------------------------------------------------------------------------------------------------------------------
!> This routine basically packs the relevant parts of the modules' input meshes for use in this InputOutput solve.
!! Do not change the order of this packing without changing subroutine Init_FullOpt1_Jacobian()!
SUBROUTINE Create_FullOpt1_UVector(u, ED_PlatformPtMesh, SD_TPMesh, SD_LMesh, HD_M_Mesh, HD_WAMIT_Mesh, &
                                         ED_HubPtLoad,  BD_RootMotion, Orca_PtfmMesh, ExtPtfm_PtfmMesh, p_FAST )
!..................................................................................................................................
   
   REAL(ReKi)                        , INTENT(INOUT) :: u(:)                      !< output u vector
   
      ! input meshes for each of the 3 modules:
   TYPE(MeshType)                    , INTENT(IN   ) :: ED_PlatformPtMesh         !< ElastoDyn PlatformPt mesh
   TYPE(MeshType)                    , INTENT(IN   ) :: SD_TPMesh                 !< SubDyn TP mesh
   TYPE(MeshType)                    , INTENT(IN   ) :: SD_LMesh                  !< SubDyn Lmesh
   TYPE(MeshType)                    , INTENT(IN   ) :: HD_M_Mesh                 !< HydroDyn Morison Lumped mesh
   TYPE(MeshType)                    , INTENT(IN   ) :: HD_WAMIT_Mesh             !< HydroDyn WAMIT mesh
   TYPE(MeshType)                    , INTENT(IN   ) :: ED_HubPtLoad              !< ElastoDyn HubPt mesh
   TYPE(MeshType)                    , INTENT(IN   ) :: BD_RootMotion(:)          !< BeamDyn RootMotion meshes
   TYPE(MeshType)                    , INTENT(IN   ) :: Orca_PtfmMesh             !< OrcaFlex interface PtfmMesh
   TYPE(MeshType)                    , INTENT(IN   ) :: ExtPtfm_PtfmMesh          !< ExtPtfm interface PtfmMesh
   
   TYPE(FAST_ParameterType)          , INTENT(IN   ) :: p_FAST                    !< FAST parameters
   
   
      ! local variables:
   INTEGER(IntKi)                :: i, k, indx_first, indx_last
   
   !...............
   ! ED inputs:   
   !...............
   if (p_FAST%CompHydro == Module_HD .or. p_FAST%CompSub /= Module_None .or. p_FAST%CompMooring == MODULE_Orca) then
      u( 1: 3) = ED_PlatformPtMesh%Force(:,1) / p_FAST%UJacSclFact
      u( 4: 6) = ED_PlatformPtMesh%Moment(:,1) / p_FAST%UJacSclFact    
      indx_first = 7   
   else
      indx_first = 1   
   end if
   
   
   if (p_FAST%CompElast == Module_BD .and. BD_Solve_Option1) then
      
      do i=1,ED_HubPtLoad%NNodes
         indx_last  = indx_first + 2 
         u(indx_first:indx_last) = ED_HubPtLoad%Force(:,i) / p_FAST%UJacSclFact
         indx_first = indx_last + 1
      end do
     
      do i=1,ED_HubPtLoad%NNodes
         indx_last  = indx_first + 2 
         u(indx_first:indx_last) = ED_HubPtLoad%Moment(:,i) / p_FAST%UJacSclFact
         indx_first = indx_last + 1
      end do
      
   end if
   

   !...............
   ! SD inputs (SD_TPMesh):      
   !...............
   do i=1,SD_TPMesh%NNodes 
      indx_last  = indx_first + 2
      u(indx_first:indx_last) = SD_TPMesh%TranslationAcc(:,i) 
      indx_first = indx_last + 1
   end do

   do i=1,SD_TPMesh%NNodes 
      indx_last  = indx_first + 2
      u(indx_first:indx_last) = SD_TPMesh%RotationAcc(:,i) 
      indx_first = indx_last + 1
   end do
         
   if ( p_FAST%CompHydro == Module_HD ) then   ! this SD mesh linked only when HD is enabled
      ! SD inputs (SD_LMesh):        
      do i=1,SD_LMesh%NNodes
         indx_last  = indx_first + 2 
         u(indx_first:indx_last) = SD_LMesh%Force(:,i) / p_FAST%UJacSclFact
         indx_first = indx_last + 1
      end do
     
      do i=1,SD_LMesh%NNodes
         indx_last  = indx_first + 2 
         u(indx_first:indx_last) = SD_LMesh%Moment(:,i) / p_FAST%UJacSclFact
         indx_first = indx_last + 1
      end do
   end if
   
   !...............
   ! HD inputs (Morison%Mesh):
   !...............
   do i=1,HD_M_Mesh%NNodes
      indx_last  = indx_first + 2 
      u(indx_first:indx_last) = HD_M_Mesh%TranslationAcc(:,i)
      indx_first = indx_last + 1
   end do
      
   do i=1,HD_M_Mesh%NNodes
      indx_last  = indx_first + 2 
      u(indx_first:indx_last) = HD_M_Mesh%RotationAcc(:,i)
      indx_first = indx_last + 1
   end do
                  
   ! HD inputs (Mesh):
   do i=1,HD_WAMIT_Mesh%NNodes
      indx_last  = indx_first + 2 
      u(indx_first:indx_last) = HD_WAMIT_Mesh%TranslationAcc(:,i)
      indx_first = indx_last + 1
   end do
      
   do i=1,HD_WAMIT_Mesh%NNodes
      indx_last  = indx_first + 2 
      u(indx_first:indx_last) = HD_WAMIT_Mesh%RotationAcc(:,i)
      indx_first = indx_last + 1
   end do   
   
   !...............
   ! BD inputs:
   !...............   
   if (p_FAST%CompElast == Module_BD .and. BD_Solve_Option1) then
      
      do k=1,p_FAST%nBeams
         
         do i=1,BD_RootMotion(k)%NNodes
            indx_last  = indx_first + 2 
            u(indx_first:indx_last) = BD_RootMotion(k)%TranslationAcc(:,i)
            indx_first = indx_last + 1
         end do !i
      
         do i=1,BD_RootMotion(k)%NNodes
            indx_last  = indx_first + 2 
            u(indx_first:indx_last) = BD_RootMotion(k)%RotationAcc(:,i)
            indx_first = indx_last + 1
         end do !i
                  
      end do !k      
      
   end if
   
   !...............
   ! Orca inputs (Orca_PtfmMesh):      
   !...............
   do i=1,Orca_PtfmMesh%NNodes 
      indx_last  = indx_first + 2
      u(indx_first:indx_last) = Orca_PtfmMesh%TranslationAcc(:,i) 
      indx_first = indx_last + 1
   end do

   do i=1,Orca_PtfmMesh%NNodes 
      indx_last  = indx_first + 2
      u(indx_first:indx_last) = Orca_PtfmMesh%RotationAcc(:,i) 
      indx_first = indx_last + 1
   end do   
   
   !...............
   ! ExtPtfm inputs (ExtPtfm_PtfmMesh):      
   !...............
   do i=1,ExtPtfm_PtfmMesh%NNodes 
      indx_last  = indx_first + 2
      u(indx_first:indx_last) = ExtPtfm_PtfmMesh%TranslationAcc(:,i) 
      indx_first = indx_last + 1
   end do

   do i=1,ExtPtfm_PtfmMesh%NNodes 
      indx_last  = indx_first + 2
      u(indx_first:indx_last) = ExtPtfm_PtfmMesh%RotationAcc(:,i) 
      indx_first = indx_last + 1
   end do   
   
   
END SUBROUTINE Create_FullOpt1_UVector
!----------------------------------------------------------------------------------------------------------------------------------
!> This routine adds u_delta to the corresponding mesh field and scales it as appropriate
SUBROUTINE Add_FullOpt1_u_delta( p_FAST, Jac_u_indx, u_delta, u_ED, u_SD, u_HD, u_BD, u_Orca, u_ExtPtfm )
!..................................................................................................................................
   TYPE(FAST_ParameterType)            , INTENT(IN   ) :: p_FAST           !< Glue-code simulation parameters
   INTEGER( IntKi )                    , INTENT(IN   ) :: Jac_u_indx(:,:)  !< Index to map Jacobian u-vector into mesh fields 
   REAL( ReKi )                        , INTENT(IN   ) :: u_delta(:)       !< The delta amount to add to the appropriate mesh fields 
   TYPE(ED_InputType)                  , INTENT(INOUT) :: u_ED             !< ED System inputs 
   TYPE(SD_InputType)                  , INTENT(INOUT) :: u_SD             !< SD System inputs 
   TYPE(HydroDyn_InputType)            , INTENT(INOUT) :: u_HD             !< SD System inputs 
   TYPE(BD_InputType)                  , INTENT(INOUT) :: u_BD(:)          !< BD System inputs 
   TYPE(Orca_InputType)                , INTENT(INOUT) :: u_Orca           !< Orca System inputs 
   TYPE(ExtPtfm_InputType)             , INTENT(INOUT) :: u_ExtPtfm        !< ExtPtfm System inputs 
   
   ! local variables
   INTEGER                                             :: n
   INTEGER                                             :: fieldIndx
   INTEGER                                             :: node
   
   
   DO n = 1,SIZE(u_delta)
      
      fieldIndx = Jac_u_indx(n,2) 
      node      = Jac_u_indx(n,3) 
   
         ! determine which mesh we're trying to perturb and perturb the input:
      SELECT CASE( Jac_u_indx(n,1) )
      
      CASE ( 1) !Module/Mesh/Field: u_ED%PlatformPtMesh%Force = 1
         u_ED%PlatformPtMesh%Force( fieldIndx,node) = u_ED%PlatformPtMesh%Force( fieldIndx,node) + u_delta(n) * p_FAST%UJacSclFact       
      CASE ( 2) !Module/Mesh/Field: u_ED%PlatformPtMesh%Moment = 2
         u_ED%PlatformPtMesh%Moment(fieldIndx,node) = u_ED%PlatformPtMesh%Moment(fieldIndx,node) + u_delta(n) * p_FAST%UJacSclFact       
      CASE ( 3) !Module/Mesh/Field: u_ED%HubPtMesh%Force = 3
         u_ED%HubPtLoad%Force( fieldIndx,node) = u_ED%HubPtLoad%Force( fieldIndx,node) + u_delta(n) * p_FAST%UJacSclFact     
      CASE ( 4) !Module/Mesh/Field: u_ED%HubPtMesh%Moment = 4
         u_ED%HubPtLoad%Moment(fieldIndx,node) = u_ED%HubPtLoad%Moment(fieldIndx,node) + u_delta(n) * p_FAST%UJacSclFact     
               
      CASE ( 5) !Module/Mesh/Field: u_SD%TPMesh%TranslationAcc = 5
         u_SD%TPMesh%TranslationAcc(fieldIndx,node) = u_SD%TPMesh%TranslationAcc(fieldIndx,node) + u_delta(n)        
      CASE ( 6) !Module/Mesh/Field: u_SD%TPMesh%RotationAcc = 6
         u_SD%TPMesh%RotationAcc(   fieldIndx,node) = u_SD%TPMesh%RotationAcc(   fieldIndx,node) + u_delta(n)        
      CASE ( 7) !Module/Mesh/Field: u_SD%LMesh%Force = 7
         u_SD%LMesh%Force( fieldIndx,node) = u_SD%LMesh%Force( fieldIndx,node) + u_delta(n) * p_FAST%UJacSclFact     
      CASE ( 8) !Module/Mesh/Field: u_SD%LMesh%Moment = 8
         u_SD%LMesh%Moment(fieldIndx,node) = u_SD%LMesh%Moment(fieldIndx,node) + u_delta(n) * p_FAST%UJacSclFact     
      
      CASE ( 9) !Module/Mesh/Field: u_HD%Morison%Mesh%TranslationAcc = 9
         u_HD%Morison%Mesh%TranslationAcc(fieldIndx,node) = u_HD%Morison%Mesh%TranslationAcc(fieldIndx,node) + u_delta(n)        
      CASE (10) !Module/Mesh/Field: u_HD%Morison%Mesh%RotationAcc = 10
         u_HD%Morison%Mesh%RotationAcc(   fieldIndx,node) = u_HD%Morison%Mesh%RotationAcc(   fieldIndx,node) + u_delta(n)        
            
      CASE (11) !Module/Mesh/Field: u_HD%WAMITMesh%TranslationAcc = 11
         u_HD%WAMITMesh%TranslationAcc(   fieldIndx,node) = u_HD%WAMITMesh%TranslationAcc(   fieldIndx,node) + u_delta(n)      
      CASE (12) !Module/Mesh/Field: u_HD%WAMITMesh%RotationAcc = 12
         u_HD%WAMITMesh%RotationAcc(      fieldIndx,node) = u_HD%WAMITMesh%RotationAcc(      fieldIndx,node) + u_delta(n)     
         
      CASE (13) !Module/Mesh/Field: u_BD(1)%RootMotion%TranslationAcc = 13 (k=1)
         u_BD(1)%RootMotion%TranslationAcc(fieldIndx,node) = u_BD(1)%RootMotion%TranslationAcc(fieldIndx,node) + u_delta(n)      
      CASE (14) !Module/Mesh/Field: u_BD(1)%RootMotion%RotationAcc = 14 (k=1)
         u_BD(1)%RootMotion%RotationAcc(   fieldIndx,node) = u_BD(1)%RootMotion%RotationAcc(   fieldIndx,node) + u_delta(n)     
      CASE (15) !Module/Mesh/Field: u_BD(2)%RootMotion%TranslationAcc = 15 (k=2)
         u_BD(2)%RootMotion%TranslationAcc(fieldIndx,node) = u_BD(2)%RootMotion%TranslationAcc(fieldIndx,node) + u_delta(n)      
      CASE (16) !Module/Mesh/Field: u_BD(2)%RootMotion%RotationAcc = 16 (k=2)
         u_BD(2)%RootMotion%RotationAcc(   fieldIndx,node) = u_BD(2)%RootMotion%RotationAcc(   fieldIndx,node) + u_delta(n)     
      CASE (17) !Module/Mesh/Field: u_BD(3)%RootMotion%TranslationAcc = 17 (k=3)
         u_BD(3)%RootMotion%TranslationAcc(fieldIndx,node) = u_BD(3)%RootMotion%TranslationAcc(fieldIndx,node) + u_delta(n)      
      CASE (18) !Module/Mesh/Field: u_BD(3)%RootMotion%RotationAcc = 18 (k=3)
         u_BD(3)%RootMotion%RotationAcc(   fieldIndx,node) = u_BD(3)%RootMotion%RotationAcc(   fieldIndx,node) + u_delta(n)     
         
      CASE (19) !Module/Mesh/Field: u_Orca%PtfmMesh%TranslationAcc = 19
         u_Orca%PtfmMesh%TranslationAcc(   fieldIndx,node) = u_Orca%PtfmMesh%TranslationAcc(   fieldIndx,node) + u_delta(n)      
      CASE (20) !Module/Mesh/Field: u_Orca%PtfmMesh%RotationAcc = 20
         u_Orca%PtfmMesh%RotationAcc(      fieldIndx,node) = u_Orca%PtfmMesh%RotationAcc(      fieldIndx,node) + u_delta(n)     
         
      CASE (21) !Module/Mesh/Field: u_ExtPtfm%PtfmMesh%TranslationAcc = 21
         u_ExtPtfm%PtfmMesh%TranslationAcc(   fieldIndx,node) = u_ExtPtfm%PtfmMesh%TranslationAcc(   fieldIndx,node) + u_delta(n)      
      CASE (22) !Module/Mesh/Field: u_ExtPtfm%PtfmMesh%RotationAcc = 22
         u_ExtPtfm%PtfmMesh%RotationAcc(      fieldIndx,node) = u_ExtPtfm%PtfmMesh%RotationAcc(      fieldIndx,node) + u_delta(n)     
         
      END SELECT
                                   
   END DO
   
END SUBROUTINE Add_FullOpt1_u_delta
!----------------------------------------------------------------------------------------------------------------------------------
!> This routine perturbs the nth element of the u array (and mesh/field it corresponds to)
SUBROUTINE Perturb_u_FullOpt1( p_FAST, Jac_u_indx, n, u_perturb, u_ED_perturb, u_SD_perturb, u_HD_perturb, u_BD_perturb, &
                               u_Orca_perturb, u_ExtPtfm_perturb, perturb )
!...............................................................................................................................
   TYPE(FAST_ParameterType)            , INTENT(IN   ) :: p_FAST                 !< Glue-code simulation parameters
   INTEGER( IntKi )                    , INTENT(IN   ) :: Jac_u_indx(:,:)        !< Index to map Jacobian u-vector into mesh fields 
   INTEGER( IntKi )                    , INTENT(IN   ) :: n                      !< number of array element to use 
   REAL( ReKi )                        , INTENT(INOUT) :: u_perturb(:)           !< array to be perturbed
   TYPE(ED_InputType),        OPTIONAL , INTENT(INOUT) :: u_ED_perturb           !< ED System inputs  (needed only when                                  1 <= n <= NumEDNodes=NumEDNodes)
   TYPE(SD_InputType),        OPTIONAL , INTENT(INOUT) :: u_SD_perturb           !< SD System inputs  (needed only when NumEDNodes                      +1 <= n <= NumEDNodes+NumSDNodes) [if SD is used] 
   TYPE(HydroDyn_InputType),  OPTIONAL , INTENT(INOUT) :: u_HD_perturb           !< HD System inputs  (needed only when NumEDNodes+NumSDNodes           +1 <= n <= NumEDNodes+NumSDNodes+NumHDNodes) [if HD is used and SD is used. if SD not used, 
   TYPE(BD_InputType),        OPTIONAL , INTENT(INOUT) :: u_BD_perturb           !< BD System inputs  (needed only when NumEDNodes+NumSDNodes+NumHDNodes+1 <= n <= inf) [if BD is used]
   TYPE(Orca_InputType),      OPTIONAL , INTENT(INOUT) :: u_Orca_perturb         !< Orca System inputs  (needed only when NumEDNodes+NumSDNodes+NumHDNodes+NumBDNodes+1 <= n <= inf) [if Orca is used]
   TYPE(ExtPtfm_InputType),   OPTIONAL , INTENT(INOUT) :: u_ExtPtfm_perturb      !< ExtPtfm System inputs  (needed only when NumEDNodes+NumSDNodes+NumHDNodes+NumBDNodes+NumOcraNodes+1 <= n <= inf) [if ExtPtfm is used]
   REAL( ReKi )                        , INTENT(  OUT) :: perturb                !< amount that u_perturb(n) was perturbed
   
   ! local variables
   INTEGER                                             :: fieldIndx
   INTEGER                                             :: node
   
      
   fieldIndx = Jac_u_indx(n,2) 
   node      = Jac_u_indx(n,3) 
   
      ! determine which mesh we're trying to perturb and perturb the input:
   SELECT CASE( Jac_u_indx(n,1) )
      
   CASE ( 1) !Module/Mesh/Field: u_ED%PlatformPtMesh%Force = 1
      perturb = GetPerturb( u_ED_perturb%PlatformPtMesh%Force(fieldIndx , node) )
      u_ED_perturb%PlatformPtMesh%Force( fieldIndx,node) = u_ED_perturb%PlatformPtMesh%Force( fieldIndx,node) + perturb * p_FAST%UJacSclFact       
   CASE ( 2) !Module/Mesh/Field: u_ED%PlatformPtMesh%Moment = 2
      perturb = GetPerturb( u_ED_perturb%PlatformPtMesh%Moment(fieldIndx , node) )
      u_ED_perturb%PlatformPtMesh%Moment(fieldIndx,node) = u_ED_perturb%PlatformPtMesh%Moment(fieldIndx,node) + perturb * p_FAST%UJacSclFact             
   CASE ( 3) !Module/Mesh/Field: u_ED%HubPtMesh%Force = 3
      perturb = GetPerturb( u_ED_perturb%HubPtLoad%Force(fieldIndx , node) )
      u_ED_perturb%HubPtLoad%Force(   fieldIndx,node) = u_ED_perturb%HubPtLoad%Force(   fieldIndx,node) + perturb * p_FAST%UJacSclFact     
   CASE ( 4) !Module/Mesh/Field: u_ED%HubPtMesh%Moment = 4
      perturb = GetPerturb( u_ED_perturb%HubPtLoad%Moment(fieldIndx , node) )
      u_ED_perturb%HubPtLoad%Moment(  fieldIndx,node) = u_ED_perturb%HubPtLoad%Moment(  fieldIndx,node) + perturb * p_FAST%UJacSclFact     
               
   CASE ( 5) !Module/Mesh/Field: u_SD%TPMesh%TranslationAcc = 5
      perturb = GetPerturb( u_SD_perturb%TPMesh%TranslationAcc(fieldIndx , node) )
      u_SD_perturb%TPMesh%TranslationAcc(fieldIndx,node) = u_SD_perturb%TPMesh%TranslationAcc(fieldIndx,node) + perturb        
   CASE ( 6) !Module/Mesh/Field: u_SD%TPMesh%RotationAcc = 6
      perturb = GetPerturb( u_SD_perturb%TPMesh%RotationAcc(fieldIndx , node) )
      u_SD_perturb%TPMesh%RotationAcc(   fieldIndx,node) = u_SD_perturb%TPMesh%RotationAcc(   fieldIndx,node) + perturb        
   CASE ( 7) !Module/Mesh/Field: u_SD%LMesh%Force = 7
      perturb = GetPerturb( u_SD_perturb%LMesh%Force(fieldIndx , node) )
      u_SD_perturb%LMesh%Force( fieldIndx,node) = u_SD_perturb%LMesh%Force( fieldIndx,node) + perturb * p_FAST%UJacSclFact     
   CASE ( 8) !Module/Mesh/Field: u_SD%LMesh%Moment = 8
      perturb = GetPerturb( u_SD_perturb%LMesh%Moment(fieldIndx , node) )
      u_SD_perturb%LMesh%Moment(fieldIndx,node) = u_SD_perturb%LMesh%Moment(fieldIndx,node) + perturb * p_FAST%UJacSclFact     
      
   CASE ( 9) !Module/Mesh/Field: u_HD%Morison%Mesh%TranslationAcc = 9
      perturb = GetPerturb( u_HD_perturb%Morison%Mesh%TranslationAcc(fieldIndx , node) )
      u_HD_perturb%Morison%Mesh%TranslationAcc(fieldIndx,node) = u_HD_perturb%Morison%Mesh%TranslationAcc(fieldIndx,node) + perturb        
   CASE ( 10) !Module/Mesh/Field: u_HD%Morison%Mesh%RotationAcc = 10
      perturb = GetPerturb( u_HD_perturb%Morison%Mesh%RotationAcc(fieldIndx , node) )
      u_HD_perturb%Morison%Mesh%RotationAcc(   fieldIndx,node) = u_HD_perturb%Morison%Mesh%RotationAcc(   fieldIndx,node) + perturb        
   
   CASE (11) !Module/Mesh/Field: u_HD%WAMITMesh%TranslationAcc = 11
      perturb = GetPerturb( u_HD_perturb%WAMITMesh%TranslationAcc(fieldIndx , node) )
      u_HD_perturb%WAMITMesh%TranslationAcc(fieldIndx,node) = u_HD_perturb%WAMITMesh%TranslationAcc(fieldIndx,node) + perturb      
   CASE (12) !Module/Mesh/Field: u_HD%WAMITMesh%RotationAcc = 12
      perturb = GetPerturb( u_HD_perturb%WAMITMesh%RotationAcc(fieldIndx , node) )
      u_HD_perturb%WAMITMesh%RotationAcc(   fieldIndx,node) = u_HD_perturb%WAMITMesh%RotationAcc(   fieldIndx,node) + perturb      
            
   CASE (13) !Module/Mesh/Field: u_BD(1)%RootMotion%TranslationAcc = 13 (k=1)
      perturb = GetPerturb( u_BD_perturb%RootMotion%TranslationAcc(fieldIndx , node) )
      u_BD_perturb%RootMotion%TranslationAcc(fieldIndx,node) = u_BD_perturb%RootMotion%TranslationAcc(fieldIndx,node) + perturb      
   CASE (14) !Module/Mesh/Field: u_BD(1)%RootMotion%RotationAcc = 14 (k=1)
      perturb = GetPerturb( u_BD_perturb%RootMotion%RotationAcc(fieldIndx , node) )
      u_BD_perturb%RootMotion%RotationAcc(   fieldIndx,node) = u_BD_perturb%RootMotion%RotationAcc(   fieldIndx,node) + perturb      
   CASE (15) !Module/Mesh/Field: u_BD(2)%RootMotion%TranslationAcc = 15 (k=2)
      perturb = GetPerturb( u_BD_perturb%RootMotion%TranslationAcc(fieldIndx , node) )
      u_BD_perturb%RootMotion%TranslationAcc(fieldIndx,node) = u_BD_perturb%RootMotion%TranslationAcc(fieldIndx,node) + perturb      
   CASE (16) !Module/Mesh/Field: u_BD(2)%RootMotion%RotationAcc = 16 (k=2)
      perturb = GetPerturb( u_BD_perturb%RootMotion%RotationAcc(fieldIndx , node) )
      u_BD_perturb%RootMotion%RotationAcc(   fieldIndx,node) = u_BD_perturb%RootMotion%RotationAcc(   fieldIndx,node) + perturb      
   CASE (17) !Module/Mesh/Field: u_BD(3)%RootMotion%TranslationAcc = 17 (k=3)
      perturb = GetPerturb( u_BD_perturb%RootMotion%TranslationAcc(fieldIndx , node) )
      u_BD_perturb%RootMotion%TranslationAcc(fieldIndx,node) = u_BD_perturb%RootMotion%TranslationAcc(fieldIndx,node) + perturb      
   CASE (18) !Module/Mesh/Field: u_BD(3)%RootMotion%RotationAcc = 18 (k=3)
      perturb = GetPerturb( u_BD_perturb%RootMotion%RotationAcc(fieldIndx , node) )
      u_BD_perturb%RootMotion%RotationAcc(   fieldIndx,node) = u_BD_perturb%RootMotion%RotationAcc(   fieldIndx,node) + perturb      
            
   CASE (19) !Module/Mesh/Field: u_Orca%PtfmMesh%TranslationAcc = 19
      perturb = GetPerturb( u_Orca_perturb%PtfmMesh%TranslationAcc(fieldIndx , node) )
      u_Orca_perturb%PtfmMesh%TranslationAcc(fieldIndx,node) = u_Orca_perturb%PtfmMesh%TranslationAcc(fieldIndx,node) + perturb      
   CASE (20) !Module/Mesh/Field: u_Orca%PtfmMesh%RotationAcc = 20
      perturb = GetPerturb( u_Orca_perturb%PtfmMesh%RotationAcc(fieldIndx , node) )
      u_Orca_perturb%PtfmMesh%RotationAcc(   fieldIndx,node) = u_Orca_perturb%PtfmMesh%RotationAcc(   fieldIndx,node) + perturb      
      
   CASE (21) !Module/Mesh/Field: u_ExtPtfm%PtfmMesh%TranslationAcc = 21
      perturb = GetPerturb( u_ExtPtfm_perturb%PtfmMesh%TranslationAcc(fieldIndx , node) )
      u_ExtPtfm_perturb%PtfmMesh%TranslationAcc(fieldIndx,node) = u_ExtPtfm_perturb%PtfmMesh%TranslationAcc(fieldIndx,node) + perturb      
   CASE (22) !Module/Mesh/Field: u_ExtPtfm%PtfmMesh%RotationAcc = 22
      perturb = GetPerturb( u_ExtPtfm_perturb%PtfmMesh%RotationAcc(fieldIndx , node) )
      u_ExtPtfm_perturb%PtfmMesh%RotationAcc(   fieldIndx,node) = u_ExtPtfm_perturb%PtfmMesh%RotationAcc(   fieldIndx,node) + perturb      
      
   END SELECT
                                   
   u_perturb(n) = u_perturb(n) + perturb
   
        
END SUBROUTINE Perturb_u_FullOpt1
!----------------------------------------------------------------------------------------------------------------------------------
!> This routine resets the remap flags on all of the meshes
SUBROUTINE ResetRemapFlags(p_FAST, ED, BD, AD14, AD, HD, SD, ExtPtfm, SrvD, MAPp, FEAM, MD, Orca, IceF, IceD )
!...............................................................................................................................

   TYPE(FAST_ParameterType), INTENT(IN   ) :: p_FAST              !< Parameters for the glue code

   TYPE(ElastoDyn_Data),     INTENT(INOUT) :: ED                  !< ElastoDyn data
   TYPE(BeamDyn_Data),       INTENT(INOUT) :: BD                  !< BeamDyn data
   TYPE(ServoDyn_Data),      INTENT(INOUT) :: SrvD                !< ServoDyn data
   TYPE(AeroDyn_Data),       INTENT(INOUT) :: AD                  !< AeroDyn data
   TYPE(AeroDyn14_Data),     INTENT(INOUT) :: AD14                !< AeroDyn14 data
   TYPE(HydroDyn_Data),      INTENT(INOUT) :: HD                  !< HydroDyn data
   TYPE(SubDyn_Data),        INTENT(INOUT) :: SD                  !< SubDyn data
   TYPE(ExtPtfm_Data),       INTENT(INOUT) :: ExtPtfm             !< ExtPtfm data
   TYPE(MAP_Data),           INTENT(INOUT) :: MAPp                !< MAP data
   TYPE(FEAMooring_Data),    INTENT(INOUT) :: FEAM                !< FEAMooring data
   TYPE(MoorDyn_Data),       INTENT(INOUT) :: MD                  !< MoorDyn data
   TYPE(OrcaFlex_Data),      INTENT(INOUT) :: Orca                !< OrcaFlex interface data
   TYPE(IceFloe_Data),       INTENT(INOUT) :: IceF                !< IceFloe data
   TYPE(IceDyn_Data),        INTENT(INOUT) :: IceD                !< All the IceDyn data used in time-step loop

   !local variable(s)

   INTEGER(IntKi) :: i  ! counter for ice legs
   INTEGER(IntKi) :: k  ! counter for blades
         
   !.....................................................................
   ! Reset each mesh's RemapFlag (after calling all InputSolve routines):
   !.....................................................................     
   
   ! ElastoDyn meshes
   ED%Input( 1)%PlatformPtMesh%RemapFlag        = .FALSE.
   ED%y%PlatformPtMesh%RemapFlag                = .FALSE.
   ED%Input( 1)%TowerPtLoads%RemapFlag          = .FALSE.
   ED%y%TowerLn2Mesh%RemapFlag                  = .FALSE.
   DO K=1,SIZE(ED%y%BladeRootMotion)
      ED%y%BladeRootMotion(K)%RemapFlag         = .FALSE.
   END DO
   if (allocated(ED%Input(1)%BladePtLoads)) then   
      DO K=1,SIZE(ED%Input(1)%BladePtLoads)
         ED%Input( 1)%BladePtLoads(K)%RemapFlag = .FALSE.
         ED%y%BladeLn2Mesh(K)%RemapFlag         = .FALSE.
      END DO
   end if
   
   ED%Input( 1)%NacelleLoads%RemapFlag  = .FALSE.
   ED%y%NacelleMotion%RemapFlag         = .FALSE.
   ED%Input( 1)%HubPtLoad%RemapFlag     = .FALSE.
   ED%y%HubPtMotion%RemapFlag           = .FALSE.
            
   ! BeamDyn meshes
   IF ( p_FAST%CompElast == Module_BD ) THEN
      DO i=1,p_FAST%nBeams            
         BD%Input(1,i)%RootMotion%RemapFlag = .FALSE.
         BD%Input(1,i)%PointLoad%RemapFlag  = .FALSE.
         BD%Input(1,i)%DistrLoad%RemapFlag  = .FALSE.
         BD%Input(1,i)%HubMotion%RemapFlag  = .FALSE.
             
         BD%y(i)%ReactionForce%RemapFlag    = .FALSE.
         BD%y(i)%BldMotion%RemapFlag        = .FALSE.
      END DO                  
   END IF
      
   ! AeroDyn meshes
   IF ( p_FAST%CompAero == Module_AD14 ) THEN
         
      DO k=1,SIZE(AD14%Input(1)%InputMarkers)
         AD14%Input(1)%InputMarkers(k)%RemapFlag = .FALSE.
               AD14%y%OutputLoads(  k)%RemapFlag = .FALSE.
      END DO
                  
      IF (AD14%Input(1)%Twr_InputMarkers%Committed) THEN
         AD14%Input(1)%Twr_InputMarkers%RemapFlag = .FALSE.
                AD14%y%Twr_OutputLoads%RemapFlag  = .FALSE.
      END IF
   ELSEIF ( p_FAST%CompAero == Module_AD ) THEN
               
      AD%Input(1)%HubMotion%RemapFlag = .FALSE.

      IF (AD%Input(1)%TowerMotion%Committed) THEN
          AD%Input(1)%TowerMotion%RemapFlag = .FALSE.
          
         IF (AD%y%TowerLoad%Committed) THEN
                  AD%y%TowerLoad%RemapFlag = .FALSE.
         END IF      
      END IF      
      
      DO k=1,SIZE(AD%Input(1)%BladeMotion)
         AD%Input(1)%BladeRootMotion(k)%RemapFlag = .FALSE.
         AD%Input(1)%BladeMotion(    k)%RemapFlag = .FALSE.
                AD%y%BladeLoad(      k)%RemapFlag = .FALSE.
      END DO
                                    
   END IF
   
   
   ! ServoDyn
   IF ( p_FAST%CompServo == Module_SrvD ) THEN
      IF (SrvD%y%NTMD%Mesh%Committed) THEN
         SrvD%y%NTMD%Mesh%RemapFlag        = .FALSE.
         SrvD%Input(1)%NTMD%Mesh%RemapFlag = .FALSE.
      END IF
            
      IF (SrvD%y%TTMD%Mesh%Committed) THEN
         SrvD%y%TTMD%Mesh%RemapFlag        = .FALSE.
         SrvD%Input(1)%TTMD%Mesh%RemapFlag = .FALSE.
      END IF      
   END IF
      
   
   ! HydroDyn
   IF ( p_FAST%CompHydro == Module_HD ) THEN
      HD%Input(1)%PRPMesh%RemapFlag       = .FALSE.
      IF (HD%Input(1)%WAMITMesh%Committed) THEN
          HD%Input(1)%WAMITMesh%RemapFlag  = .FALSE.
                 HD%y%WAMITMesh%RemapFlag  = .FALSE.                
      END IF
      IF (HD%Input(1)%Morison%Mesh%Committed) THEN
          HD%Input(1)%Morison%Mesh%RemapFlag  = .FALSE.
                 HD%y%Morison%Mesh%RemapFlag  = .FALSE.
      END IF
   END IF

   ! SubDyn
   IF ( p_FAST%CompSub == Module_SD ) THEN
      IF (SD%Input(1)%TPMesh%Committed) THEN
         SD%Input(1)%TPMesh%RemapFlag = .FALSE.
                SD%y%Y1Mesh%RemapFlag = .FALSE.
      END IF    
         
      IF (SD%Input(1)%LMesh%Committed) THEN
         SD%Input(1)%LMesh%RemapFlag  = .FALSE.
                SD%y%Y2Mesh%RemapFlag = .FALSE.
      END IF    
   ELSE IF ( p_FAST%CompSub == Module_ExtPtfm ) THEN
      IF (ExtPtfm%Input(1)%PtfmMesh%Committed) THEN
         ExtPtfm%Input(1)%PtfmMesh%RemapFlag = .FALSE.
                ExtPtfm%y%PtfmMesh%RemapFlag = .FALSE.
      END IF    
   END IF
      
      
   ! MAP , FEAM , MoorDyn, OrcaFlex
   IF ( p_FAST%CompMooring == Module_MAP ) THEN
      MAPp%Input(1)%PtFairDisplacement%RemapFlag      = .FALSE.
             MAPp%y%PtFairleadLoad%RemapFlag          = .FALSE.
   ELSEIF ( p_FAST%CompMooring == Module_MD ) THEN
      MD%Input(1)%PtFairleadDisplacement%RemapFlag    = .FALSE.
           MD%y%PtFairleadLoad%RemapFlag              = .FALSE.         
   ELSEIF ( p_FAST%CompMooring == Module_FEAM ) THEN
      FEAM%Input(1)%PtFairleadDisplacement%RemapFlag  = .FALSE.
             FEAM%y%PtFairleadLoad%RemapFlag          = .FALSE.         
   ELSEIF ( p_FAST%CompMooring == Module_Orca ) THEN
      Orca%Input(1)%PtfmMesh%RemapFlag  = .FALSE.
             Orca%y%PtfmMesh%RemapFlag  = .FALSE.         
   END IF
         
   ! IceFloe, IceDyn
   IF ( p_FAST%CompIce == Module_IceF ) THEN
      IF (IceF%Input(1)%iceMesh%Committed) THEN
         IceF%Input(1)%iceMesh%RemapFlag = .FALSE.
                IceF%y%iceMesh%RemapFlag = .FALSE.
      END IF    
   ELSEIF ( p_FAST%CompIce == Module_IceD ) THEN
      DO i=1,p_FAST%numIceLegs
         IF (IceD%Input(1,i)%PointMesh%Committed) THEN
            IceD%Input(1,i)%PointMesh%RemapFlag = .FALSE.
                  IceD%y(i)%PointMesh%RemapFlag = .FALSE.
         END IF    
      END DO         
   END IF
      
END SUBROUTINE ResetRemapFlags  
!----------------------------------------------------------------------------------------------------------------------------------
!> This routine initializes all of the mapping data structures needed between the various modules.
SUBROUTINE InitModuleMappings(p_FAST, ED, BD, AD14, AD, HD, SD, ExtPtfm, SrvD, MAPp, FEAM, MD, Orca, IceF, IceD, MeshMapData, ErrStat, ErrMsg)
!...............................................................................................................................
   
   TYPE(FAST_ParameterType),   INTENT(INOUT) :: p_FAST              !< Parameters for the glue code

   TYPE(ElastoDyn_Data),TARGET,INTENT(INOUT) :: ED                  !< ElastoDyn data
   TYPE(BeamDyn_Data),         INTENT(INOUT) :: BD                  !< BeamDyn data
   TYPE(ServoDyn_Data),        INTENT(INOUT) :: SrvD                !< ServoDyn data
   TYPE(AeroDyn_Data),         INTENT(INOUT) :: AD                  !< AeroDyn data
   TYPE(AeroDyn14_Data),       INTENT(INOUT) :: AD14                !< AeroDyn14 data
   TYPE(HydroDyn_Data),        INTENT(INOUT) :: HD                  !< HydroDyn data
   TYPE(SubDyn_Data),          INTENT(INOUT) :: SD                  !< SubDyn data
   TYPE(ExtPtfm_Data),         INTENT(INOUT) :: ExtPtfm             !< ExtPtfm data
   TYPE(MAP_Data),             INTENT(INOUT) :: MAPp                !< MAP data
   TYPE(FEAMooring_Data),      INTENT(INOUT) :: FEAM                !< FEAMooring data
   TYPE(MoorDyn_Data),         INTENT(INOUT) :: MD                  !< MoorDyn data
   TYPE(OrcaFlex_Data),        INTENT(INOUT) :: Orca                !< OrcaFlex interface data
   TYPE(IceFloe_Data),         INTENT(INOUT) :: IceF                !< IceFloe data
   TYPE(IceDyn_Data),          INTENT(INOUT) :: IceD                !< All the IceDyn data used in time-step loop

   TYPE(FAST_ModuleMapType),   INTENT(INOUT) :: MeshMapData         !< Data for mapping between modules
   
   
   INTEGER(IntKi),             INTENT(  OUT) :: ErrStat             !< Error status of the operation
   CHARACTER(*),               INTENT(  OUT) :: ErrMsg              !< Error message if ErrStat /= ErrID_None
   

   INTEGER                                   :: K, i    ! loop counters
   INTEGER                                   :: NumBl   ! number of blades
   INTEGER(IntKi)                            :: ErrStat2
   CHARACTER(ErrMsgLen)                      :: ErrMSg2
   CHARACTER(*), PARAMETER                   :: RoutineName = 'InitModuleMappings'
   
   TYPE(MeshType), POINTER                   :: PlatformMotion
   TYPE(MeshType), POINTER                   :: PlatformLoads
   !............................................................................................................................
   
   ErrStat = ErrID_None
   ErrMsg  = ""
   
   NumBl   = SIZE(ED%y%BladeRootMotion,1)
   PlatformMotion => ED%y%PlatformPtMesh
   PlatformLoads  => ED%Input(1)%PlatformPtMesh

   !............................................................................................................................
   ! Create the data structures and mappings in MeshMapType 
   !............................................................................................................................
   
!-------------------------
!  ElastoDyn <-> BeamDyn
!-------------------------
   IF ( p_FAST%CompElast == Module_BD ) THEN
      
      ! Blade meshes: (allocate two mapping data structures to number of blades, then allocate data inside the structures)
      ALLOCATE( MeshMapData%ED_P_2_BD_P(NumBl), MeshMapData%BD_P_2_ED_P(NumBl), STAT=ErrStat2 )
         IF ( ErrStat2 /= 0 ) THEN
            CALL SetErrStat( ErrID_Fatal, 'Error allocating MeshMapData%ED_P_2_BD_P and MeshMapData%BD_P_2_ED_P.', &
                            ErrStat, ErrMsg, RoutineName )
            RETURN
         END IF
         
      DO K=1,NumBl         
         CALL MeshMapCreate( ED%y%BladeRootMotion(K), BD%Input(1,k)%RootMotion, MeshMapData%ED_P_2_BD_P(K), ErrStat2, ErrMsg2 )
            CALL SetErrStat( ErrStat2, ErrMsg2, ErrStat, ErrMsg, RoutineName//':ED_2_BD_BladeRootMotion('//TRIM(Num2LStr(K))//')' )
         CALL MeshMapCreate( BD%y(k)%ReactionForce, ED%Input(1)%HubPtLoad,  MeshMapData%BD_P_2_ED_P(K), ErrStat2, ErrMsg2 )
            CALL SetErrStat( ErrStat2, ErrMsg2, ErrStat, ErrMsg, RoutineName//':BD_2_ED_ReactionLoad('//TRIM(Num2LStr(K))//')' )
      END DO      
      
      ! Hub meshes:
      ALLOCATE( MeshMapData%ED_P_2_BD_P_Hub(NumBl), STAT=ErrStat2 )
         IF ( ErrStat2 /= 0 ) THEN
            CALL SetErrStat( ErrID_Fatal, 'Error allocating MeshMapData%ED_P_2_BD_P_Hub.', ErrStat, ErrMsg, RoutineName )
            RETURN
         END IF
         
      DO K=1,NumBl         
         CALL MeshMapCreate( ED%y%HubPtMotion, BD%Input(1,k)%HubMotion, MeshMapData%ED_P_2_BD_P_Hub(K), ErrStat2, ErrMsg2 )
            CALL SetErrStat( ErrStat2, ErrMsg2, ErrStat, ErrMsg, RoutineName//':ED_2_BD_HubMotion('//TRIM(Num2LStr(K))//')' )
      END DO      
            
   END IF
   
   
!-------------------------
!  ElastoDyn <-> ServoDyn
!-------------------------
      
   IF ( SrvD%Input(1)%NTMD%Mesh%Committed ) THEN ! ED-SrvD
         
      CALL MeshMapCreate( ED%y%NacelleMotion, SrvD%Input(1)%NTMD%Mesh, MeshMapData%ED_P_2_SrvD_P_N, ErrStat2, ErrMsg2 )
         CALL SetErrStat( ErrStat2, ErrMsg2, ErrStat, ErrMsg, RoutineName//':ED_2_SrvD_NacelleMotion' )
      CALL MeshMapCreate( SrvD%y%NTMD%Mesh, ED%Input(1)%NacelleLoads,  MeshMapData%SrvD_P_2_ED_P_N, ErrStat2, ErrMsg2 )
         CALL SetErrStat( ErrStat2, ErrMsg2, ErrStat, ErrMsg, RoutineName//':SrvD_2_ED_NacelleLoads' )
   
   END IF   
   
   IF ( SrvD%Input(1)%TTMD%Mesh%Committed ) THEN ! ED-SrvD
         
      CALL MeshMapCreate( ED%y%TowerLn2Mesh, SrvD%Input(1)%TTMD%Mesh, MeshMapData%ED_L_2_SrvD_P_T, ErrStat2, ErrMsg2 )
         CALL SetErrStat( ErrStat2, ErrMsg2, ErrStat, ErrMsg, RoutineName//':ED_2_SrvD_TowerMotion' )
      CALL MeshMapCreate( SrvD%y%TTMD%Mesh, ED%Input(1)%TowerPtLoads,  MeshMapData%SrvD_P_2_ED_P_T, ErrStat2, ErrMsg2 )
         CALL SetErrStat( ErrStat2, ErrMsg2, ErrStat, ErrMsg, RoutineName//':SrvD_2_ED_TowerLoad' )
   
   END IF
   
!-------------------------
!  ElastoDyn <-> AeroDyn14
!-------------------------
   
   IF ( p_FAST%CompAero == Module_AD14 ) THEN ! ED-AD14
         
      ! Blade meshes: (allocate two mapping data structures to number of blades, then allocate data inside the structures)
      ! AD14 does not properly set up its blade meshes, so we can't use this
      !ALLOCATE( MeshMapData%BDED_L_2_AD_L_B(NumBl), MeshMapData%AD_L_2_BDED_B(NumBl), STAT=ErrStat2 )
      !   IF ( ErrStat2 /= 0 ) THEN
      !      CALL SetErrStat( ErrID_Fatal, 'Error allocating MeshMapData%BDED_L_2_AD_L_B and MeshMapData%AD_L_2_BDED_B.', &
      !                      ErrStat, ErrMsg, RoutineName )
      !      RETURN
      !   END IF
      !   
      !DO K=1,NumBl         
      !   CALL MeshMapCreate( AD14%y%OutputLoads(K), ED%Input(1)%BladePtLoads(K),  MeshMapData%AD_L_2_BDED_B(K), ErrStat2, ErrMsg2 )
      !      CALL SetErrStat( ErrStat2, ErrMsg2, ErrStat, ErrMsg, RoutineName//':AD_L_2_BDED_B('//TRIM(Num2LStr(K))//')' )
      !END DO
         
      ! Tower mesh:
      IF ( AD14%Input(1)%Twr_InputMarkers%Committed ) THEN
         CALL MeshMapCreate( ED%y%TowerLn2Mesh, AD14%Input(1)%Twr_InputMarkers, MeshMapData%ED_L_2_AD_L_T, ErrStat2, ErrMsg2 )
            CALL SetErrStat( ErrStat2, ErrMsg2, ErrStat, ErrMsg, RoutineName//':ED_2_AD_TowerMotion' )
         CALL MeshMapCreate( AD14%y%Twr_OutputLoads, ED%Input(1)%TowerPtLoads,  MeshMapData%AD_L_2_ED_P_T, ErrStat2, ErrMsg2 )
            CALL SetErrStat( ErrStat2, ErrMsg2, ErrStat, ErrMsg, RoutineName//':AD_2_ED_TowerLoad' )
      END IF
               
      IF (ErrStat >= AbortErrLev ) RETURN
      
   ELSEIF ( p_FAST%CompAero == Module_AD ) THEN ! ED-AD and/or BD-AD

      ! allocate per-blade space for mapping to structural module
      
         ! Blade root meshes
      ALLOCATE( MeshMapData%ED_P_2_AD_P_R(NumBl), STAT=ErrStat2 )
         IF ( ErrStat2 /= 0 ) THEN
            CALL SetErrStat( ErrID_Fatal, 'Error allocating MeshMapData%ED_P_2_AD_P_R.', ErrStat, ErrMsg, RoutineName )
            RETURN
         END IF      
         
      ! Blade meshes: (allocate two mapping data structures to number of blades, then allocate data inside the structures)                  
      ALLOCATE( MeshMapData%BDED_L_2_AD_L_B(NumBl), MeshMapData%AD_L_2_BDED_B(NumBl), STAT=ErrStat2 )
         IF ( ErrStat2 /= 0 ) THEN
            CALL SetErrStat( ErrID_Fatal, 'Error allocating MeshMapData%BDED_L_2_AD_L_B and MeshMapData%AD_L_2_BDED_B.', &
                              ErrStat, ErrMsg, RoutineName )
            RETURN
         END IF
         
         

!-------------------------
!  ElastoDyn <-> AeroDyn
!-------------------------
         
         ! blade root meshes
      DO K=1,NumBl         
         CALL MeshMapCreate( ED%y%BladeRootMotion(K), AD%Input(1)%BladeRootMotion(K), MeshMapData%ED_P_2_AD_P_R(K), ErrStat2, ErrMsg2 )
            CALL SetErrStat( ErrStat2, ErrMsg2, ErrStat, ErrMsg, RoutineName//':ED_2_AD_RootMotion('//TRIM(Num2LStr(K))//')' )
      END DO
      
      
         ! Hub point mesh
      CALL MeshMapCreate( ED%y%HubPtMotion, AD%Input(1)%HubMotion, MeshMapData%ED_P_2_AD_P_H, ErrStat2, ErrMsg2 )
         CALL SetErrStat( ErrStat2, ErrMsg2, ErrStat, ErrMsg, RoutineName//':ED_2_AD_HubMotion' )
      
      
         ! Tower mesh:
      IF ( AD%Input(1)%TowerMotion%Committed ) THEN
         CALL MeshMapCreate( ED%y%TowerLn2Mesh, AD%Input(1)%TowerMotion, MeshMapData%ED_L_2_AD_L_T, ErrStat2, ErrMsg2 )
            CALL SetErrStat( ErrStat2, ErrMsg2, ErrStat, ErrMsg, RoutineName//':ED_2_AD_TowerMotion' )
            
         IF ( AD%y%TowerLoad%Committed ) THEN            
            CALL MeshMapCreate( AD%y%TowerLoad, ED%Input(1)%TowerPtLoads,  MeshMapData%AD_L_2_ED_P_T, ErrStat2, ErrMsg2 )
               CALL SetErrStat( ErrStat2, ErrMsg2, ErrStat, ErrMsg, RoutineName//':AD_2_ED_TowerLoad' )
         END IF         
      END IF
      
                     
      IF ( p_FAST%CompElast == Module_ED ) then
         
            ! Blade meshes: 
         DO K=1,NumBl         
            CALL MeshMapCreate( ED%y%BladeLn2Mesh(K), AD%Input(1)%BladeMotion(K), MeshMapData%BDED_L_2_AD_L_B(K), ErrStat2, ErrMsg2 )
               CALL SetErrStat( ErrStat2, ErrMsg2, ErrStat, ErrMsg, RoutineName//':ED_2_AD_BladeMotion('//TRIM(Num2LStr(K))//')' )
            CALL MeshMapCreate( AD%y%BladeLoad(K), ED%Input(1)%BladePtLoads(K),  MeshMapData%AD_L_2_BDED_B(K), ErrStat2, ErrMsg2 )
               CALL SetErrStat( ErrStat2, ErrMsg2, ErrStat, ErrMsg, RoutineName//':AD_2_ED_BladeLoad('//TRIM(Num2LStr(K))//')' )
         END DO
         
      ELSEIF ( p_FAST%CompElast == Module_BD ) then
         
!-------------------------
!  BeamDyn <-> AeroDyn
!-------------------------
            
         ! connect AD mesh with BeamDyn
         DO K=1,NumBl         
            CALL MeshMapCreate( BD%y(k)%BldMotion, AD%Input(1)%BladeMotion(K), MeshMapData%BDED_L_2_AD_L_B(K), ErrStat2, ErrMsg2 )
               CALL SetErrStat( ErrStat2, ErrMsg2, ErrStat, ErrMsg, RoutineName//':BD_2_AD_BladeMotion('//TRIM(Num2LStr(K))//')' )
            CALL MeshMapCreate( AD%y%BladeLoad(K), BD%Input(1,k)%DistrLoad,  MeshMapData%AD_L_2_BDED_B(K), ErrStat2, ErrMsg2 )
               CALL SetErrStat( ErrStat2, ErrMsg2, ErrStat, ErrMsg, RoutineName//':AD_2_BD_BladeLoad('//TRIM(Num2LStr(K))//')' )
         END DO
         
!-------------------------
!  BeamDyn <-> BeamDyn
!-------------------------
         if (.not. p_FAST%BD_OutputSibling) then            
            
            ! Blade meshes for load transfer: (allocate meshes at BD input locations for motions transferred from BD output locations)                  
            ALLOCATE( MeshMapData%BD_L_2_BD_L(NumBl), MeshMapData%y_BD_BldMotion_4Loads(NumBl), STAT=ErrStat2 )
               IF ( ErrStat2 /= 0 ) THEN
                  CALL SetErrStat( ErrID_Fatal, 'Error allocating MeshMapData%BD_L_2_BD_L and MeshMapData%y_BD_BldMotion_4Loads.', &
                                    ErrStat, ErrMsg, RoutineName )
                  RETURN
               END IF
         
            DO K=1,NumBl         
                  ! create the new mesh:
               CALL MeshCopy ( SrcMesh  = BD%Input(1,k)%DistrLoad &
                              , DestMesh = MeshMapData%y_BD_BldMotion_4Loads(k) &
                              , CtrlCode = MESH_SIBLING     &
                              , IOS      = COMPONENT_OUTPUT &
                              , TranslationDisp = .TRUE.    &
                              , Orientation     = .TRUE.    &
                              , RotationVel     = .TRUE.    &
                              , TranslationVel  = .TRUE.    &
                              , RotationAcc     = .TRUE.    &
                              , TranslationAcc  = .TRUE.    &
                              , ErrStat  = ErrStat2         &
                              , ErrMess  = ErrMsg2          ) 
                  CALL SetErrStat( ErrStat2, ErrMsg2, ErrStat, ErrMsg, RoutineName )         
                  IF (ErrStat >= AbortErrLev) RETURN
                                    
                  ! create the mapping:
               CALL MeshMapCreate( BD%y(k)%BldMotion, MeshMapData%y_BD_BldMotion_4Loads(k), MeshMapData%BD_L_2_BD_L(K), ErrStat2, ErrMsg2 )
                  CALL SetErrStat( ErrStat2, ErrMsg2, ErrStat, ErrMsg, RoutineName//':BD_2_BD_BladeMotion('//TRIM(Num2LStr(K))//')' )         
            END DO
            
         end if !.not. p_FAST%BD_OutputSibling
      
      END IF ! CompElast
      
   END IF ! AeroDyn/AeroDyn14 to structural code
   
      
      
   IF ( p_FAST%CompHydro == Module_HD ) THEN ! HydroDyn-{ElastoDyn or SubDyn}
    
      ! Regardless of the offshore configuration, ED platform motions will be mapped to the PRPMesh of HD
      ! we're just going to assume PlatformLoads and PlatformMotion are committed
      CALL MeshMapCreate( PlatformMotion, HD%Input(1)%PRPMesh, MeshMapData%ED_P_2_HD_PRP_P, ErrStat2, ErrMsg2 )
         CALL SetErrStat( ErrStat2, ErrMsg2, ErrStat, ErrMsg, RoutineName//':ED_P_2_HD_PRP_P' )
         
!-------------------------
!  HydroDyn <-> ElastoDyn
!-------------------------
<<<<<<< HEAD
      IF ( p_FAST%CompSub /= Module_SD ) THEN ! all of these get mapped to ElastoDyn ! (offshore floating with rigid substructure)
      
         IF ( HD%y%WAMITMesh%Committed  ) THEN ! meshes for floating
               ! HydroDyn WAMIT point mesh to/from ElastoDyn point mesh
            CALL MeshMapCreate( HD%y%WAMITMesh, PlatformLoads, MeshMapData%HD_W_P_2_ED_P, ErrStat2, ErrMsg2 )
               CALL SetErrStat( ErrStat2, ErrMsg2, ErrStat, ErrMsg, RoutineName//':HD_W_P_2_ED_P' )       
            CALL MeshMapCreate( PlatformMotion, HD%Input(1)%WAMITMesh, MeshMapData%ED_P_2_HD_W_P, ErrStat2, ErrMsg2 )
               CALL SetErrStat( ErrStat2, ErrMsg2, ErrStat, ErrMsg, RoutineName//':ED_P_2_HD_W_P' )
         END IF            
            
            ! ElastoDyn point mesh HydroDyn Morison point mesh (ED sets inputs, but gets outputs from HD%y%WAMITMesh in floating case)
         IF ( HD%Input(1)%Morison%Mesh%Committed  ) THEN  
            CALL MeshMapCreate( HD%y%Morison%Mesh, PlatformLoads, MeshMapData%HD_M_P_2_ED_P, ErrStat2, ErrMsg2 )
               CALL SetErrStat( ErrStat2, ErrMsg2, ErrStat, ErrMsg, RoutineName//':HD_M_P_2_ED_P' )
            CALL MeshMapCreate( PlatformMotion,  HD%Input(1)%Morison%Mesh, MeshMapData%ED_P_2_HD_M_P, ErrStat2, ErrMsg2 )
               CALL SetErrStat( ErrStat2, ErrMsg2, ErrStat, ErrMsg, RoutineName//':ED_P_2_HD_M_P' )                  
         END IF
                        
      ELSE ! these get mapped to ElastoDyn AND SubDyn (in ED_SD_HD coupling)  ! offshore with substructure flexibility
   
             
=======
      IF ( p_FAST%CompSub /= Module_SD ) THEN ! all of these get mapped to ElastoDyn ! (offshore floating)
      
            ! we're just going to assume PlatformLoads and PlatformMotion are committed
               
         IF ( HD%y%AllHdroOrigin%Committed  ) THEN ! meshes for floating
               ! HydroDyn WAMIT point mesh to/from ElastoDyn point mesh
            CALL MeshMapCreate( HD%y%AllHdroOrigin, PlatformLoads, MeshMapData%HD_W_P_2_ED_P, ErrStat2, ErrMsg2 )
               CALL SetErrStat( ErrStat2, ErrMsg2, ErrStat, ErrMsg, RoutineName//':HD_W_P_2_Ptfm' )
            CALL MeshMapCreate( PlatformMotion, HD%Input(1)%Mesh, MeshMapData%ED_P_2_HD_W_P, ErrStat2, ErrMsg2 )
               CALL SetErrStat( ErrStat2, ErrMsg2, ErrStat, ErrMsg, RoutineName//':Ptfm_2_HD_W_P' )
         END IF
            
            ! ElastoDyn point mesh HydroDyn Morison point mesh (ED sets inputs, but gets outputs from HD%y%AllHdroOrigin in floating case)
         IF ( HD%Input(1)%Morison%LumpedMesh%Committed  ) THEN
            CALL MeshMapCreate( PlatformMotion, HD%Input(1)%Morison%LumpedMesh, MeshMapData%ED_P_2_HD_M_P, ErrStat2, ErrMsg2 )
               CALL SetErrStat( ErrStat2, ErrMsg2, ErrStat, ErrMsg, RoutineName//':Ptfm_2_HD_M_P' )
         END IF
            
            ! ElastoDyn point mesh to HydroDyn Morison line mesh (ED sets inputs, but gets outputs from HD%y%AllHdroOrigin in floating case)
         IF ( HD%Input(1)%Morison%DistribMesh%Committed ) THEN
            CALL MeshMapCreate( PlatformMotion,  HD%Input(1)%Morison%DistribMesh, MeshMapData%ED_P_2_HD_M_L, ErrStat2, ErrMsg2 )
               CALL SetErrStat( ErrStat2, ErrMsg2, ErrStat, ErrMsg, RoutineName//':Ptfm_2_HD_M_L' )
         END IF

                        
      ELSE ! these get mapped to ElastoDyn AND SubDyn (in ED_SD_HD coupling)  ! offshore fixed
            
            ! HydroDyn WAMIT mesh to ElastoDyn point mesh
         IF ( HD%y%Mesh%Committed  ) THEN
               ! HydroDyn WAMIT point mesh to ElastoDyn point mesh ! meshes for fixed-bottom
            CALL MeshMapCreate( HD%y%Mesh, PlatformLoads, MeshMapData%HD_W_P_2_ED_P, ErrStat2, ErrMsg2 )
               CALL SetErrStat( ErrStat2, ErrMsg2, ErrStat, ErrMsg, RoutineName//':HD_W_P_2_Ptfm' )                  
            CALL MeshMapCreate( PlatformMotion, HD%Input(1)%Mesh, MeshMapData%ED_P_2_HD_W_P, ErrStat2, ErrMsg2 )
               CALL SetErrStat( ErrStat2, ErrMsg2, ErrStat, ErrMsg, RoutineName//':Ptfm_2_HD_W_P' )                  
         END IF             
>>>>>>> 1a5a8a86
            
!-------------------------
!  HydroDyn <-> SubDyn
!-------------------------                     
                     
            ! HydroDyn Morison point mesh to SubDyn point mesh
         IF ( HD%y%Morison%Mesh%Committed ) THEN
            
            CALL MeshMapCreate( HD%y%Morison%Mesh, SD%Input(1)%LMesh,  MeshMapData%HD_M_P_2_SD_P, ErrStat2, ErrMsg2 )
               CALL SetErrStat( ErrStat2, ErrMsg2, ErrStat, ErrMsg, RoutineName//':HD_M_P_2_SD_P' )                  
            CALL MeshMapCreate( SD%y%y2Mesh,  HD%Input(1)%Morison%Mesh, MeshMapData%SD_P_2_HD_M_P, ErrStat2, ErrMsg2 )
               CALL SetErrStat( ErrStat2, ErrMsg2, ErrStat, ErrMsg, RoutineName//':SD_P_2_HD_M_P' )                                           
         END IF
        
            ! HydroDyn WAMIT point mesh to SD point mesh 
         IF ( HD%y%WAMITMesh%Committed  ) THEN
  
            CALL MeshMapCreate( HD%y%WAMITMesh, SD%Input(1)%LMesh, MeshMapData%HD_W_P_2_SD_P, ErrStat2, ErrMsg2 )
               CALL SetErrStat( ErrStat2, ErrMsg2, ErrStat, ErrMsg, RoutineName//':HD_W_P_2_SD_P' ) 
            CALL MeshMapCreate( SD%y%y2Mesh,  HD%Input(1)%WAMITMesh, MeshMapData%SD_P_2_HD_W_P, ErrStat2, ErrMsg2 )
               CALL SetErrStat( ErrStat2, ErrMsg2, ErrStat, ErrMsg, RoutineName//':SD_P_2_HD_W_P' )
                  
         END IF             
         
      END IF ! HydroDyn-SubDyn
      
      IF (ErrStat >= AbortErrLev ) RETURN
    
   END IF !HydroDyn-{ElastoDyn or SubDyn}

      
!-------------------------
!  ElastoDyn <-> SubDyn
!-------------------------
   IF ( p_FAST%CompSub == Module_SD ) THEN
                           
      ! NOTE: the MeshMapCreate routine returns fatal errors if either mesh is not committed
      
         ! SubDyn transition piece point mesh to/from ElastoDyn point mesh
      CALL MeshMapCreate( SD%y%Y1mesh, PlatformLoads,  MeshMapData%SD_TP_2_ED_P, ErrStat2, ErrMsg2 )
         CALL SetErrStat( ErrStat2, ErrMsg2, ErrStat, ErrMsg, RoutineName//':SD_TP_2_Ptfm' )                  
      CALL MeshMapCreate( PlatformMotion, SD%Input(1)%TPMesh,  MeshMapData%ED_P_2_SD_TP, ErrStat2, ErrMsg2 )
         CALL SetErrStat( ErrStat2, ErrMsg2, ErrStat, ErrMsg, RoutineName//':Ptfm_2_SD_TP' )                  
   
!-------------------------
!  ElastoDyn <-> ExtPtfm
!-------------------------
   ELSE IF ( p_FAST%CompSub == Module_ExtPtfm ) THEN
                           
      ! NOTE: the MeshMapCreate routine returns fatal errors if either mesh is not committed
      
         ! ExtPtfm PtfmMesh point mesh to/from ElastoDyn point mesh
      CALL MeshMapCreate( ExtPtfm%y%PtfmMesh, PlatformLoads,  MeshMapData%SD_TP_2_ED_P, ErrStat2, ErrMsg2 )
         CALL SetErrStat( ErrStat2, ErrMsg2, ErrStat, ErrMsg, RoutineName//':SD_TP_2_Ptfm' )                  
      CALL MeshMapCreate( PlatformMotion, ExtPtfm%Input(1)%PtfmMesh,  MeshMapData%ED_P_2_SD_TP, ErrStat2, ErrMsg2 )
         CALL SetErrStat( ErrStat2, ErrMsg2, ErrStat, ErrMsg, RoutineName//':Ptfm_2_SD_TP' )                  
   
   END IF ! SubDyn-ElastoDyn      
      
      
   IF ( p_FAST%CompMooring == Module_MAP ) THEN
      
      IF ( p_FAST%CompSub == Module_SD ) THEN
!-------------------------
!  SubDyn <-> MAP
!-------------------------              
      ! MAP point mesh to/from SubDyn point mesh
         CALL MeshMapCreate( MAPp%y%PtFairleadLoad, SD%Input(1)%LMesh,  MeshMapData%Mooring_P_2_SD_P, ErrStat2, ErrMsg2 )
            CALL SetErrStat( ErrStat2, ErrMsg2, ErrStat, ErrMsg, RoutineName//':Mooring_P_2_SD_P' )                  
         CALL MeshMapCreate( SD%y%y2Mesh, MAPp%Input(1)%PtFairDisplacement,  MeshMapData%SD_P_2_Mooring_P, ErrStat2, ErrMsg2 )
            CALL SetErrStat( ErrStat2, ErrMsg2, ErrStat, ErrMsg, RoutineName//':SD_P_2_Mooring_P' )                
      ELSE        
!-------------------------
!  ElastoDyn <-> MAP
!-------------------------            
            ! MAP point mesh to/from ElastoDyn point mesh
         CALL MeshMapCreate( MAPp%y%PtFairleadLoad, PlatformLoads,  MeshMapData%Mooring_P_2_ED_P, ErrStat2, ErrMsg2 )
            CALL SetErrStat( ErrStat2, ErrMsg2, ErrStat, ErrMsg, RoutineName//':Mooring_P_2_Ptfm' )                  
         CALL MeshMapCreate( PlatformMotion, MAPp%Input(1)%PtFairDisplacement,  MeshMapData%ED_P_2_Mooring_P, ErrStat2, ErrMsg2 )
            CALL SetErrStat( ErrStat2, ErrMsg2, ErrStat, ErrMsg, RoutineName//':Ptfm_2_Mooring_P' )              
      END IF ! p_FAST%CompSub == Module_SD
      
<<<<<<< HEAD
=======
         ! MAP point mesh to/from ElastoDyn point mesh
      CALL MeshMapCreate( MAPp%y%PtFairleadLoad, PlatformLoads,  MeshMapData%Mooring_P_2_ED_P, ErrStat2, ErrMsg2 )
         CALL SetErrStat( ErrStat2, ErrMsg2, ErrStat, ErrMsg, RoutineName//':Mooring_P_2_Ptfm' )                  
      CALL MeshMapCreate( PlatformMotion, MAPp%Input(1)%PtFairDisplacement,  MeshMapData%ED_P_2_Mooring_P, ErrStat2, ErrMsg2 )
         CALL SetErrStat( ErrStat2, ErrMsg2, ErrStat, ErrMsg, RoutineName//':Ptfm_2_Mooring_P' )                  

>>>>>>> 1a5a8a86
   ELSEIF ( p_FAST%CompMooring == Module_MD ) THEN
      IF ( p_FAST%CompSub == Module_SD ) THEN
!-------------------------
!  SubDyn <-> MoorDyn
!-------------------------              
      ! MoorDyn point mesh to/from SubDyn point mesh
         CALL MeshMapCreate( MD%y%PtFairleadLoad, SD%Input(1)%LMesh,  MeshMapData%Mooring_P_2_SD_P, ErrStat2, ErrMsg2 )
            CALL SetErrStat( ErrStat2, ErrMsg2, ErrStat, ErrMsg, RoutineName//':Mooring_P_2_SD_P' )                  
         CALL MeshMapCreate( SD%y%y2Mesh, MD%Input(1)%PtFairleadDisplacement,  MeshMapData%SD_P_2_Mooring_P, ErrStat2, ErrMsg2 )
            CALL SetErrStat( ErrStat2, ErrMsg2, ErrStat, ErrMsg, RoutineName//':SD_P_2_Mooring_P' )              
      ELSE        
!-------------------------
!  ElastoDyn <-> MoorDyn
!-------------------------          
            ! MoorDyn point mesh to/from ElastoDyn point mesh
         CALL MeshMapCreate( MD%y%PtFairleadLoad, PlatformLoads,  MeshMapData%Mooring_P_2_ED_P, ErrStat2, ErrMsg2 )
            CALL SetErrStat( ErrStat2, ErrMsg2, ErrStat, ErrMsg, RoutineName//':Mooring_P_2_Ptfm' )                  
         CALL MeshMapCreate( PlatformMotion, MD%Input(1)%PtFairleadDisplacement,  MeshMapData%ED_P_2_Mooring_P, ErrStat2, ErrMsg2 )
            CALL SetErrStat( ErrStat2, ErrMsg2, ErrStat, ErrMsg, RoutineName//':Ptfm_2_Mooring_P' )                  
      END IF ! p_FAST%CompSub == Module_SD
      
<<<<<<< HEAD
=======
         ! MoorDyn point mesh to/from ElastoDyn point mesh
      CALL MeshMapCreate( MD%y%PtFairleadLoad, PlatformLoads,  MeshMapData%Mooring_P_2_ED_P, ErrStat2, ErrMsg2 )
         CALL SetErrStat( ErrStat2, ErrMsg2, ErrStat, ErrMsg, RoutineName//':Mooring_P_2_Ptfm' )                  
      CALL MeshMapCreate( PlatformMotion, MD%Input(1)%PtFairleadDisplacement,  MeshMapData%ED_P_2_Mooring_P, ErrStat2, ErrMsg2 )
         CALL SetErrStat( ErrStat2, ErrMsg2, ErrStat, ErrMsg, RoutineName//':Ptfm_2_Mooring_P' )                  
                   
>>>>>>> 1a5a8a86
   ELSEIF ( p_FAST%CompMooring == Module_FEAM ) THEN
      IF ( p_FAST%CompSub == Module_SD ) THEN
!-------------------------
!  SubDyn <-> FEAMooring
!-------------------------              
         ! FEAMooring point mesh to/from SubDyn point mesh
         CALL MeshMapCreate( FEAM%y%PtFairleadLoad, SD%Input(1)%LMesh,  MeshMapData%Mooring_P_2_SD_P, ErrStat2, ErrMsg2 )
            CALL SetErrStat( ErrStat2, ErrMsg2, ErrStat, ErrMsg, RoutineName//':Mooring_P_2_SD_P' )                  
         CALL MeshMapCreate( SD%y%y2Mesh, FEAM%Input(1)%PtFairleadDisplacement,  MeshMapData%SD_P_2_Mooring_P, ErrStat2, ErrMsg2 )
            CALL SetErrStat( ErrStat2, ErrMsg2, ErrStat, ErrMsg, RoutineName//':SD_P_2_Mooring_P' )              
      ELSE  
!-------------------------
!  ElastoDyn <-> FEAMooring
!-------------------------          
         ! FEAMooring point mesh to/from ElastoDyn point mesh
<<<<<<< HEAD
         CALL MeshMapCreate( FEAM%y%PtFairleadLoad, PlatformLoads,  MeshMapData%Mooring_P_2_ED_P, ErrStat2, ErrMsg2 )
            CALL SetErrStat( ErrStat2, ErrMsg2, ErrStat, ErrMsg, RoutineName//':Mooring_P_2_Ptfm' )                  
         CALL MeshMapCreate( PlatformMotion, FEAM%Input(1)%PtFairleadDisplacement,  MeshMapData%ED_P_2_Mooring_P, ErrStat2, ErrMsg2 )
            CALL SetErrStat( ErrStat2, ErrMsg2, ErrStat, ErrMsg, RoutineName//':Ptfm_2_Mooring_P' )                           
      END IF ! p_FAST%CompSub == Module_SD  
      
=======
      CALL MeshMapCreate( FEAM%y%PtFairleadLoad, PlatformLoads,  MeshMapData%Mooring_P_2_ED_P, ErrStat2, ErrMsg2 )
         CALL SetErrStat( ErrStat2, ErrMsg2, ErrStat, ErrMsg, RoutineName//':Mooring_P_2_Ptfm' )                  
      CALL MeshMapCreate( PlatformMotion, FEAM%Input(1)%PtFairleadDisplacement,  MeshMapData%ED_P_2_Mooring_P, ErrStat2, ErrMsg2 )
         CALL SetErrStat( ErrStat2, ErrMsg2, ErrStat, ErrMsg, RoutineName//':Ptfm_2_Mooring_P' )                           
         
>>>>>>> 1a5a8a86
   ELSEIF ( p_FAST%CompMooring == Module_Orca ) THEN
      
!-------------------------
!  ElastoDyn <-> OrcaFlex
!-------------------------      
      
         ! OrcaFlex point mesh to/from ElastoDyn point mesh
      CALL MeshMapCreate( Orca%y%PtfmMesh, PlatformLoads,  MeshMapData%Mooring_P_2_ED_P, ErrStat2, ErrMsg2 )
         CALL SetErrStat( ErrStat2, ErrMsg2, ErrStat, ErrMsg, RoutineName//':Mooring_P_2_Ptfm' )                  
      CALL MeshMapCreate( PlatformMotion, Orca%Input(1)%PtfmMesh,  MeshMapData%ED_P_2_Mooring_P, ErrStat2, ErrMsg2 )
         CALL SetErrStat( ErrStat2, ErrMsg2, ErrStat, ErrMsg, RoutineName//':Ptfm_2_Mooring_P' )                           

   END IF   ! MAP-ElastoDyn ; FEAM-ElastoDyn; Orca-ElastoDyn
            
         
!-------------------------
!  SubDyn <-> IceFloe
!-------------------------      
      
   IF ( p_FAST%CompIce == Module_IceF ) THEN
   
         ! IceFloe iceMesh point mesh to SubDyn LMesh point mesh              
      CALL MeshMapCreate( IceF%y%iceMesh, SD%Input(1)%LMesh,  MeshMapData%IceF_P_2_SD_P, ErrStat2, ErrMsg2 )
         CALL SetErrStat( ErrStat2, ErrMsg2, ErrStat, ErrMsg, RoutineName//':IceF_P_2_SD_P' )                  
         ! SubDyn y2Mesh point mesh to IceFloe iceMesh point mesh 
      CALL MeshMapCreate( SD%y%y2Mesh, IceF%Input(1)%iceMesh,  MeshMapData%SD_P_2_IceF_P, ErrStat2, ErrMsg2 )
         CALL SetErrStat( ErrStat2, ErrMsg2, ErrStat, ErrMsg, RoutineName//':SD_P_2_IceF_P' )                  
                              
!-------------------------
!  SubDyn <-> IceDyn
!-------------------------      
      
   ELSEIF ( p_FAST%CompIce == Module_IceD ) THEN
   
      ALLOCATE( MeshMapData%IceD_P_2_SD_P( p_FAST%numIceLegs )  , & 
                MeshMapData%SD_P_2_IceD_P( p_FAST%numIceLegs )  , Stat=ErrStat2 )
      IF (ErrStat2 /= 0 ) THEN
         CALL SetErrStat( ErrID_Fatal, 'Unable to allocate IceD_P_2_SD_P and SD_P_2_IceD_P', ErrStat, ErrMsg, RoutineName )                  
         RETURN
      END IF
         
      DO i = 1,p_FAST%numIceLegs
            
            ! IceDyn PointMesh point mesh to SubDyn LMesh point mesh              
         CALL MeshMapCreate( IceD%y(i)%PointMesh, SD%Input(1)%LMesh,  MeshMapData%IceD_P_2_SD_P(i), ErrStat2, ErrMsg2 )
            CALL SetErrStat( ErrStat2, ErrMsg2, ErrStat, ErrMsg, RoutineName//':IceD_P_2_SD_P('//TRIM(num2LStr(i))//')' )                  
            ! SubDyn y2Mesh point mesh to IceDyn PointMesh point mesh 
         CALL MeshMapCreate( SD%y%y2Mesh, IceD%Input(1,i)%PointMesh,  MeshMapData%SD_P_2_IceD_P(i), ErrStat2, ErrMsg2 )
            CALL SetErrStat( ErrStat2, ErrMsg2, ErrStat, ErrMsg, RoutineName//':SD_P_2_IceD_P('//TRIM(num2LStr(i))//')' )                  
               
      END DO
                        
   END IF   ! SubDyn-IceFloe
      
   IF (ErrStat >= AbortErrLev ) RETURN   
      
   !............................................................................................................................
   ! Initialize the Jacobian structures:
   !............................................................................................................................
   !IF ( p_FAST%TurbineType == Type_Offshore_Fixed ) THEN 
   IF ( p_FAST%CompSub /= Module_None .OR. (p_FAST%CompElast == Module_BD .and. BD_Solve_Option1) .or. p_FAST%CompMooring == Module_Orca) THEN  !.OR. p_FAST%CompHydro == Module_HD ) THEN         
      CALL Init_FullOpt1_Jacobian( p_FAST, MeshMapData, ED%Input(1)%PlatformPtMesh, SD%Input(1)%TPMesh, SD%Input(1)%LMesh, &
                                    HD%Input(1)%Morison%Mesh, HD%Input(1)%WAMITMesh, &
                                    ED%Input(1)%HubPtLoad, BD%Input(1,:), Orca%Input(1)%PtfmMesh, ExtPtfm%Input(1)%PtfmMesh, ErrStat2, ErrMsg2)
         CALL SetErrStat( ErrStat2, ErrMsg2, ErrStat, ErrMsg, RoutineName )                 
   ELSEIF ( p_FAST%CompHydro == Module_HD ) THEN
         CALL AllocAry( MeshMapData%Jacobian_Opt1, SizeJac_ED_HD, SizeJac_ED_HD, 'Jacobian for Ptfm-HD coupling', ErrStat2, ErrMsg2 )
         CALL SetErrStat( ErrStat2, ErrMsg2, ErrStat, ErrMsg, RoutineName )                 
   END IF
   
   IF ( ALLOCATED( MeshMapData%Jacobian_Opt1 ) ) THEN   
      CALL AllocAry( MeshMapData%Jacobian_pivot, SIZE(MeshMapData%Jacobian_Opt1), 'Pivot array for Jacobian LU decomposition', ErrStat2, ErrMsg2 )
         CALL SetErrStat( ErrStat2, ErrMsg2, ErrStat, ErrMsg, RoutineName )                 
   END IF
   
   IF (ErrStat >= AbortErrLev ) RETURN   
   
   !............................................................................................................................
   ! reset the remap flags (do this before making the copies else the copies will always have remap = true)
   !............................................................................................................................
   CALL ResetRemapFlags(p_FAST, ED, BD, AD14, AD, HD, SD, ExtPtfm, SrvD, MAPp, FEAM, MD, Orca, IceF, IceD )      
            
   !............................................................................................................................
   ! initialize the temporary input meshes (for input-output solves in Solve Option 1):
   ! (note that we do this after ResetRemapFlags() so that the copies have remap=false)
   !............................................................................................................................
   IF ( p_FAST%CompHydro == Module_HD .OR. p_FAST%CompSub /= Module_None .OR. (p_FAST%CompElast == Module_BD .and. BD_Solve_Option1) &
         .or. p_FAST%CompMooring == Module_Orca) THEN
                  
         ! Temporary meshes for transfering inputs to ED, HD, BD, Orca, and SD
      CALL MeshCopy ( ED%Input(1)%HubPtLoad, MeshMapData%u_ED_HubPtLoad, MESH_NEWCOPY, ErrStat2, ErrMsg2 )      
         CALL SetErrStat( ErrStat2, ErrMsg2, ErrStat, ErrMsg, RoutineName//':u_ED_HubPtLoad' )                 
            
      CALL MeshCopy ( ED%Input(1)%PlatformPtMesh, MeshMapData%u_ED_PlatformPtMesh, MESH_NEWCOPY, ErrStat2, ErrMsg2 )      
         CALL SetErrStat( ErrStat2, ErrMsg2, ErrStat, ErrMsg, RoutineName//':u_ED_PlatformPtMesh' )                 

      CALL MeshCopy ( ED%Input(1)%PlatformPtMesh, MeshMapData%u_ED_PlatformPtMesh_2, MESH_NEWCOPY, ErrStat2, ErrMsg2 )      
         CALL SetErrStat( ErrStat2, ErrMsg2, ErrStat, ErrMsg, RoutineName//':u_ED_PlatformPtMesh_2' )                 
                        
             
      IF ( p_FAST%CompElast == Module_BD ) THEN
      
            ! Temporary meshes for transfering inputs to ED and BD
         CALL MeshCopy ( ED%Input(1)%HubPtLoad, MeshMapData%u_ED_HubPtLoad_2, MESH_NEWCOPY, ErrStat2, ErrMsg2 )      
            CALL SetErrStat( ErrStat2, ErrMsg2, ErrStat, ErrMsg, RoutineName//':u_ED_HubPtLoad_2' )     
            
         allocate( MeshMapData%u_BD_RootMotion( p_FAST%nBeams ), STAT = ErrStat2 )
         if (ErrStat2 /= 0) then
            CALL SetErrStat( ErrID_Fatal, "Error allocating u_BD_RootMotion", ErrStat, ErrMsg, RoutineName )     
            return
         end if
         
         do k=1,p_FAST%nBeams
            CALL MeshCopy ( BD%Input(1,k)%RootMotion, MeshMapData%u_BD_RootMotion(k), MESH_NEWCOPY, ErrStat2, ErrMsg2 )      
               CALL SetErrStat( ErrStat2, ErrMsg2, ErrStat, ErrMsg, RoutineName//':u_BD_RootMotion('//trim(num2lstr(k))//')' )                 
         end do
         
                              
      END IF         
         
      IF ( p_FAST%CompSub == Module_SD ) THEN
         
         CALL MeshCopy ( SD%Input(1)%TPMesh, MeshMapData%u_SD_TPMesh, MESH_NEWCOPY, ErrStat2, ErrMsg2 )      
            CALL SetErrStat( ErrStat2, ErrMsg2, ErrStat, ErrMsg, RoutineName//':u_SD_TPMesh' )                 
               
         IF ( p_FAST%CompHydro == Module_HD ) THEN
               
            CALL MeshCopy ( SD%Input(1)%LMesh, MeshMapData%u_SD_LMesh, MESH_NEWCOPY, ErrStat2, ErrMsg2 )      
               CALL SetErrStat( ErrStat2, ErrMsg2, ErrStat, ErrMsg, RoutineName//':u_SD_LMesh' )                 
                  
            CALL MeshCopy ( SD%Input(1)%LMesh, MeshMapData%u_SD_LMesh_2, MESH_NEWCOPY, ErrStat2, ErrMsg2 )      
               CALL SetErrStat( ErrStat2, ErrMsg2, ErrStat, ErrMsg, RoutineName//':u_SD_LMesh_2' )                 
                              
         END IF
               
      ELSE IF ( p_FAST%CompSub == Module_ExtPtfm ) THEN
         
         CALL MeshCopy ( ExtPtfm%Input(1)%PtfmMesh, MeshMapData%u_ExtPtfm_PtfmMesh, MESH_NEWCOPY, ErrStat2, ErrMsg2 )      
            CALL SetErrStat( ErrStat2, ErrMsg2, ErrStat, ErrMsg, RoutineName//':u_ExtPtfm_PtfmMesh' ) 
            
      END IF
         
      IF ( p_FAST%CompHydro == Module_HD ) THEN
         
         !TODO: GJH Is this needed, I created it as a place holder, 5/11/2020
         !CALL MeshCopy ( HD%Input(1)%PRPMesh, MeshMapData%u_HD_PRP_Mesh, MESH_NEWCOPY, ErrStat2, ErrMsg2 )      
         !   CALL SetErrStat( ErrStat2, ErrMsg2, ErrStat, ErrMsg, RoutineName//':u_HD_PRP_Mesh' )
            
         CALL MeshCopy ( HD%Input(1)%WAMITMesh, MeshMapData%u_HD_W_Mesh, MESH_NEWCOPY, ErrStat2, ErrMsg2 )      
            CALL SetErrStat( ErrStat2, ErrMsg2, ErrStat, ErrMsg, RoutineName//':u_HD_W_Mesh' )                 
                  
         CALL MeshCopy ( HD%Input(1)%Morison%Mesh, MeshMapData%u_HD_M_Mesh, MESH_NEWCOPY, ErrStat2, ErrMsg2 )      
            CALL SetErrStat( ErrStat2, ErrMsg2, ErrStat, ErrMsg, RoutineName//':u_HD_M_Mesh' )                         
                                    
      END IF
          
      IF ( p_FAST%CompMooring == Module_Orca ) THEN
         
         CALL MeshCopy ( Orca%Input(1)%PtfmMesh, MeshMapData%u_Orca_PtfmMesh, MESH_NEWCOPY, ErrStat2, ErrMsg2 )      
            CALL SetErrStat( ErrStat2, ErrMsg2, ErrStat, ErrMsg, RoutineName//':u_Orca_PtfmMesh' )                 
                              
      END IF
      
      
   END IF
   
   

   !............................................................................................................................

      
END SUBROUTINE InitModuleMappings
!----------------------------------------------------------------------------------------------------------------------------------
!> This subroutine solves the input-output relations for all of the modules. It is a subroutine because it gets done twice--
!! once at the start of the n_t_global loop and once in the j_pc loop, using different states.
!! *** Note that modules that do not have direct feedthrough should be called first. ***
SUBROUTINE CalcOutputs_And_SolveForInputs( n_t_global, this_time, this_state, calcJacobian, NextJacCalcTime, &
               p_FAST, m_FAST, WriteThisStep, ED, BD, &
               SrvD, AD14, AD, IfW, OpFM, HD, SD, ExtPtfm, MAPp, FEAM, MD, Orca, IceF, IceD, MeshMapData, ErrStat, ErrMsg )
   REAL(DbKi)              , intent(in   ) :: this_time           !< The current simulation time (actual or time of prediction)
   INTEGER(IntKi)          , intent(in   ) :: this_state          !< Index into the state array (current or predicted states)
   INTEGER(IntKi)          , intent(in   ) :: n_t_global          !< current time step (used only for SrvD hack)
   LOGICAL                 , intent(inout) :: calcJacobian        !< Should we calculate Jacobians in Option 1?
   REAL(DbKi)              , intent(in   ) :: NextJacCalcTime     !< Time between calculating Jacobians in the HD-ED and SD-ED simulations
      
   TYPE(FAST_ParameterType), INTENT(IN   ) :: p_FAST              !< Parameters for the glue code
   TYPE(FAST_MiscVarType),   INTENT(IN   ) :: m_FAST              !< Misc variables (including external inputs) for the glue code
   LOGICAL                 , INTENT(IN   ) :: WriteThisStep       !< Will we print the WriteOutput values this step?

   TYPE(ElastoDyn_Data),     INTENT(INOUT) :: ED                  !< ElastoDyn data
   TYPE(BeamDyn_Data),       INTENT(INOUT) :: BD                  !< BeamDyn data
   TYPE(ServoDyn_Data),      INTENT(INOUT) :: SrvD                !< ServoDyn data
   TYPE(AeroDyn14_Data),     INTENT(INOUT) :: AD14                !< AeroDyn14 data
   TYPE(AeroDyn_Data),       INTENT(INOUT) :: AD                  !< AeroDyn data
   TYPE(InflowWind_Data),    INTENT(INOUT) :: IfW                 !< InflowWind data
   TYPE(OpenFOAM_Data),      INTENT(INOUT) :: OpFM                !< OpenFOAM data
   TYPE(HydroDyn_Data),      INTENT(INOUT) :: HD                  !< HydroDyn data
   TYPE(SubDyn_Data),        INTENT(INOUT) :: SD                  !< SubDyn data
   TYPE(ExtPtfm_Data),       INTENT(INOUT) :: ExtPtfm             !< ExtPtfm data
   TYPE(MAP_Data),           INTENT(INOUT) :: MAPp                !< MAP data
   TYPE(FEAMooring_Data),    INTENT(INOUT) :: FEAM                !< FEAMooring data
   TYPE(MoorDyn_Data),       INTENT(INOUT) :: MD                  !< Data for the MoorDyn module
   TYPE(OrcaFlex_Data),      INTENT(INOUT) :: Orca                !< OrcaFlex interface data
   TYPE(IceFloe_Data),       INTENT(INOUT) :: IceF                !< IceFloe data
   TYPE(IceDyn_Data),        INTENT(INOUT) :: IceD                !< All the IceDyn data used in time-step loop

   TYPE(FAST_ModuleMapType), INTENT(INOUT) :: MeshMapData         !< Data for mapping between modules
   
   
   INTEGER(IntKi),           INTENT(  OUT) :: ErrStat             !< Error status of the operation
   CHARACTER(*),             INTENT(  OUT) :: ErrMsg              !< Error message if ErrStat /= ErrID_None
   
   INTEGER(IntKi)                          :: ErrStat2
   CHARACTER(ErrMsgLen)                    :: ErrMSg2
   CHARACTER(*), PARAMETER                 :: RoutineName = 'CalcOutputs_And_SolveForInputs'
   
   
#ifdef OUTPUT_MASS_MATRIX   
   INTEGER                                 :: UnMM
#endif
   
   
   !++++++++++++++++++++++++++++++++++++++++++++++++++++++++++++++++++++++++++++++++++++++++++++++++++++++++++++++++++++++++++++
   ! Option 1: Solve for consistent inputs and outputs, which is required when Y has direct feedthrough in modules coupled together
   ! bjj: If you are doing this option at the beginning as well as the end (after option 2), you must initialize the values of
   ! MAPp%y,
   !++++++++++++++++++++++++++++++++++++++++++++++++++++++++++++++++++++++++++++++++++++++++++++++++++++++++++++++++++++++++++++

   ErrStat = ErrID_None
   ErrMsg  = ""
   
   IF ( EqualRealNos( this_time, NextJacCalcTime ) .OR. NextJacCalcTime < this_time )  THEN
      calcJacobian = .TRUE.
   ELSE         
      calcJacobian = .FALSE.
   END IF
      

   !> ## This is OPTION 2 before OPTION 1:
   !!    
   !!  For cases with HydroDyn, BeamDyn, OrcaFlex interface, and/or SubDyn, it calls ED_CalcOuts (a time-sink) 3 times per step/correction 
   !! (plus the 6 calls when calculating the Jacobian).
   !! In cases without HydroDyn or SubDyn, it is the same as Option 1 before 2 (with 1 call to ED_CalcOuts either way).
   !!   
   !! Option 1 before 2 usually requires a correction step, whereas Option 2 before Option 1 often does not. Thus we are using this option, calling
   !! ED_CalcOuts 3 times (option 2 before 1 with no correction step) instead of 4 times (option1 before 2 with one correction step). 
   !! Note that this analysis may change if/when AeroDyn14 (and ServoDyn?) generate different outputs on correction steps. (Currently, AeroDyn (v14) 
   !! returns old values until time advances.)
   !! Also note that AD15's DBEMT module (and UA?) is heavily time-dependent without calling the structural code first (DBEMT's filters do not deal 
   !! well with the extrapolated inputs).
   !!
   !! ## Algorithm:


      !> Solve option 2 (modules without direct feedthrough):
   CALL SolveOption2(this_time, this_state, p_FAST, m_FAST, ED, BD, AD14, AD, SrvD, IfW, OpFM, MeshMapData, ErrStat2, ErrMsg2, n_t_global < 0, WriteThisStep)
      CALL SetErrStat( ErrStat2, ErrMsg2, ErrStat, ErrMsg, RoutineName )  

#ifdef OUTPUT_MASS_MATRIX
   if (n_t_global == 0) then   
      UnMM = -1
      CALL GetNewUnit( UnMM, ErrStat2, ErrMsg2 )
      CALL OpenFOutFile( UnMM, TRIM(p_FAST%OutFileRoot)//'.EDMassMatrix', ErrStat2, ErrMsg2)
         CALL SetErrStat( ErrStat2, ErrMsg2, ErrStat, ErrMsg, RoutineName  )
         IF ( ErrStat >= AbortErrLev ) RETURN                  
      CALL WrMatrix(ED%m%AugMat,UnMM, p_FAST%OutFmt)
      CLOSE( UnMM )      
   end if
#endif

      !> transfer ED outputs to other modules used in option 1:
   CALL Transfer_ED_to_HD_SD_BD_Mooring( p_FAST, ED%y, HD%Input(1), SD%Input(1), ExtPtfm%Input(1), &
                                         MAPp%Input(1), FEAM%Input(1), MD%Input(1), &
                                         Orca%Input(1), BD%Input(1,:), MeshMapData, ErrStat2, ErrMsg2 )         
      CALL SetErrStat( ErrStat2, ErrMsg2, ErrStat, ErrMsg, RoutineName )                                     
      
      !> Solve option 1 (rigorous solve on loads/accelerations)
   CALL SolveOption1(this_time, this_state, calcJacobian, p_FAST, ED, BD, HD, SD, ExtPtfm, MAPp, FEAM, MD, Orca, IceF, IceD, MeshMapData, ErrStat2, ErrMsg2, WriteThisStep)
      CALL SetErrStat( ErrStat2, ErrMsg2, ErrStat, ErrMsg, RoutineName )  

      
      !> Now use the ElastoDyn and BD outputs from option1 to update the inputs for InflowWind, AeroDyn, and ServoDyn (necessary only if they have states)
                     
   IF ( p_FAST%CompAero == Module_AD14 ) THEN
      
      CALL AD14_InputSolve_NoIfW( p_FAST, AD14%Input(1), ED%y, MeshMapData, ErrStat2, ErrMsg2 )   
         CALL SetErrStat( ErrStat2, ErrMsg2, ErrStat, ErrMsg, RoutineName )        
               
         ! because we're not calling InflowWind_CalcOutput or getting new values from OpenFOAM, 
         ! this probably can be skipped
      CALL AD14_InputSolve_IfW( p_FAST, AD14%Input(1), IfW%y, OpFM%y, ErrStat2, ErrMsg2 )   
         CALL SetErrStat( ErrStat2, ErrMsg2, ErrStat, ErrMsg, RoutineName )                       
         
   ELSEIF ( p_FAST%CompAero == Module_AD ) THEN
      
      CALL AD_InputSolve_NoIfW( p_FAST, AD%Input(1), SrvD%y, ED%y, BD, MeshMapData, ErrStat2, ErrMsg2 )   
         CALL SetErrStat( ErrStat2, ErrMsg2, ErrStat, ErrMsg, RoutineName )        

         ! because we're not calling InflowWind_CalcOutput or getting new values from OpenFOAM, 
         ! this probably can be skipped; 
         ! @todo: alternatively, we could call InflowWind_CalcOutput, too.
      CALL AD_InputSolve_IfW( p_FAST, AD%Input(1), IfW%y, OpFM%y, ErrStat2, ErrMsg2 )   
         CALL SetErrStat( ErrStat2, ErrMsg2, ErrStat, ErrMsg, RoutineName )                       

   END IF

   IF ( p_FAST%CompInflow == Module_IfW ) THEN
<<<<<<< HEAD
      CALL IfW_InputSolve( p_FAST, m_FAST, IfW%Input(1), IfW%p, AD14%Input(1), AD%Input(1), ED%y, ErrStat2, ErrMsg2 )       
=======
      CALL IfW_InputSolve( p_FAST, m_FAST, IfW%Input(:), IfW%p, AD14%Input(1), AD%Input(1), AD%OtherSt(1), ED%y, ErrStat2, ErrMsg2 )
>>>>>>> 1a5a8a86
         CALL SetErrStat( ErrStat2, ErrMsg2, ErrStat, ErrMsg, RoutineName )  
   ELSE IF ( p_FAST%CompInflow == Module_OpFM ) THEN
   ! OpenFOAM is the driver and it sets these inputs outside of this solve; the OpenFOAM inputs and outputs thus don't change 
   !   in this scenario until OpenFOAM takes another step  **this is a source of error, but it is the way the OpenFOAM-FAST7 coupling
   !   works, so I'm not going to spend time that I don't have now to fix it**
      CALL OpFM_SetInputs( p_FAST, AD14%p, AD14%Input(1), AD14%y, AD%Input(1), AD%y, ED%y, SrvD%y, OpFM, ErrStat2, ErrMsg2 )
         CALL SetErrStat( ErrStat2, ErrMsg2, ErrStat, ErrMsg, RoutineName )        
   END IF
   
   
   IF ( p_FAST%CompServo == Module_SrvD  ) THEN         
      CALL SrvD_InputSolve( p_FAST, m_FAST, SrvD%Input(1), ED%y, IfW%y, OpFM%y, BD%y, MeshmapData, ErrStat2, ErrMsg2 )
      CALL SetErrStat( ErrStat2, ErrMsg2, ErrStat, ErrMsg, RoutineName )  
   END IF         
             
   IF (p_FAST%CompElast == Module_BD .and. .NOT. BD_Solve_Option1) THEN            
      ! map ED root and hub motion outputs to BeamDyn:
      CALL Transfer_ED_to_BD(ED%y, BD%Input(1,:), MeshMapData, ErrStat2, ErrMsg2 )
         CALL SetErrStat(ErrStat2,ErrMsg2,ErrStat, ErrMsg,RoutineName )      
   END IF

   !.....................................................................
   ! Reset each mesh's RemapFlag (after calling all InputSolve routines):
   !.....................................................................              
         
   CALL ResetRemapFlags(p_FAST, ED, BD, AD14, AD, HD, SD, ExtPtfm, SrvD, MAPp, FEAM, MD, Orca, IceF, IceD)         
         
                        
END SUBROUTINE CalcOutputs_And_SolveForInputs
!----------------------------------------------------------------------------------------------------------------------------------
!> This routine implements the "option 1" solve for all inputs with direct links to HD, SD, ExtPtfm, MAP, OrcaFlex interface, and the ED 
!! platform reference point. Also in solve option 1 are the BD-ED blade root coupling.
SUBROUTINE SolveOption1(this_time, this_state, calcJacobian, p_FAST, ED, BD, HD, SD, ExtPtfm, MAPp, FEAM, MD, Orca, IceF, IceD, MeshMapData, ErrStat, ErrMsg, WriteThisStep )
!...............................................................................................................................
   REAL(DbKi)              , intent(in   ) :: this_time           !< The current simulation time (actual or time of prediction)
   INTEGER(IntKi)          , intent(in   ) :: this_state          !< Index into the state array (current or predicted states)
   LOGICAL                 , intent(in   ) :: calcJacobian        !< Should we calculate Jacobians in Option 1?

   TYPE(FAST_ParameterType), INTENT(IN   ) :: p_FAST              !< Parameters for the glue code

   TYPE(ElastoDyn_Data),     INTENT(INOUT) :: ED                  !< ElastoDyn data
   TYPE(BeamDyn_Data),       INTENT(INOUT) :: BD                  !< BeamDyn data
   !TYPE(ServoDyn_Data),      INTENT(INOUT) :: SrvD                ! ServoDyn data
   !TYPE(AeroDyn14_Data),     INTENT(INOUT) :: AD14                ! AeroDyn14 data
   TYPE(HydroDyn_Data),      INTENT(INOUT) :: HD                  !< HydroDyn data
   TYPE(SubDyn_Data),        INTENT(INOUT) :: SD                  !< SubDyn data
   TYPE(ExtPtfm_Data),       INTENT(INOUT) :: ExtPtfm             !< ExtPtfm data
   TYPE(MAP_Data),           INTENT(INOUT) :: MAPp                !< MAP data
   TYPE(FEAMooring_Data),    INTENT(INOUT) :: FEAM                !< FEAMooring data
   TYPE(MoorDyn_Data),       INTENT(INOUT) :: MD                  !< MoorDyn data
   TYPE(OrcaFlex_Data),      INTENT(INOUT) :: Orca                !< OrcaFlex interface data
   TYPE(IceFloe_Data),       INTENT(INOUT) :: IceF                !< IceFloe data
   TYPE(IceDyn_Data),        INTENT(INOUT) :: IceD                !< All the IceDyn data used in time-step loop

   TYPE(FAST_ModuleMapType), INTENT(INOUT) :: MeshMapData         !< Data for mapping between modules
   
   
   INTEGER(IntKi),           INTENT(  OUT) :: ErrStat             !< Error status of the operation
   CHARACTER(*),             INTENT(  OUT) :: ErrMsg              !< Error message if ErrStat /= ErrID_None
   LOGICAL                 , INTENT(IN   ) :: WriteThisStep       !< Will we print the WriteOutput values this step?
   

   INTEGER                                 :: i                   ! loop counter
   INTEGER(IntKi)                          :: ErrStat2
   CHARACTER(ErrMsgLen)                    :: ErrMSg2
   
   CHARACTER(*), PARAMETER                 :: RoutineName = 'SolveOption1'       
   
   !............................................................................................................................   
   !++++++++++++++++++++++++++++++++++++++++++++++++++++++++++++++++++++++++++++++++++++++++++++++++++++++++++++++++++++++++++++
   !> Option 1: solve for consistent inputs and outputs, which is required when Y has direct feedthrough in 
   !!           modules coupled together
   !++++++++++++++++++++++++++++++++++++++++++++++++++++++++++++++++++++++++++++++++++++++++++++++++++++++++++++++++++++++++++++
               
   ErrStat = ErrID_None
   ErrMsg  = ""
   
   ! Because MAP, FEAM, MoorDyn, IceDyn, and IceFloe do not contain acceleration inputs, we do this outside the DO loop in the ED{_SD}_HD_InputOutput solves.       
   IF ( p_FAST%CompMooring == Module_MAP ) THEN
                  
      CALL MAP_CalcOutput( this_time, MAPp%Input(1), MAPp%p, MAPp%x(this_state), MAPp%xd(this_state), MAPp%z(this_state), &
                            MAPp%OtherSt, MAPp%y, ErrStat2, ErrMsg2 )
         CALL SetErrStat( ErrStat2, ErrMsg2, ErrStat, ErrMsg, RoutineName )

   ELSEIF ( p_FAST%CompMooring == Module_MD ) THEN
         
      CALL MD_CalcOutput( this_time, MD%Input(1), MD%p, MD%x(this_state), MD%xd(this_state), MD%z(this_state), &
                            MD%OtherSt(this_state), MD%y, MD%m, ErrStat2, ErrMsg2 )
         CALL SetErrStat( ErrStat2, ErrMsg2, ErrStat, ErrMsg, RoutineName )
         
   ELSEIF ( p_FAST%CompMooring == Module_FEAM ) THEN
         
      CALL FEAM_CalcOutput( this_time, FEAM%Input(1), FEAM%p, FEAM%x(this_state), FEAM%xd(this_state), FEAM%z(this_state), &
                            FEAM%OtherSt(this_state), FEAM%y, FEAM%m, ErrStat2, ErrMsg2 )
         CALL SetErrStat( ErrStat2, ErrMsg2, ErrStat, ErrMsg, RoutineName )
                        
   END IF
      
   IF ( p_FAST%CompIce == Module_IceF ) THEN
                  
      CALL IceFloe_CalcOutput( this_time, IceF%Input(1), IceF%p, IceF%x(this_state), IceF%xd(this_state), IceF%z(this_state), &
                                 IceF%OtherSt(this_state), IceF%y, IceF%m, ErrStat2, ErrMsg2 )
         CALL SetErrStat( ErrStat2, ErrMsg2, ErrStat, ErrMsg, RoutineName )
      
   ELSEIF ( p_FAST%CompIce == Module_IceD ) THEN
         
      DO i=1,p_FAST%numIceLegs                  
         CALL IceD_CalcOutput( this_time, IceD%Input(1,i), IceD%p(i), IceD%x(i,this_state), IceD%xd(i,this_state), &
                                 IceD%z(i,this_state), IceD%OtherSt(i,this_state), IceD%y(i), IceD%m(i), ErrStat2, ErrMsg2 )
            CALL SetErrStat( ErrStat2, ErrMsg2, ErrStat, ErrMsg, RoutineName )
      END DO
         
   END IF
            
   IF (ErrStat >= AbortErrLev) RETURN      
   
   IF ( p_FAST%CompSub /= Module_None .OR. (p_FAST%CompElast == Module_BD .and. BD_Solve_Option1) .OR. p_FAST%CompMooring == Module_Orca ) THEN !.OR. p_FAST%CompHydro == Module_HD ) THEN
                                 
      CALL FullOpt1_InputOutputSolve(  this_time, p_FAST, calcJacobian &
          ,      ED%Input(1),     ED%p,     ED%x(  this_state),     ED%xd(  this_state),     ED%z(  this_state),     ED%OtherSt(  this_state),     ED%y, ED%m &
          ,      SD%Input(1),     SD%p,     SD%x(  this_state),     SD%xd(  this_state),     SD%z(  this_state),     SD%OtherSt(  this_state),     SD%y    , SD%m & 
          , ExtPtfm%Input(1),ExtPtfm%p,ExtPtfm%x(  this_state),ExtPtfm%xd(  this_state),ExtPtfm%z(  this_state),ExtPtfm%OtherSt(  this_state),ExtPtfm%y,ExtPtfm%m & 
          ,      HD%Input(1),     HD%p,     HD%x(  this_state),     HD%xd(  this_state),     HD%z(  this_state),     HD%OtherSt(  this_state),     HD%y    , HD%m & 
          ,      BD%Input(1,:),   BD%p,     BD%x(:,this_state),     BD%xd(:,this_state),     BD%z(:,this_state),     BD%OtherSt(:,this_state),     BD%y    , BD%m & 
          ,    Orca%Input(1),   Orca%p,   Orca%x( this_state),    Orca%xd(  this_state),   Orca%z(  this_state),   Orca%OtherSt(  this_state),   Orca%y  , Orca%m & 
          ,    MAPp%Input(1),   MAPp%y &
          ,    FEAM%Input(1),   FEAM%y &   
          ,      MD%Input(1),     MD%y &   
          ,    IceF%Input(1),   IceF%y &
          ,    IceD%Input(1,:), IceD%y &    ! bjj: I don't really want to make temp copies of input types. perhaps we should pass the whole Input() structure? (likewise for BD)...
          , MeshMapData , ErrStat2, ErrMsg2, WriteThisStep )         
         CALL SetErrStat( ErrStat2, ErrMsg2, ErrStat, ErrMsg, RoutineName )
                        
               
   ELSEIF ( p_FAST%CompHydro == Module_HD ) THEN  ! No substructure model
                                                    
      CALL ED_HD_InputOutputSolve(  this_time, p_FAST, calcJacobian &
                                    , ED%Input(1), ED%p, ED%x(this_state), ED%xd(this_state), ED%z(this_state), ED%OtherSt(this_state), ED%y,  ED%m &
                                    , HD%Input(1), HD%p, HD%x(this_state), HD%xd(this_state), HD%z(this_state), HD%OtherSt(this_state), HD%y,  HD%m & 
                                    , MAPp%Input(1), MAPp%y, FEAM%Input(1), FEAM%y, MD%Input(1), MD%y &          
                                    , MeshMapData , ErrStat2, ErrMsg2, WriteThisStep )
         CALL SetErrStat( ErrStat2, ErrMsg2, ErrStat, ErrMsg, RoutineName )
                                                                  
   END IF ! HD, BD, and/or SD coupled to ElastoDyn
                         
!..................
! Set mooring line and ice inputs (which don't have acceleration fields)
!..................

   
   IF ( p_FAST%CompMooring == Module_MAP ) THEN
         
<<<<<<< HEAD
      ! note: MAP_InputSolve must be called before setting ED loads inputs (so that motions are known for loads [moment] mapping)   
      if ( p_FAST%CompSub == Module_SD ) then
            CALL Transfer_Point_to_Point( SD%y%y2Mesh, MAPp%Input(1)%PtFairDisplacement, MeshMapData%SD_P_2_Mooring_P, ErrStat, ErrMsg )
               CALL SetErrStat(ErrStat2,ErrMsg2, ErrStat, ErrMsg, RoutineName)
      else
         CALL Transfer_Point_to_Point( ED%y%PlatformPtMesh, MAPp%Input(1)%PtFairDisplacement, MeshMapData%ED_P_2_Mooring_P, ErrStat, ErrMsg )
          CALL SetErrStat( ErrStat2, ErrMsg2, ErrStat, ErrMsg, RoutineName )
      end if
                                 
   ELSEIF ( p_FAST%CompMooring == Module_MD ) THEN
         
      ! note: MD_InputSolve must be called before setting ED loads inputs (so that motions are known for loads [moment] mapping)
      if ( p_FAST%CompSub == Module_SD ) then
            CALL Transfer_Point_to_Point( SD%y%y2Mesh, MD%Input(1)%PtFairleadDisplacement, MeshMapData%SD_P_2_Mooring_P, ErrStat, ErrMsg )
               CALL SetErrStat(ErrStat2,ErrMsg2, ErrStat, ErrMsg, RoutineName)
      else
         CALL Transfer_Point_to_Point( ED%y%PlatformPtMesh, MD%Input(1)%PtFairleadDisplacement, MeshMapData%ED_P_2_Mooring_P, ErrStat, ErrMsg )
          CALL SetErrStat( ErrStat2, ErrMsg2, ErrStat, ErrMsg, RoutineName )
      endif
                        
   ELSEIF ( p_FAST%CompMooring == Module_FEAM ) THEN
         
      ! note: FEAM_InputSolve must be called before setting ED loads inputs (so that motions are known for loads [moment] mapping)
      if ( p_FAST%CompSub == Module_SD ) then
            CALL Transfer_Point_to_Point( SD%y%y2Mesh, FEAM%Input(1)%PtFairleadDisplacement, MeshMapData%SD_P_2_Mooring_P, ErrStat, ErrMsg )
               CALL SetErrStat(ErrStat2,ErrMsg2, ErrStat, ErrMsg, RoutineName)
      else
         CALL Transfer_Point_to_Point( ED%y%PlatformPtMesh, FEAM%Input(1)%PtFairleadDisplacement, MeshMapData%ED_P_2_Mooring_P, ErrStat, ErrMsg )
          CALL SetErrStat( ErrStat2, ErrMsg2, ErrStat, ErrMsg, RoutineName )
      end if
=======
      ! note: MAP_InputSolve must be called before setting ED loads inputs (so that motions are known for loads [moment] mapping)      
      CALL MAP_InputSolve( MAPp%Input(1), ED%y, MeshMapData, ErrStat2, ErrMsg2 )
         CALL SetErrStat( ErrStat2, ErrMsg2, ErrStat, ErrMsg, RoutineName )
                                 
   ELSEIF ( p_FAST%CompMooring == Module_MD ) THEN
         
      ! note: MD_InputSolve must be called before setting ED loads inputs (so that motions are known for loads [moment] mapping)      
      CALL MD_InputSolve( MD%Input(1), ED%y, MeshMapData, ErrStat2, ErrMsg2 )
         CALL SetErrStat( ErrStat2, ErrMsg2, ErrStat, ErrMsg, RoutineName )
                        
   ELSEIF ( p_FAST%CompMooring == Module_FEAM ) THEN
         
      ! note: FEAM_InputSolve must be called before setting ED loads inputs (so that motions are known for loads [moment] mapping)      
      CALL FEAM_InputSolve( FEAM%Input(1), ED%y, MeshMapData, ErrStat2, ErrMsg2 )
         CALL SetErrStat( ErrStat2, ErrMsg2, ErrStat, ErrMsg, RoutineName )
>>>>>>> 1a5a8a86
                        
   END IF        
      
   IF ( p_FAST%CompIce == Module_IceF ) THEN
         
      CALL IceFloe_InputSolve(  IceF%Input(1), SD%y, MeshMapData, ErrStat2, ErrMsg2 )
         CALL SetErrStat( ErrStat2, ErrMsg2, ErrStat, ErrMsg, RoutineName )
                                 
   ELSEIF ( p_FAST%CompIce == Module_IceD ) THEN
         
      DO i=1,p_FAST%numIceLegs
            
         CALL IceD_InputSolve(  IceD%Input(1,i), SD%y, MeshMapData, i, ErrStat2, ErrMsg2 )
            CALL SetErrStat( ErrStat2, ErrMsg2, ErrStat, ErrMsg, RoutineName//':IceD_InputSolve' )
               
      END DO
         
   END IF        
      
#ifdef DEBUG_MESH_TRANSFER_ICE
      CALL WrScr('********************************************************')
      CALL WrScr('****   IceF to SD point-to-point                   *****')
      CALL WrScr('********************************************************')
      CALL WriteMappingTransferToFile(SD%Input(1)%LMesh, SD%y%Y2Mesh, IceF%Input(1)%iceMesh, IceF%y%iceMesh,&
            MeshMapData%SD_P_2_IceF_P, MeshMapData%IceF_P_2_SD_P, &
            'SD_y2_IceF_Meshes_t'//TRIM(Num2LStr(0))//'.PI.bin' )

         
      CALL WriteMappingTransferToFile(SD%Input(1)%LMesh, SD%y%Y2Mesh, HD%Input(1)%Morison%Mesh, HD%y%Morison%Mesh,&
            MeshMapData%SD_P_2_HD_M_P, MeshMapData%HD_M_P_2_SD_P, &
            'SD_y2_HD_M_L_Meshes_t'//TRIM(Num2LStr(0))//'.PHL.bin' )
      
         
         
      !print *
      !pause         
#endif         
                  
END SUBROUTINE SolveOption1
!----------------------------------------------------------------------------------------------------------------------------------
!> This routine implements the first part of the "option 2" solve for inputs that apply to BeamDyn and AeroDyn 
SUBROUTINE SolveOption2a_Inp2BD(this_time, this_state, p_FAST, m_FAST, ED, BD, AD14, AD, SrvD, IfW, OpFM, MeshMapData, ErrStat, ErrMsg, WriteThisStep)
   REAL(DbKi)              , intent(in   ) :: this_time           !< The current simulation time (actual or time of prediction)
   INTEGER(IntKi)          , intent(in   ) :: this_state          !< Index into the state array (current or predicted states)

   TYPE(FAST_ParameterType), INTENT(IN   ) :: p_FAST              !< Parameters for the glue code
   TYPE(FAST_MiscVarType),   INTENT(IN   ) :: m_FAST              !< Misc variables for the glue code (including external inputs)

   TYPE(ElastoDyn_Data),     INTENT(INOUT) :: ED                  !< ElastoDyn data
   TYPE(BeamDyn_Data),       INTENT(INOUT) :: BD                  !< BeamDyn data
   TYPE(ServoDyn_Data),      INTENT(INOUT) :: SrvD                !< ServoDyn data
   TYPE(AeroDyn14_Data),     INTENT(INOUT) :: AD14                !< AeroDyn14 data
   TYPE(AeroDyn_Data),       INTENT(INOUT) :: AD                  !< AeroDyn data
   TYPE(InflowWind_Data),    INTENT(INOUT) :: IfW                 !< InflowWind data
   TYPE(OpenFOAM_Data),      INTENT(INOUT) :: OpFM                !< OpenFOAM data

   TYPE(FAST_ModuleMapType), INTENT(INOUT) :: MeshMapData         !< Data for mapping between modules
   
   
   INTEGER(IntKi),           INTENT(  OUT) :: ErrStat             !< Error status of the operation
   CHARACTER(*),             INTENT(  OUT) :: ErrMsg              !< Error message if ErrStat /= ErrID_None
   LOGICAL                 , INTENT(IN   ) :: WriteThisStep       !< Will we print the WriteOutput values this step?

   INTEGER(IntKi)                          :: ErrStat2
   CHARACTER(ErrMsgLen)                    :: ErrMSg2
   
   CHARACTER(*), PARAMETER                 :: RoutineName = 'SolveOption2a_Inp2BD'
   
   !++++++++++++++++++++++++++++++++++++++++++++++++++++++++++++++++++++++++++++++++++++++++++++++++++++++++++++++++++++++++++++
   !> ++ Option 2: Solve for inputs based only on the current outputs. 
   !!    This is much faster than option 1 when the coupled modules do not have direct feedthrough.
   !++++++++++++++++++++++++++++++++++++++++++++++++++++++++++++++++++++++++++++++++++++++++++++++++++++++++++++++++++++++++++++
            
   ErrStat = ErrID_None
   ErrMsg  = ""
   
      CALL ED_CalcOutput( this_time, ED%Input(1), ED%p, ED%x(this_state), ED%xd(this_state), ED%z(this_state), ED%OtherSt(this_state), ED%y, ED%m, ErrStat2, ErrMsg2 )
         CALL SetErrStat( ErrStat2, ErrMsg2, ErrStat, ErrMsg, RoutineName )

      IF ( p_FAST%CompElast == Module_BD ) THEN
         ! map ED root and hub motion outputs to BeamDyn:
         CALL Transfer_ED_to_BD(ED%y, BD%Input(1,:), MeshMapData, ErrStat2, ErrMsg2 )
            CALL SetErrStat(ErrStat2,ErrMsg2,ErrStat, ErrMsg,RoutineName )
      END IF
      

END SUBROUTINE SolveOption2a_Inp2BD
!----------------------------------------------------------------------------------------------------------------------------------
!> This routine implements the first part of the "option 2" solve for inputs that apply to AeroDyn & InflowWind
SUBROUTINE SolveOption2b_Inp2IfW(this_time, this_state, p_FAST, m_FAST, ED, BD, AD14, AD, SrvD, IfW, OpFM, MeshMapData, ErrStat, ErrMsg, WriteThisStep)
   REAL(DbKi)              , intent(in   ) :: this_time           !< The current simulation time (actual or time of prediction)
   INTEGER(IntKi)          , intent(in   ) :: this_state          !< Index into the state array (current or predicted states)

   TYPE(FAST_ParameterType), INTENT(IN   ) :: p_FAST              !< Parameters for the glue code
   TYPE(FAST_MiscVarType),   INTENT(IN   ) :: m_FAST              !< Misc variables for the glue code (including external inputs)

   TYPE(ElastoDyn_Data),     INTENT(INOUT) :: ED                  !< ElastoDyn data
   TYPE(BeamDyn_Data),       INTENT(INOUT) :: BD                  !< BeamDyn data
   TYPE(ServoDyn_Data),      INTENT(INOUT) :: SrvD                !< ServoDyn data
   TYPE(AeroDyn14_Data),     INTENT(INOUT) :: AD14                !< AeroDyn14 data
   TYPE(AeroDyn_Data),       INTENT(INOUT) :: AD                  !< AeroDyn data
   TYPE(InflowWind_Data),    INTENT(INOUT) :: IfW                 !< InflowWind data
   TYPE(OpenFOAM_Data),      INTENT(INOUT) :: OpFM                !< OpenFOAM data

   TYPE(FAST_ModuleMapType), INTENT(INOUT) :: MeshMapData         !< Data for mapping between modules
   
   
   INTEGER(IntKi),           INTENT(  OUT) :: ErrStat             !< Error status of the operation
   CHARACTER(*),             INTENT(  OUT) :: ErrMsg              !< Error message if ErrStat /= ErrID_None
   LOGICAL                 , INTENT(IN   ) :: WriteThisStep       !< Will we print the WriteOutput values this step?

   INTEGER(IntKi)                          :: k
   INTEGER(IntKi)                          :: ErrStat2
   CHARACTER(ErrMsgLen)                    :: ErrMSg2
   
   CHARACTER(*), PARAMETER                 :: RoutineName = 'SolveOption2b_Inp2IfW'
   
   !++++++++++++++++++++++++++++++++++++++++++++++++++++++++++++++++++++++++++++++++++++++++++++++++++++++++++++++++++++++++++++
   !> ++ Option 2: Solve for inputs based only on the current outputs. 
   !!    This is much faster than option 1 when the coupled modules do not have direct feedthrough.
   !++++++++++++++++++++++++++++++++++++++++++++++++++++++++++++++++++++++++++++++++++++++++++++++++++++++++++++++++++++++++++++
            
   ErrStat = ErrID_None
   ErrMsg  = ""
   

      IF ( p_FAST%CompElast == Module_BD .AND. .NOT. BD_Solve_Option1 ) THEN
         DO k=1,p_FAST%nBeams
            CALL BD_CalcOutput( this_time, BD%Input(1,k), BD%p(k), BD%x(k,this_state), BD%xd(k,this_state),&
                                 BD%z(k,this_state), BD%OtherSt(k,this_state), BD%y(k), BD%m(k), ErrStat2, ErrMsg2, .false. ) ! this WriteOutput will get overwritten in solve option 1
               CALL SetErrStat( ErrStat2, ErrMsg2, ErrStat, ErrMsg, RoutineName )
         END DO
      END IF

      ! find the positions where we want inflow wind in AeroDyn (i.e., set all the motion inputs to AeroDyn)
   IF ( p_FAST%CompAero == Module_AD14 ) THEN 
      
      CALL AD14_InputSolve_NoIfW( p_FAST, AD14%Input(1), ED%y, MeshMapData, ErrStat2, ErrMsg2 )
         CALL SetErrStat( ErrStat2, ErrMsg2, ErrStat, ErrMsg, RoutineName )      
      
   ELSE IF ( p_FAST%CompAero == Module_AD ) THEN 
                        
         ! note that this uses BD outputs, which are from the previous step (and need to be initialized)
      CALL AD_InputSolve_NoIfW( p_FAST, AD%Input(1), SrvD%y, ED%y, BD, MeshMapData, ErrStat2, ErrMsg2 )
         CALL SetErrStat( ErrStat2, ErrMsg2, ErrStat, ErrMsg, RoutineName ) 
         
   END IF
   
   IF (p_FAST%CompInflow == Module_IfW) THEN
      ! must be done after ED_CalcOutput and before AD_CalcOutput and SrvD
<<<<<<< HEAD
      CALL IfW_InputSolve( p_FAST, m_FAST, IfW%Input(1), IfW%p, AD14%Input(1), AD%Input(1), ED%y, ErrStat2, ErrMsg2 )
=======
      CALL IfW_InputSolve( p_FAST, m_FAST, IfW%Input(:), IfW%p, AD14%Input(1), AD%Input(1), AD%OtherSt(1), ED%y, ErrStat2, ErrMsg2 )
>>>>>>> 1a5a8a86
         CALL SetErrStat( ErrStat2, ErrMsg2, ErrStat, ErrMsg, RoutineName )
   !ELSE IF ( p_FAST%CompInflow == Module_OpFM ) THEN
   ! ! OpenFOAM is the driver and it computes outputs outside of this solve; the OpenFOAM inputs and outputs thus don't change 
   ! !   in this scenario until OpenFOAM takes another step  **this is a source of error, but it is the way the OpenFOAM-FAST7 coupling
   ! !   works, so I'm not going to spend time that I don't have now to fix it**
   !   CALL OpFM_SetInputs( p_FAST, AD14%p, AD14%Input(1), AD14%y, AD%Input(1), AD%y, ED%y, SrvD%y, OpFM, ErrStat2, ErrMsg2 )
   !      CALL SetErrStat( ErrStat2, ErrMsg2, ErrStat, ErrMsg, RoutineName ) 
   END IF
   
   
END SUBROUTINE SolveOption2b_Inp2IfW
!----------------------------------------------------------------------------------------------------------------------------------
!> This routine implements the first part of the "option 2" solve for inputs that apply to AeroDyn and ServoDyn.
SUBROUTINE SolveOption2c_Inp2AD_SrvD(this_time, this_state, p_FAST, m_FAST, ED, BD, AD14, AD, SrvD, IfW, OpFM, MeshMapData, ErrStat, ErrMsg, WriteThisStep)
   REAL(DbKi)              , intent(in   ) :: this_time           !< The current simulation time (actual or time of prediction)
   INTEGER(IntKi)          , intent(in   ) :: this_state          !< Index into the state array (current or predicted states)

   TYPE(FAST_ParameterType), INTENT(IN   ) :: p_FAST              !< Parameters for the glue code
   TYPE(FAST_MiscVarType),   INTENT(IN   ) :: m_FAST              !< Misc variables for the glue code (including external inputs)

   TYPE(ElastoDyn_Data),     INTENT(INOUT) :: ED                  !< ElastoDyn data
   TYPE(BeamDyn_Data),       INTENT(INOUT) :: BD                  !< BeamDyn data
   TYPE(ServoDyn_Data),      INTENT(INOUT) :: SrvD                !< ServoDyn data
   TYPE(AeroDyn14_Data),     INTENT(INOUT) :: AD14                !< AeroDyn14 data
   TYPE(AeroDyn_Data),       INTENT(INOUT) :: AD                  !< AeroDyn data
   TYPE(InflowWind_Data),    INTENT(INOUT) :: IfW                 !< InflowWind data
   TYPE(OpenFOAM_Data),      INTENT(INOUT) :: OpFM                !< OpenFOAM data

   TYPE(FAST_ModuleMapType), INTENT(INOUT) :: MeshMapData         !< Data for mapping between modules
   
   
   INTEGER(IntKi),           INTENT(  OUT) :: ErrStat             !< Error status of the operation
   CHARACTER(*),             INTENT(  OUT) :: ErrMsg              !< Error message if ErrStat /= ErrID_None
   LOGICAL                 , INTENT(IN   ) :: WriteThisStep       !< Will we print the WriteOutput values this step?

   INTEGER(IntKi)                          :: ErrStat2
   CHARACTER(ErrMsgLen)                    :: ErrMSg2
   
   CHARACTER(*), PARAMETER                 :: RoutineName = 'SolveOption2c_Inp2AD_SrvD'
   
   !++++++++++++++++++++++++++++++++++++++++++++++++++++++++++++++++++++++++++++++++++++++++++++++++++++++++++++++++++++++++++++
   !> ++ Option 2: Solve for inputs based only on the current outputs. 
   !!    This is much faster than option 1 when the coupled modules do not have direct feedthrough.
   !++++++++++++++++++++++++++++++++++++++++++++++++++++++++++++++++++++++++++++++++++++++++++++++++++++++++++++++++++++++++++++
            
   ErrStat = ErrID_None
   ErrMsg  = ""

         
   IF (p_FAST%CompInflow == Module_IfW) THEN

      CALL InflowWind_CalcOutput( this_time, IfW%Input(1), IfW%p, IfW%x(this_state), IfW%xd(this_state), IfW%z(this_state), &
                                  IfW%OtherSt(this_state), IfW%y, IfW%m, ErrStat2, ErrMsg2 )
         CALL SetErrStat( ErrStat2, ErrMsg2, ErrStat, ErrMsg, RoutineName )         
   !ELSE IF ( p_FAST%CompInflow == Module_OpFM ) THEN
   ! ! OpenFOAM is the driver and it computes outputs outside of this solve; the OpenFOAM inputs and outputs thus don't change 
   ! !   in this scenario until OpenFOAM takes another step  **this is a source of error, but it is the way the OpenFOAM-FAST7 coupling
   ! !   works, so I'm not going to spend time that I don't have now to fix it**
   !   CALL OpFM_SetInputs( p_FAST, AD14%p, AD14%Input(1), AD14%y, AD%Input(1), AD%y, ED%y, SrvD%y, OpFM, ErrStat2, ErrMsg2 )
   !      CALL SetErrStat( ErrStat2, ErrMsg2, ErrStat, ErrMsg, RoutineName ) 
   !   CALL OpFM_SetWriteOutput(OpFM)
      
   END IF
   
   IF ( p_FAST%CompAero == Module_AD14 ) THEN 
                        
      CALL AD14_InputSolve_IfW( p_FAST, AD14%Input(1), IfW%y, OpFM%y, ErrStat2, ErrMsg2 )
         CALL SetErrStat( ErrStat2, ErrMsg2, ErrStat, ErrMsg, RoutineName )
        
   ELSE IF ( p_FAST%CompAero == Module_AD ) THEN 
                        
      CALL AD_InputSolve_IfW( p_FAST, AD%Input(1), IfW%y, OpFM%y, ErrStat2, ErrMsg2 )
         CALL SetErrStat( ErrStat2, ErrMsg2, ErrStat, ErrMsg, RoutineName )
         
   END IF
   
   
   IF ( p_FAST%CompServo == Module_SrvD  ) THEN

      CALL SrvD_InputSolve( p_FAST, m_FAST, SrvD%Input(1), ED%y, IfW%y, OpFM%y, BD%y, MeshMapData, ErrStat2, ErrMsg2 )
         CALL SetErrStat( ErrStat2, ErrMsg2, ErrStat, ErrMsg, RoutineName )

   END IF
   
END SUBROUTINE SolveOption2c_Inp2AD_SrvD
!----------------------------------------------------------------------------------------------------------------------------------
!> This routine implements the "option 2" solve for all inputs without direct links to HD, SD, MAP, or the ED platform reference 
!! point.
SUBROUTINE SolveOption2(this_time, this_state, p_FAST, m_FAST, ED, BD, AD14, AD, SrvD, IfW, OpFM, MeshMapData, ErrStat, ErrMsg, firstCall, WriteThisStep)
!...............................................................................................................................
   LOGICAL                 , intent(in   ) :: firstCall           !< flag to determine how to call ServoDyn (a hack)
   REAL(DbKi)              , intent(in   ) :: this_time           !< The current simulation time (actual or time of prediction)
   INTEGER(IntKi)          , intent(in   ) :: this_state          !< Index into the state array (current or predicted states)

   TYPE(FAST_ParameterType), INTENT(IN   ) :: p_FAST              !< Parameters for the glue code
   TYPE(FAST_MiscVarType),   INTENT(IN   ) :: m_FAST              !< Misc variables for the glue code (including external inputs)

   TYPE(ElastoDyn_Data),     INTENT(INOUT) :: ED                  !< ElastoDyn data
   TYPE(BeamDyn_Data),       INTENT(INOUT) :: BD                  !< BeamDyn data
   TYPE(ServoDyn_Data),      INTENT(INOUT) :: SrvD                !< ServoDyn data
   TYPE(AeroDyn14_Data),     INTENT(INOUT) :: AD14                !< AeroDyn14 data
   TYPE(AeroDyn_Data),       INTENT(INOUT) :: AD                  !< AeroDyn data
   TYPE(InflowWind_Data),    INTENT(INOUT) :: IfW                 !< InflowWind data
   TYPE(OpenFOAM_Data),      INTENT(INOUT) :: OpFM                !< OpenFOAM data

   TYPE(FAST_ModuleMapType), INTENT(INOUT) :: MeshMapData         !< Data for mapping between modules
   
   
   INTEGER(IntKi),           INTENT(  OUT) :: ErrStat             !< Error status of the operation
   CHARACTER(*),             INTENT(  OUT) :: ErrMsg              !< Error message if ErrStat /= ErrID_None
   LOGICAL                 , INTENT(IN   ) :: WriteThisStep       !< Will we print the WriteOutput values this step?

   INTEGER(IntKi)                          :: ErrStat2
   CHARACTER(ErrMsgLen)                    :: ErrMSg2
   
   CHARACTER(*), PARAMETER                 :: RoutineName = 'SolveOption2'
   
   !++++++++++++++++++++++++++++++++++++++++++++++++++++++++++++++++++++++++++++++++++++++++++++++++++++++++++++++++++++++++++++
   !> ++ Option 2: Solve for inputs based only on the current outputs. 
   !!    This is much faster than option 1 when the coupled modules do not have direct feedthrough.
   !++++++++++++++++++++++++++++++++++++++++++++++++++++++++++++++++++++++++++++++++++++++++++++++++++++++++++++++++++++++++++++
            
   ErrStat = ErrID_None
   ErrMsg  = ""
   
   
      ! SolveOption2* routines are being called in FAST_AdvanceStates, but the first time we call CalcOutputs_And_SolveForInputs, we haven't called the AdvanceStates routine
   IF (firstCall) THEN
      ! call ElastoDyn's CalcOutput & compute BD inputs from ED: 
      CALL SolveOption2a_Inp2BD(this_time, this_state, p_FAST, m_FAST, ED, BD, AD14, AD, SrvD, IfW, OpFM, MeshMapData, ErrStat2, ErrMsg2, WriteThisStep)
         CALL SetErrStat( ErrStat2, ErrMsg2, ErrStat, ErrMsg, RoutineName )
      ! compute AD position inputs; compute all of IfW inputs from ED/BD outputs: 
      CALL SolveOption2b_Inp2IfW(this_time, this_state, p_FAST, m_FAST, ED, BD, AD14, AD, SrvD, IfW, OpFM, MeshMapData, ErrStat2, ErrMsg2, WriteThisStep)
         CALL SetErrStat( ErrStat2, ErrMsg2, ErrStat, ErrMsg, RoutineName )
      ! call IfW's CalcOutput; transfer wind-inflow inputs to AD; compute all of SrvD inputs: 
      CALL SolveOption2c_Inp2AD_SrvD(this_time, this_state, p_FAST, m_FAST, ED, BD, AD14, AD, SrvD, IfW, OpFM, MeshMapData, ErrStat2, ErrMsg2, WriteThisStep)
         CALL SetErrStat( ErrStat2, ErrMsg2, ErrStat, ErrMsg, RoutineName )
  ! ELSE ! these subroutines are called in the AdvanceStates routine before BD, IfW, AD, and SrvD states are updated. This gives a more accurate solution that would otherwise require a correction step.
   END IF

   IF ( p_FAST%CompAero == Module_AD14 ) THEN 
                        
      CALL AD14_CalcOutput( this_time, AD14%Input(1), AD14%p, AD14%x(this_state), AD14%xd(this_state), AD14%z(this_state), &
                       AD14%OtherSt(this_state), AD14%y, AD14%m, ErrStat2, ErrMsg2 )
         CALL SetErrStat( ErrStat2, ErrMsg2, ErrStat, ErrMsg, RoutineName )
        
   ELSE IF ( p_FAST%CompAero == Module_AD ) THEN 
                        
      CALL AD_CalcOutput( this_time, AD%Input(1), AD%p, AD%x(this_state), AD%xd(this_state), AD%z(this_state), &
                       AD%OtherSt(this_state), AD%y, AD%m, ErrStat2, ErrMsg2, WriteThisStep )
         CALL SetErrStat( ErrStat2, ErrMsg2, ErrStat, ErrMsg, RoutineName )
   END IF
      

   IF ( p_FAST%CompServo == Module_SrvD  ) THEN

      CALL SrvD_CalcOutput( this_time, SrvD%Input(1), SrvD%p, SrvD%x(this_state), SrvD%xd(this_state), SrvD%z(this_state), &
                             SrvD%OtherSt(this_state), SrvD%y, SrvD%m, ErrStat2, ErrMsg2 )
         CALL SetErrStat( ErrStat2, ErrMsg2, ErrStat, ErrMsg, RoutineName )

   END IF
      
   IF ( p_FAST%CompInflow == Module_OpFM ) THEN
   ! OpenFOAM is the driver and it computes outputs outside of this solve; the OpenFOAM inputs and outputs thus don't change 
   !   in this scenario until OpenFOAM takes another step  **this is a source of error, but it is the way the OpenFOAM-FAST7 coupling
   !   works, so I'm not going to spend time that I don't have now to fix it** 
   ! note that I'm setting these inputs AFTER the call to ServoDyn so OpenFOAM gets all the inputs updated at the same step
      CALL OpFM_SetInputs( p_FAST, AD14%p, AD14%Input(1), AD14%y, AD%Input(1), AD%y, ED%y, SrvD%y, OpFM, ErrStat2, ErrMsg2 )
         CALL SetErrStat( ErrStat2, ErrMsg2, ErrStat, ErrMsg, RoutineName ) 
      CALL OpFM_SetWriteOutput(OpFM)
      
   END IF   
              
      
   !bjj: note ED%Input(1) may be a sibling mesh of output, but ED%u is not (routine may update something that needs to be shared between siblings)      
   CALL ED_InputSolve( p_FAST, ED%Input(1), ED%y, AD14%p, AD14%y, AD%y, SrvD%y, AD%Input(1), SrvD%Input(1), MeshMapData, ErrStat2, ErrMsg2 )
      CALL SetErrStat( ErrStat2, ErrMsg2, ErrStat, ErrMsg, RoutineName )
   
   CALL BD_InputSolve( p_FAST, BD, AD%y, AD%Input(1), ED%y, MeshMapData, ErrStat2, ErrMsg2 )
      CALL SetErrStat( ErrStat2, ErrMsg2, ErrStat, ErrMsg, RoutineName )
            
END SUBROUTINE SolveOption2
!----------------------------------------------------------------------------------------------------------------------------------
!> This routines advances the states of each module 
SUBROUTINE FAST_AdvanceStates( t_initial, n_t_global, p_FAST, m_FAST, ED, BD, SrvD, AD14, AD, IfW, OpFM, HD, SD, ExtPtfm, &
                                MAPp, FEAM, MD, Orca, IceF, IceD, MeshMapData, ErrStat, ErrMsg, WriteThisStep )

   REAL(DbKi),               INTENT(IN   ) :: t_initial           !< initial simulation time (almost always 0)
   INTEGER(IntKi),           INTENT(IN   ) :: n_t_global          !< integer time step   
   TYPE(FAST_ParameterType), INTENT(IN   ) :: p_FAST              !< Parameters for the glue code
   TYPE(FAST_MiscVarType),   INTENT(IN   ) :: m_FAST              !< Miscellaneous variables
     
   TYPE(ElastoDyn_Data),     INTENT(INOUT) :: ED                  !< ElastoDyn data
   TYPE(BeamDyn_Data),       INTENT(INOUT) :: BD                  !< BeamDyn data
   TYPE(ServoDyn_Data),      INTENT(INOUT) :: SrvD                !< ServoDyn data
   TYPE(AeroDyn14_Data),     INTENT(INOUT) :: AD14                !< AeroDyn v14 data
   TYPE(AeroDyn_Data),       INTENT(INOUT) :: AD                  !< AeroDyn data
   TYPE(InflowWind_Data),    INTENT(INOUT) :: IfW                 !< InflowWind data
   TYPE(OpenFOAM_Data),      INTENT(INOUT) :: OpFM                !< OpenFOAM data
   TYPE(HydroDyn_Data),      INTENT(INOUT) :: HD                  !< HydroDyn data
   TYPE(SubDyn_Data),        INTENT(INOUT) :: SD                  !< SubDyn data
   TYPE(ExtPtfm_Data),       INTENT(INOUT) :: ExtPtfm             !< ExtPtfm data
   TYPE(MAP_Data),           INTENT(INOUT) :: MAPp                !< MAP data
   TYPE(FEAMooring_Data),    INTENT(INOUT) :: FEAM                !< FEAMooring data
   TYPE(MoorDyn_Data),       INTENT(INOUT) :: MD                  !< Data for the MoorDyn module
   TYPE(OrcaFlex_Data),      INTENT(INOUT) :: Orca                !< OrcaFlex interface data
   TYPE(IceFloe_Data),       INTENT(INOUT) :: IceF                !< IceFloe data
   TYPE(IceDyn_Data),        INTENT(INOUT) :: IceD                !< All the IceDyn data used in time-step loop
   
   TYPE(FAST_ModuleMapType), INTENT(INOUT) :: MeshMapData         !< Data for mapping between modules (added to help BD get better root motion inputs)

   INTEGER(IntKi),           INTENT(  OUT) :: ErrStat             !< Error status of the operation
   CHARACTER(*),             INTENT(  OUT) :: ErrMsg              !< Error message if ErrStat /= ErrID_None
   LOGICAL                 , INTENT(IN   ) :: WriteThisStep       !< Will we print the WriteOutput values this step (for optimizations with SolveOption2)?

   ! local variables
   INTEGER(IntKi)                          :: i, k                ! loop counters
   
   REAL(DbKi)                              :: t_module            ! Current simulation time for module 
   REAL(DbKi)                              :: t_global_next       ! Simulation time for computing outputs
   INTEGER(IntKi)                          :: j_ss                ! substep loop counter 
   INTEGER(IntKi)                          :: n_t_module          ! simulation time step, loop counter for individual modules
   INTEGER(IntKi)                          :: ErrStat2
   CHARACTER(ErrMsgLen)                    :: ErrMsg2
   CHARACTER(*), PARAMETER                 :: RoutineName = 'FAST_AdvanceStates'       
   
   
   
   ErrStat = ErrID_None
   ErrMsg  = ""

   t_global_next = (n_t_global+1) * p_FAST%dt + t_initial

   !----------------------------------------------------------------------------------------
   ! copy the states at step m_FAST%t_global and get prediction for step t_global_next
   ! (note that we need to copy the states because UpdateStates updates the values
   ! and we need to have the old values [at m_FAST%t_global] for the next j_pc step)
   !----------------------------------------------------------------------------------------
   ! ElastoDyn: get predicted states
   CALL ED_CopyContState   (ED%x( STATE_CURR), ED%x( STATE_PRED), MESH_UPDATECOPY, Errstat2, ErrMsg2)
      CALL SetErrStat( Errstat2, ErrMsg2, ErrStat, ErrMsg, RoutineName )
   CALL ED_CopyDiscState   (ED%xd(STATE_CURR), ED%xd(STATE_PRED), MESH_UPDATECOPY, Errstat2, ErrMsg2)  
      CALL SetErrStat( Errstat2, ErrMsg2, ErrStat, ErrMsg, RoutineName )
   CALL ED_CopyConstrState (ED%z( STATE_CURR), ED%z( STATE_PRED), MESH_UPDATECOPY, Errstat2, ErrMsg2)
      CALL SetErrStat( Errstat2, ErrMsg2, ErrStat, ErrMsg, RoutineName )
   CALL ED_CopyOtherState (ED%OtherSt( STATE_CURR), ED%OtherSt( STATE_PRED), MESH_UPDATECOPY, Errstat2, ErrMsg2)
      CALL SetErrStat( Errstat2, ErrMsg2, ErrStat, ErrMsg, RoutineName )

   DO j_ss = 1, p_FAST%n_substeps( MODULE_ED )
      n_t_module = n_t_global*p_FAST%n_substeps( MODULE_ED ) + j_ss - 1
      t_module   = n_t_module*p_FAST%dt_module( MODULE_ED ) + t_initial
            
      CALL ED_UpdateStates( t_module, n_t_module, ED%Input, ED%InputTimes, ED%p, ED%x(STATE_PRED), ED%xd(STATE_PRED), &
                            ED%z(STATE_PRED), ED%OtherSt(STATE_PRED), ED%m, ErrStat2, ErrMsg2 )
         CALL SetErrStat( Errstat2, ErrMsg2, ErrStat, ErrMsg, RoutineName )
         IF (ErrStat >= AbortErrLev) RETURN
   END DO !j_ss
      

      ! BeamDyn doesn't like extrapolated rotations, so we will calculate them from ED and transfer instead of doing a correction step. 
      ! (Also calls ED_CalcOutput here so that we can use it for AeroDyn optimization, too):
   CALL SolveOption2a_Inp2BD(t_global_next, STATE_PRED, p_FAST, m_FAST, ED, BD, AD14, AD, SrvD, IfW, OpFM, MeshMapData, ErrStat2, ErrMsg2, WriteThisStep)
      CALL SetErrStat( ErrStat2, ErrMsg2, ErrStat, ErrMsg, RoutineName )
         
   IF ( p_FAST%CompElast == Module_BD ) THEN
            
      DO k=1,p_FAST%nBeams
            
         CALL BD_CopyContState   (BD%x( k,STATE_CURR),BD%x( k,STATE_PRED), MESH_UPDATECOPY, Errstat2, ErrMsg2)
            CALL SetErrStat( Errstat2, ErrMsg2, ErrStat, ErrMsg, RoutineName )
         CALL BD_CopyDiscState   (BD%xd(k,STATE_CURR),BD%xd(k,STATE_PRED), MESH_UPDATECOPY, Errstat2, ErrMsg2)  
            CALL SetErrStat( Errstat2, ErrMsg2, ErrStat, ErrMsg, RoutineName )
         CALL BD_CopyConstrState (BD%z( k,STATE_CURR),BD%z( k,STATE_PRED), MESH_UPDATECOPY, Errstat2, ErrMsg2)
            CALL SetErrStat( Errstat2, ErrMsg2, ErrStat, ErrMsg, RoutineName )
         CALL BD_CopyOtherState (BD%OtherSt( k,STATE_CURR),BD%OtherSt( k,STATE_PRED), MESH_UPDATECOPY, Errstat2, ErrMsg2)
            CALL SetErrStat( Errstat2, ErrMsg2, ErrStat, ErrMsg, RoutineName )
            
         DO j_ss = 1, p_FAST%n_substeps( Module_BD )
            n_t_module = n_t_global*p_FAST%n_substeps( Module_BD ) + j_ss - 1
            t_module   = n_t_module*p_FAST%dt_module( Module_BD ) + t_initial
                           
            CALL BD_UpdateStates( t_module, n_t_module, BD%Input(:,k), BD%InputTimes(:,k), BD%p(k), BD%x(k,STATE_PRED), &
                                       BD%xd(k,STATE_PRED), BD%z(k,STATE_PRED), BD%OtherSt(k,STATE_PRED), BD%m(k), ErrStat2, ErrMsg2 )
               CALL SetErrStat( Errstat2, ErrMsg2, ErrStat, ErrMsg, RoutineName//':B'//trim(num2lstr(k)))
         END DO !j_ss
               
      END DO !nBeams
      IF (ErrStat >= AbortErrLev) RETURN
      
   END IF !CompElast
   

      ! because AeroDyn DBEMT states depend heavily on getting inputs correct, we are overwriting its inputs with updated structural outputs here
   CALL SolveOption2b_Inp2IfW(t_global_next, STATE_PRED, p_FAST, m_FAST, ED, BD, AD14, AD, SrvD, IfW, OpFM, MeshMapData, ErrStat2, ErrMsg2, WriteThisStep)
      CALL SetErrStat( ErrStat2, ErrMsg2, ErrStat, ErrMsg, RoutineName )
   
                        
   ! InflowWind: get predicted states
   IF ( p_FAST%CompInflow == Module_IfW ) THEN
      CALL InflowWind_CopyContState   (IfW%x( STATE_CURR), IfW%x( STATE_PRED), MESH_UPDATECOPY, Errstat2, ErrMsg2)
         CALL SetErrStat( Errstat2, ErrMsg2, ErrStat, ErrMsg, RoutineName )
      CALL InflowWind_CopyDiscState   (IfW%xd(STATE_CURR), IfW%xd(STATE_PRED), MESH_UPDATECOPY, Errstat2, ErrMsg2)  
         CALL SetErrStat( Errstat2, ErrMsg2, ErrStat, ErrMsg, RoutineName )
      CALL InflowWind_CopyConstrState (IfW%z( STATE_CURR), IfW%z( STATE_PRED), MESH_UPDATECOPY, Errstat2, ErrMsg2)
         CALL SetErrStat( Errstat2, ErrMsg2, ErrStat, ErrMsg, RoutineName )            
      CALL InflowWind_CopyOtherState( IfW%OtherSt(STATE_CURR), IfW%OtherSt(STATE_PRED), MESH_UPDATECOPY, Errstat2, ErrMsg2)
         CALL SetErrStat( Errstat2, ErrMsg2, ErrStat, ErrMsg, RoutineName )
            
      DO j_ss = 1, p_FAST%n_substeps( MODULE_IfW )
         n_t_module = n_t_global*p_FAST%n_substeps( MODULE_IfW ) + j_ss - 1
         t_module   = n_t_module*p_FAST%dt_module( MODULE_IfW ) + t_initial
            
         CALL InflowWind_UpdateStates( t_module, n_t_module, IfW%Input, IfW%InputTimes, IfW%p, IfW%x(STATE_PRED), IfW%xd(STATE_PRED), &
                                       IfW%z(STATE_PRED), IfW%OtherSt(STATE_PRED), IfW%m, ErrStat2, ErrMsg2 )
            CALL SetErrStat( Errstat2, ErrMsg2, ErrStat, ErrMsg, RoutineName )
      END DO !j_ss
   END IF
   
   
      ! because AeroDyn DBEMT states depend heavily on getting inputs correct, we are overwriting its inputs with updated inflow outputs here
   CALL SolveOption2c_Inp2AD_SrvD(t_global_next, STATE_PRED, p_FAST, m_FAST, ED, BD, AD14, AD, SrvD, IfW, OpFM, MeshMapData, ErrStat2, ErrMsg2, WriteThisStep)
      CALL SetErrStat( ErrStat2, ErrMsg2, ErrStat, ErrMsg, RoutineName )
   
   ! AeroDyn: get predicted states
   IF ( p_FAST%CompAero == Module_AD14 ) THEN
      CALL AD14_CopyContState   (AD14%x( STATE_CURR), AD14%x( STATE_PRED), MESH_UPDATECOPY, Errstat2, ErrMsg2)
         CALL SetErrStat( Errstat2, ErrMsg2, ErrStat, ErrMsg, RoutineName )
      CALL AD14_CopyDiscState   (AD14%xd(STATE_CURR), AD14%xd(STATE_PRED), MESH_UPDATECOPY, Errstat2, ErrMsg2)  
         CALL SetErrStat( Errstat2, ErrMsg2, ErrStat, ErrMsg, RoutineName )
      CALL AD14_CopyConstrState (AD14%z( STATE_CURR), AD14%z( STATE_PRED), MESH_UPDATECOPY, Errstat2, ErrMsg2)
         CALL SetErrStat( Errstat2, ErrMsg2, ErrStat, ErrMsg, RoutineName )
      CALL AD14_CopyOtherState( AD14%OtherSt(STATE_CURR), AD14%OtherSt(STATE_PRED), MESH_UPDATECOPY, Errstat2, ErrMsg2)
         CALL SetErrStat( Errstat2, ErrMsg2, ErrStat, ErrMsg, RoutineName )
            
      DO j_ss = 1, p_FAST%n_substeps( MODULE_AD14 )
         n_t_module = n_t_global*p_FAST%n_substeps( MODULE_AD14 ) + j_ss - 1
         t_module   = n_t_module*p_FAST%dt_module( MODULE_AD14 ) + t_initial
            
         CALL AD14_UpdateStates( t_module, n_t_module, AD14%Input, AD14%InputTimes, AD14%p, AD14%x(STATE_PRED), &
                                AD14%xd(STATE_PRED), AD14%z(STATE_PRED), AD14%OtherSt(STATE_PRED), AD14%m, ErrStat2, ErrMsg2 )
            CALL SetErrStat( Errstat2, ErrMsg2, ErrStat, ErrMsg, RoutineName )
      END DO !j_ss
   ELSEIF ( p_FAST%CompAero == Module_AD ) THEN
      CALL AD_CopyContState   (AD%x( STATE_CURR), AD%x( STATE_PRED), MESH_UPDATECOPY, Errstat2, ErrMsg2)
         CALL SetErrStat( Errstat2, ErrMsg2, ErrStat, ErrMsg, RoutineName )
      CALL AD_CopyDiscState   (AD%xd(STATE_CURR), AD%xd(STATE_PRED), MESH_UPDATECOPY, Errstat2, ErrMsg2)  
         CALL SetErrStat( Errstat2, ErrMsg2, ErrStat, ErrMsg, RoutineName )
      CALL AD_CopyConstrState (AD%z( STATE_CURR), AD%z( STATE_PRED), MESH_UPDATECOPY, Errstat2, ErrMsg2)
         CALL SetErrStat( Errstat2, ErrMsg2, ErrStat, ErrMsg, RoutineName )
      CALL AD_CopyOtherState( AD%OtherSt(STATE_CURR), AD%OtherSt(STATE_PRED), MESH_UPDATECOPY, Errstat2, ErrMsg2)
         CALL SetErrStat( Errstat2, ErrMsg2, ErrStat, ErrMsg, RoutineName )

      DO j_ss = 1, p_FAST%n_substeps( MODULE_AD )
         n_t_module = n_t_global*p_FAST%n_substeps( MODULE_AD ) + j_ss - 1
         t_module   = n_t_module*p_FAST%dt_module( MODULE_AD ) + t_initial
            
         CALL AD_UpdateStates( t_module, n_t_module, AD%Input, AD%InputTimes, AD%p, AD%x(STATE_PRED), &
                               AD%xd(STATE_PRED), AD%z(STATE_PRED), AD%OtherSt(STATE_PRED), AD%m, ErrStat2, ErrMsg2 )
            CALL SetErrStat( Errstat2, ErrMsg2, ErrStat, ErrMsg, RoutineName )
            ! We don't want to extrapolate any values for the WakeLocations (those are exactly calculated) 
         if (allocated(AD%OtherSt(STATE_PRED)%WakeLocationPoints)) then
            AD%OtherSt(STATE_CURR)%WakeLocationPoints = AD%OtherSt(STATE_PRED)%WakeLocationPoints
         endif
      END DO !j_ss
   END IF            

   
   ! ServoDyn: get predicted states
   IF ( p_FAST%CompServo == Module_SrvD ) THEN
      CALL SrvD_CopyContState   (SrvD%x( STATE_CURR), SrvD%x( STATE_PRED), MESH_UPDATECOPY, Errstat2, ErrMsg2)
         CALL SetErrStat( Errstat2, ErrMsg2, ErrStat, ErrMsg, RoutineName )
      CALL SrvD_CopyDiscState   (SrvD%xd(STATE_CURR), SrvD%xd(STATE_PRED), MESH_UPDATECOPY, Errstat2, ErrMsg2)
         CALL SetErrStat( Errstat2, ErrMsg2, ErrStat, ErrMsg, RoutineName )
      CALL SrvD_CopyConstrState (SrvD%z( STATE_CURR), SrvD%z( STATE_PRED), MESH_UPDATECOPY, Errstat2, ErrMsg2)
         CALL SetErrStat( Errstat2, ErrMsg2, ErrStat, ErrMsg, RoutineName )
      CALL SrvD_CopyOtherState (SrvD%OtherSt( STATE_CURR), SrvD%OtherSt( STATE_PRED), MESH_UPDATECOPY, Errstat2, ErrMsg2)
         CALL SetErrStat( Errstat2, ErrMsg2, ErrStat, ErrMsg, RoutineName )
                     
      DO j_ss = 1, p_FAST%n_substeps( Module_SrvD )
         n_t_module = n_t_global*p_FAST%n_substeps( Module_SrvD ) + j_ss - 1
         t_module   = n_t_module*p_FAST%dt_module( Module_SrvD ) + t_initial
               
         CALL SrvD_UpdateStates( t_module, n_t_module, SrvD%Input, SrvD%InputTimes, SrvD%p, SrvD%x(STATE_PRED), SrvD%xd(STATE_PRED), &
                 SrvD%z(STATE_PRED), SrvD%OtherSt(STATE_PRED), SrvD%m, ErrStat2, ErrMsg2 )
            CALL SetErrStat( Errstat2, ErrMsg2, ErrStat, ErrMsg, RoutineName )
            if (ErrStat >= AbortErrLev) return
      END DO !j_ss
   END IF            
            

   ! HydroDyn: get predicted states
   IF ( p_FAST%CompHydro == Module_HD ) THEN
      CALL HydroDyn_CopyContState   (HD%x( STATE_CURR), HD%x( STATE_PRED), MESH_UPDATECOPY, Errstat2, ErrMsg2)
         CALL SetErrStat( Errstat2, ErrMsg2, ErrStat, ErrMsg, RoutineName )
      CALL HydroDyn_CopyDiscState   (HD%xd(STATE_CURR), HD%xd(STATE_PRED), MESH_UPDATECOPY, Errstat2, ErrMsg2)  
         CALL SetErrStat( Errstat2, ErrMsg2, ErrStat, ErrMsg, RoutineName )
      CALL HydroDyn_CopyConstrState (HD%z( STATE_CURR), HD%z( STATE_PRED), MESH_UPDATECOPY, Errstat2, ErrMsg2)
         CALL SetErrStat( Errstat2, ErrMsg2, ErrStat, ErrMsg, RoutineName )            
      CALL HydroDyn_CopyOtherState( HD%OtherSt(STATE_CURR), HD%OtherSt(STATE_PRED), MESH_UPDATECOPY, Errstat2, ErrMsg2)
         CALL SetErrStat( Errstat2, ErrMsg2, ErrStat, ErrMsg, RoutineName )
         
      DO j_ss = 1, p_FAST%n_substeps( Module_HD )
         n_t_module = n_t_global*p_FAST%n_substeps( Module_HD ) + j_ss - 1
         t_module   = n_t_module*p_FAST%dt_module( Module_HD ) + t_initial
               
         CALL HydroDyn_UpdateStates( t_module, n_t_module, HD%Input, HD%InputTimes, HD%p, HD%x(STATE_PRED), HD%xd(STATE_PRED), &
                                     HD%z(STATE_PRED), HD%OtherSt(STATE_PRED), HD%m, ErrStat2, ErrMsg2 )
            CALL SetErrStat( Errstat2, ErrMsg2, ErrStat, ErrMsg, RoutineName )
      END DO !j_ss
            
   END IF
            
         
   ! SubDyn/ExtPtfm: get predicted states
   IF ( p_FAST%CompSub == Module_SD ) THEN
      CALL SD_CopyContState   (SD%x( STATE_CURR), SD%x( STATE_PRED), MESH_UPDATECOPY, Errstat2, ErrMsg2)
         CALL SetErrStat( Errstat2, ErrMsg2, ErrStat, ErrMsg, RoutineName )
      CALL SD_CopyDiscState   (SD%xd(STATE_CURR), SD%xd(STATE_PRED), MESH_UPDATECOPY, Errstat2, ErrMsg2)
         CALL SetErrStat( Errstat2, ErrMsg2, ErrStat, ErrMsg, RoutineName )
      CALL SD_CopyConstrState (SD%z( STATE_CURR), SD%z( STATE_PRED), MESH_UPDATECOPY, Errstat2, ErrMsg2)
         CALL SetErrStat( Errstat2, ErrMsg2, ErrStat, ErrMsg, RoutineName )
      CALL SD_CopyOtherState( SD%OtherSt(STATE_CURR), SD%OtherSt(STATE_PRED), MESH_UPDATECOPY, Errstat2, ErrMsg2)
         CALL SetErrStat( Errstat2, ErrMsg2, ErrStat, ErrMsg, RoutineName )
            
      DO j_ss = 1, p_FAST%n_substeps( Module_SD )
         n_t_module = n_t_global*p_FAST%n_substeps( Module_SD ) + j_ss - 1
         t_module   = n_t_module*p_FAST%dt_module( Module_SD ) + t_initial
               
         CALL SD_UpdateStates( t_module, n_t_module, SD%Input, SD%InputTimes, SD%p, SD%x(STATE_PRED), SD%xd(STATE_PRED), & 
                               SD%z(STATE_PRED), SD%OtherSt(STATE_PRED), SD%m, ErrStat2, ErrMsg2 )
            CALL SetErrStat( Errstat2, ErrMsg2, ErrStat, ErrMsg, RoutineName )
      END DO !j_ss
   ! ExtPtfm: get predicted states
   ELSE IF ( p_FAST%CompSub == Module_ExtPtfm ) THEN
      CALL ExtPtfm_CopyContState   (ExtPtfm%x( STATE_CURR), ExtPtfm%x( STATE_PRED), MESH_UPDATECOPY, Errstat2, ErrMsg2)
         CALL SetErrStat( Errstat2, ErrMsg2, ErrStat, ErrMsg, RoutineName )
      CALL ExtPtfm_CopyDiscState   (ExtPtfm%xd(STATE_CURR), ExtPtfm%xd(STATE_PRED), MESH_UPDATECOPY, Errstat2, ErrMsg2)
         CALL SetErrStat( Errstat2, ErrMsg2, ErrStat, ErrMsg, RoutineName )
      CALL ExtPtfm_CopyConstrState (ExtPtfm%z( STATE_CURR), ExtPtfm%z( STATE_PRED), MESH_UPDATECOPY, Errstat2, ErrMsg2)
         CALL SetErrStat( Errstat2, ErrMsg2, ErrStat, ErrMsg, RoutineName )
      CALL ExtPtfm_CopyOtherState( ExtPtfm%OtherSt(STATE_CURR), ExtPtfm%OtherSt(STATE_PRED), MESH_UPDATECOPY, Errstat2, ErrMsg2)
         CALL SetErrStat( Errstat2, ErrMsg2, ErrStat, ErrMsg, RoutineName )
            
      DO j_ss = 1, p_FAST%n_substeps( Module_ExtPtfm )
         n_t_module = n_t_global*p_FAST%n_substeps( Module_ExtPtfm ) + j_ss - 1
         t_module   = n_t_module*p_FAST%dt_module( Module_ExtPtfm ) + t_initial
               
         CALL ExtPtfm_UpdateStates( t_module, n_t_module, ExtPtfm%Input, ExtPtfm%InputTimes, ExtPtfm%p, ExtPtfm%x(STATE_PRED), &
                                   ExtPtfm%xd(STATE_PRED), ExtPtfm%z(STATE_PRED), ExtPtfm%OtherSt(STATE_PRED), ExtPtfm%m, ErrStat2, ErrMsg2 )
            CALL SetErrStat( Errstat2, ErrMsg2, ErrStat, ErrMsg, RoutineName )
      END DO !j_ss   
   END IF
            
            
   ! Mooring: MAP/FEAM/MD/Orca: get predicted states
   IF (p_FAST%CompMooring == Module_MAP) THEN
      CALL MAP_CopyContState   (MAPp%x( STATE_CURR), MAPp%x( STATE_PRED), MESH_UPDATECOPY, Errstat2, ErrMsg2)
         CALL SetErrStat( Errstat2, ErrMsg2, ErrStat, ErrMsg, RoutineName )
      CALL MAP_CopyDiscState   (MAPp%xd(STATE_CURR), MAPp%xd(STATE_PRED), MESH_UPDATECOPY, Errstat2, ErrMsg2)  
         CALL SetErrStat( Errstat2, ErrMsg2, ErrStat, ErrMsg, RoutineName )
      CALL MAP_CopyConstrState (MAPp%z( STATE_CURR), MAPp%z( STATE_PRED), MESH_UPDATECOPY, Errstat2, ErrMsg2)
         CALL SetErrStat( Errstat2, ErrMsg2, ErrStat, ErrMsg, RoutineName )

            ! OtherStates in MAP++ acts like misc variables:
      !CALL MAP_CopyOtherState( MAPp%OtherSt(STATE_CURR), MAPp%OtherSt(STATE_PRED), MESH_UPDATECOPY, Errstat2, ErrMsg2)
      !   CALL SetErrStat( Errstat2, ErrMsg2, ErrStat, ErrMsg, RoutineName )
         
      DO j_ss = 1, p_FAST%n_substeps( Module_MAP )
         n_t_module = n_t_global*p_FAST%n_substeps( Module_MAP ) + j_ss - 1
         t_module   = n_t_module*p_FAST%dt_module( Module_MAP ) + t_initial
               
         CALL MAP_UpdateStates( t_module, n_t_module, MAPp%Input, MAPp%InputTimes, MAPp%p, MAPp%x(STATE_PRED), MAPp%xd(STATE_PRED), MAPp%z(STATE_PRED), MAPp%OtherSt, ErrStat2, ErrMsg2 )
            CALL SetErrStat( Errstat2, ErrMsg2, ErrStat, ErrMsg, RoutineName )
      END DO !j_ss
               
   ELSEIF (p_FAST%CompMooring == Module_MD) THEN
      CALL MD_CopyContState   (MD%x( STATE_CURR), MD%x( STATE_PRED), MESH_UPDATECOPY, Errstat2, ErrMsg2)
         CALL SetErrStat( Errstat2, ErrMsg2, ErrStat, ErrMsg, RoutineName )
      CALL MD_CopyDiscState   (MD%xd(STATE_CURR), MD%xd(STATE_PRED), MESH_UPDATECOPY, Errstat2, ErrMsg2)
         CALL SetErrStat( Errstat2, ErrMsg2, ErrStat, ErrMsg, RoutineName )
      CALL MD_CopyConstrState (MD%z( STATE_CURR), MD%z( STATE_PRED), MESH_UPDATECOPY, Errstat2, ErrMsg2)
         CALL SetErrStat( Errstat2, ErrMsg2, ErrStat, ErrMsg, RoutineName )         
      CALL MD_CopyOtherState( MD%OtherSt(STATE_CURR), MD%OtherSt(STATE_PRED), MESH_UPDATECOPY, Errstat2, ErrMsg2)
         CALL SetErrStat( Errstat2, ErrMsg2, ErrStat, ErrMsg, RoutineName )
            
      DO j_ss = 1, p_FAST%n_substeps( Module_MD )
         n_t_module = n_t_global*p_FAST%n_substeps( Module_MD ) + j_ss - 1
         t_module   = n_t_module*p_FAST%dt_module( Module_MD ) + t_initial
               
         CALL MD_UpdateStates( t_module, n_t_module, MD%Input, MD%InputTimes, MD%p, MD%x(STATE_PRED), MD%xd(STATE_PRED), &
                               MD%z(STATE_PRED), MD%OtherSt(STATE_PRED), MD%m, ErrStat2, ErrMsg2 )
            CALL SetErrStat( Errstat2, ErrMsg2, ErrStat, ErrMsg, RoutineName )
      END DO !j_ss
               
   ELSEIF (p_FAST%CompMooring == Module_FEAM) THEN
      CALL FEAM_CopyContState   (FEAM%x( STATE_CURR), FEAM%x( STATE_PRED), MESH_UPDATECOPY, Errstat2, ErrMsg2)
         CALL SetErrStat( Errstat2, ErrMsg2, ErrStat, ErrMsg, RoutineName )
      CALL FEAM_CopyDiscState   (FEAM%xd(STATE_CURR), FEAM%xd(STATE_PRED), MESH_UPDATECOPY, Errstat2, ErrMsg2)
         CALL SetErrStat( Errstat2, ErrMsg2, ErrStat, ErrMsg, RoutineName )
      CALL FEAM_CopyConstrState (FEAM%z( STATE_CURR), FEAM%z( STATE_PRED), MESH_UPDATECOPY, Errstat2, ErrMsg2)
         CALL SetErrStat( Errstat2, ErrMsg2, ErrStat, ErrMsg, RoutineName )         
      CALL FEAM_CopyOtherState( FEAM%OtherSt(STATE_CURR), FEAM%OtherSt(STATE_PRED), MESH_UPDATECOPY, Errstat2, ErrMsg2)
         CALL SetErrStat( Errstat2, ErrMsg2, ErrStat, ErrMsg, RoutineName )
            
      DO j_ss = 1, p_FAST%n_substeps( Module_FEAM )
         n_t_module = n_t_global*p_FAST%n_substeps( Module_FEAM ) + j_ss - 1
         t_module   = n_t_module*p_FAST%dt_module( Module_FEAM ) + t_initial
               
         CALL FEAM_UpdateStates( t_module, n_t_module, FEAM%Input, FEAM%InputTimes, FEAM%p, FEAM%x(STATE_PRED), FEAM%xd(STATE_PRED), &
                                  FEAM%z(STATE_PRED), FEAM%OtherSt(STATE_PRED), FEAM%m, ErrStat2, ErrMsg2 )
            CALL SetErrStat( Errstat2, ErrMsg2, ErrStat, ErrMsg, RoutineName )
      END DO !j_ss
            
   ELSEIF (p_FAST%CompMooring == Module_Orca) THEN
      CALL Orca_CopyContState   (Orca%x( STATE_CURR), Orca%x( STATE_PRED), MESH_UPDATECOPY, Errstat2, ErrMsg2)
         CALL SetErrStat( Errstat2, ErrMsg2, ErrStat, ErrMsg, RoutineName )
      CALL Orca_CopyDiscState   (Orca%xd(STATE_CURR), Orca%xd(STATE_PRED), MESH_UPDATECOPY, Errstat2, ErrMsg2)
         CALL SetErrStat( Errstat2, ErrMsg2, ErrStat, ErrMsg, RoutineName )
      CALL Orca_CopyConstrState (Orca%z( STATE_CURR), Orca%z( STATE_PRED), MESH_UPDATECOPY, Errstat2, ErrMsg2)
         CALL SetErrStat( Errstat2, ErrMsg2, ErrStat, ErrMsg, RoutineName )         
      CALL Orca_CopyOtherState( Orca%OtherSt(STATE_CURR), Orca%OtherSt(STATE_PRED), MESH_UPDATECOPY, Errstat2, ErrMsg2)
         CALL SetErrStat( Errstat2, ErrMsg2, ErrStat, ErrMsg, RoutineName )
            
      DO j_ss = 1, p_FAST%n_substeps( Module_Orca )
         n_t_module = n_t_global*p_FAST%n_substeps( Module_Orca ) + j_ss - 1
         t_module   = n_t_module*p_FAST%dt_module( Module_Orca ) + t_initial
               
         CALL Orca_UpdateStates( t_module, n_t_module, Orca%Input, Orca%InputTimes, Orca%p, Orca%x(STATE_PRED), &
                                 Orca%xd(STATE_PRED), Orca%z(STATE_PRED), Orca%OtherSt(STATE_PRED), Orca%m, ErrStat2, ErrMsg2 )
            CALL SetErrStat( Errstat2, ErrMsg2, ErrStat, ErrMsg, RoutineName )
      END DO !j_ss
               
   END IF
             
         
   ! IceFloe/IceDyn: get predicted states
   IF ( p_FAST%CompIce == Module_IceF ) THEN
      CALL IceFloe_CopyContState   (IceF%x( STATE_CURR), IceF%x( STATE_PRED), MESH_UPDATECOPY, Errstat2, ErrMsg2)
         CALL SetErrStat( Errstat2, ErrMsg2, ErrStat, ErrMsg, RoutineName )
      CALL IceFloe_CopyDiscState   (IceF%xd(STATE_CURR), IceF%xd(STATE_PRED), MESH_UPDATECOPY, Errstat2, ErrMsg2)  
         CALL SetErrStat( Errstat2, ErrMsg2, ErrStat, ErrMsg, RoutineName )
      CALL IceFloe_CopyConstrState (IceF%z( STATE_CURR), IceF%z( STATE_PRED), MESH_UPDATECOPY, Errstat2, ErrMsg2)
         CALL SetErrStat( Errstat2, ErrMsg2, ErrStat, ErrMsg, RoutineName )
      CALL IceFloe_CopyOtherState( IceF%OtherSt(STATE_CURR), IceF%OtherSt(STATE_PRED), MESH_UPDATECOPY, Errstat2, ErrMsg2)
         CALL SetErrStat( Errstat2, ErrMsg2, ErrStat, ErrMsg, RoutineName )
            
      DO j_ss = 1, p_FAST%n_substeps( Module_IceF )
         n_t_module = n_t_global*p_FAST%n_substeps( Module_IceF ) + j_ss - 1
         t_module   = n_t_module*p_FAST%dt_module( Module_IceF ) + t_initial
               
         CALL IceFloe_UpdateStates( t_module, n_t_module, IceF%Input, IceF%InputTimes, IceF%p, IceF%x(STATE_PRED), &
                                    IceF%xd(STATE_PRED), IceF%z(STATE_PRED), IceF%OtherSt(STATE_PRED), IceF%m, ErrStat2, ErrMsg2 )
            CALL SetErrStat( Errstat2, ErrMsg2, ErrStat, ErrMsg, RoutineName )
      END DO !j_ss
   ELSEIF ( p_FAST%CompIce == Module_IceD ) THEN
            
      DO i=1,p_FAST%numIceLegs
            
         CALL IceD_CopyContState   (IceD%x( i,STATE_CURR),IceD%x( i,STATE_PRED), MESH_UPDATECOPY, Errstat2, ErrMsg2)
            CALL SetErrStat( Errstat2, ErrMsg2, ErrStat, ErrMsg, RoutineName )
         CALL IceD_CopyDiscState   (IceD%xd(i,STATE_CURR),IceD%xd(i,STATE_PRED), MESH_UPDATECOPY, Errstat2, ErrMsg2)  
            CALL SetErrStat( Errstat2, ErrMsg2, ErrStat, ErrMsg, RoutineName )
         CALL IceD_CopyConstrState (IceD%z( i,STATE_CURR),IceD%z( i,STATE_PRED), MESH_UPDATECOPY, Errstat2, ErrMsg2)
            CALL SetErrStat( Errstat2, ErrMsg2, ErrStat, ErrMsg, RoutineName )
         CALL IceD_CopyOtherState( IceD%OtherSt(i,STATE_CURR), IceD%OtherSt(i,STATE_PRED), MESH_UPDATECOPY, Errstat2, ErrMsg2)
            CALL SetErrStat( Errstat2, ErrMsg2, ErrStat, ErrMsg, RoutineName )
            
         DO j_ss = 1, p_FAST%n_substeps( Module_IceD )
            n_t_module = n_t_global*p_FAST%n_substeps( Module_IceD ) + j_ss - 1
            t_module   = n_t_module*p_FAST%dt_module( Module_IceD ) + t_initial
               
            CALL IceD_UpdateStates( t_module, n_t_module, IceD%Input(:,i), IceD%InputTimes(:,i), IceD%p(i), IceD%x(i,STATE_PRED), &
                                       IceD%xd(i,STATE_PRED), IceD%z(i,STATE_PRED), IceD%OtherSt(i,STATE_PRED), IceD%m(i), ErrStat2, ErrMsg2 )
               CALL SetErrStat( Errstat2, ErrMsg2, ErrStat, ErrMsg, RoutineName )
         END DO !j_ss
      END DO
         
   END IF
         
END SUBROUTINE FAST_AdvanceStates
!----------------------------------------------------------------------------------------------------------------------------------
!> This routine extrapolates inputs to modules to give predicted values at t+dt.
SUBROUTINE FAST_ExtrapInterpMods( t_global_next, p_FAST, m_FAST, ED, BD, SrvD, AD14, AD, IfW, HD, SD, ExtPtfm, MAPp, FEAM, MD, Orca, &
                   IceF, IceD, ErrStat, ErrMsg )

   REAL(DbKi),               INTENT(IN   ) :: t_global_next       !< next global time step (t + dt), at which we're extrapolating inputs (and ED outputs)
   TYPE(FAST_ParameterType), INTENT(IN   ) :: p_FAST              !< Parameters for the glue code
   TYPE(FAST_MiscVarType),   INTENT(IN   ) :: m_FAST              !< Miscellaneous variables
     
   TYPE(ElastoDyn_Data),     INTENT(INOUT) :: ED                  !< ElastoDyn data
   TYPE(BeamDyn_Data),       INTENT(INOUT) :: BD                  !< BeamDyn data
   TYPE(ServoDyn_Data),      INTENT(INOUT) :: SrvD                !< ServoDyn data
   TYPE(AeroDyn14_Data),     INTENT(INOUT) :: AD14                !< AeroDyn14 data
   TYPE(AeroDyn_Data),       INTENT(INOUT) :: AD                  !< AeroDyn data
   TYPE(InflowWind_Data),    INTENT(INOUT) :: IfW                 !< InflowWind data
   TYPE(HydroDyn_Data),      INTENT(INOUT) :: HD                  !< HydroDyn data
   TYPE(SubDyn_Data),        INTENT(INOUT) :: SD                  !< SubDyn data
   TYPE(ExtPtfm_Data),       INTENT(INOUT) :: ExtPtfm             !< ExtPtfm data
   TYPE(MAP_Data),           INTENT(INOUT) :: MAPp                !< MAP data
   TYPE(FEAMooring_Data),    INTENT(INOUT) :: FEAM                !< FEAMooring data
   TYPE(MoorDyn_Data),       INTENT(INOUT) :: MD                  !< Data for the MoorDyn module
   TYPE(OrcaFlex_Data),      INTENT(INOUT) :: Orca                !< OrcaFlex interface data
   TYPE(IceFloe_Data),       INTENT(INOUT) :: IceF                !< IceFloe data
   TYPE(IceDyn_Data),        INTENT(INOUT) :: IceD                !< All the IceDyn data used in time-step loop

   !TYPE(FAST_ModuleMapType), INTENT(INOUT) :: MeshMapData         ! Data for mapping between modules
      
   INTEGER(IntKi),           INTENT(  OUT) :: ErrStat             !< Error status of the operation
   CHARACTER(*),             INTENT(  OUT) :: ErrMsg              !< Error message if ErrStat /= ErrID_None

   ! local variables
   INTEGER(IntKi)                          :: i, j, k             ! loop counters
   INTEGER(IntKi)                          :: ErrStat2
   CHARACTER(ErrMsgLen)                    :: ErrMsg2
   
   CHARACTER(*), PARAMETER                 :: RoutineName = 'FAST_ExtrapInterpMods'       
   
      !++++++++++++++++++++++++++++++++++++++++++++++++++++++++++++++++++++++++++++++++++++++++++++++++++++++++++++++++++++++++++++
      ! Step 1.a: Extrapolate Inputs (gives predicted values at t+dt)
      ! 
      ! a) Extrapolate inputs
      !    to t + dt (i.e., t_global_next); will only be used by modules with an implicit dependence on input data.
      ! b) Shift "window" of the ModName%Input
      !++++++++++++++++++++++++++++++++++++++++++++++++++++++++++++++++++++++++++++++++++++++++++++++++++++++++++++++++++++++++++++
    
      ErrStat = ErrID_None
      ErrMsg  = ""
      
      ! ElastoDyn
      !write(*,*) 'ED%Input(1)%PLATFORMPTMESH%Force', ED%Input(1)%PLATFORMPTMESH%Force
      !write(*,*) 'ED%Input(2)%PLATFORMPTMESH%Force', ED%Input(2)%PLATFORMPTMESH%Force
      !write(*,*) 'ED%Input(3)%PLATFORMPTMESH%Force', ED%Input(3)%PLATFORMPTMESH%Force
      CALL ED_Input_ExtrapInterp(ED%Input, ED%InputTimes, ED%u, t_global_next, ErrStat2, ErrMsg2)
         CALL SetErrStat(ErrStat2,ErrMsg2,ErrStat,ErrMsg,RoutineName )
<<<<<<< HEAD
      !write(*,*) 'ED%u%PLATFORMPTMESH%Force', ED%u%PLATFORMPTMESH%Force
=======
  
>>>>>>> 1a5a8a86
      DO j = p_FAST%InterpOrder, 1, -1
         CALL ED_CopyInput (ED%Input(j),  ED%Input(j+1),  MESH_UPDATECOPY, Errstat2, ErrMsg2)
            CALL SetErrStat(ErrStat2,ErrMsg2,ErrStat,ErrMsg,RoutineName )
         ED%InputTimes(j+1) = ED%InputTimes(j)
         !ED_OutputTimes(j+1) = ED_OutputTimes(j)
      END DO
  
      CALL ED_CopyInput (ED%u,  ED%Input(1),  MESH_UPDATECOPY, Errstat2, ErrMsg2)
         CALL SetErrStat(ErrStat2,ErrMsg2,ErrStat,ErrMsg,RoutineName )
      ED%InputTimes(1)  = t_global_next
      !ED_OutputTimes(1) = t_global_next 
  
      
      ! BeamDyn
      IF (p_FAST%CompElast == Module_BD) THEN
         
         DO k = 1,p_FAST%nBeams
         
            CALL BD_Input_ExtrapInterp(BD%Input(:,k), BD%InputTimes(:,k), BD%u(k), t_global_next, ErrStat2, ErrMsg2)
               CALL SetErrStat(ErrStat2,ErrMsg2,ErrStat,ErrMsg,RoutineName )
            
            ! Shift "window" of BD%Input 
  
            DO j = p_FAST%InterpOrder, 1, -1
               CALL BD_CopyInput (BD%Input(j,k),  BD%Input(j+1,k),  MESH_UPDATECOPY, Errstat2, ErrMsg2)
                  CALL SetErrStat(ErrStat2,ErrMsg2,ErrStat,ErrMsg,RoutineName )
               BD%InputTimes(j+1,k) = BD%InputTimes(j,k)
            END DO
  
            CALL BD_CopyInput (BD%u(k),  BD%Input(1,k),  MESH_UPDATECOPY, Errstat2, ErrMsg2)
               CALL SetErrStat(ErrStat2,ErrMsg2,ErrStat,ErrMsg,RoutineName )
            BD%InputTimes(1,k) = t_global_next          
            
         END DO ! k=p_FAST%nBeams
         
      END IF  ! BeamDyn 
      
      ! AeroDyn v14
      IF ( p_FAST%CompAero == Module_AD14 ) THEN
         
         CALL AD14_Input_ExtrapInterp(AD14%Input, AD14%InputTimes, AD14%u, t_global_next, ErrStat2, ErrMsg2)
            CALL SetErrStat(ErrStat2,ErrMsg2,ErrStat,ErrMsg,RoutineName )
            
         ! Shift "window" of AD14%Input
  
         DO j = p_FAST%InterpOrder, 1, -1
            CALL AD14_CopyInput (AD14%Input(j),  AD14%Input(j+1),  MESH_UPDATECOPY, Errstat2, ErrMsg2)
               CALL SetErrStat(ErrStat2,ErrMsg2,ErrStat,ErrMsg,RoutineName )
            AD14%InputTimes(j+1)  = AD14%InputTimes(j)
         END DO
  
         CALL AD14_CopyInput (AD14%u,  AD14%Input(1),  MESH_UPDATECOPY, Errstat2, ErrMsg2)
            CALL SetErrStat(ErrStat2,ErrMsg2,ErrStat,ErrMsg,RoutineName )
         AD14%InputTimes(1)  = t_global_next          
            
      ELSEIF ( p_FAST%CompAero == Module_AD ) THEN
         
         CALL AD_Input_ExtrapInterp(AD%Input, AD%InputTimes, AD%u, t_global_next, ErrStat2, ErrMsg2)
            CALL SetErrStat(ErrStat2,ErrMsg2,ErrStat,ErrMsg,RoutineName )
                        
         ! Shift "window" of AD%Input 
  
         DO j = p_FAST%InterpOrder, 1, -1
            CALL AD_CopyInput (AD%Input(j),  AD%Input(j+1),  MESH_UPDATECOPY, Errstat2, ErrMsg2)
               CALL SetErrStat(ErrStat2,ErrMsg2,ErrStat,ErrMsg,RoutineName )
            AD%InputTimes(j+1)  = AD%InputTimes(j)
         END DO
  
         CALL AD_CopyInput (AD%u,  AD%Input(1),  MESH_UPDATECOPY, Errstat2, ErrMsg2)
            CALL SetErrStat(ErrStat2,ErrMsg2,ErrStat,ErrMsg,RoutineName )
         AD%InputTimes(1)  = t_global_next    
         
      END IF  ! CompAero      
      
         
      ! InflowWind
      IF ( p_FAST%CompInflow == Module_IfW ) THEN
         
         CALL InflowWind_Input_ExtrapInterp(IfW%Input, IfW%InputTimes, IfW%u, t_global_next, ErrStat2, ErrMsg2)
            CALL SetErrStat(ErrStat2,ErrMsg2,ErrStat,ErrMsg,RoutineName )
            
         ! Shift "window" of IfW%Input
  
         DO j = p_FAST%InterpOrder, 1, -1
            CALL InflowWind_CopyInput (IfW%Input(j),  IfW%Input(j+1),  MESH_UPDATECOPY, Errstat2, ErrMsg2)
               CALL SetErrStat(ErrStat2,ErrMsg2,ErrStat,ErrMsg,RoutineName )
            IfW%InputTimes(j+1)  = IfW%InputTimes(j)
         END DO
  
         CALL InflowWind_CopyInput (IfW%u,  IfW%Input(1),  MESH_UPDATECOPY, Errstat2, ErrMsg2)
            CALL SetErrStat(ErrStat2,ErrMsg2,ErrStat,ErrMsg,RoutineName )
         IfW%InputTimes(1)  = t_global_next          
            
      END IF  ! CompInflow          
      
      
      ! ServoDyn
      IF ( p_FAST%CompServo == Module_SrvD ) THEN
         
         CALL SrvD_Input_ExtrapInterp(SrvD%Input, SrvD%InputTimes, SrvD%u, t_global_next, ErrStat2, ErrMsg2)
            CALL SetErrStat(ErrStat2,ErrMsg2,ErrStat,ErrMsg,RoutineName )
            
         ! Shift "window" of SrvD%Input
  
         DO j = p_FAST%InterpOrder, 1, -1
            CALL SrvD_CopyInput (SrvD%Input(j),  SrvD%Input(j+1),  MESH_UPDATECOPY, ErrStat2, ErrMsg2)
               CALL SetErrStat(ErrStat2,ErrMsg2,ErrStat,ErrMsg,RoutineName )
            SrvD%InputTimes(j+1)  = SrvD%InputTimes(j)
         END DO
  
         CALL SrvD_CopyInput (SrvD%u,  SrvD%Input(1),  MESH_UPDATECOPY, ErrStat2, ErrMsg2)
            CALL SetErrStat(ErrStat2,ErrMsg2,ErrStat,ErrMsg,RoutineName )
         SrvD%InputTimes(1)  = t_global_next          
            
      END IF  ! ServoDyn       
      
      ! HydroDyn
      IF ( p_FAST%CompHydro == Module_HD ) THEN

         CALL HydroDyn_Input_ExtrapInterp(HD%Input, HD%InputTimes, HD%u, t_global_next, ErrStat2, ErrMsg2)
            CALL SetErrStat(ErrStat2,ErrMsg2,ErrStat,ErrMsg,RoutineName )
            
         ! Shift "window" of HD%Input
            
         DO j = p_FAST%InterpOrder, 1, -1

            CALL HydroDyn_CopyInput (HD%Input(j),  HD%Input(j+1),  MESH_UPDATECOPY, ErrStat2, ErrMsg2)
               CALL SetErrStat(ErrStat2,ErrMsg2,ErrStat,ErrMsg,RoutineName )
            HD%InputTimes(j+1) = HD%InputTimes(j)
         END DO

         CALL HydroDyn_CopyInput (HD%u,  HD%Input(1),  MESH_UPDATECOPY, Errstat2, ErrMsg2)
            CALL SetErrStat(ErrStat2,ErrMsg2,ErrStat,ErrMsg,RoutineName )
         HD%InputTimes(1) = t_global_next          
            
      END IF  ! HydroDyn

      
      ! SubDyn/ExtPtfm_MCKF
      IF ( p_FAST%CompSub == Module_SD ) THEN

         CALL SD_Input_ExtrapInterp(SD%Input, SD%InputTimes, SD%u, t_global_next, ErrStat2, ErrMsg2)
            CALL SetErrStat(ErrStat2,ErrMsg2,ErrStat,ErrMsg,RoutineName )
            
         ! Shift "window" of SD%Input
  
         DO j = p_FAST%InterpOrder, 1, -1
            CALL SD_CopyInput (SD%Input(j),  SD%Input(j+1),  MESH_UPDATECOPY, Errstat2, ErrMsg2)
               CALL SetErrStat(ErrStat2,ErrMsg2,ErrStat,ErrMsg,RoutineName )
            SD%InputTimes(j+1) = SD%InputTimes(j)
         END DO
  
         CALL SD_CopyInput (SD%u,  SD%Input(1),  MESH_UPDATECOPY, Errstat2, ErrMsg2)
            CALL SetErrStat(ErrStat2,ErrMsg2,ErrStat,ErrMsg,RoutineName )
         SD%InputTimes(1) = t_global_next          
            
      ELSE IF ( p_FAST%CompSub == Module_ExtPtfm ) THEN

         CALL ExtPtfm_Input_ExtrapInterp(ExtPtfm%Input, ExtPtfm%InputTimes, ExtPtfm%u, t_global_next, ErrStat2, ErrMsg2)
            CALL SetErrStat(ErrStat2,ErrMsg2,ErrStat,ErrMsg,RoutineName )
                        
         ! Shift "window" of ExtPtfm%Input
  
         DO j = p_FAST%InterpOrder, 1, -1
            CALL ExtPtfm_CopyInput (ExtPtfm%Input(j),  ExtPtfm%Input(j+1),  MESH_UPDATECOPY, Errstat2, ErrMsg2)
               CALL SetErrStat(ErrStat2,ErrMsg2,ErrStat,ErrMsg,RoutineName )
            ExtPtfm%InputTimes(j+1) = ExtPtfm%InputTimes(j)
         END DO
  
         CALL ExtPtfm_CopyInput (ExtPtfm%u,  ExtPtfm%Input(1),  MESH_UPDATECOPY, Errstat2, ErrMsg2)
            CALL SetErrStat(ErrStat2,ErrMsg2,ErrStat,ErrMsg,RoutineName )
         ExtPtfm%InputTimes(1) = t_global_next          
      END IF  ! SubDyn/ExtPtfm_MCKF
      
      
      ! Mooring (MAP , FEAM , MoorDyn)
      ! MAP
      IF ( p_FAST%CompMooring == Module_MAP ) THEN
         
         CALL MAP_Input_ExtrapInterp(MAPp%Input, MAPp%InputTimes, MAPp%u, t_global_next, ErrStat2, ErrMsg2)
            CALL SetErrStat(ErrStat2,ErrMsg2,ErrStat,ErrMsg,RoutineName )
            
         ! Shift "window" of MAPp%Input
  
         DO j = p_FAST%InterpOrder, 1, -1
            CALL MAP_CopyInput (MAPp%Input(j),  MAPp%Input(j+1),  MESH_UPDATECOPY, Errstat2, ErrMsg2)
               CALL SetErrStat(ErrStat2,ErrMsg2,ErrStat,ErrMsg,RoutineName )
            MAPp%InputTimes(j+1) = MAPp%InputTimes(j)
         END DO
  
         CALL MAP_CopyInput (MAPp%u,  MAPp%Input(1),  MESH_UPDATECOPY, Errstat2, ErrMsg2)
            CALL SetErrStat(ErrStat2,ErrMsg2,ErrStat,ErrMsg,RoutineName )
         MAPp%InputTimes(1) = t_global_next          
            
      ! MoorDyn
      ELSEIF ( p_FAST%CompMooring == Module_MD ) THEN
         
         CALL MD_Input_ExtrapInterp(MD%Input, MD%InputTimes, MD%u, t_global_next, ErrStat2, ErrMsg2)
            CALL SetErrStat(ErrStat2,ErrMsg2,ErrStat,ErrMsg,RoutineName )
            
         ! Shift "window" of MD%Input
  
         DO j = p_FAST%InterpOrder, 1, -1
            CALL MD_CopyInput (MD%Input(j),  MD%Input(j+1),  MESH_UPDATECOPY, Errstat2, ErrMsg2)
               CALL SetErrStat(ErrStat2,ErrMsg2,ErrStat,ErrMsg,RoutineName )
            MD%InputTimes( j+1) = MD%InputTimes( j)
         END DO
  
         CALL MD_CopyInput (MD%u,  MD%Input(1),  MESH_UPDATECOPY, Errstat2, ErrMsg2)
            CALL SetErrStat(ErrStat2,ErrMsg2,ErrStat,ErrMsg,RoutineName )
         MD%InputTimes(1)  = t_global_next          
         
      ! FEAM
      ELSEIF ( p_FAST%CompMooring == Module_FEAM ) THEN
         
         CALL FEAM_Input_ExtrapInterp(FEAM%Input, FEAM%InputTimes, FEAM%u, t_global_next, ErrStat2, ErrMsg2)
            CALL SetErrStat(ErrStat2,ErrMsg2,ErrStat,ErrMsg,RoutineName )
            
         ! Shift "window" of FEAM%Input
  
         DO j = p_FAST%InterpOrder, 1, -1
            CALL FEAM_CopyInput (FEAM%Input(j),  FEAM%Input(j+1),  MESH_UPDATECOPY, Errstat2, ErrMsg2)
               CALL SetErrStat(ErrStat2,ErrMsg2,ErrStat,ErrMsg,RoutineName )
            FEAM%InputTimes( j+1) = FEAM%InputTimes( j)
         END DO
  
         CALL FEAM_CopyInput (FEAM%u,  FEAM%Input(1),  MESH_UPDATECOPY, Errstat2, ErrMsg2)
            CALL SetErrStat(ErrStat2,ErrMsg2,ErrStat,ErrMsg,RoutineName )
         FEAM%InputTimes(1)  = t_global_next          
         
      ! OrcaFlex
      ELSEIF ( p_FAST%CompMooring == Module_Orca ) THEN
         
         CALL Orca_Input_ExtrapInterp(Orca%Input, Orca%InputTimes, Orca%u, t_global_next, ErrStat2, ErrMsg2)
            CALL SetErrStat(ErrStat2,ErrMsg2,ErrStat,ErrMsg,RoutineName )
                        
         ! Shift "window" of Orca%Input
  
         DO j = p_FAST%InterpOrder, 1, -1
            CALL Orca_CopyInput (Orca%Input(j),  Orca%Input(j+1),  MESH_UPDATECOPY, Errstat2, ErrMsg2)
               CALL SetErrStat(ErrStat2,ErrMsg2,ErrStat,ErrMsg,RoutineName )
            Orca%InputTimes( j+1) = Orca%InputTimes( j)
         END DO
  
         CALL Orca_CopyInput (Orca%u,  Orca%Input(1),  MESH_UPDATECOPY, Errstat2, ErrMsg2)
            CALL SetErrStat(ErrStat2,ErrMsg2,ErrStat,ErrMsg,RoutineName )
         Orca%InputTimes(1)  = t_global_next          
         
      END IF  ! MAP/FEAM/MoorDyn/OrcaFlex
      
           
            
      ! Ice (IceFloe or IceDyn)
      ! IceFloe
      IF ( p_FAST%CompIce == Module_IceF ) THEN
         
         CALL IceFloe_Input_ExtrapInterp(IceF%Input, IceF%InputTimes, IceF%u, t_global_next, ErrStat2, ErrMsg2)
            CALL SetErrStat(ErrStat2,ErrMsg2,ErrStat,ErrMsg,RoutineName )
            
         ! Shift "window" of IceF%Input
  
         DO j = p_FAST%InterpOrder, 1, -1
            CALL IceFloe_CopyInput (IceF%Input(j),  IceF%Input(j+1),  MESH_UPDATECOPY, Errstat2, ErrMsg2)
               CALL SetErrStat(ErrStat2,ErrMsg2,ErrStat,ErrMsg,RoutineName )
            IceF%InputTimes(j+1) = IceF%InputTimes(j)
         END DO
  
         CALL IceFloe_CopyInput (IceF%u,  IceF%Input(1),  MESH_UPDATECOPY, Errstat2, ErrMsg2)
            CALL SetErrStat(ErrStat2,ErrMsg2,ErrStat,ErrMsg,RoutineName )
         IceF%InputTimes(1) = t_global_next          
            
      ! IceDyn
      ELSEIF ( p_FAST%CompIce == Module_IceD ) THEN
         
         DO i = 1,p_FAST%numIceLegs
         
            CALL IceD_Input_ExtrapInterp(IceD%Input(:,i), IceD%InputTimes(:,i), IceD%u(i), t_global_next, ErrStat2, ErrMsg2)
               CALL SetErrStat(ErrStat2,ErrMsg2,ErrStat,ErrMsg,RoutineName )
            
            ! Shift "window" of IceD%Input
  
            DO j = p_FAST%InterpOrder, 1, -1
               CALL IceD_CopyInput (IceD%Input(j,i),  IceD%Input(j+1,i),  MESH_UPDATECOPY, Errstat2, ErrMsg2)
                  CALL SetErrStat(ErrStat2,ErrMsg2,ErrStat,ErrMsg,RoutineName )
               IceD%InputTimes(j+1,i) = IceD%InputTimes(j,i)
            END DO
  
            CALL IceD_CopyInput (IceD%u(i),  IceD%Input(1,i),  MESH_UPDATECOPY, Errstat2, ErrMsg2)
               CALL SetErrStat(ErrStat2,ErrMsg2,ErrStat,ErrMsg,RoutineName )
            IceD%InputTimes(1,i) = t_global_next          
            
         END DO ! numIceLegs
         
      
      END IF  ! IceFloe/IceDyn


END SUBROUTINE FAST_ExtrapInterpMods
!----------------------------------------------------------------------------------------------------------------------------------
                   
                   
                   
END MODULE FAST_Solver<|MERGE_RESOLUTION|>--- conflicted
+++ resolved
@@ -336,10 +336,7 @@
    TYPE(InflowWind_ParameterType), INTENT(IN   )   :: p_IfW       !< The parameters to InflowWind   
    TYPE(AD14_InputType),           INTENT(IN)      :: u_AD14      !< The input meshes (already calculated) from AeroDyn14
    TYPE(AD_InputType),             INTENT(IN)      :: u_AD        !< The input meshes (already calculated) from AeroDyn
-<<<<<<< HEAD
-=======
    TYPE(AD_OtherStateType),        INTENT(IN)      :: OtherSt_AD  !< The wake points from AeroDyn are in here (Free Vortex Wake)
->>>>>>> 1a5a8a86
    TYPE(ED_OutputType),            INTENT(IN)      :: y_ED        !< The outputs of the structural dynamics module (for IfW Lidar)
    TYPE(FAST_ParameterType),       INTENT(IN   )   :: p_FAST      !< FAST parameter data 
    TYPE(FAST_MiscVarType),         INTENT(IN   )   :: m_FAST      !< misc FAST data, including inputs from external codes like Simulink      
@@ -1033,13 +1030,8 @@
       !    wave kinematics, additional preload, additional stiffness, additional linear damping, additional quadratic damping,
       !    hydrodynamic added mass
 
-<<<<<<< HEAD
       CALL Transfer_Point_to_Point( PlatformMotion, u_HD%WAMITMesh, MeshMapData%ED_P_2_HD_W_P, ErrStat2, ErrMsg2 )
          CALL SetErrStat(ErrStat2,ErrMsg2,ErrStat, ErrMsg, RoutineName//' (u_HD%WAMITMesh)' )
-=======
-      CALL Transfer_Point_to_Point( PlatformMotion, u_HD%Mesh, MeshMapData%ED_P_2_HD_W_P, ErrStat2, ErrMsg2 )
-         CALL SetErrStat(ErrStat2,ErrMsg2,ErrStat, ErrMsg, RoutineName//' (u_HD%Mesh)' )
->>>>>>> 1a5a8a86
 
    END IF !WAMIT
    
@@ -1047,23 +1039,9 @@
    IF ( u_HD%Morison%Mesh%Committed ) THEN 
 
       ! These are the motions for the lumped point loads associated viscous drag on the WAMIT body and/or filled/flooded lumped forces of the WAMIT body
-<<<<<<< HEAD
       CALL Transfer_Point_to_Point( PlatformMotion, u_HD%Morison%Mesh, MeshMapData%ED_P_2_HD_M_P, ErrStat2, ErrMsg2 )
          CALL SetErrStat(ErrStat2,ErrMsg2,ErrStat, ErrMsg, RoutineName//' (u_HD%Morison%Mesh)' )
          
-=======
-      CALL Transfer_Point_to_Point( PlatformMotion, u_HD%Morison%LumpedMesh, MeshMapData%ED_P_2_HD_M_P, ErrStat2, ErrMsg2 )
-         CALL SetErrStat(ErrStat2,ErrMsg2,ErrStat, ErrMsg, RoutineName//' (u_HD%Morison%LumpedMesh)' )
-         
-   END IF
-   
-   IF ( u_HD%Morison%DistribMesh%Committed ) THEN 
-         
-      ! These are the motions for the line2 (distributed) loads associated viscous drag on the WAMIT body and/or filled/flooded distributed forces of the WAMIT body
-      CALL Transfer_Point_to_Line2( PlatformMotion, u_HD%Morison%DistribMesh, MeshMapData%ED_P_2_HD_M_L, ErrStat2, ErrMsg2 )
-         CALL SetErrStat(ErrStat2,ErrMsg2,ErrStat, ErrMsg, RoutineName//' (u_HD%Morison%DistribMesh)' )
-
->>>>>>> 1a5a8a86
    END IF
    
 END SUBROUTINE Transfer_PlatformMotion_to_HD
@@ -1102,11 +1080,7 @@
       CALL Transfer_Point_to_Point( y_ED%PlatformPtMesh, u_SD%TPMesh, MeshMapData%ED_P_2_SD_TP, ErrStat2, ErrMsg2 ) 
          CALL SetErrStat(ErrStat2,ErrMsg2,ErrStat, ErrMsg,RoutineName//':u_SD%TPMesh' )
 
-<<<<<<< HEAD
       IF ( p_FAST%CompHydro == Module_HD ) call TransferEDToHD_PRP()
-=======
-      IF ( p_FAST%CompHydro == Module_HD ) call TransferFixedBottomToHD()
->>>>>>> 1a5a8a86
       
    ELSEIF ( p_FAST%CompSub == Module_ExtPtfm ) THEN
       
@@ -1114,7 +1088,6 @@
       CALL Transfer_Point_to_Point( y_ED%PlatformPtMesh, u_ExtPtfm%PtfmMesh, MeshMapData%ED_P_2_SD_TP, ErrStat2, ErrMsg2 ) 
          CALL SetErrStat(ErrStat2,ErrMsg2,ErrStat, ErrMsg,RoutineName//':u_ExtPtfm%PtfmMesh' )
             
-<<<<<<< HEAD
       if ( p_FAST%CompHydro == Module_HD ) then
              ! Map ED outputs to HD inputs:
          CALL Transfer_PlatformMotion_to_HD( y_ED%PlatformPtMesh, u_HD, MeshMapData, ErrStat2, ErrMsg2 )                        
@@ -1123,9 +1096,6 @@
          !  call TransferFixedBottomToHD()
       end if
      
-=======
-      IF ( p_FAST%CompHydro == Module_HD ) call TransferFixedBottomToHD()
->>>>>>> 1a5a8a86
                   
    ELSEIF ( p_FAST%CompHydro == Module_HD ) THEN
          ! Map ED outputs to HD inputs:
@@ -1168,75 +1138,11 @@
    END IF
    
 contains
-<<<<<<< HEAD
    subroutine TransferEDToHD_PRP()
       
          ! These are the motions for the lumped point loads associated the WAMIT body and include: hydrostatics, radiation memory effect,
          !    wave kinematics, additional preload, additional stiffness, additional linear damping, additional quadratic damping,
          !    hydrodynamic added mass
-=======
-   subroutine TransferFixedBottomToHD()
-      IF ( u_HD%Mesh%Committed ) THEN
-
-         ! These are the motions for the lumped point loads associated the WAMIT body and include: hydrostatics, radiation memory effect,
-         !    wave kinematics, additional preload, additional stiffness, additional linear damping, additional quadratic damping,
-         !    hydrodynamic added mass
-
-         CALL Transfer_Point_to_Point( y_ED%PlatformPtMesh, u_HD%Mesh, MeshMapData%ED_P_2_HD_W_P, ErrStat2, ErrMsg2 )
-            CALL SetErrStat(ErrStat2,ErrMsg2,ErrStat, ErrMsg, RoutineName//' (u_HD%Mesh)' )
-
-      END IF !WAMIT
-   end subroutine
-END SUBROUTINE Transfer_ED_to_HD_SD_BD_Mooring
-!----------------------------------------------------------------------------------------------------------------------------------
-!> This routine sets the inputs required for MAP.
-SUBROUTINE MAP_InputSolve( u_MAP, y_ED, MeshMapData, ErrStat, ErrMsg )
-!..................................................................................................................................
-
-      ! Passed variables
-   TYPE(MAP_InputType),         INTENT(INOUT) :: u_MAP                        !< MAP input
-   TYPE(ED_OutputType),         INTENT(IN   ) :: y_ED                         !< The outputs of the structural dynamics module
-   TYPE(FAST_ModuleMapType),    INTENT(INOUT) :: MeshMapData                  !< data for mapping meshes between modules
-
-   INTEGER(IntKi),              INTENT(  OUT) :: ErrStat                      !< Error status of the operation
-   CHARACTER(*)  ,              INTENT(  OUT) :: ErrMsg                       !< Error message if ErrStat /= ErrID_None
-
-
-      !----------------------------------------------------------------------------------------------------
-      ! Map ED outputs to MAP inputs
-      !----------------------------------------------------------------------------------------------------
-      ! motions:
-   CALL Transfer_Point_to_Point( y_ED%PlatformPtMesh, u_MAP%PtFairDisplacement, MeshMapData%ED_P_2_Mooring_P, ErrStat, ErrMsg )
-
-
-END SUBROUTINE MAP_InputSolve
-!----------------------------------------------------------------------------------------------------------------------------------
-!> This routine sets the inputs required for FEAM.
-SUBROUTINE FEAM_InputSolve( u_FEAM, y_ED, MeshMapData, ErrStat, ErrMsg )
-!..................................................................................................................................
-
-      ! Passed variables
-   TYPE(FEAM_InputType),        INTENT(INOUT) :: u_FEAM                       !< FEAM input
-   TYPE(ED_OutputType),         INTENT(IN   ) :: y_ED                         !< The outputs of the structural dynamics module
-   TYPE(FAST_ModuleMapType),    INTENT(INOUT) :: MeshMapData                  !< data for mapping meshes between modules
-
-   INTEGER(IntKi),              INTENT(  OUT) :: ErrStat                      !< Error status of the operation
-   CHARACTER(*)  ,              INTENT(  OUT) :: ErrMsg                       !< Error message if ErrStat /= ErrID_None
-
-
-      !----------------------------------------------------------------------------------------------------
-      ! Map ED outputs to FEAM inputs
-      !----------------------------------------------------------------------------------------------------
-      ! motions:
-   CALL Transfer_Point_to_Point( y_ED%PlatformPtMesh, u_FEAM%PtFairleadDisplacement, MeshMapData%ED_P_2_Mooring_P, ErrStat, ErrMsg )
-
-
-END SUBROUTINE FEAM_InputSolve
-!----------------------------------------------------------------------------------------------------------------------------------
-!> This routine sets the inputs required for MoorDyn.
-SUBROUTINE MD_InputSolve( u_MD, y_ED, MeshMapData, ErrStat, ErrMsg )
-!..................................................................................................................................
->>>>>>> 1a5a8a86
 
          CALL Transfer_Point_to_Point( y_ED%PlatformPtMesh, u_HD%PRPMesh, MeshMapData%ED_P_2_HD_PRP_P, ErrStat2, ErrMsg2 )
             CALL SetErrStat(ErrStat2,ErrMsg2,ErrStat, ErrMsg, RoutineName//' (u_HD%PRPMesh)' )
@@ -1386,13 +1292,8 @@
    TYPE(MeshType),                 INTENT(INOUT)  :: u_SD_LMesh               !< SD Inputs on LMesh at t (separate so we can call from FullOpt1_InputOutputSolve with temp meshes)
    TYPE(MeshType),                 INTENT(IN   )  :: u_mapped_positions       !< Mesh sibling of u_mapped, with displaced positions
    TYPE(HydroDyn_OutputType),      INTENT(IN   )  :: y_HD                     !< HydroDyn outputs
-<<<<<<< HEAD
    TYPE(MeshType),                 INTENT(IN   )  :: u_HD_W_Mesh              !< HydroDyn WAMIT input mesh (separate so we can call from FullOpt1_InputOutputSolve with temp meshes)
    TYPE(MeshType),                 INTENT(IN   )  :: u_HD_M_Mesh              !< HydroDyn Morison input mesh (separate so we can call from FullOpt1_InputOutputSolve with temp meshes)
-=======
-   TYPE(MeshType),                 INTENT(IN   )  :: u_HD_M_LumpedMesh        !< HydroDyn input mesh (separate so we can call from FullOpt1_InputOutputSolve with temp meshes)
-   TYPE(MeshType),                 INTENT(IN   )  :: u_HD_M_DistribMesh       !< HydroDyn input mesh (separate so we can call from FullOpt1_InputOutputSolve with temp meshes)
->>>>>>> 1a5a8a86
    
    TYPE(FAST_ModuleMapType),       INTENT(INOUT)  :: MeshMapData              !< Data for mapping between modules
    INTEGER(IntKi),                 INTENT(  OUT)  :: ErrStat                  !< Error status
@@ -1836,16 +1737,11 @@
    REAL(ReKi)                        , INTENT(  OUT) :: U_Resid(NumInputs)
 
    TYPE(MeshType), POINTER                           :: PlatformMotions
-<<<<<<< HEAD
    
    PlatformMotions => y_ED2%PlatformPtMesh
 
    ! This is only called is there is no flexible substructure model (RIGID substructure)
-=======
->>>>>>> 1a5a8a86
-   
-   PlatformMotions => y_ED2%PlatformPtMesh
-
+   
       !   ! Transfer motions:
    
    !..................
@@ -1854,53 +1750,29 @@
    
       IF ( p_FAST%CompMooring == Module_MAP ) THEN
          
-<<<<<<< HEAD
          ! note: MAP_InputSolve must be called before setting ED loads inputs (so that motions are known for loads [moment] mapping)  
          CALL Transfer_Point_to_Point( y_ED2%PlatformPtMesh, u_MAP%PtFairDisplacement, MeshMapData%ED_P_2_Mooring_P, ErrStat, ErrMsg )
             CALL SetErrStat( ErrStat2, ErrMsg2, ErrStat, ErrMsg, RoutineName )
                                  
          CALL Transfer_Point_to_Point( y_MAP%PtFairleadLoad, MeshMapData%u_ED_PlatformPtMesh, MeshMapData%Mooring_P_2_ED_P, ErrStat2, ErrMsg2, u_MAP%PtFairDisplacement, PlatformMotions ) !u_MAP and y_ED contain the displacements needed for moment calculations
-=======
-         ! note: MAP_InputSolve must be called before setting ED loads inputs (so that motions are known for loads [moment] mapping)      
-         CALL MAP_InputSolve( u_map, y_ED2, MeshMapData, ErrStat2, ErrMsg2 )
-            CALL SetErrStat( ErrStat2, ErrMsg2, ErrStat, ErrMsg, RoutineName )
-                                 
-         CALL Transfer_Point_to_Point( y_MAP%PtFairleadLoad, MeshMapData%u_ED_PlatformPtMesh_2, MeshMapData%Mooring_P_2_ED_P, ErrStat2, ErrMsg2, u_MAP%PtFairDisplacement, PlatformMotions ) !u_MAP and y_ED contain the displacements needed for moment calculations
->>>>>>> 1a5a8a86
             CALL SetErrStat( ErrStat2, ErrMsg2, ErrStat, ErrMsg, RoutineName )
                  
       ELSEIF ( p_FAST%CompMooring == Module_MD ) THEN
          
-<<<<<<< HEAD
          ! note: MD_InputSolve must be called before setting ED loads inputs (so that motions are known for loads [moment] mapping) 
          CALL Transfer_Point_to_Point( y_ED2%PlatformPtMesh, u_MD%PtFairleadDisplacement, MeshMapData%ED_P_2_Mooring_P, ErrStat, ErrMsg )
             CALL SetErrStat( ErrStat2, ErrMsg2, ErrStat, ErrMsg, RoutineName )
                  
          CALL Transfer_Point_to_Point( y_MD%PtFairleadLoad, MeshMapData%u_ED_PlatformPtMesh, MeshMapData%Mooring_P_2_ED_P, ErrStat2, ErrMsg2, u_MD%PtFairleadDisplacement, PlatformMotions ) !u_MD and y_ED contain the displacements needed for moment calculations
-=======
-         ! note: MD_InputSolve must be called before setting ED loads inputs (so that motions are known for loads [moment] mapping)      
-         CALL MD_InputSolve( u_MD, y_ED2, MeshMapData, ErrStat2, ErrMsg2 )
             CALL SetErrStat( ErrStat2, ErrMsg2, ErrStat, ErrMsg, RoutineName )
-                 
-         CALL Transfer_Point_to_Point( y_MD%PtFairleadLoad, MeshMapData%u_ED_PlatformPtMesh_2, MeshMapData%Mooring_P_2_ED_P, ErrStat2, ErrMsg2, u_MD%PtFairleadDisplacement, PlatformMotions ) !u_MD and y_ED contain the displacements needed for moment calculations
->>>>>>> 1a5a8a86
-            CALL SetErrStat( ErrStat2, ErrMsg2, ErrStat, ErrMsg, RoutineName )
             
       ELSEIF ( p_FAST%CompMooring == Module_FEAM ) THEN
          
-<<<<<<< HEAD
          ! note: FEAM_InputSolve must be called before setting ED loads inputs (so that motions are known for loads [moment] mapping)
          CALL Transfer_Point_to_Point( y_ED2%PlatformPtMesh, u_FEAM%PtFairleadDisplacement, MeshMapData%ED_P_2_Mooring_P, ErrStat, ErrMsg )
             CALL SetErrStat( ErrStat2, ErrMsg2, ErrStat, ErrMsg, RoutineName )
                  
          CALL Transfer_Point_to_Point( y_FEAM%PtFairleadLoad, MeshMapData%u_ED_PlatformPtMesh, MeshMapData%Mooring_P_2_ED_P, ErrStat2, ErrMsg2, u_FEAM%PtFairleadDisplacement, PlatformMotions ) !u_FEAM and y_ED contain the displacements needed for moment calculations
-=======
-         ! note: FEAM_InputSolve must be called before setting ED loads inputs (so that motions are known for loads [moment] mapping)      
-         CALL FEAM_InputSolve( u_FEAM, y_ED2, MeshMapData, ErrStat2, ErrMsg2 )
-            CALL SetErrStat( ErrStat2, ErrMsg2, ErrStat, ErrMsg, RoutineName )
-                 
-         CALL Transfer_Point_to_Point( y_FEAM%PtFairleadLoad, MeshMapData%u_ED_PlatformPtMesh_2, MeshMapData%Mooring_P_2_ED_P, ErrStat2, ErrMsg2, u_FEAM%PtFairleadDisplacement, PlatformMotions ) !u_FEAM and y_ED contain the displacements needed for moment calculations
->>>>>>> 1a5a8a86
             CALL SetErrStat( ErrStat2, ErrMsg2, ErrStat, ErrMsg, RoutineName )
             
       ELSE
@@ -1913,7 +1785,6 @@
    ! we use copies of the input meshes (we don't need to update values in the original data structures):            
       
 !bjj: why don't we update u_HD2 here? shouldn't we update before using it to transfer the loads?
-<<<<<<< HEAD
       if ( y_HD2%WAMITMesh%Committed ) then
             ! Need to transfer motions first
          CALL Transfer_Point_to_Point( PlatformMotions, MeshMapData%u_HD_W_Mesh, MeshMapData%ED_P_2_HD_W_P, ErrStat2, ErrMsg2) 
@@ -1922,15 +1793,6 @@
             ! we're mapping loads, so we also need the sibling meshes' displacements:
          CALL Transfer_Point_to_Point( y_HD2%WAMITMesh, MeshMapData%u_ED_PlatformPtMesh_2, MeshMapData%HD_W_P_2_ED_P, ErrStat2, ErrMsg2, MeshMapData%u_HD_W_Mesh, PlatformMotions) !u_HD and u_mapped_positions contain the displaced positions for load calculations
             CALL SetErrStat( ErrStat2, ErrMsg2, ErrStat, ErrMsg, RoutineName )
-=======
-   
-      CALL Transfer_Point_to_Point( PlatformMotions, MeshMapData%u_HD_Mesh, MeshMapData%ED_P_2_HD_W_P, ErrStat2, ErrMsg2) 
-         CALL SetErrStat( ErrStat2, ErrMsg2, ErrStat, ErrMsg, RoutineName )
-         
-         ! we're mapping loads, so we also need the sibling meshes' displacements:
-      CALL Transfer_Point_to_Point( y_HD2%AllHdroOrigin, MeshMapData%u_ED_PlatformPtMesh, MeshMapData%HD_W_P_2_ED_P, ErrStat2, ErrMsg2, MeshMapData%u_HD_Mesh, PlatformMotions) !u_HD and u_mapped_positions contain the displaced positions for load calculations
-         CALL SetErrStat( ErrStat2, ErrMsg2, ErrStat, ErrMsg, RoutineName )
->>>>>>> 1a5a8a86
 
          MeshMapData%u_ED_PlatformPtMesh%Force  = MeshMapData%u_ED_PlatformPtMesh%Force  + MeshMapData%u_ED_PlatformPtMesh_2%Force
          MeshMapData%u_ED_PlatformPtMesh%Moment = MeshMapData%u_ED_PlatformPtMesh%Moment + MeshMapData%u_ED_PlatformPtMesh_2%Moment
@@ -2683,14 +2545,9 @@
                
             ! Map ED outputs to HD inputs (keeping the accelerations we just calculated):
                
-<<<<<<< HEAD
                 ! Transfer the ED outputs of the platform motions to the HD input of which represents the same data
             CALL Transfer_Point_to_Point( PlatformMotionMesh, u_HD%PRPMesh, MeshMapData%ED_P_2_HD_PRP_P, ErrStat2, ErrMsg2 )
                CALL SetErrStat(ErrStat2,ErrMsg2,ErrStat, ErrMsg, RoutineName )
-=======
-            CALL Transfer_Point_to_Point( PlatformMotionMesh, u_HD%Mesh, MeshMapData%ED_P_2_HD_W_P, ErrStat2, ErrMsg2 ) 
-               CALL SetErrStat( ErrStat2, ErrMsg2, ErrStat, ErrMsg, RoutineName  )
->>>>>>> 1a5a8a86
                                              
          ELSE
             
@@ -2788,10 +2645,7 @@
    TYPE(MeshType), POINTER                           :: PlatformMotions
    
    PlatformMotions => y_ED2%PlatformPtMesh
-<<<<<<< HEAD
-   
-=======
->>>>>>> 1a5a8a86
+   
    
    !..................
    ! Set mooring line and ice inputs (which don't have acceleration fields and aren't used elsewhere in this routine, thus we're using the actual inputs (not a copy) 
@@ -2895,13 +2749,6 @@
             CALL Transfer_SD_to_HD( y_SD2, MeshMapData%u_HD_W_Mesh, MeshMapData%u_HD_M_Mesh, MeshMapData, ErrStat2, ErrMsg2 )
                CALL SetErrStat(ErrStat2,ErrMsg2, ErrStat, ErrMsg, RoutineName)       
       
-<<<<<<< HEAD
-=======
-   
-               ! Map ED motion output to HD inputs:
-            CALL Transfer_Point_to_Point( PlatformMotions, MeshMapData%u_HD_Mesh, MeshMapData%ED_P_2_HD_W_P, ErrStat2, ErrMsg2 ) 
-               CALL SetErrStat(ErrStat2,ErrMsg2, ErrStat, ErrMsg, RoutineName)      
->>>>>>> 1a5a8a86
                
       !..................
       ! Get SD loads inputs (MeshMapData%u_HD_W_Mesh and MeshMapData%u_HD_M_Mesh meshes must be set first)
@@ -2979,22 +2826,7 @@
             ! we're mapping loads, so we also need the sibling meshes' displacements:
          CALL Transfer_Point_to_Point( y_SD2%Y1Mesh, MeshMapData%u_ED_PlatformPtMesh, MeshMapData%SD_TP_2_ED_P, ErrStat2, ErrMsg2, MeshMapData%u_SD_TPMesh, PlatformMotions ) !MeshMapData%u_SD_TPMesh contains the orientations needed for moment calculations
             CALL SetErrStat(ErrStat2,ErrMsg2, ErrStat, ErrMsg, RoutineName)
-<<<<<<< HEAD
                             
-=======
-                        
-               ! WAMIT loads from HD get added to this load:
-         IF ( y_HD2%Mesh%Committed  ) THEN
-   
-            ! we're mapping loads, so we also need the sibling meshes' displacements:
-            CALL Transfer_Point_to_Point( y_HD2%Mesh, MeshMapData%u_ED_PlatformPtMesh_2, MeshMapData%HD_W_P_2_ED_P, ErrStat2, ErrMsg2, MeshMapData%u_HD_Mesh, PlatformMotions ) !u_SD contains the orientations needed for moment calculations
-               CALL SetErrStat(ErrStat2,ErrMsg2, ErrStat, ErrMsg, RoutineName)
-         
-            MeshMapData%u_ED_PlatformPtMesh%Force  = MeshMapData%u_ED_PlatformPtMesh%Force  + MeshMapData%u_ED_PlatformPtMesh_2%Force
-            MeshMapData%u_ED_PlatformPtMesh%Moment = MeshMapData%u_ED_PlatformPtMesh%Moment + MeshMapData%u_ED_PlatformPtMesh_2%Moment
-   
-         END IF              
->>>>>>> 1a5a8a86
             
       ELSE IF (p_FAST%CompSub == Module_ExtPtfm) THEN
                  
@@ -3031,7 +2863,6 @@
          ! Motions from ED to HD for mesh mapping
                
          ! These are the motions for the lumped point loads associated the WAMIT body:
-<<<<<<< HEAD
          if (MeshMapData%u_HD_W_Mesh%Committed) then
             CALL Transfer_Point_to_Point( PlatformMotions, MeshMapData%u_HD_W_Mesh, MeshMapData%ED_P_2_HD_W_P, ErrStat2, ErrMsg2 )
                CALL SetErrStat(ErrStat2,ErrMsg2, ErrStat, ErrMsg, RoutineName)
@@ -3044,22 +2875,6 @@
          endif
                   
         
-=======
-         CALL Transfer_Point_to_Point( PlatformMotions, MeshMapData%u_HD_Mesh, MeshMapData%ED_P_2_HD_W_P, ErrStat2, ErrMsg2 )
-            CALL SetErrStat(ErrStat2,ErrMsg2, ErrStat, ErrMsg, RoutineName)
-   
-         ! These are the motions for the lumped point loads associated viscous drag on the WAMIT body and/or filled/flooded lumped forces of the WAMIT body
-         if (MeshMapData%u_HD_M_LumpedMesh%Committed) then
-             CALL Transfer_Point_to_Point( PlatformMotions, MeshMapData%u_HD_M_LumpedMesh, MeshMapData%ED_P_2_HD_M_P, ErrStat2, ErrMsg2 )
-                CALL SetErrStat(ErrStat2,ErrMsg2, ErrStat, ErrMsg, RoutineName)
-         endif
-                  
-         ! These are the motions for the line2 (distributed) loads associated viscous drag on the WAMIT body and/or filled/flooded distributed forces of the WAMIT body
-         if (MeshMapData%u_HD_M_DistribMesh%Committed) then
-             CALL Transfer_Point_to_Line2( PlatformMotions, MeshMapData%u_HD_M_DistribMesh, MeshMapData%ED_P_2_HD_M_L, ErrStat2, ErrMsg2 )
-                CALL SetErrStat(ErrStat2,ErrMsg2, ErrStat, ErrMsg, RoutineName)
-         endif
->>>>>>> 1a5a8a86
             
       !..................
       ! Get ED loads input (from HD only)
@@ -3068,7 +2883,6 @@
          MeshMapData%u_ED_PlatformPtMesh%Moment = 0.0_ReKi
          
             ! we're mapping loads, so we also need the sibling meshes' displacements:
-<<<<<<< HEAD
          if ( y_HD2%WAMITMesh%Committed) then 
             CALL Transfer_Point_to_Point( y_HD2%WAMITMesh, MeshMapData%u_ED_PlatformPtMesh, MeshMapData%HD_W_P_2_ED_P, ErrStat2, ErrMsg2, MeshMapData%u_HD_W_Mesh, PlatformMotions) !u_HD and u_mapped_positions contain the displaced positions for load calculations
                CALL SetErrStat(ErrStat2,ErrMsg2, ErrStat, ErrMsg, RoutineName)
@@ -3082,11 +2896,6 @@
             MeshMapData%u_ED_PlatformPtMesh%Moment = MeshMapData%u_ED_PlatformPtMesh%Moment + MeshMapData%u_ED_PlatformPtMesh_2%Moment
          end if
          
-=======
-         CALL Transfer_Point_to_Point( y_HD2%AllHdroOrigin, MeshMapData%u_ED_PlatformPtMesh, MeshMapData%HD_W_P_2_ED_P, ErrStat2, ErrMsg2, MeshMapData%u_HD_Mesh, PlatformMotions) !u_HD and u_mapped_positions contain the displaced positions for load calculations
-            CALL SetErrStat(ErrStat2,ErrMsg2, ErrStat, ErrMsg, RoutineName)
-                                      
->>>>>>> 1a5a8a86
       ELSE
          
             ! When using OrcaFlex, we need to zero this out
@@ -3103,14 +2912,9 @@
          
          ! Get the loads for ED/SD from a mooring module and add them:
       IF ( p_FAST%CompMooring == Module_MAP ) THEN
-<<<<<<< HEAD
          if ( p_FAST%CompSub == Module_SD ) then
             CALL Transfer_Point_to_Point( y_MAP%PtFairleadLoad, MeshMapData%u_SD_LMesh_2, MeshMapData%Mooring_P_2_SD_P, ErrStat2, ErrMsg2, u_MAP%PtFairDisplacement, y_SD2%Y2Mesh ) !u_MAP and y_SD contain the displacements needed for moment calculations
                CALL SetErrStat(ErrStat2,ErrMsg2, ErrStat, ErrMsg, RoutineName)               
-=======
-         CALL Transfer_Point_to_Point( y_MAP%PtFairleadLoad, MeshMapData%u_ED_PlatformPtMesh_2, MeshMapData%Mooring_P_2_ED_P, ErrStat2, ErrMsg2, u_MAP%PtFairDisplacement, PlatformMotions ) !u_MAP and y_ED contain the displacements needed for moment calculations
-            CALL SetErrStat(ErrStat2,ErrMsg2, ErrStat, ErrMsg, RoutineName)               
->>>>>>> 1a5a8a86
             
             MeshMapData%u_SD_LMesh%Force  = MeshMapData%u_SD_LMesh%Force  + MeshMapData%u_SD_LMesh_2%Force
             MeshMapData%u_SD_LMesh%Moment = MeshMapData%u_SD_LMesh%Moment + MeshMapData%u_SD_LMesh_2%Moment 
@@ -3123,14 +2927,9 @@
          end if   
          
       ELSEIF ( p_FAST%CompMooring == Module_MD ) THEN
-<<<<<<< HEAD
          if ( p_FAST%CompSub == Module_SD ) then
             CALL Transfer_Point_to_Point( y_MD%PtFairleadLoad, MeshMapData%u_SD_LMesh_2, MeshMapData%Mooring_P_2_SD_P, ErrStat2, ErrMsg2, u_MD%PtFairleadDisplacement, y_SD2%Y2Mesh ) !u_MD and y_SD contain the displacements needed for moment calculations
                CALL SetErrStat(ErrStat2,ErrMsg2, ErrStat, ErrMsg, RoutineName)               
-=======
-         CALL Transfer_Point_to_Point( y_MD%PtFairleadLoad, MeshMapData%u_ED_PlatformPtMesh_2, MeshMapData%Mooring_P_2_ED_P, ErrStat2, ErrMsg2, u_MD%PtFairleadDisplacement, PlatformMotions ) !u_MD and y_ED contain the displacements needed for moment calculations
-            CALL SetErrStat(ErrStat2,ErrMsg2, ErrStat, ErrMsg, RoutineName)  
->>>>>>> 1a5a8a86
             
             MeshMapData%u_SD_LMesh%Force  = MeshMapData%u_SD_LMesh%Force  + MeshMapData%u_SD_LMesh_2%Force
             MeshMapData%u_SD_LMesh%Moment = MeshMapData%u_SD_LMesh%Moment + MeshMapData%u_SD_LMesh_2%Moment 
@@ -3143,14 +2942,9 @@
          end if
          
       ELSEIF ( p_FAST%CompMooring == Module_FEAM ) THEN
-<<<<<<< HEAD
          if ( p_FAST%CompSub == Module_SD ) then
             CALL Transfer_Point_to_Point( y_FEAM%PtFairleadLoad, MeshMapData%u_SD_LMesh_2, MeshMapData%Mooring_P_2_SD_P, ErrStat2, ErrMsg2, u_FEAM%PtFairleadDisplacement, y_SD2%Y2Mesh ) !u_FEAM and y_SD contain the displacements needed for moment calculations
                CALL SetErrStat(ErrStat2,ErrMsg2, ErrStat, ErrMsg, RoutineName)               
-=======
-         CALL Transfer_Point_to_Point( y_FEAM%PtFairleadLoad, MeshMapData%u_ED_PlatformPtMesh_2, MeshMapData%Mooring_P_2_ED_P, ErrStat2, ErrMsg2, u_FEAM%PtFairleadDisplacement, PlatformMotions ) !u_FEAM and y_ED contain the displacements needed for moment calculations
-            CALL SetErrStat(ErrStat2,ErrMsg2, ErrStat, ErrMsg, RoutineName)  
->>>>>>> 1a5a8a86
             
             MeshMapData%u_SD_LMesh%Force  = MeshMapData%u_SD_LMesh%Force  + MeshMapData%u_SD_LMesh_2%Force
             MeshMapData%u_SD_LMesh%Moment = MeshMapData%u_SD_LMesh%Moment + MeshMapData%u_SD_LMesh_2%Moment 
@@ -4342,7 +4136,6 @@
 !-------------------------
 !  HydroDyn <-> ElastoDyn
 !-------------------------
-<<<<<<< HEAD
       IF ( p_FAST%CompSub /= Module_SD ) THEN ! all of these get mapped to ElastoDyn ! (offshore floating with rigid substructure)
       
          IF ( HD%y%WAMITMesh%Committed  ) THEN ! meshes for floating
@@ -4364,43 +4157,6 @@
       ELSE ! these get mapped to ElastoDyn AND SubDyn (in ED_SD_HD coupling)  ! offshore with substructure flexibility
    
              
-=======
-      IF ( p_FAST%CompSub /= Module_SD ) THEN ! all of these get mapped to ElastoDyn ! (offshore floating)
-      
-            ! we're just going to assume PlatformLoads and PlatformMotion are committed
-               
-         IF ( HD%y%AllHdroOrigin%Committed  ) THEN ! meshes for floating
-               ! HydroDyn WAMIT point mesh to/from ElastoDyn point mesh
-            CALL MeshMapCreate( HD%y%AllHdroOrigin, PlatformLoads, MeshMapData%HD_W_P_2_ED_P, ErrStat2, ErrMsg2 )
-               CALL SetErrStat( ErrStat2, ErrMsg2, ErrStat, ErrMsg, RoutineName//':HD_W_P_2_Ptfm' )
-            CALL MeshMapCreate( PlatformMotion, HD%Input(1)%Mesh, MeshMapData%ED_P_2_HD_W_P, ErrStat2, ErrMsg2 )
-               CALL SetErrStat( ErrStat2, ErrMsg2, ErrStat, ErrMsg, RoutineName//':Ptfm_2_HD_W_P' )
-         END IF
-            
-            ! ElastoDyn point mesh HydroDyn Morison point mesh (ED sets inputs, but gets outputs from HD%y%AllHdroOrigin in floating case)
-         IF ( HD%Input(1)%Morison%LumpedMesh%Committed  ) THEN
-            CALL MeshMapCreate( PlatformMotion, HD%Input(1)%Morison%LumpedMesh, MeshMapData%ED_P_2_HD_M_P, ErrStat2, ErrMsg2 )
-               CALL SetErrStat( ErrStat2, ErrMsg2, ErrStat, ErrMsg, RoutineName//':Ptfm_2_HD_M_P' )
-         END IF
-            
-            ! ElastoDyn point mesh to HydroDyn Morison line mesh (ED sets inputs, but gets outputs from HD%y%AllHdroOrigin in floating case)
-         IF ( HD%Input(1)%Morison%DistribMesh%Committed ) THEN
-            CALL MeshMapCreate( PlatformMotion,  HD%Input(1)%Morison%DistribMesh, MeshMapData%ED_P_2_HD_M_L, ErrStat2, ErrMsg2 )
-               CALL SetErrStat( ErrStat2, ErrMsg2, ErrStat, ErrMsg, RoutineName//':Ptfm_2_HD_M_L' )
-         END IF
-
-                        
-      ELSE ! these get mapped to ElastoDyn AND SubDyn (in ED_SD_HD coupling)  ! offshore fixed
-            
-            ! HydroDyn WAMIT mesh to ElastoDyn point mesh
-         IF ( HD%y%Mesh%Committed  ) THEN
-               ! HydroDyn WAMIT point mesh to ElastoDyn point mesh ! meshes for fixed-bottom
-            CALL MeshMapCreate( HD%y%Mesh, PlatformLoads, MeshMapData%HD_W_P_2_ED_P, ErrStat2, ErrMsg2 )
-               CALL SetErrStat( ErrStat2, ErrMsg2, ErrStat, ErrMsg, RoutineName//':HD_W_P_2_Ptfm' )                  
-            CALL MeshMapCreate( PlatformMotion, HD%Input(1)%Mesh, MeshMapData%ED_P_2_HD_W_P, ErrStat2, ErrMsg2 )
-               CALL SetErrStat( ErrStat2, ErrMsg2, ErrStat, ErrMsg, RoutineName//':Ptfm_2_HD_W_P' )                  
-         END IF             
->>>>>>> 1a5a8a86
             
 !-------------------------
 !  HydroDyn <-> SubDyn
@@ -4483,15 +4239,6 @@
             CALL SetErrStat( ErrStat2, ErrMsg2, ErrStat, ErrMsg, RoutineName//':Ptfm_2_Mooring_P' )              
       END IF ! p_FAST%CompSub == Module_SD
       
-<<<<<<< HEAD
-=======
-         ! MAP point mesh to/from ElastoDyn point mesh
-      CALL MeshMapCreate( MAPp%y%PtFairleadLoad, PlatformLoads,  MeshMapData%Mooring_P_2_ED_P, ErrStat2, ErrMsg2 )
-         CALL SetErrStat( ErrStat2, ErrMsg2, ErrStat, ErrMsg, RoutineName//':Mooring_P_2_Ptfm' )                  
-      CALL MeshMapCreate( PlatformMotion, MAPp%Input(1)%PtFairDisplacement,  MeshMapData%ED_P_2_Mooring_P, ErrStat2, ErrMsg2 )
-         CALL SetErrStat( ErrStat2, ErrMsg2, ErrStat, ErrMsg, RoutineName//':Ptfm_2_Mooring_P' )                  
-
->>>>>>> 1a5a8a86
    ELSEIF ( p_FAST%CompMooring == Module_MD ) THEN
       IF ( p_FAST%CompSub == Module_SD ) THEN
 !-------------------------
@@ -4513,15 +4260,6 @@
             CALL SetErrStat( ErrStat2, ErrMsg2, ErrStat, ErrMsg, RoutineName//':Ptfm_2_Mooring_P' )                  
       END IF ! p_FAST%CompSub == Module_SD
       
-<<<<<<< HEAD
-=======
-         ! MoorDyn point mesh to/from ElastoDyn point mesh
-      CALL MeshMapCreate( MD%y%PtFairleadLoad, PlatformLoads,  MeshMapData%Mooring_P_2_ED_P, ErrStat2, ErrMsg2 )
-         CALL SetErrStat( ErrStat2, ErrMsg2, ErrStat, ErrMsg, RoutineName//':Mooring_P_2_Ptfm' )                  
-      CALL MeshMapCreate( PlatformMotion, MD%Input(1)%PtFairleadDisplacement,  MeshMapData%ED_P_2_Mooring_P, ErrStat2, ErrMsg2 )
-         CALL SetErrStat( ErrStat2, ErrMsg2, ErrStat, ErrMsg, RoutineName//':Ptfm_2_Mooring_P' )                  
-                   
->>>>>>> 1a5a8a86
    ELSEIF ( p_FAST%CompMooring == Module_FEAM ) THEN
       IF ( p_FAST%CompSub == Module_SD ) THEN
 !-------------------------
@@ -4537,20 +4275,12 @@
 !  ElastoDyn <-> FEAMooring
 !-------------------------          
          ! FEAMooring point mesh to/from ElastoDyn point mesh
-<<<<<<< HEAD
          CALL MeshMapCreate( FEAM%y%PtFairleadLoad, PlatformLoads,  MeshMapData%Mooring_P_2_ED_P, ErrStat2, ErrMsg2 )
             CALL SetErrStat( ErrStat2, ErrMsg2, ErrStat, ErrMsg, RoutineName//':Mooring_P_2_Ptfm' )                  
          CALL MeshMapCreate( PlatformMotion, FEAM%Input(1)%PtFairleadDisplacement,  MeshMapData%ED_P_2_Mooring_P, ErrStat2, ErrMsg2 )
             CALL SetErrStat( ErrStat2, ErrMsg2, ErrStat, ErrMsg, RoutineName//':Ptfm_2_Mooring_P' )                           
       END IF ! p_FAST%CompSub == Module_SD  
       
-=======
-      CALL MeshMapCreate( FEAM%y%PtFairleadLoad, PlatformLoads,  MeshMapData%Mooring_P_2_ED_P, ErrStat2, ErrMsg2 )
-         CALL SetErrStat( ErrStat2, ErrMsg2, ErrStat, ErrMsg, RoutineName//':Mooring_P_2_Ptfm' )                  
-      CALL MeshMapCreate( PlatformMotion, FEAM%Input(1)%PtFairleadDisplacement,  MeshMapData%ED_P_2_Mooring_P, ErrStat2, ErrMsg2 )
-         CALL SetErrStat( ErrStat2, ErrMsg2, ErrStat, ErrMsg, RoutineName//':Ptfm_2_Mooring_P' )                           
-         
->>>>>>> 1a5a8a86
    ELSEIF ( p_FAST%CompMooring == Module_Orca ) THEN
       
 !-------------------------
@@ -4858,11 +4588,7 @@
    END IF
 
    IF ( p_FAST%CompInflow == Module_IfW ) THEN
-<<<<<<< HEAD
-      CALL IfW_InputSolve( p_FAST, m_FAST, IfW%Input(1), IfW%p, AD14%Input(1), AD%Input(1), ED%y, ErrStat2, ErrMsg2 )       
-=======
       CALL IfW_InputSolve( p_FAST, m_FAST, IfW%Input(:), IfW%p, AD14%Input(1), AD%Input(1), AD%OtherSt(1), ED%y, ErrStat2, ErrMsg2 )
->>>>>>> 1a5a8a86
          CALL SetErrStat( ErrStat2, ErrMsg2, ErrStat, ErrMsg, RoutineName )  
    ELSE IF ( p_FAST%CompInflow == Module_OpFM ) THEN
    ! OpenFOAM is the driver and it sets these inputs outside of this solve; the OpenFOAM inputs and outputs thus don't change 
@@ -5015,7 +4741,6 @@
    
    IF ( p_FAST%CompMooring == Module_MAP ) THEN
          
-<<<<<<< HEAD
       ! note: MAP_InputSolve must be called before setting ED loads inputs (so that motions are known for loads [moment] mapping)   
       if ( p_FAST%CompSub == Module_SD ) then
             CALL Transfer_Point_to_Point( SD%y%y2Mesh, MAPp%Input(1)%PtFairDisplacement, MeshMapData%SD_P_2_Mooring_P, ErrStat, ErrMsg )
@@ -5046,23 +4771,6 @@
          CALL Transfer_Point_to_Point( ED%y%PlatformPtMesh, FEAM%Input(1)%PtFairleadDisplacement, MeshMapData%ED_P_2_Mooring_P, ErrStat, ErrMsg )
           CALL SetErrStat( ErrStat2, ErrMsg2, ErrStat, ErrMsg, RoutineName )
       end if
-=======
-      ! note: MAP_InputSolve must be called before setting ED loads inputs (so that motions are known for loads [moment] mapping)      
-      CALL MAP_InputSolve( MAPp%Input(1), ED%y, MeshMapData, ErrStat2, ErrMsg2 )
-         CALL SetErrStat( ErrStat2, ErrMsg2, ErrStat, ErrMsg, RoutineName )
-                                 
-   ELSEIF ( p_FAST%CompMooring == Module_MD ) THEN
-         
-      ! note: MD_InputSolve must be called before setting ED loads inputs (so that motions are known for loads [moment] mapping)      
-      CALL MD_InputSolve( MD%Input(1), ED%y, MeshMapData, ErrStat2, ErrMsg2 )
-         CALL SetErrStat( ErrStat2, ErrMsg2, ErrStat, ErrMsg, RoutineName )
-                        
-   ELSEIF ( p_FAST%CompMooring == Module_FEAM ) THEN
-         
-      ! note: FEAM_InputSolve must be called before setting ED loads inputs (so that motions are known for loads [moment] mapping)      
-      CALL FEAM_InputSolve( FEAM%Input(1), ED%y, MeshMapData, ErrStat2, ErrMsg2 )
-         CALL SetErrStat( ErrStat2, ErrMsg2, ErrStat, ErrMsg, RoutineName )
->>>>>>> 1a5a8a86
                         
    END IF        
       
@@ -5213,11 +4921,7 @@
    
    IF (p_FAST%CompInflow == Module_IfW) THEN
       ! must be done after ED_CalcOutput and before AD_CalcOutput and SrvD
-<<<<<<< HEAD
-      CALL IfW_InputSolve( p_FAST, m_FAST, IfW%Input(1), IfW%p, AD14%Input(1), AD%Input(1), ED%y, ErrStat2, ErrMsg2 )
-=======
       CALL IfW_InputSolve( p_FAST, m_FAST, IfW%Input(:), IfW%p, AD14%Input(1), AD%Input(1), AD%OtherSt(1), ED%y, ErrStat2, ErrMsg2 )
->>>>>>> 1a5a8a86
          CALL SetErrStat( ErrStat2, ErrMsg2, ErrStat, ErrMsg, RoutineName )
    !ELSE IF ( p_FAST%CompInflow == Module_OpFM ) THEN
    ! ! OpenFOAM is the driver and it computes outputs outside of this solve; the OpenFOAM inputs and outputs thus don't change 
@@ -5852,11 +5556,7 @@
       !write(*,*) 'ED%Input(3)%PLATFORMPTMESH%Force', ED%Input(3)%PLATFORMPTMESH%Force
       CALL ED_Input_ExtrapInterp(ED%Input, ED%InputTimes, ED%u, t_global_next, ErrStat2, ErrMsg2)
          CALL SetErrStat(ErrStat2,ErrMsg2,ErrStat,ErrMsg,RoutineName )
-<<<<<<< HEAD
       !write(*,*) 'ED%u%PLATFORMPTMESH%Force', ED%u%PLATFORMPTMESH%Force
-=======
-  
->>>>>>> 1a5a8a86
       DO j = p_FAST%InterpOrder, 1, -1
          CALL ED_CopyInput (ED%Input(j),  ED%Input(j+1),  MESH_UPDATECOPY, Errstat2, ErrMsg2)
             CALL SetErrStat(ErrStat2,ErrMsg2,ErrStat,ErrMsg,RoutineName )
