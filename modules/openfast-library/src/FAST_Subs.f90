!**********************************************************************************************************************************
! FAST_Solver.f90, FAST_Subs.f90, FAST_Lin.f90, and FAST_Mods.f90 make up the FAST glue code in the FAST Modularization Framework.
! FAST_Prog.f90, FAST_Library.f90, FAST_Prog.c are different drivers for this code.
!..................................................................................................................................
! LICENSING
! Copyright (C) 2013-2016  National Renewable Energy Laboratory
!
!    This file is part of FAST.
!
! Licensed under the Apache License, Version 2.0 (the "License");
! you may not use this file except in compliance with the License.
! You may obtain a copy of the License at
!
!     http://www.apache.org/licenses/LICENSE-2.0
!
! Unless required by applicable law or agreed to in writing, software
! distributed under the License is distributed on an "AS IS" BASIS,
! WITHOUT WARRANTIES OR CONDITIONS OF ANY KIND, either express or implied.
! See the License for the specific language governing permissions and
! limitations under the License.
!**********************************************************************************************************************************
MODULE FAST_Subs

   USE FAST_Solver
   USE FAST_Linear
   USE Waves, ONLY : WaveGrid_n
   USE SC_DataEx
   USE VersionInfo

   IMPLICIT NONE

CONTAINS
!++++++++++++++++++++++++++++++++++++++++++++++++++++++++++++++++++++++++++++++++++++++++++++++++++++++++++++++++++++++++++++++++++
! INITIALIZATION ROUTINES
!++++++++++++++++++++++++++++++++++++++++++++++++++++++++++++++++++++++++++++++++++++++++++++++++++++++++++++++++++++++++++++++++++
!> a wrapper routine to call FAST_Initialize at the full-turbine simulation level (makes easier to write top-level driver)
SUBROUTINE FAST_InitializeAll_T( t_initial, TurbID, Turbine, ErrStat, ErrMsg, InFile, ExternInitData )

   REAL(DbKi),                        INTENT(IN   ) :: t_initial      !< initial time
   INTEGER(IntKi),                    INTENT(IN   ) :: TurbID         !< turbine Identifier (1-NumTurbines)
   TYPE(FAST_TurbineType),            INTENT(INOUT) :: Turbine        !< all data for one instance of a turbine
   INTEGER(IntKi),                    INTENT(  OUT) :: ErrStat        !< Error status of the operation
   CHARACTER(*),                      INTENT(  OUT) :: ErrMsg         !< Error message if ErrStat /= ErrID_None
   CHARACTER(*),             OPTIONAL,INTENT(IN   ) :: InFile         !< A CHARACTER string containing the name of the primary FAST input file (if not present, we'll get it from the command line)
   TYPE(FAST_ExternInitType),OPTIONAL,INTENT(IN   ) :: ExternInitData !< Initialization input data from an external source (Simulink)

   Turbine%TurbID = TurbID


   IF (PRESENT(InFile)) THEN
      IF (PRESENT(ExternInitData)) THEN
         CALL FAST_InitializeAll( t_initial, Turbine%p_FAST, Turbine%y_FAST, Turbine%m_FAST, &
                     Turbine%ED, Turbine%BD, Turbine%SrvD, Turbine%AD14, Turbine%AD, Turbine%IfW, Turbine%OpFM, Turbine%SC_DX,&
                     Turbine%HD, Turbine%SD, Turbine%ExtPtfm, Turbine%MAP, Turbine%FEAM, Turbine%MD, Turbine%Orca, &
                     Turbine%IceF, Turbine%IceD, Turbine%MeshMapData, ErrStat, ErrMsg, InFile, ExternInitData )
      ELSE
         CALL FAST_InitializeAll( t_initial, Turbine%p_FAST, Turbine%y_FAST, Turbine%m_FAST, &
                     Turbine%ED, Turbine%BD, Turbine%SrvD, Turbine%AD14, Turbine%AD, Turbine%IfW, Turbine%OpFM, Turbine%SC_DX, &
                     Turbine%HD, Turbine%SD, Turbine%ExtPtfm, Turbine%MAP, Turbine%FEAM, Turbine%MD, Turbine%Orca, &
                     Turbine%IceF, Turbine%IceD, Turbine%MeshMapData, ErrStat, ErrMsg, InFile  )
      END IF
   ELSE
      CALL FAST_InitializeAll( t_initial, Turbine%p_FAST, Turbine%y_FAST, Turbine%m_FAST, &
                     Turbine%ED, Turbine%BD, Turbine%SrvD, Turbine%AD14, Turbine%AD, Turbine%IfW, Turbine%OpFM, Turbine%SC_DX, &
                     Turbine%HD, Turbine%SD, Turbine%ExtPtfm, Turbine%MAP, Turbine%FEAM, Turbine%MD, Turbine%Orca, &
                     Turbine%IceF, Turbine%IceD, Turbine%MeshMapData, ErrStat, ErrMsg )
   END IF


END SUBROUTINE FAST_InitializeAll_T
!----------------------------------------------------------------------------------------------------------------------------------
!> Routine to call Init routine for each module. This routine sets all of the init input data for each module.
SUBROUTINE FAST_InitializeAll( t_initial, p_FAST, y_FAST, m_FAST, ED, BD, SrvD, AD14, AD, IfW, OpFM, SC_DX, HD, SD, ExtPtfm, &
                               MAPp, FEAM, MD, Orca, IceF, IceD, MeshMapData, ErrStat, ErrMsg, InFile, ExternInitData )

   use ElastoDyn_Parameters, only: Method_RK4

   REAL(DbKi),               INTENT(IN   ) :: t_initial           !< initial time
   TYPE(FAST_ParameterType), INTENT(INOUT) :: p_FAST              !< Parameters for the glue code
   TYPE(FAST_OutputFileType),INTENT(INOUT) :: y_FAST              !< Output variables for the glue code
   TYPE(FAST_MiscVarType),   INTENT(INOUT) :: m_FAST              !< Miscellaneous variables

   TYPE(ElastoDyn_Data),     INTENT(INOUT) :: ED                  !< ElastoDyn data
   TYPE(BeamDyn_Data),       INTENT(INOUT) :: BD                  !< BeamDyn data
   TYPE(ServoDyn_Data),      INTENT(INOUT) :: SrvD                !< ServoDyn data
   TYPE(AeroDyn14_Data),     INTENT(INOUT) :: AD14                !< AeroDyn14 data
   TYPE(AeroDyn_Data),       INTENT(INOUT) :: AD                  !< AeroDyn data
   TYPE(InflowWind_Data),    INTENT(INOUT) :: IfW                 !< InflowWind data
   TYPE(OpenFOAM_Data),      INTENT(INOUT) :: OpFM                !< OpenFOAM data
   TYPE(SCDataEx_Data),      INTENT(INOUT) :: SC_DX               !< SuperController exchange data
   TYPE(HydroDyn_Data),      INTENT(INOUT) :: HD                  !< HydroDyn data
   TYPE(SubDyn_Data),        INTENT(INOUT) :: SD                  !< SubDyn data
   TYPE(ExtPtfm_Data),       INTENT(INOUT) :: ExtPtfm             !< ExtPtfm_MCKF data
   TYPE(MAP_Data),           INTENT(INOUT) :: MAPp                !< MAP data
   TYPE(FEAMooring_Data),    INTENT(INOUT) :: FEAM                !< FEAMooring data
   TYPE(MoorDyn_Data),       INTENT(INOUT) :: MD                  !< Data for the MoorDyn module
   TYPE(OrcaFlex_Data),      INTENT(INOUT) :: Orca                !< OrcaFlex interface data

   TYPE(IceFloe_Data),       INTENT(INOUT) :: IceF                !< IceFloe data
   TYPE(IceDyn_Data),        INTENT(INOUT) :: IceD                !< All the IceDyn data used in time-step loop

   TYPE(FAST_ModuleMapType), INTENT(INOUT) :: MeshMapData         !< Data for mapping between modules

   INTEGER(IntKi),           INTENT(  OUT) :: ErrStat             !< Error status of the operation
   CHARACTER(*),             INTENT(  OUT) :: ErrMsg              !< Error message if ErrStat /= ErrID_None
   CHARACTER(*), OPTIONAL,   INTENT(IN   ) :: InFile              !< A CHARACTER string containing the name of the primary FAST input file (if not present, we'll get it from the command line)

   TYPE(FAST_ExternInitType), OPTIONAL, INTENT(IN) :: ExternInitData !< Initialization input data from an external source (Simulink)

   ! local variables
   CHARACTER(1024)                         :: InputFile           !< A CHARACTER string containing the name of the primary FAST input file
   TYPE(FAST_InitData)                     :: Init                !< Initialization data for all modules


   REAL(ReKi)                              :: AirDens             ! air density for initialization/normalization of OpenFOAM data
   REAL(DbKi)                              :: dt_IceD             ! tmp dt variable to ensure IceDyn doesn't specify different dt values for different legs (IceDyn instances)
   REAL(DbKi)                              :: dt_BD               ! tmp dt variable to ensure BeamDyn doesn't specify different dt values for different instances
   INTEGER(IntKi)                          :: ErrStat2
   INTEGER(IntKi)                          :: IceDim              ! dimension we're pre-allocating for number of IceDyn legs/instances
   INTEGER(IntKi)                          :: I                   ! generic loop counter
   INTEGER(IntKi)                          :: k                   ! blade loop counter
   INTEGER(IntKi)                          :: nNodes              ! temp var for OpFM coupling
   logical                                 :: CallStart


   INTEGER(IntKi)                          :: NumBl

   CHARACTER(ErrMsgLen)                    :: ErrMsg2

   CHARACTER(*), PARAMETER                 :: RoutineName = 'FAST_InitializeAll'


   !..........
   ErrStat = ErrID_None
   ErrMsg  = ""

   y_FAST%UnSum = -1                                                    ! set the summary file unit to -1 to indicate it's not open
   y_FAST%UnOu  = -1                                                    ! set the text output file unit to -1 to indicate it's not open
   y_FAST%UnGra = -1                                                    ! set the binary graphics output file unit to -1 to indicate it's not open

   p_FAST%WrVTK = VTK_Unknown                                           ! set this so that we can potentially output VTK information on initialization error
   p_FAST%VTK_tWidth = 1                                                ! initialize in case of error before reading the full file
   p_FAST%n_VTKTime  = 1                                                ! initialize in case of error before reading the full file
   y_FAST%VTK_LastWaveIndx = 1                                          ! Start looking for wave data at the first index
   y_FAST%VTK_count = 0                                                 ! first VTK file has 0 as output
   y_FAST%n_Out = 0                                                     ! set the number of ouptut channels to 0 to indicate there's nothing to write to the binary file
   p_FAST%ModuleInitialized = .FALSE.                                   ! (array initialization) no modules are initialized

      ! Get the current time
   CALL DATE_AND_TIME ( Values=m_FAST%StrtTime )                        ! Let's time the whole simulation
   CALL CPU_TIME ( m_FAST%UsrTime1 )                                    ! Initial time (this zeros the start time when used as a MATLAB function)
   m_FAST%UsrTime1 = MAX( 0.0_ReKi, m_FAST%UsrTime1 )                   ! CPU_TIME: If a meaningful time cannot be returned, a processor-dependent negative value is returned


   m_FAST%t_global        = t_initial - 20.                             ! initialize this to a number < t_initial for error message in ProgAbort
   m_FAST%calcJacobian    = .TRUE.                                      ! we need to calculate the Jacobian
   m_FAST%NextJacCalcTime = m_FAST%t_global                             ! We want to calculate the Jacobian on the first step
   p_FAST%TDesc           = ''
!   p_FAST%CheckHSSBrTrqC = .false.

   y_FAST%Lin%WindSpeed = 0.0_ReKi

   if (present(ExternInitData)) then
      CallStart = .not. ExternInitData%FarmIntegration ! .and. ExternInitData%TurbineID == 1
      if (ExternInitData%TurbineID > 0) p_FAST%TDesc = 'T'//trim(num2lstr(ExternInitData%TurbineID))
   else
      CallStart = .true.
   end if


      ! Init NWTC_Library, display copyright and version information:
   if (CallStart) then
      AbortErrLev = ErrID_Fatal                                 ! Until we read otherwise from the FAST input file, we abort only on FATAL errors
      CALL FAST_ProgStart( FAST_Ver )
      p_FAST%WrSttsTime = .TRUE.
   else
      ! if we don't call the start data (e.g., from FAST.Farm), we won't override AbortErrLev either
      CALL DispNVD( FAST_Ver )
      p_FAST%WrSttsTime = .FALSE.
   end if

   IF (PRESENT(InFile)) THEN
      p_FAST%UseDWM = .FALSE.
      InputFile = InFile
   ELSE
      CALL GetInputFileName(InputFile,p_FAST%UseDWM,ErrStat2,ErrMsg2)
         CALL SetErrStat( ErrStat2, ErrMsg2, ErrStat, ErrMsg, RoutineName )
         IF (ErrStat >= AbortErrLev) THEN
            CALL Cleanup()
            RETURN
         END IF
   END IF

   ! ... Open and read input files ...
   ! also, set applicable farm paramters and turbine reference position also for graphics output
   p_FAST%UseSC = .FALSE.
   if (PRESENT(ExternInitData)) then
      p_FAST%FarmIntegration = ExternInitData%FarmIntegration  
      p_FAST%TurbinePos = ExternInitData%TurbinePos
      p_FAST%WaveFieldMod = ExternInitData%WaveFieldMod
      if( (ExternInitData%NumSC2CtrlGlob .gt. 0) .or. (ExternInitData%NumSC2Ctrl .gt. 0) .or. (ExternInitData%NumCtrl2SC .gt. 0)) then
         p_FAST%UseSC = .TRUE.
      end if

      if (ExternInitData%FarmIntegration) then ! we're integrating with FAST.Farm
         CALL FAST_Init( p_FAST, m_FAST, y_FAST, t_initial, InputFile, ErrStat2, ErrMsg2, ExternInitData%TMax, OverrideAbortLev=.false., RootName=ExternInitData%RootName )
      else
         CALL FAST_Init( p_FAST, m_FAST, y_FAST, t_initial, InputFile, ErrStat2, ErrMsg2, ExternInitData%TMax, ExternInitData%TurbineID )  ! We have the name of the input file and the simulation length from somewhere else (e.g. Simulink)
      end if

   else
      p_FAST%TurbinePos = 0.0_ReKi
      p_FAST%WaveFieldMod = 0
      CALL FAST_Init( p_FAST, m_FAST, y_FAST, t_initial, InputFile, ErrStat2, ErrMsg2 )                       ! We have the name of the input file from somewhere else (e.g. Simulink)
   end if

   CALL SetErrStat(ErrStat2, ErrMsg2, ErrStat, ErrMsg, RoutineName )
   IF (ErrStat >= AbortErrLev) THEN
      CALL Cleanup()
      RETURN
   END IF


   !...............................................................................................................................

   p_FAST%dt_module = p_FAST%dt ! initialize time steps for each module

   ! ........................
   ! initialize ElastoDyn (must be done first)
   ! ........................

   ALLOCATE( ED%Input( p_FAST%InterpOrder+1 ), ED%InputTimes( p_FAST%InterpOrder+1 ),STAT = ErrStat2 )
      IF (ErrStat2 /= 0) THEN
         CALL SetErrStat(ErrID_Fatal,"Error allocating ED%Input and ED%InputTimes.",ErrStat,ErrMsg,RoutineName)
         CALL Cleanup()
         RETURN
      END IF

   Init%InData_ED%Linearize = p_FAST%Linearize
   Init%InData_ED%InputFile = p_FAST%EDFile
   IF ( p_FAST%CompAero == Module_AD14 ) THEN
      Init%InData_ED%ADInputFile = p_FAST%AeroFile
   ELSE
      Init%InData_ED%ADInputFile = ""
   END IF

   Init%InData_ED%RootName      = TRIM(p_FAST%OutFileRoot)//'.'//TRIM(y_FAST%Module_Abrev(Module_ED))
   Init%InData_ED%CompElast     = p_FAST%CompElast == Module_ED

   Init%InData_ED%Gravity       = p_FAST%Gravity

   CALL ED_Init( Init%InData_ED, ED%Input(1), ED%p, ED%x(STATE_CURR), ED%xd(STATE_CURR), ED%z(STATE_CURR), ED%OtherSt(STATE_CURR), &
                  ED%y, ED%m, p_FAST%dt_module( MODULE_ED ), Init%OutData_ED, ErrStat2, ErrMsg2 )
      CALL SetErrStat(ErrStat2,ErrMsg2,ErrStat,ErrMsg,RoutineName)

   p_FAST%ModuleInitialized(Module_ED) = .TRUE.
   CALL SetModuleSubstepTime(Module_ED, p_FAST, y_FAST, ErrStat2, ErrMsg2)
      CALL SetErrStat(ErrStat2,ErrMsg2,ErrStat,ErrMsg,RoutineName)

      ! bjj: added this check per jmj; perhaps it would be better in ElastoDyn, but I'll leave it here for now:
   IF ( p_FAST%TurbineType == Type_Offshore_Floating ) THEN
      IF ( ED%p%TowerBsHt < 0.0_ReKi .AND. .NOT. EqualRealNos( ED%p%TowerBsHt, 0.0_ReKi ) ) THEN
         CALL SetErrStat(ErrID_Fatal,"ElastoDyn TowerBsHt must not be negative for floating offshore systems.",ErrStat,ErrMsg,RoutineName)
      END IF
   END IF

   allocate( y_FAST%Lin%Modules(MODULE_ED)%Instance(1), stat=ErrStat2)
   if (ErrStat2 /= 0 ) then
      call SetErrStat(ErrID_Fatal, "Error allocating Lin%Modules(ED).", ErrStat, ErrMsg, RoutineName )
   else

      if (allocated(Init%OutData_ED%LinNames_y)) call move_alloc(Init%OutData_ED%LinNames_y,y_FAST%Lin%Modules(MODULE_ED)%Instance(1)%Names_y)
      if (allocated(Init%OutData_ED%LinNames_x)) call move_alloc(Init%OutData_ED%LinNames_x,y_FAST%Lin%Modules(MODULE_ED)%Instance(1)%Names_x)
      if (allocated(Init%OutData_ED%LinNames_u)) call move_alloc(Init%OutData_ED%LinNames_u,y_FAST%Lin%Modules(MODULE_ED)%Instance(1)%Names_u)
      if (allocated(Init%OutData_ED%RotFrame_y)) call move_alloc(Init%OutData_ED%RotFrame_y,y_FAST%Lin%Modules(MODULE_ED)%Instance(1)%RotFrame_y)
      if (allocated(Init%OutData_ED%RotFrame_x)) call move_alloc(Init%OutData_ED%RotFrame_x,y_FAST%Lin%Modules(MODULE_ED)%Instance(1)%RotFrame_x)
      if (allocated(Init%OutData_ED%DerivOrder_x)) call move_alloc(Init%OutData_ED%DerivOrder_x,y_FAST%Lin%Modules(MODULE_ED)%Instance(1)%DerivOrder_x)
      if (allocated(Init%OutData_ED%RotFrame_u)) call move_alloc(Init%OutData_ED%RotFrame_u,y_FAST%Lin%Modules(MODULE_ED)%Instance(1)%RotFrame_u)
      if (allocated(Init%OutData_ED%IsLoad_u  )) call move_alloc(Init%OutData_ED%IsLoad_u  ,y_FAST%Lin%Modules(MODULE_ED)%Instance(1)%IsLoad_u  )

      if (allocated(Init%OutData_ED%WriteOutputHdr)) y_FAST%Lin%Modules(MODULE_ED)%Instance(1)%NumOutputs = size(Init%OutData_ED%WriteOutputHdr)
   end if

   IF (ErrStat >= AbortErrLev) THEN
      CALL Cleanup()
      RETURN
   END IF

   NumBl = Init%OutData_ED%NumBl


   if (p_FAST%CalcSteady) then
      if ( EqualRealNos(Init%OutData_ED%RotSpeed, 0.0_ReKi) ) then
         p_FAST%TrimCase = TrimCase_none
         p_FAST%NLinTimes = 1
         p_FAST%LinInterpOrder = 0 ! constant values
      elseif ( Init%OutData_ED%isFixed_GenDOF ) then
         p_FAST%TrimCase = TrimCase_none
      end if
   end if


   ! ........................
   ! initialize BeamDyn
   ! ........................
   IF ( p_FAST%CompElast == Module_BD ) THEN
      p_FAST%nBeams = Init%OutData_ED%NumBl          ! initialize number of BeamDyn instances = number of blades
   ELSE
      p_FAST%nBeams = 0
   END IF

   ALLOCATE( BD%Input( p_FAST%InterpOrder+1, p_FAST%nBeams ), BD%InputTimes( p_FAST%InterpOrder+1, p_FAST%nBeams ), STAT = ErrStat2 )
      IF (ErrStat2 /= 0) THEN
         CALL SetErrStat(ErrID_Fatal,"Error allocating BD%Input and BD%InputTimes.",ErrStat,ErrMsg,RoutineName)
         CALL Cleanup()
         RETURN
      END IF

   ALLOCATE( BD%x(           p_FAST%nBeams,2), &
             BD%xd(          p_FAST%nBeams,2), &
             BD%z(           p_FAST%nBeams,2), &
             BD%OtherSt(     p_FAST%nBeams,2), &
             BD%p(           p_FAST%nBeams  ), &
             BD%u(           p_FAST%nBeams  ), &
             BD%y(           p_FAST%nBeams  ), &
             BD%m(           p_FAST%nBeams  ), &
             Init%OutData_BD(p_FAST%nBeams  ), &
                                             STAT = ErrStat2 )
      IF (ErrStat2 /= 0) THEN
         CALL SetErrStat(ErrID_Fatal,"Error allocating BeamDyn state, input, and output data.",ErrStat,ErrMsg,RoutineName)
         CALL Cleanup()
         RETURN
      END IF

   IF (p_FAST%CompElast == Module_BD) THEN

      Init%InData_BD%DynamicSolve = .TRUE.       ! FAST can only couple to BeamDyn when dynamic solve is used.

      Init%InData_BD%Linearize = p_FAST%Linearize
      Init%InData_BD%gravity      = (/ 0.0_ReKi, 0.0_ReKi, -p_FAST%Gravity /)       ! "Gravitational acceleration" m/s^2

         ! now initialize BeamDyn for all beams
      dt_BD = p_FAST%dt_module( MODULE_BD )

      Init%InData_BD%HubPos = ED%y%HubPtMotion%Position(:,1)
      Init%InData_BD%HubRot = ED%y%HubPtMotion%RefOrientation(:,:,1)

      p_FAST%BD_OutputSibling = .true.

      allocate( y_FAST%Lin%Modules(MODULE_BD)%Instance(p_FAST%nBeams), stat=ErrStat2)
      if (ErrStat2 /= 0 ) then
         call SetErrStat(ErrID_Fatal, "Error allocating Lin%Modules(BD).", ErrStat, ErrMsg, RoutineName )
         CALL Cleanup()
         RETURN
      end if

      DO k=1,p_FAST%nBeams
         Init%InData_BD%RootName     = TRIM(p_FAST%OutFileRoot)//'.'//TRIM(y_FAST%Module_Abrev(Module_BD))//TRIM( Num2LStr(k) )


         Init%InData_BD%InputFile    = p_FAST%BDBldFile(k)

         Init%InData_BD%GlbPos       = ED%y%BladeRootMotion(k)%Position(:,1)          ! {:}    - - "Initial Position Vector of the local blade coordinate system"
         Init%InData_BD%GlbRot       = ED%y%BladeRootMotion(k)%RefOrientation(:,:,1)  ! {:}{:} - - "Initial direction cosine matrix of the local blade coordinate system"

         Init%InData_BD%RootDisp     = ED%y%BladeRootMotion(k)%TranslationDisp(:,1)   ! {:}    - - "Initial root displacement"
         Init%InData_BD%RootOri      = ED%y%BladeRootMotion(k)%Orientation(:,:,1)     ! {:}{:} - - "Initial root orientation"
         Init%InData_BD%RootVel(1:3) = ED%y%BladeRootMotion(k)%TranslationVel(:,1)    ! {:}    - - "Initial root velocities and angular veolcities"
         Init%InData_BD%RootVel(4:6) = ED%y%BladeRootMotion(k)%RotationVel(:,1)       ! {:}    - - "Initial root velocities and angular veolcities"

         CALL BD_Init( Init%InData_BD, BD%Input(1,k), BD%p(k),  BD%x(k,STATE_CURR), BD%xd(k,STATE_CURR), BD%z(k,STATE_CURR), &
                           BD%OtherSt(k,STATE_CURR), BD%y(k),  BD%m(k), dt_BD, Init%OutData_BD(k), ErrStat2, ErrMsg2 )
            CALL SetErrStat(ErrStat2,ErrMsg2,ErrStat,ErrMsg,RoutineName)

         !bjj: we're going to force this to have the same timestep because I don't want to have to deal with n BD modules with n timesteps.
         IF ( k == 1 ) THEN
            p_FAST%dt_module( MODULE_BD ) = dt_BD

            p_FAST%ModuleInitialized(Module_BD) = .TRUE. ! this really should be once per BD instance, but BD doesn't care so I won't go through the effort to track this
            CALL SetModuleSubstepTime(Module_BD, p_FAST, y_FAST, ErrStat2, ErrMsg2)
               CALL SetErrStat(ErrStat2,ErrMsg2,ErrStat,ErrMsg,RoutineName)
         ELSEIF ( .NOT. EqualRealNos( p_FAST%dt_module( MODULE_BD ),dt_BD )) THEN
            CALL SetErrStat(ErrID_Fatal,"All instances of BeamDyn (one per blade) must have the same time step.",ErrStat,ErrMsg,RoutineName)
         END IF

            ! We're going to do fewer computations if the BD input and output meshes that couple to AD are siblings:
         if (BD%p(k)%BldMotionNodeLoc /= BD_MESH_QP) p_FAST%BD_OutputSibling = .false.

         if (ErrStat>=AbortErrLev) exit !exit this loop so we don't get p_FAST%nBeams of the same errors

         if (size(y_FAST%Lin%Modules(MODULE_BD)%Instance) >= k) then ! for aero maps, we only use the first instance:
            if (allocated(Init%OutData_BD(k)%LinNames_y)) call move_alloc(Init%OutData_BD(k)%LinNames_y, y_FAST%Lin%Modules(MODULE_BD)%Instance(k)%Names_y )
            if (allocated(Init%OutData_BD(k)%LinNames_x)) call move_alloc(Init%OutData_BD(k)%LinNames_x, y_FAST%Lin%Modules(MODULE_BD)%Instance(k)%Names_x )
            if (allocated(Init%OutData_BD(k)%LinNames_u)) call move_alloc(Init%OutData_BD(k)%LinNames_u, y_FAST%Lin%Modules(MODULE_BD)%Instance(k)%Names_u )
            if (allocated(Init%OutData_BD(k)%RotFrame_y)) call move_alloc(Init%OutData_BD(k)%RotFrame_y, y_FAST%Lin%Modules(MODULE_BD)%Instance(k)%RotFrame_y )
            if (allocated(Init%OutData_BD(k)%RotFrame_x)) call move_alloc(Init%OutData_BD(k)%RotFrame_x, y_FAST%Lin%Modules(MODULE_BD)%Instance(k)%RotFrame_x )
            if (allocated(Init%OutData_BD(k)%RotFrame_u)) call move_alloc(Init%OutData_BD(k)%RotFrame_u, y_FAST%Lin%Modules(MODULE_BD)%Instance(k)%RotFrame_u )
            if (allocated(Init%OutData_BD(k)%IsLoad_u  )) call move_alloc(Init%OutData_BD(k)%IsLoad_u  , y_FAST%Lin%Modules(MODULE_BD)%Instance(k)%IsLoad_u   )
            if (allocated(Init%OutData_BD(k)%DerivOrder_x)) call move_alloc(Init%OutData_BD(k)%DerivOrder_x, y_FAST%Lin%Modules(MODULE_BD)%Instance(k)%DerivOrder_x )

            if (allocated(Init%OutData_BD(k)%WriteOutputHdr)) y_FAST%Lin%Modules(MODULE_BD)%Instance(k)%NumOutputs = size(Init%OutData_BD(k)%WriteOutputHdr)
         end if

      END DO

      IF (ErrStat >= AbortErrLev) THEN
         CALL Cleanup()
         RETURN
      END IF


   END IF


   ! ........................
   ! initialize AeroDyn
   ! ........................
   ALLOCATE( AD14%Input( p_FAST%InterpOrder+1 ), AD14%InputTimes( p_FAST%InterpOrder+1 ), STAT = ErrStat2 )
      IF (ErrStat2 /= 0) THEN
         CALL SetErrStat(ErrID_Fatal,"Error allocating AD14%Input and AD14%InputTimes.",ErrStat,ErrMsg,RoutineName)
         CALL Cleanup()
         RETURN
      END IF

   ALLOCATE( AD%Input( p_FAST%InterpOrder+1 ), AD%InputTimes( p_FAST%InterpOrder+1 ), STAT = ErrStat2 )
      IF (ErrStat2 /= 0) THEN
         CALL SetErrStat(ErrID_Fatal,"Error allocating AD%Input and AD%InputTimes.",ErrStat,ErrMsg,RoutineName)
         CALL Cleanup()
         RETURN
      END IF


   IF ( p_FAST%CompAero == Module_AD14 ) THEN

      CALL AD_SetInitInput(Init%InData_AD14, Init%OutData_ED, ED%y, p_FAST, ErrStat2, ErrMsg2)            ! set the values in Init%InData_AD14
         CALL SetErrStat(ErrStat2,ErrMsg2,ErrStat,ErrMsg,RoutineName)

      CALL AD14_Init( Init%InData_AD14, AD14%Input(1), AD14%p, AD14%x(STATE_CURR), AD14%xd(STATE_CURR), AD14%z(STATE_CURR), &
                     AD14%OtherSt(STATE_CURR), AD14%y, AD14%m, p_FAST%dt_module( MODULE_AD14 ), Init%OutData_AD14, ErrStat2, ErrMsg2 )
         CALL SetErrStat(ErrStat2,ErrMsg2,ErrStat,ErrMsg,RoutineName)

      p_FAST%ModuleInitialized(Module_AD14) = .TRUE.
      CALL SetModuleSubstepTime(Module_AD14, p_FAST, y_FAST, ErrStat2, ErrMsg2)
         CALL SetErrStat(ErrStat2,ErrMsg2,ErrStat,ErrMsg,RoutineName)

         ! bjj: this really shouldn't be in the FAST glue code, but I'm going to put this check here so people don't use an invalid model
         !    and send me emails to debug numerical issues in their results.
      IF ( AD14%p%TwrProps%PJM_Version .AND. p_FAST%TurbineType == Type_Offshore_Floating ) THEN
         CALL SetErrStat(ErrID_Fatal,'AeroDyn v14 tower influence model "NEWTOWER" is invalid for models of floating offshore turbines.',ErrStat,ErrMsg,RoutineName)
      END IF

      AirDens = Init%OutData_AD14%AirDens

      IF (ErrStat >= AbortErrLev) THEN
         CALL Cleanup()
         RETURN
      END IF

   ELSEIF ( p_FAST%CompAero == Module_AD ) THEN

      allocate(Init%InData_AD%rotors(1), stat=ErrStat2)
      if (ErrStat2 /= 0 ) then
         call SetErrStat( ErrID_Fatal, 'Allocating rotors', errStat, errMsg, RoutineName )
         call Cleanup()
         return
      end if

      Init%InData_AD%rotors(1)%NumBlades  = NumBl


         ! set initialization data for AD
      CALL AllocAry( Init%InData_AD%rotors(1)%BladeRootPosition,      3, Init%InData_AD%rotors(1)%NumBlades, 'Init%InData_AD%BladeRootPosition', errStat2, ErrMsg2)
         CALL SetErrStat(ErrStat2,ErrMsg2,ErrStat,ErrMsg,RoutineName)
      CALL AllocAry( Init%InData_AD%rotors(1)%BladeRootOrientation,3, 3, Init%InData_AD%rotors(1)%NumBlades, 'Init%InData_AD%BladeRootOrientation', errStat2, ErrMsg2)
         CALL SetErrStat(ErrStat2,ErrMsg2,ErrStat,ErrMsg,RoutineName)
         IF (ErrStat >= AbortErrLev) THEN
            CALL Cleanup()
            RETURN
         END IF
      Init%InData_AD%Gravity            = p_FAST%Gravity
      Init%InData_AD%Linearize          = p_FAST%Linearize
      Init%InData_AD%InputFile          = p_FAST%AeroFile
      Init%InData_AD%RootName           = p_FAST%OutFileRoot
      Init%InData_AD%MHK                = p_FAST%MHK
      if ( p_FAST%MHK == 0 ) then
         Init%InData_AD%defFldDens      = p_FAST%AirDens
      elseif ( p_FAST%MHK == 1 ) then
         Init%InData_AD%defFldDens      = p_FAST%WtrDens
      end if
      Init%InData_AD%defKinVisc         = p_FAST%KinVisc
      Init%InData_AD%defSpdSound        = p_FAST%SpdSound
      Init%InData_AD%defPatm            = p_FAST%Patm
      Init%InData_AD%defPvap            = p_FAST%Pvap
      Init%InData_AD%WtrDpth            = p_FAST%WtrDpth
      Init%InData_AD%MSL2SWL            = p_FAST%MSL2SWL


      Init%InData_AD%rotors(1)%HubPosition        = ED%y%HubPtMotion%Position(:,1)
      Init%InData_AD%rotors(1)%HubOrientation     = ED%y%HubPtMotion%RefOrientation(:,:,1)
      Init%InData_AD%rotors(1)%NacellePosition    = ED%y%NacelleMotion%Position(:,1)
      Init%InData_AD%rotors(1)%NacelleOrientation = ED%y%NacelleMotion%RefOrientation(:,:,1)
<<<<<<< HEAD
      ! Note: not passing tailfin position and orientation at init
      Init%InData_AD%rotors(1)%AeroProjMod        = APM_BEM_NoSweepPitchTwist
      
=======

>>>>>>> a0d4f7e7
      do k=1,NumBl
         Init%InData_AD%rotors(1)%BladeRootPosition(:,k)      = ED%y%BladeRootMotion(k)%Position(:,1)
         Init%InData_AD%rotors(1)%BladeRootOrientation(:,:,k) = ED%y%BladeRootMotion(k)%RefOrientation(:,:,1)
      end do

      CALL AD_Init( Init%InData_AD, AD%Input(1), AD%p, AD%x(STATE_CURR), AD%xd(STATE_CURR), AD%z(STATE_CURR), &
                    AD%OtherSt(STATE_CURR), AD%y, AD%m, p_FAST%dt_module( MODULE_AD ), Init%OutData_AD, ErrStat2, ErrMsg2 )
         CALL SetErrStat(ErrStat2,ErrMsg2,ErrStat,ErrMsg,RoutineName)

      p_FAST%ModuleInitialized(Module_AD) = .TRUE.
      CALL SetModuleSubstepTime(Module_AD, p_FAST, y_FAST, ErrStat2, ErrMsg2)
         CALL SetErrStat(ErrStat2,ErrMsg2,ErrStat,ErrMsg,RoutineName)

      allocate( y_FAST%Lin%Modules(MODULE_AD)%Instance(1), stat=ErrStat2)
      if (ErrStat2 /= 0 ) then
         call SetErrStat(ErrID_Fatal, "Error allocating Lin%Modules(AD).", ErrStat, ErrMsg, RoutineName )
      else
         if (allocated(Init%OutData_AD%rotors(1)%LinNames_u  )) call move_alloc(Init%OutData_AD%rotors(1)%LinNames_u  ,y_FAST%Lin%Modules(MODULE_AD)%Instance(1)%Names_u )
         if (allocated(Init%OutData_AD%rotors(1)%LinNames_y  )) call move_alloc(Init%OutData_AD%rotors(1)%LinNames_y  ,y_FAST%Lin%Modules(MODULE_AD)%Instance(1)%Names_y )
         if (allocated(Init%OutData_AD%rotors(1)%LinNames_x  )) call move_alloc(Init%OutData_AD%rotors(1)%LinNames_x  ,y_FAST%Lin%Modules(MODULE_AD)%Instance(1)%Names_x )
         if (allocated(Init%OutData_AD%rotors(1)%RotFrame_u  )) call move_alloc(Init%OutData_AD%rotors(1)%RotFrame_u  ,y_FAST%Lin%Modules(MODULE_AD)%Instance(1)%RotFrame_u )
         if (allocated(Init%OutData_AD%rotors(1)%RotFrame_y  )) call move_alloc(Init%OutData_AD%rotors(1)%RotFrame_y  ,y_FAST%Lin%Modules(MODULE_AD)%Instance(1)%RotFrame_y )
         if (allocated(Init%OutData_AD%rotors(1)%RotFrame_x  )) call move_alloc(Init%OutData_AD%rotors(1)%RotFrame_x  ,y_FAST%Lin%Modules(MODULE_AD)%Instance(1)%RotFrame_x )
         if (allocated(Init%OutData_AD%rotors(1)%IsLoad_u    )) call move_alloc(Init%OutData_AD%rotors(1)%IsLoad_u    ,y_FAST%Lin%Modules(MODULE_AD)%Instance(1)%IsLoad_u   )
         if (allocated(Init%OutData_AD%rotors(1)%DerivOrder_x)) call move_alloc(Init%OutData_AD%rotors(1)%DerivOrder_x,y_FAST%Lin%Modules(MODULE_AD)%Instance(1)%DerivOrder_x )

         if (allocated(Init%OutData_AD%rotors(1)%WriteOutputHdr)) y_FAST%Lin%Modules(MODULE_AD)%Instance(1)%NumOutputs = size(Init%OutData_AD%rotors(1)%WriteOutputHdr)
      end if

      IF (ErrStat >= AbortErrLev) THEN
         CALL Cleanup()
         RETURN
      END IF

      AirDens = Init%OutData_AD%rotors(1)%AirDens

   ELSE
      AirDens = 0.0_ReKi
   END IF ! CompAero


   ! ........................
   ! initialize InflowWind
   ! ........................
   ALLOCATE( IfW%Input( p_FAST%InterpOrder+1 ), IfW%InputTimes( p_FAST%InterpOrder+1 ), STAT = ErrStat2 )
      IF (ErrStat2 /= 0) THEN
         CALL SetErrStat(ErrID_Fatal,"Error allocating IfW%Input and IfW%InputTimes.",ErrStat,ErrMsg,RoutineName)
         CALL Cleanup()
         RETURN
      END IF

   IF ( p_FAST%CompInflow == Module_IfW ) THEN

      Init%InData_IfW%Linearize        = p_FAST%Linearize
      Init%InData_IfW%InputFileName    = p_FAST%InflowFile
      Init%InData_IfW%RootName         = TRIM(p_FAST%OutFileRoot)//'.'//TRIM(y_FAST%Module_Abrev(Module_IfW))
      Init%InData_IfW%UseInputFile     = .TRUE.
      Init%InData_IfW%FixedWindFileRootName = .FALSE.

      Init%InData_IfW%NumWindPoints = 0
      IF ( p_FAST%CompServo == Module_SrvD ) Init%InData_IfW%NumWindPoints = Init%InData_IfW%NumWindPoints + 1
      IF ( p_FAST%CompAero  == Module_AD14 ) THEN
         Init%InData_IfW%NumWindPoints = Init%InData_IfW%NumWindPoints + NumBl * AD14%Input(1)%InputMarkers(1)%NNodes + AD14%Input(1)%Twr_InputMarkers%NNodes
      ELSEIF ( p_FAST%CompAero  == Module_AD ) THEN
         ! Number of Wind points from AeroDyn, see AeroDyn.f90
         Init%InData_IfW%NumWindPoints = Init%InData_IfW%NumWindPoints + AD_NumWindPoints(AD%Input(1), AD%OtherSt(STATE_CURR))
      END IF

      ! lidar
      Init%InData_IfW%lidar%Tmax                   = p_FAST%TMax
      Init%InData_IfW%lidar%HubPosition            = ED%y%HubPtMotion%Position(:,1)

      Init%InData_IfW%lidar%HubPosition = ED%y%HubPtMotion%Position(:,1)
      if ( p_FAST%CompElast == Module_BD ) then  
         Init%InData_IfW%RadAvg = TwoNorm(BD%y(1)%BldMotion%Position(:,1) - BD%y(1)%BldMotion%Position(:,BD%y(1)%BldMotion%Nnodes))
      else
         Init%InData_IfW%RadAvg = Init%OutData_ED%BladeLength
      end if
      
      IF ( PRESENT(ExternInitData) ) THEN
         Init%InData_IfW%Use4Dext = ExternInitData%FarmIntegration

         if (Init%InData_IfW%Use4Dext) then
            Init%InData_IfW%FDext%n      = ExternInitData%windGrid_n
            Init%InData_IfW%FDext%delta  = ExternInitData%windGrid_delta
            Init%InData_IfW%FDext%pZero  = ExternInitData%windGrid_pZero
         end if

         ! bjj: these lidar inputs should come from an InflowWind input file; I'm hard coding them here for now
         Init%InData_IfW%lidar%SensorType          = ExternInitData%SensorType
         Init%InData_IfW%lidar%LidRadialVel        = ExternInitData%LidRadialVel
         Init%InData_IfW%lidar%RotorApexOffsetPos  = 0.0
         Init%InData_IfW%lidar%NumPulseGate        = 0
      ELSE
         Init%InData_IfW%lidar%SensorType          = SensorType_None
         Init%InData_IfW%Use4Dext                  = .false.
      END IF

      CALL InflowWind_Init( Init%InData_IfW, IfW%Input(1), IfW%p, IfW%x(STATE_CURR), IfW%xd(STATE_CURR), IfW%z(STATE_CURR),  &
                     IfW%OtherSt(STATE_CURR), IfW%y, IfW%m, p_FAST%dt_module( MODULE_IfW ), Init%OutData_IfW, ErrStat2, ErrMsg2 )
         CALL SetErrStat(ErrStat2,ErrMsg2,ErrStat,ErrMsg,RoutineName)

      p_FAST%ModuleInitialized(Module_IfW) = .TRUE.
      CALL SetModuleSubstepTime(Module_IfW, p_FAST, y_FAST, ErrStat2, ErrMsg2)
         CALL SetErrStat(ErrStat2,ErrMsg2,ErrStat,ErrMsg,RoutineName)

      allocate( y_FAST%Lin%Modules(MODULE_IfW)%Instance(1), stat=ErrStat2)
      if (ErrStat2 /= 0 ) then
         call SetErrStat(ErrID_Fatal, "Error allocating Lin%Modules(IfW).", ErrStat, ErrMsg, RoutineName )
      else
         if (allocated(Init%OutData_IfW%LinNames_y)) call move_alloc(Init%OutData_IfW%LinNames_y,y_FAST%Lin%Modules(MODULE_IfW)%Instance(1)%Names_y )
         if (allocated(Init%OutData_IfW%LinNames_u)) call move_alloc(Init%OutData_IfW%LinNames_u,y_FAST%Lin%Modules(MODULE_IfW)%Instance(1)%Names_u )
         if (allocated(Init%OutData_IfW%RotFrame_y)) call move_alloc(Init%OutData_IfW%RotFrame_y,y_FAST%Lin%Modules(MODULE_IfW)%Instance(1)%RotFrame_y )
         if (allocated(Init%OutData_IfW%RotFrame_u)) call move_alloc(Init%OutData_IfW%RotFrame_u,y_FAST%Lin%Modules(MODULE_IfW)%Instance(1)%RotFrame_u )
         if (allocated(Init%OutData_IfW%IsLoad_u  )) call move_alloc(Init%OutData_IfW%IsLoad_u  ,y_FAST%Lin%Modules(MODULE_IfW)%Instance(1)%IsLoad_u   )

         if (allocated(Init%OutData_IfW%WriteOutputHdr)) y_FAST%Lin%Modules(MODULE_IfW)%Instance(1)%NumOutputs = size(Init%OutData_IfW%WriteOutputHdr)
         y_FAST%Lin%WindSpeed = Init%OutData_IfW%WindFileInfo%MWS
      end if

      IF (ErrStat >= AbortErrLev) THEN
         CALL Cleanup()
         RETURN
      END IF

   ELSEIF ( p_FAST%CompInflow == Module_OpFM ) THEN

      IF ( PRESENT(ExternInitData) ) THEN
         Init%InData_OpFM%NumActForcePtsBlade = ExternInitData%NumActForcePtsBlade
         Init%InData_OpFM%NumActForcePtsTower = ExternInitData%NumActForcePtsTower
      ELSE
         CALL SetErrStat( ErrID_Fatal, 'OpenFOAM integration can be used only with external input data (not the stand-alone executable).', ErrStat, ErrMsg, RoutineName )
         CALL Cleanup()
         RETURN
      END IF
      ! get blade and tower info from AD.  Assumption made that all blades have same spanwise characteristics
      Init%InData_OpFM%BladeLength = Init%OutData_AD%rotors(1)%BladeProps(1)%BlSpn(Init%OutData_AD%rotors(1)%BladeProps(1)%NumBlNds)
      if (allocated(Init%OutData_AD%rotors(1)%TwrElev)) then
         Init%InData_OpFM%TowerHeight     = Init%OutData_AD%rotors(1)%TwrElev(SIZE(Init%OutData_AD%rotors(1)%TwrElev)) - Init%OutData_AD%rotors(1)%TwrElev(1)   ! TwrElev is based on ground or MSL.  Need flexible tower length and first node
         Init%InData_OpFM%TowerBaseHeight = Init%OutData_AD%rotors(1)%TwrElev(1)
         ALLOCATE(Init%InData_OpFM%StructTwrHNodes( SIZE(Init%OutData_AD%rotors(1)%TwrElev)),  STAT=ErrStat2)
         Init%InData_OpFM%StructTwrHNodes(:) = Init%OutData_AD%rotors(1)%TwrElev(:)
      else
         Init%InData_OpFM%TowerHeight     = 0.0_ReKi
         Init%InData_OpFM%TowerBaseHeight = 0.0_ReKi
      endif
      ALLOCATE(Init%InData_OpFM%StructBldRNodes(Init%OutData_AD%rotors(1)%BladeProps(1)%NumBlNds),  STAT=ErrStat2)
      Init%InData_OpFM%StructBldRNodes(:) = Init%OutData_AD%rotors(1)%BladeProps(1)%BlSpn(:)
      IF (ErrStat2 /= 0) THEN
         CALL SetErrStat(ErrID_Fatal,"Error allocating OpFM%InitInput.",ErrStat,ErrMsg,RoutineName)
         CALL Cleanup()
         RETURN
      END IF

      !Set node clustering type
      Init%InData_OpFM%NodeClusterType = ExternInitData%NodeClusterType
         ! set up the data structures for integration with OpenFOAM
      CALL Init_OpFM( Init%InData_OpFM, p_FAST, AirDens, AD%Input(1), Init%OutData_AD, AD%y, OpFM, Init%OutData_OpFM, ErrStat2, ErrMsg2 )
         CALL SetErrStat(ErrStat2,ErrMsg2,ErrStat,ErrMsg,RoutineName)

      IF (ErrStat >= AbortErrLev) THEN
         CALL Cleanup()
         RETURN
      END IF

      !bjj: fix me!!! to do
      Init%OutData_IfW%WindFileInfo%MWS = 0.0_ReKi

   ELSE
      Init%OutData_IfW%WindFileInfo%MWS = 0.0_ReKi
   END IF   ! CompInflow

   ! ........................
   ! initialize SuperController
   ! ........................
      IF ( PRESENT(ExternInitData) ) THEN
            ! set up the data structures for integration with supercontroller
         IF ( p_FAST%UseSC ) THEN
            CALL SC_DX_Init( ExternInitData%NumSC2CtrlGlob, ExternInitData%NumSC2Ctrl, ExternInitData%NumCtrl2SC, SC_DX, ErrStat2, ErrMsg2 )
            CALL SetErrStat(ErrStat2, ErrMsg2, ErrStat, ErrMsg, RoutineName )
         ELSE
            SC_DX%u%c_obj%toSC_Len       = 0
            SC_DX%u%c_obj%toSC           = C_NULL_PTR
            SC_DX%y%c_obj%fromSC_Len     = 0
            SC_DX%y%c_obj%fromSC         = C_NULL_PTR
            SC_DX%y%c_obj%fromSCglob_Len = 0
            SC_DX%y%c_obj%fromSCglob     = C_NULL_PTR
         END IF
      END IF

      IF (ErrStat >= AbortErrLev) THEN
         CALL Cleanup()
         RETURN
      END IF

   ! ........................
   ! some checks for AeroDyn14's Dynamic Inflow with Mean Wind Speed from InflowWind:
   ! (DO NOT COPY THIS CODE!)
   ! bjj: AeroDyn14 should not need this rule of thumb; it should check the instantaneous values when the code runs
   ! ........................

   IF ( p_FAST%CompAero == Module_AD14 ) THEN
      IF (AD14%p%DynInfl) THEN
         IF ( Init%OutData_IfW%WindFileInfo%MWS  < 8.0 ) THEN
            CALL SetErrStat(ErrID_Fatal,'AeroDyn v14 "DYNINFL" InfModel is invalid for models with wind speeds less than 8 m/s.',ErrStat,ErrMsg,RoutineName)
            !CALL SetErrStat(ErrID_Info,'Estimated average inflow wind speed is less than 8 m/s. Dynamic Inflow will be turned off.',ErrStat,ErrMess,RoutineName )
         END IF
      END IF
   END IF


   ! ........................
   ! set some VTK parameters required before HydroDyn init (so we can get wave elevations for visualization)
   ! ........................

      ! get wave elevation data for visualization
   if ( p_FAST%WrVTK > VTK_None ) then
      call SetVTKParameters_B4HD(p_FAST, Init%OutData_ED, Init%InData_HD, BD, ErrStat2, ErrMsg2)
         CALL SetErrStat(ErrStat2,ErrMsg2,ErrStat,ErrMsg,RoutineName)
         IF (ErrStat >= AbortErrLev) THEN
            CALL Cleanup()
            RETURN
         END IF
   end if


   ! ........................
   ! initialize HydroDyn
   ! ........................
   ALLOCATE( HD%Input( p_FAST%InterpOrder+1 ), HD%InputTimes( p_FAST%InterpOrder+1 ), STAT = ErrStat2 )
      IF (ErrStat2 /= 0) THEN
         CALL SetErrStat(ErrID_Fatal,"Error allocating HD%Input and HD%InputTimes.",ErrStat,ErrMsg,RoutineName)
         CALL Cleanup()
         RETURN
      END IF

   IF ( p_FAST%CompHydro == Module_HD ) THEN

      Init%InData_HD%Gravity       = p_FAST%Gravity
      Init%InData_HD%defWtrDens    = p_FAST%WtrDens
      Init%InData_HD%defWtrDpth    = p_FAST%WtrDpth
      Init%InData_HD%defMSL2SWL    = p_FAST%MSL2SWL
      Init%InData_HD%UseInputFile  = .TRUE.
      Init%InData_HD%InputFile     = p_FAST%HydroFile
      Init%InData_HD%OutRootName   = p_FAST%OutFileRoot
      Init%InData_HD%TMax          = p_FAST%TMax
      Init%InData_HD%hasIce        = p_FAST%CompIce /= Module_None
      Init%InData_HD%Linearize     = p_FAST%Linearize

         ! these values support wave field handling
      Init%InData_HD%WaveFieldMod  = p_FAST%WaveFieldMod
      Init%InData_HD%PtfmLocationX = p_FAST%TurbinePos(1)
      Init%InData_HD%PtfmLocationY = p_FAST%TurbinePos(2)

      CALL HydroDyn_Init( Init%InData_HD, HD%Input(1), HD%p,  HD%x(STATE_CURR), HD%xd(STATE_CURR), HD%z(STATE_CURR), &
                          HD%OtherSt(STATE_CURR), HD%y, HD%m, p_FAST%dt_module( MODULE_HD ), Init%OutData_HD, ErrStat2, ErrMsg2 )
         CALL SetErrStat(ErrStat2,ErrMsg2,ErrStat,ErrMsg,RoutineName)

      p_FAST%ModuleInitialized(Module_HD) = .TRUE.
      CALL SetModuleSubstepTime(Module_HD, p_FAST, y_FAST, ErrStat2, ErrMsg2)
         CALL SetErrStat(ErrStat2,ErrMsg2,ErrStat,ErrMsg,RoutineName)

      allocate( y_FAST%Lin%Modules(MODULE_HD)%Instance(1), stat=ErrStat2)
      if (ErrStat2 /= 0 ) then
         call SetErrStat(ErrID_Fatal, "Error allocating Lin%Modules(HD).", ErrStat, ErrMsg, RoutineName )
      else
         if (allocated(Init%OutData_HD%LinNames_y)) call move_alloc(Init%OutData_HD%LinNames_y,y_FAST%Lin%Modules(MODULE_HD)%Instance(1)%Names_y )
         if (allocated(Init%OutData_HD%LinNames_u)) call move_alloc(Init%OutData_HD%LinNames_u,y_FAST%Lin%Modules(MODULE_HD)%Instance(1)%Names_u )
         if (allocated(Init%OutData_HD%LinNames_x)) call move_alloc(Init%OutData_HD%LinNames_x, y_FAST%Lin%Modules(MODULE_HD)%Instance(1)%Names_x )
         if (allocated(Init%OutData_HD%DerivOrder_x)) call move_alloc(Init%OutData_HD%DerivOrder_x,y_FAST%Lin%Modules(MODULE_HD)%Instance(1)%DerivOrder_x)
         if (allocated(Init%OutData_HD%IsLoad_u  )) call move_alloc(Init%OutData_HD%IsLoad_u  ,y_FAST%Lin%Modules(MODULE_HD)%Instance(1)%IsLoad_u   )

         if (allocated(Init%OutData_HD%WriteOutputHdr)) y_FAST%Lin%Modules(MODULE_HD)%Instance(1)%NumOutputs = size(Init%OutData_HD%WriteOutputHdr)
      end if

      IF (ErrStat >= AbortErrLev) THEN
         CALL Cleanup()
         RETURN
      END IF
   END IF   ! CompHydro

   ! ........................
   ! initialize SubDyn or ExtPtfm_MCKF
   ! ........................
   ALLOCATE( SD%Input( p_FAST%InterpOrder+1 ), SD%InputTimes( p_FAST%InterpOrder+1 ), STAT = ErrStat2 )
      IF (ErrStat2 /= 0) THEN
         CALL SetErrStat(ErrID_Fatal,"Error allocating SD%Input and SD%InputTimes.",ErrStat,ErrMsg,RoutineName)
         CALL Cleanup()
         RETURN
      END IF

   ALLOCATE( ExtPtfm%Input( p_FAST%InterpOrder+1 ), ExtPtfm%InputTimes( p_FAST%InterpOrder+1 ), STAT = ErrStat2 )
      IF (ErrStat2 /= 0) THEN
         CALL SetErrStat(ErrID_Fatal,"Error allocating ExtPtfm%Input and ExtPtfm%InputTimes.",ErrStat,ErrMsg,RoutineName)
         CALL Cleanup()
         RETURN
      END IF

   IF ( p_FAST%CompSub == Module_SD ) THEN

      IF ( p_FAST%CompHydro == Module_HD ) THEN
         Init%InData_SD%WtrDpth = Init%OutData_HD%WtrDpth
      ELSE
         Init%InData_SD%WtrDpth = 0.0_ReKi
      END IF

      Init%InData_SD%Linearize     = p_FAST%Linearize
      Init%InData_SD%g             = p_FAST%Gravity
      !Ini%tInData_SD%UseInputFile = .TRUE.
      Init%InData_SD%SDInputFile   = p_FAST%SubFile
      Init%InData_SD%RootName      = p_FAST%OutFileRoot
      Init%InData_SD%TP_RefPoint   = ED%y%PlatformPtMesh%Position(:,1)  ! "Interface point" where loads will be transferred to
      Init%InData_SD%SubRotateZ    = 0.0                                        ! Used by driver to rotate structure around z


      CALL SD_Init( Init%InData_SD, SD%Input(1), SD%p,  SD%x(STATE_CURR), SD%xd(STATE_CURR), SD%z(STATE_CURR),  &
                    SD%OtherSt(STATE_CURR), SD%y, SD%m, p_FAST%dt_module( MODULE_SD ), Init%OutData_SD, ErrStat2, ErrMsg2 )
         CALL SetErrStat(ErrStat2,ErrMsg2,ErrStat,ErrMsg,RoutineName)

      p_FAST%ModuleInitialized(Module_SD) = .TRUE.
      CALL SetModuleSubstepTime(Module_SD, p_FAST, y_FAST, ErrStat2, ErrMsg2)
         CALL SetErrStat(ErrStat2,ErrMsg2,ErrStat,ErrMsg,RoutineName)

      allocate( y_FAST%Lin%Modules(MODULE_SD)%Instance(1), stat=ErrStat2)
      if (ErrStat2 /= 0 ) then
         call SetErrStat(ErrID_Fatal, "Error allocating Lin%Modules(SD).", ErrStat, ErrMsg, RoutineName )
      else
         if (allocated(Init%OutData_SD%LinNames_y)) call move_alloc(Init%OutData_SD%LinNames_y,y_FAST%Lin%Modules(MODULE_SD)%Instance(1)%Names_y)
         if (allocated(Init%OutData_SD%LinNames_x)) call move_alloc(Init%OutData_SD%LinNames_x,y_FAST%Lin%Modules(MODULE_SD)%Instance(1)%Names_x)
         if (allocated(Init%OutData_SD%LinNames_u)) call move_alloc(Init%OutData_SD%LinNames_u,y_FAST%Lin%Modules(MODULE_SD)%Instance(1)%Names_u)
         if (allocated(Init%OutData_SD%RotFrame_y)) call move_alloc(Init%OutData_SD%RotFrame_y,y_FAST%Lin%Modules(MODULE_SD)%Instance(1)%RotFrame_y)
         if (allocated(Init%OutData_SD%RotFrame_x)) call move_alloc(Init%OutData_SD%RotFrame_x,y_FAST%Lin%Modules(MODULE_SD)%Instance(1)%RotFrame_x)
         if (allocated(Init%OutData_SD%RotFrame_u)) call move_alloc(Init%OutData_SD%RotFrame_u,y_FAST%Lin%Modules(MODULE_SD)%Instance(1)%RotFrame_u)
         if (allocated(Init%OutData_SD%IsLoad_u  )) call move_alloc(Init%OutData_SD%IsLoad_u  ,y_FAST%Lin%Modules(MODULE_SD)%Instance(1)%IsLoad_u  )
         if (allocated(Init%OutData_SD%WriteOutputHdr)) y_FAST%Lin%Modules(MODULE_SD)%Instance(1)%NumOutputs = size(Init%OutData_SD%WriteOutputHdr)
         if (allocated(Init%OutData_SD%DerivOrder_x)) call move_alloc(Init%OutData_SD%DerivOrder_x,y_FAST%Lin%Modules(MODULE_SD)%Instance(1)%DerivOrder_x)
      end if

      IF (ErrStat >= AbortErrLev) THEN
         CALL Cleanup()
         RETURN
      END IF
   ELSE IF ( p_FAST%CompSub == Module_ExtPtfm ) THEN

      Init%InData_ExtPtfm%InputFile = p_FAST%SubFile
      Init%InData_ExtPtfm%RootName  = trim(p_FAST%OutFileRoot)//'.'//TRIM(y_FAST%Module_Abrev(Module_ExtPtfm))
      Init%InData_ExtPtfm%Linearize = p_FAST%Linearize
      Init%InData_ExtPtfm%PtfmRefzt = ED%p%PtfmRefzt ! Required

      CALL ExtPtfm_Init( Init%InData_ExtPtfm, ExtPtfm%Input(1), ExtPtfm%p,  &
                         ExtPtfm%x(STATE_CURR), ExtPtfm%xd(STATE_CURR), ExtPtfm%z(STATE_CURR),  ExtPtfm%OtherSt(STATE_CURR), &
                         ExtPtfm%y, ExtPtfm%m, p_FAST%dt_module( MODULE_ExtPtfm ), Init%OutData_ExtPtfm, ErrStat2, ErrMsg2 )
         CALL SetErrStat(ErrStat2,ErrMsg2,ErrStat,ErrMsg,RoutineName)

      p_FAST%ModuleInitialized(MODULE_ExtPtfm) = .TRUE.
      CALL SetModuleSubstepTime(MODULE_ExtPtfm, p_FAST, y_FAST, ErrStat2, ErrMsg2)
         CALL SetErrStat(ErrStat2,ErrMsg2,ErrStat,ErrMsg,RoutineName)

      allocate( y_FAST%Lin%Modules(MODULE_ExtPtfm)%Instance(1), stat=ErrStat2)
      if (ErrStat2 /= 0 ) then
         call SetErrStat(ErrID_Fatal, "Error allocating Lin%Modules(ExtPtfm).", ErrStat, ErrMsg, RoutineName )
      else
         if (allocated(Init%OutData_ExtPtfm%LinNames_y)) call move_alloc(Init%OutData_ExtPtfm%LinNames_y,y_FAST%Lin%Modules(MODULE_ExtPtfm)%Instance(1)%Names_y)
         if (allocated(Init%OutData_ExtPtfm%LinNames_x)) call move_alloc(Init%OutData_ExtPtfm%LinNames_x,y_FAST%Lin%Modules(MODULE_ExtPtfm)%Instance(1)%Names_x)
         if (allocated(Init%OutData_ExtPtfm%LinNames_u)) call move_alloc(Init%OutData_ExtPtfm%LinNames_u,y_FAST%Lin%Modules(MODULE_ExtPtfm)%Instance(1)%Names_u)
         if (allocated(Init%OutData_ExtPtfm%RotFrame_y)) call move_alloc(Init%OutData_ExtPtfm%RotFrame_y,y_FAST%Lin%Modules(MODULE_ExtPtfm)%Instance(1)%RotFrame_y)
         if (allocated(Init%OutData_ExtPtfm%RotFrame_x)) call move_alloc(Init%OutData_ExtPtfm%RotFrame_x,y_FAST%Lin%Modules(MODULE_ExtPtfm)%Instance(1)%RotFrame_x)
         if (allocated(Init%OutData_ExtPtfm%RotFrame_u)) call move_alloc(Init%OutData_ExtPtfm%RotFrame_u,y_FAST%Lin%Modules(MODULE_ExtPtfm)%Instance(1)%RotFrame_u)
         if (allocated(Init%OutData_ExtPtfm%IsLoad_u  )) call move_alloc(Init%OutData_ExtPtfm%IsLoad_u  ,y_FAST%Lin%Modules(MODULE_ExtPtfm)%Instance(1)%IsLoad_u  )
         if (allocated(Init%OutData_ExtPtfm%WriteOutputHdr)) y_FAST%Lin%Modules(MODULE_ExtPtfm)%Instance(1)%NumOutputs = size(Init%OutData_ExtPtfm%WriteOutputHdr)
         if (allocated(Init%OutData_ExtPtfm%DerivOrder_x)) call move_alloc(Init%OutData_ExtPtfm%DerivOrder_x,y_FAST%Lin%Modules(MODULE_ExtPtfm)%Instance(1)%DerivOrder_x)
      end if

      IF (ErrStat >= AbortErrLev) THEN
         CALL Cleanup()
         RETURN
      END IF

   END IF

   ! ------------------------------
   ! initialize CompMooring modules
   ! ------------------------------
   ALLOCATE( MAPp%Input( p_FAST%InterpOrder+1 ), MAPp%InputTimes( p_FAST%InterpOrder+1 ), STAT = ErrStat2 )
      IF (ErrStat2 /= 0) THEN
         CALL SetErrStat(ErrID_Fatal,"Error allocating MAPp%Input and MAPp%InputTimes.",ErrStat,ErrMsg,RoutineName)
         CALL Cleanup()
         RETURN
      END IF
   ALLOCATE( MD%Input( p_FAST%InterpOrder+1 ), MD%InputTimes( p_FAST%InterpOrder+1 ), STAT = ErrStat2 )
      IF (ErrStat2 /= 0) THEN
         CALL SetErrStat(ErrID_Fatal,"Error allocating MD%Input and MD%InputTimes.",ErrStat,ErrMsg,RoutineName)
         CALL Cleanup()
         RETURN
      END IF
   ALLOCATE( FEAM%Input( p_FAST%InterpOrder+1 ), FEAM%InputTimes( p_FAST%InterpOrder+1 ), STAT = ErrStat2 )
      IF (ErrStat2 /= 0) THEN
         CALL SetErrStat(ErrID_Fatal,"Error allocating FEAM%Input and FEAM%InputTimes.",ErrStat,ErrMsg,RoutineName)
         CALL Cleanup()
         RETURN
      END IF
   ALLOCATE( Orca%Input( p_FAST%InterpOrder+1 ), Orca%InputTimes( p_FAST%InterpOrder+1 ), STAT = ErrStat2 )
      IF (ErrStat2 /= 0) THEN
         CALL SetErrStat(ErrID_Fatal,"Error allocating Orca%Input and Orca%InputTimes.",ErrStat,ErrMsg,RoutineName)
         CALL Cleanup()
         RETURN
      END IF

   ! ........................
   ! initialize MAP
   ! ........................
   IF (p_FAST%CompMooring == Module_MAP) THEN
      !bjj: until we modify this, MAP requires HydroDyn to be used. (perhaps we could send air density from AeroDyn or something...)

      CALL WrScr(NewLine) !bjj: I'm printing two blank lines here because MAP seems to be writing over the last line on the screen.

!      Init%InData_MAP%rootname          =  p_FAST%OutFileRoot        ! Output file name
      Init%InData_MAP%gravity           =  p_FAST%Gravity    ! This need to be according to g from driver
      Init%InData_MAP%sea_density       =  Init%OutData_HD%WtrDens    ! This needs to be set according to seawater density in HydroDyn
      Init%InData_MAP%depth             =  Init%OutData_HD%WtrDpth    ! This need to be set according to the water depth in HydroDyn

   ! differences for MAP++
      Init%InData_MAP%file_name         =  p_FAST%MooringFile        ! This needs to be set according to what is in the FAST input file.
      Init%InData_MAP%summary_file_name =  TRIM(p_FAST%OutFileRoot)//'.MAP.sum'        ! Output file name
      Init%InData_MAP%depth             = -Init%OutData_HD%WtrDpth    ! This need to be set according to the water depth in HydroDyn

      Init%InData_MAP%LinInitInp%Linearize = p_FAST%Linearize

      CALL MAP_Init( Init%InData_MAP, MAPp%Input(1), MAPp%p,  MAPp%x(STATE_CURR), MAPp%xd(STATE_CURR), MAPp%z(STATE_CURR), MAPp%OtherSt, &
                      MAPp%y, p_FAST%dt_module( MODULE_MAP ), Init%OutData_MAP, ErrStat2, ErrMsg2 )
         CALL SetErrStat(ErrStat2,ErrMsg2,ErrStat,ErrMsg,RoutineName)

      p_FAST%ModuleInitialized(Module_MAP) = .TRUE.
      CALL SetModuleSubstepTime(Module_MAP, p_FAST, y_FAST, ErrStat2, ErrMsg2)
         CALL SetErrStat(ErrStat2,ErrMsg2,ErrStat,ErrMsg,RoutineName)

      allocate( y_FAST%Lin%Modules(Module_MAP)%Instance(1), stat=ErrStat2)
      if (ErrStat2 /= 0 ) then
         call SetErrStat(ErrID_Fatal, "Error allocating Lin%Modules(MAP).", ErrStat, ErrMsg, RoutineName )
      else
         if (allocated(Init%OutData_MAP%LinInitOut%LinNames_y)) call move_alloc(Init%OutData_MAP%LinInitOut%LinNames_y,y_FAST%Lin%Modules(Module_MAP)%Instance(1)%Names_y )
         if (allocated(Init%OutData_MAP%LinInitOut%LinNames_u)) call move_alloc(Init%OutData_MAP%LinInitOut%LinNames_u,y_FAST%Lin%Modules(Module_MAP)%Instance(1)%Names_u )
         if (allocated(Init%OutData_MAP%LinInitOut%IsLoad_u  )) call move_alloc(Init%OutData_MAP%LinInitOut%IsLoad_u  ,y_FAST%Lin%Modules(Module_MAP)%Instance(1)%IsLoad_u   )

         if (allocated(Init%OutData_MAP%WriteOutputHdr)) y_FAST%Lin%Modules(Module_MAP)%Instance(1)%NumOutputs = size(Init%OutData_MAP%WriteOutputHdr)
      end if

      IF (ErrStat >= AbortErrLev) THEN
         CALL Cleanup()
         RETURN
      END IF
   ! ........................
   ! initialize MoorDyn
   ! ........................
   ELSEIF (p_FAST%CompMooring == Module_MD) THEN
   
      ! some new allocations needed with version that's compatible with farm-level use
      ALLOCATE( Init%InData_MD%PtfmInit(6,1), Init%InData_MD%TurbineRefPos(3,1), STAT = ErrStat2 )
      IF (ErrStat2 /= 0) THEN
         CALL SetErrStat(ErrID_Fatal,"Error allocating MoorDyn PtfmInit and TurbineRefPos initialization inputs.",ErrStat,ErrMsg,RoutineName)
         CALL Cleanup()
         RETURN
      END IF

      Init%InData_MD%FileName  = p_FAST%MooringFile         ! This needs to be set according to what is in the FAST input file.
      Init%InData_MD%RootName  = p_FAST%OutFileRoot

<<<<<<< HEAD
      Init%InData_MD%PtfmInit(:,1)  = Init%OutData_ED%PlatformPos ! initial position of the platform (when a FAST module, MoorDyn just takes one row in this matrix)
      Init%InData_MD%FarmSize = 0                                 ! 0 here indicates normal FAST module use of MoorDyn, for a single turbine
      Init%InData_MD%TurbineRefPos(:,1) = 0.0_DbKi                ! for normal FAST use, the global reference frame is at 0,0,0
      Init%InData_MD%g         = p_FAST%Gravity                   ! This need to be according to g used in ElastoDyn
      Init%InData_MD%rhoW      = Init%OutData_HD%WtrDens          ! This needs to be set according to seawater density in HydroDyn
=======
      Init%InData_MD%PtfmInit  = Init%OutData_ED%PlatformPos !ED%x(STATE_CURR)%QT(1:6)   ! initial position of the platform !bjj: this should come from Init%OutData_ED, not x_ED
      Init%InData_MD%g         = p_FAST%Gravity     ! This need to be according to g from driver
      Init%InData_MD%rhoW      = Init%OutData_HD%WtrDens     ! This needs to be set according to seawater density in HydroDyn
>>>>>>> a0d4f7e7
      Init%InData_MD%WtrDepth  = Init%OutData_HD%WtrDpth    ! This need to be set according to the water depth in HydroDyn
      Init%InData_MD%Tmax      = p_FAST%TMax                      ! expected simulation duration (used by MoorDyn for wave kinematics preprocesing)

      Init%InData_MD%Linearize = p_FAST%Linearize


      CALL MD_Init( Init%InData_MD, MD%Input(1), MD%p, MD%x(STATE_CURR), MD%xd(STATE_CURR), MD%z(STATE_CURR), &
                    MD%OtherSt(STATE_CURR), MD%y, MD%m, p_FAST%dt_module( MODULE_MD ), Init%OutData_MD, ErrStat2, ErrMsg2 )
         CALL SetErrStat(ErrStat2,ErrMsg2,ErrStat,ErrMsg,RoutineName)

      p_FAST%ModuleInitialized(Module_MD) = .TRUE.
      CALL SetModuleSubstepTime(Module_MD, p_FAST, y_FAST, ErrStat2, ErrMsg2)
         CALL SetErrStat(ErrStat2,ErrMsg2,ErrStat,ErrMsg,RoutineName)
      
      allocate( y_FAST%Lin%Modules(MODULE_MD)%Instance(1), stat=ErrStat2)
      if (ErrStat2 /= 0 ) then
         call SetErrStat(ErrID_Fatal, "Error allocating Lin%Modules(MD).", ErrStat, ErrMsg, RoutineName )
      else
         if (allocated(Init%OutData_MD%LinNames_y)) call move_alloc(Init%OutData_MD%LinNames_y,y_FAST%Lin%Modules(MODULE_MD)%Instance(1)%Names_y)
         if (allocated(Init%OutData_MD%LinNames_x)) call move_alloc(Init%OutData_MD%LinNames_x,y_FAST%Lin%Modules(MODULE_MD)%Instance(1)%Names_x)
         if (allocated(Init%OutData_MD%LinNames_u)) call move_alloc(Init%OutData_MD%LinNames_u,y_FAST%Lin%Modules(MODULE_MD)%Instance(1)%Names_u)
         if (allocated(Init%OutData_MD%RotFrame_y)) call move_alloc(Init%OutData_MD%RotFrame_y,y_FAST%Lin%Modules(MODULE_MD)%Instance(1)%RotFrame_y)
         if (allocated(Init%OutData_MD%RotFrame_x)) call move_alloc(Init%OutData_MD%RotFrame_x,y_FAST%Lin%Modules(MODULE_MD)%Instance(1)%RotFrame_x)
         if (allocated(Init%OutData_MD%RotFrame_u)) call move_alloc(Init%OutData_MD%RotFrame_u,y_FAST%Lin%Modules(MODULE_MD)%Instance(1)%RotFrame_u)
         if (allocated(Init%OutData_MD%IsLoad_u  )) call move_alloc(Init%OutData_MD%IsLoad_u  ,y_FAST%Lin%Modules(MODULE_MD)%Instance(1)%IsLoad_u  )
         if (allocated(Init%OutData_MD%WriteOutputHdr)) y_FAST%Lin%Modules(MODULE_MD)%Instance(1)%NumOutputs = size(Init%OutData_MD%WriteOutputHdr)
         if (allocated(Init%OutData_MD%DerivOrder_x)) call move_alloc(Init%OutData_MD%DerivOrder_x,y_FAST%Lin%Modules(MODULE_MD)%Instance(1)%DerivOrder_x)
      end if
               
      IF (ErrStat >= AbortErrLev) THEN
         CALL Cleanup()
         RETURN
      END IF
   ! ........................
   ! initialize FEAM
   ! ........................
   ELSEIF (p_FAST%CompMooring == Module_FEAM) THEN

      Init%InData_FEAM%InputFile   = p_FAST%MooringFile         ! This needs to be set according to what is in the FAST input file.
      Init%InData_FEAM%RootName    = TRIM(p_FAST%OutFileRoot)//'.'//TRIM(y_FAST%Module_Abrev(Module_FEAM))

      Init%InData_FEAM%PtfmInit    = Init%OutData_ED%PlatformPos !ED%x(STATE_CURR)%QT(1:6)   ! initial position of the platform !bjj: this should come from Init%OutData_ED, not x_ED
      Init%InData_FEAM%NStepWave   = 1                          ! an arbitrary number > 0 (to set the size of the wave data, which currently contains all zero values)
      Init%InData_FEAM%gravity     = p_FAST%Gravity     ! This need to be according to g from driver
      Init%InData_FEAM%WtrDens     = Init%OutData_HD%WtrDens     ! This needs to be set according to seawater density in HydroDyn
!      Init%InData_FEAM%depth       =  Init%OutData_HD%WtrDpth    ! This need to be set according to the water depth in HydroDyn

      CALL FEAM_Init( Init%InData_FEAM, FEAM%Input(1), FEAM%p,  FEAM%x(STATE_CURR), FEAM%xd(STATE_CURR), FEAM%z(STATE_CURR), &
                      FEAM%OtherSt(STATE_CURR), FEAM%y, FEAM%m, p_FAST%dt_module( MODULE_FEAM ), Init%OutData_FEAM, ErrStat2, ErrMsg2 )
         CALL SetErrStat(ErrStat2,ErrMsg2,ErrStat,ErrMsg,RoutineName)

      p_FAST%ModuleInitialized(Module_FEAM) = .TRUE.
      CALL SetModuleSubstepTime(Module_FEAM, p_FAST, y_FAST, ErrStat2, ErrMsg2)
         CALL SetErrStat(ErrStat2,ErrMsg2,ErrStat,ErrMsg,RoutineName)

      IF (ErrStat >= AbortErrLev) THEN
         CALL Cleanup()
         RETURN
      END IF
   ! ........................
   ! initialize OrcaFlex Interface
   ! ........................
   ELSEIF (p_FAST%CompMooring == Module_Orca) THEN

      Init%InData_Orca%InputFile = p_FAST%MooringFile
      Init%InData_Orca%RootName  = p_FAST%OutFileRoot
      Init%InData_Orca%TMax      = p_FAST%TMax

      CALL Orca_Init( Init%InData_Orca, Orca%Input(1), Orca%p,  Orca%x(STATE_CURR), Orca%xd(STATE_CURR), Orca%z(STATE_CURR), Orca%OtherSt(STATE_CURR), &
                      Orca%y, Orca%m, p_FAST%dt_module( MODULE_Orca ), Init%OutData_Orca, ErrStat2, ErrMsg2 )
         CALL SetErrStat(ErrStat2,ErrMsg2,ErrStat,ErrMsg,RoutineName)

      p_FAST%ModuleInitialized(MODULE_Orca) = .TRUE.
      CALL SetModuleSubstepTime(MODULE_Orca, p_FAST, y_FAST, ErrStat2, ErrMsg2)
         CALL SetErrStat(ErrStat2,ErrMsg2,ErrStat,ErrMsg,RoutineName)

      IF (ErrStat >= AbortErrLev) THEN
         CALL Cleanup()
         RETURN
      END IF
   END IF

   ! ------------------------------
   ! initialize CompIce modules
   ! ------------------------------
   ALLOCATE( IceF%Input( p_FAST%InterpOrder+1 ), IceF%InputTimes( p_FAST%InterpOrder+1 ), STAT = ErrStat2 )
      IF (ErrStat2 /= 0) THEN
         CALL SetErrStat(ErrID_Fatal,"Error allocating IceF%Input and IceF%InputTimes.",ErrStat,ErrMsg,RoutineName)
         CALL Cleanup()
         RETURN
      END IF

      ! We need this to be allocated (else we have issues passing nonallocated arrays and using the first index of Input(),
      !   but we don't need the space of IceD_MaxLegs if we're not using it.
   IF ( p_FAST%CompIce /= Module_IceD ) THEN
      IceDim = 1
   ELSE
      IceDim = IceD_MaxLegs
   END IF

      ! because there may be multiple instances of IceDyn, we'll allocate arrays for that here
      ! we could allocate these after
   ALLOCATE( IceD%Input( p_FAST%InterpOrder+1, IceDim ), IceD%InputTimes( p_FAST%InterpOrder+1, IceDim ), STAT = ErrStat2 )
      IF (ErrStat2 /= 0) THEN
         CALL SetErrStat(ErrID_Fatal,"Error allocating IceD%Input and IceD%InputTimes.",ErrStat,ErrMsg,RoutineName)
         CALL Cleanup()
         RETURN
      END IF

     ALLOCATE( IceD%x(           IceDim,2), &
               IceD%xd(          IceDim,2), &
               IceD%z(           IceDim,2), &
               IceD%OtherSt(     IceDim,2), &
               IceD%p(           IceDim  ), &
               IceD%u(           IceDim  ), &
               IceD%y(           IceDim  ), &
               IceD%m(           IceDim  ), &
                                             STAT = ErrStat2 )
      IF (ErrStat2 /= 0) THEN
         CALL SetErrStat(ErrID_Fatal,"Error allocating IceD state, input, and output data.",ErrStat,ErrMsg,RoutineName)
         CALL Cleanup()
         RETURN
      END IF


   ! ........................
   ! initialize IceFloe
   ! ........................
   IF ( p_FAST%CompIce == Module_IceF ) THEN

      Init%InData_IceF%InputFile     = p_FAST%IceFile
      Init%InData_IceF%RootName      = TRIM(p_FAST%OutFileRoot)//'.'//TRIM(y_FAST%Module_Abrev(Module_IceF))
      Init%InData_IceF%simLength     = p_FAST%TMax  !bjj: IceFloe stores this as single-precision (ReKi) TMax is DbKi
      Init%InData_IceF%MSL2SWL       = Init%OutData_HD%MSL2SWL
      Init%InData_IceF%gravity       = p_FAST%Gravity

      CALL IceFloe_Init( Init%InData_IceF, IceF%Input(1), IceF%p,  IceF%x(STATE_CURR), IceF%xd(STATE_CURR), IceF%z(STATE_CURR), &
                         IceF%OtherSt(STATE_CURR), IceF%y, IceF%m, p_FAST%dt_module( MODULE_IceF ), Init%OutData_IceF, ErrStat2, ErrMsg2 )
         CALL SetErrStat(ErrStat2,ErrMsg2,ErrStat,ErrMsg,RoutineName)

      p_FAST%ModuleInitialized(Module_IceF) = .TRUE.
      CALL SetModuleSubstepTime(Module_IceF, p_FAST, y_FAST, ErrStat2, ErrMsg2)
         CALL SetErrStat(ErrStat2,ErrMsg2,ErrStat,ErrMsg,RoutineName)

      IF (ErrStat >= AbortErrLev) THEN
         CALL Cleanup()
         RETURN
      END IF
   ! ........................
   ! initialize IceDyn
   ! ........................
   ELSEIF ( p_FAST%CompIce == Module_IceD ) THEN

      Init%InData_IceD%InputFile     = p_FAST%IceFile
      Init%InData_IceD%RootName      = TRIM(p_FAST%OutFileRoot)//'.'//TRIM(y_FAST%Module_Abrev(Module_IceD))//'1'
      Init%InData_IceD%MSL2SWL       = Init%OutData_HD%MSL2SWL
      Init%InData_IceD%WtrDens       = Init%OutData_HD%WtrDens
      Init%InData_IceD%gravity       = p_FAST%Gravity
      Init%InData_IceD%TMax          = p_FAST%TMax
      Init%InData_IceD%LegNum        = 1

      CALL IceD_Init( Init%InData_IceD, IceD%Input(1,1), IceD%p(1),  IceD%x(1,STATE_CURR), IceD%xd(1,STATE_CURR), IceD%z(1,STATE_CURR), &
                      IceD%OtherSt(1,STATE_CURR), IceD%y(1), IceD%m(1), p_FAST%dt_module( MODULE_IceD ), Init%OutData_IceD, ErrStat2, ErrMsg2 )
         CALL SetErrStat(ErrStat2,ErrMsg2,ErrStat,ErrMsg,RoutineName)

      p_FAST%ModuleInitialized(Module_IceD) = .TRUE.
      CALL SetModuleSubstepTime(Module_IceD, p_FAST, y_FAST, ErrStat2, ErrMsg2)
         CALL SetErrStat(ErrStat2,ErrMsg2,ErrStat,ErrMsg,RoutineName)

         ! now initialize IceD for additional legs (if necessary)
      dt_IceD           = p_FAST%dt_module( MODULE_IceD )
      p_FAST%numIceLegs = Init%OutData_IceD%numLegs

      IF (p_FAST%numIceLegs > IceD_MaxLegs) THEN
         CALL SetErrStat(ErrID_Fatal,'IceDyn-FAST coupling is supported for up to '//TRIM(Num2LStr(IceD_MaxLegs))//' legs, but ' &
                           //TRIM(Num2LStr(p_FAST%numIceLegs))//' legs were specified.',ErrStat,ErrMsg,RoutineName)
      END IF


      DO i=2,p_FAST%numIceLegs  ! basically, we just need IceDyn to set up its meshes for inputs/outputs and possibly initial values for states
         Init%InData_IceD%LegNum = i
         Init%InData_IceD%RootName = TRIM(p_FAST%OutFileRoot)//'.'//TRIM(y_FAST%Module_Abrev(Module_IceD))//TRIM(Num2LStr(i))

         CALL IceD_Init( Init%InData_IceD, IceD%Input(1,i), IceD%p(i),  IceD%x(i,STATE_CURR), IceD%xd(i,STATE_CURR), IceD%z(i,STATE_CURR), &
                            IceD%OtherSt(i,STATE_CURR), IceD%y(i), IceD%m(i), dt_IceD, Init%OutData_IceD, ErrStat2, ErrMsg2 )
            CALL SetErrStat(ErrStat2,ErrMsg2,ErrStat,ErrMsg,RoutineName)

         !bjj: we're going to force this to have the same timestep because I don't want to have to deal with n IceD modules with n timesteps.
         IF (.NOT. EqualRealNos( p_FAST%dt_module( MODULE_IceD ),dt_IceD )) THEN
            CALL SetErrStat(ErrID_Fatal,"All instances of IceDyn (one per support-structure leg) must be the same",ErrStat,ErrMsg,RoutineName)
         END IF
      END DO

      IF (ErrStat >= AbortErrLev) THEN
         CALL Cleanup()
         RETURN
      END IF

   END IF


   ! ........................
   ! initialize ServoDyn
   ! ........................
   ALLOCATE( SrvD%Input( p_FAST%InterpOrder+1 ), SrvD%InputTimes( p_FAST%InterpOrder+1 ), STAT = ErrStat2 )
      IF (ErrStat2 /= 0) THEN
         CALL SetErrStat(ErrID_Fatal,"Error allocating SrvD%Input and SrvD%InputTimes.",ErrStat,ErrMsg,RoutineName)
         CALL Cleanup()
         RETURN
      END IF

   IF ( p_FAST%CompServo == Module_SrvD ) THEN
      Init%InData_SrvD%InputFile     = p_FAST%ServoFile
      Init%InData_SrvD%RootName      = TRIM(p_FAST%OutFileRoot)//'.'//TRIM(y_FAST%Module_Abrev(Module_SrvD))
      Init%InData_SrvD%NumBl         = Init%OutData_ED%NumBl
      Init%InData_SrvD%Gravity       = (/ 0.0_ReKi, 0.0_ReKi, -p_FAST%Gravity /)       ! "Gravitational acceleration vector" m/s^2
      Init%InData_SrvD%NacRefPos(1:3)        = ED%y%NacelleMotion%Position(1:3,1)
      Init%InData_SrvD%NacTransDisp(1:3)     = ED%y%NacelleMotion%TranslationDisp(1:3,1)     ! R8Ki
      Init%InData_SrvD%NacRefOrient(1:3,1:3) = ED%y%NacelleMotion%RefOrientation(1:3,1:3,1)  ! R8Ki
      Init%InData_SrvD%NacOrient(1:3,1:3)    = ED%y%NacelleMotion%Orientation(1:3,1:3,1)     ! R8Ki
      Init%InData_SrvD%TwrBaseRefPos         = Init%OutData_ED%TwrBaseRefPos
      Init%InData_SrvD%TwrBaseTransDisp      = Init%OutData_ED%TwrBaseTransDisp
      Init%InData_SrvD%TwrBaseRefOrient      = Init%OutData_ED%TwrBaseRefOrient              ! R8Ki
      Init%InData_SrvD%TwrBaseOrient         = Init%OutData_ED%TwrBaseOrient                 ! R8Ki
      Init%InData_SrvD%PtfmRefPos(1:3)       = ED%y%PlatformPtMesh%Position(1:3,1)
      Init%InData_SrvD%PtfmTransDisp(1:3)    = ED%y%PlatformPtMesh%TranslationDisp(1:3,1)
      Init%InData_SrvD%PtfmRefOrient(1:3,1:3)= ED%y%PlatformPtMesh%RefOrientation(1:3,1:3,1) ! R8Ki
      Init%InData_SrvD%PtfmOrient(1:3,1:3)   = ED%y%PlatformPtMesh%Orientation(1:3,1:3,1)    ! R8Ki
      Init%InData_SrvD%TMax          = p_FAST%TMax
      Init%InData_SrvD%AirDens       = AirDens
      Init%InData_SrvD%AvgWindSpeed  = Init%OutData_IfW%WindFileInfo%MWS
      Init%InData_SrvD%Linearize     = p_FAST%Linearize
      Init%InData_SrvD%TrimCase      = p_FAST%TrimCase
      Init%InData_SrvD%TrimGain      = p_FAST%TrimGain
      Init%InData_SrvD%RotSpeedRef   = Init%OutData_ED%RotSpeed
      Init%InData_SrvD%InterpOrder   = p_FAST%InterpOrder

      CALL AllocAry( Init%InData_SrvD%BladeRootRefPos,         3, Init%OutData_ED%NumBl, 'Init%InData_SrvD%BladeRootRefPos',     errStat2, ErrMsg2)
         CALL SetErrStat(ErrStat2,ErrMsg2,ErrStat,ErrMsg,RoutineName)
      CALL AllocAry( Init%InData_SrvD%BladeRootTransDisp,      3, Init%OutData_ED%NumBl, 'Init%InData_SrvD%BladeRootTransDisp',  errStat2, ErrMsg2)
         CALL SetErrStat(ErrStat2,ErrMsg2,ErrStat,ErrMsg,RoutineName)
      CALL AllocAry( Init%InData_SrvD%BladeRootRefOrient,   3, 3, Init%OutData_ED%NumBl, 'Init%InData_SrvD%BladeRootRefOrient',  errStat2, ErrMsg2)
         CALL SetErrStat(ErrStat2,ErrMsg2,ErrStat,ErrMsg,RoutineName)
      CALL AllocAry( Init%InData_SrvD%BladeRootOrient,      3, 3, Init%OutData_ED%NumBl, 'Init%InData_SrvD%BladeRootOrient',     errStat2, ErrMsg2)
         CALL SetErrStat(ErrStat2,ErrMsg2,ErrStat,ErrMsg,RoutineName)
         IF (ErrStat >= AbortErrLev) THEN
            CALL Cleanup()
            RETURN
         END IF
      do k=1,Init%OutData_ED%NumBl
         Init%InData_SrvD%BladeRootRefPos(:,k)     = ED%y%BladeRootMotion(k)%Position(:,1)
         Init%InData_SrvD%BladeRootTransDisp(:,k)  = ED%y%BladeRootMotion(k)%TranslationDisp(:,1)
         Init%InData_SrvD%BladeRootRefOrient(:,:,k)= ED%y%BladeRootMotion(k)%RefOrientation(:,:,1)
         Init%InData_SrvD%BladeRootOrient(:,:,k)   = ED%y%BladeRootMotion(k)%Orientation(:,:,1)
      enddo


      IF ( PRESENT(ExternInitData) ) THEN
         Init%InData_SrvD%NumSC2CtrlGlob = ExternInitData%NumSC2CtrlGlob
         IF ( (Init%InData_SrvD%NumSC2CtrlGlob > 0) ) THEN
            CALL AllocAry( Init%InData_SrvD%fromSCGlob, Init%InData_SrvD%NumSC2CtrlGlob, 'Init%InData_SrvD%fromSCGlob', ErrStat2, ErrMsg2)
               CALL SetErrStat(ErrStat2,ErrMsg2,ErrStat,ErrMsg,RoutineName)
               IF (ErrStat >= AbortErrLev) THEN
                  CALL Cleanup()
                  RETURN
               END IF

            do i=1,Init%InData_SrvD%NumSC2CtrlGlob
               Init%InData_SrvD%fromSCGlob(i) = ExternInitData%fromSCGlob(i)
            end do
         END IF

         Init%InData_SrvD%NumSC2Ctrl = ExternInitData%NumSC2Ctrl
         IF ( (Init%InData_SrvD%NumSC2Ctrl > 0) ) THEN
            CALL AllocAry( Init%InData_SrvD%fromSC, Init%InData_SrvD%NumSC2Ctrl, 'Init%InData_SrvD%fromSC', ErrStat2, ErrMsg2)
               CALL SetErrStat(ErrStat2,ErrMsg2,ErrStat,ErrMsg,RoutineName)
               IF (ErrStat >= AbortErrLev) THEN
                  CALL Cleanup()
                  RETURN
               END IF

            do i=1,Init%InData_SrvD%NumSC2Ctrl
               Init%InData_SrvD%fromSC(i) = ExternInitData%fromSC(i)
            end do
         END IF

         Init%InData_SrvD%NumCtrl2SC = ExternInitData%NumCtrl2SC

      ELSE
         Init%InData_SrvD%NumSC2CtrlGlob = 0
         Init%InData_SrvD%NumSC2Ctrl = 0
         Init%InData_SrvD%NumCtrl2SC = 0
      END IF

      ! Set cable controls inputs (if requested by other modules)  -- There is probably a nicer way to do this, but this will work for now.
      call SetSrvDCableControls()


      CALL AllocAry(Init%InData_SrvD%BlPitchInit, Init%OutData_ED%NumBl, 'BlPitchInit', ErrStat2, ErrMsg2)
         CALL SetErrStat(ErrStat2,ErrMsg2,ErrStat,ErrMsg,RoutineName)

      if (ErrStat >= abortErrLev) then ! make sure allocatable arrays are valid before setting them
         CALL Cleanup()
         RETURN
      end if

      Init%InData_SrvD%BlPitchInit   = Init%OutData_ED%BlPitch
      CALL SrvD_Init( Init%InData_SrvD, SrvD%Input(1), SrvD%p, SrvD%x(STATE_CURR), SrvD%xd(STATE_CURR), SrvD%z(STATE_CURR), &
                      SrvD%OtherSt(STATE_CURR), SrvD%y, SrvD%m, p_FAST%dt_module( MODULE_SrvD ), Init%OutData_SrvD, ErrStat2, ErrMsg2 )
         CALL SetErrStat(ErrStat2,ErrMsg2,ErrStat,ErrMsg,RoutineName)
      p_FAST%ModuleInitialized(Module_SrvD) = .TRUE.

      !IF ( Init%OutData_SrvD%CouplingScheme == ExplicitLoose ) THEN ...  bjj: abort if we're doing anything else!

      CALL SetModuleSubstepTime(Module_SrvD, p_FAST, y_FAST, ErrStat2, ErrMsg2)
         CALL SetErrStat(ErrStat2,ErrMsg2,ErrStat,ErrMsg,RoutineName)

      !! initialize SrvD%y%ElecPwr and SrvD%y%GenTq because they are one timestep different (used as input for the next step)?

      allocate( y_FAST%Lin%Modules(MODULE_SrvD)%Instance(1), stat=ErrStat2)
      if (ErrStat2 /= 0 ) then
         call SetErrStat(ErrID_Fatal, "Error allocating Lin%Modules(SrvD).", ErrStat, ErrMsg, RoutineName )
      else
         if (allocated(Init%OutData_SrvD%LinNames_y)) call move_alloc(Init%OutData_SrvD%LinNames_y,y_FAST%Lin%Modules(MODULE_SrvD)%Instance(1)%Names_y )
         if (allocated(Init%OutData_SrvD%LinNames_u)) call move_alloc(Init%OutData_SrvD%LinNames_u,y_FAST%Lin%Modules(MODULE_SrvD)%Instance(1)%Names_u )
         if (allocated(Init%OutData_SrvD%LinNames_x)) call move_alloc(Init%OutData_SrvD%LinNames_x,y_FAST%Lin%Modules(MODULE_SrvD)%Instance(1)%Names_x )
         if (allocated(Init%OutData_SrvD%RotFrame_y)) call move_alloc(Init%OutData_SrvD%RotFrame_y,y_FAST%Lin%Modules(MODULE_SrvD)%Instance(1)%RotFrame_y )
         if (allocated(Init%OutData_SrvD%RotFrame_u)) call move_alloc(Init%OutData_SrvD%RotFrame_u,y_FAST%Lin%Modules(MODULE_SrvD)%Instance(1)%RotFrame_u )
         if (allocated(Init%OutData_SrvD%RotFrame_x)) call move_alloc(Init%OutData_SrvD%RotFrame_x,y_FAST%Lin%Modules(MODULE_SrvD)%Instance(1)%RotFrame_x )
         if (allocated(Init%OutData_SrvD%IsLoad_u  )) call move_alloc(Init%OutData_SrvD%IsLoad_u  ,y_FAST%Lin%Modules(MODULE_SrvD)%Instance(1)%IsLoad_u   )
         if (allocated(Init%OutData_SrvD%DerivOrder_x)) call move_alloc(Init%OutData_SrvD%DerivOrder_x,y_FAST%Lin%Modules(MODULE_SrvD)%Instance(1)%DerivOrder_x)

         if (allocated(Init%OutData_SrvD%WriteOutputHdr)) y_FAST%Lin%Modules(MODULE_SrvD)%Instance(1)%NumOutputs = size(Init%OutData_SrvD%WriteOutputHdr)
      end if

      IF (ErrStat >= AbortErrLev) THEN
         CALL Cleanup()
         RETURN
      END IF

   ! ........................
   ! some checks for AeroDyn and ElastoDyn inputs with the high-speed shaft brake hack in ElastoDyn:
   ! (DO NOT COPY THIS CODE!)
   ! ........................
         ! bjj: this is a hack to get high-speed shaft braking in FAST v8

      IF ( Init%OutData_SrvD%UseHSSBrake ) THEN
         IF ( p_FAST%CompAero == Module_AD14 ) THEN
            IF ( AD14%p%DYNINFL ) THEN
               CALL SetErrStat(ErrID_Fatal,'AeroDyn v14 "DYNINFL" InfModel is invalid for models with high-speed shaft braking.',ErrStat,ErrMsg,RoutineName)
            END IF
         END IF


         IF ( ED%p%method == Method_RK4 ) THEN ! bjj: should be using ElastoDyn's Method_ABM4 Method_AB4 parameters
            CALL SetErrStat(ErrID_Fatal,'ElastoDyn must use the AB4 or ABM4 integration method to implement high-speed shaft braking.',ErrStat,ErrMsg,RoutineName)
         ENDIF
      END IF ! Init%OutData_SrvD%UseHSSBrake


   END IF


   ! ........................
   ! Set up output for glue code (must be done after all modules are initialized so we have their WriteOutput information)
   ! ........................

   CALL FAST_InitOutput( p_FAST, y_FAST, Init, ErrStat2, ErrMsg2 )
      CALL SetErrStat(ErrStat2,ErrMsg2,ErrStat,ErrMsg,RoutineName)


   ! -------------------------------------------------------------------------
   ! Initialize mesh-mapping data
   ! -------------------------------------------------------------------------

   CALL InitModuleMappings(p_FAST, ED, BD, AD14, AD, HD, SD, ExtPtfm, SrvD, MAPp, FEAM, MD, Orca, IceF, IceD, MeshMapData, ErrStat2, ErrMsg2)
      CALL SetErrStat(ErrStat2,ErrMsg2,ErrStat,ErrMsg,RoutineName)

      IF (ErrStat >= AbortErrLev) THEN
         CALL Cleanup()
         RETURN
      ELSEIF (ErrStat /= ErrID_None) THEN
         ! a little work-around in case the mesh mapping info messages get too long
         CALL WrScr( NewLine//TRIM(ErrMsg)//NewLine )
         ErrStat = ErrID_None
         ErrMsg = ""
      END IF

   ! -------------------------------------------------------------------------
   ! Initialize for linearization:
   ! -------------------------------------------------------------------------
   if ( p_FAST%Linearize ) then
      ! NOTE: In the following call, we use Init%OutData_AD%BladeProps(1)%NumBlNds as the number of aero nodes on EACH blade, which
      !       is consistent with the current AD implementation, but if AD changes this, then it must be handled here, too!
      if (p_FAST%CompAero == MODULE_AD) then
         call Init_Lin(p_FAST, y_FAST, m_FAST, AD, ED, NumBl, Init%OutData_AD%rotors(1)%BladeProps(1)%NumBlNds, ErrStat2, ErrMsg2)
      else
         call Init_Lin(p_FAST, y_FAST, m_FAST, AD, ED, NumBl, -1, ErrStat2, ErrMsg2)
      endif
         call SetErrStat(ErrStat2,ErrMsg2,ErrStat,ErrMsg,RoutineName)

         if (ErrStat >= AbortErrLev) then
            call Cleanup()
            return
         end if
   end if


   ! -------------------------------------------------------------------------
   ! Initialize data for VTK output
   ! -------------------------------------------------------------------------
   if ( p_FAST%WrVTK > VTK_None ) then
      call SetVTKParameters(p_FAST, Init%OutData_ED, Init%OutData_AD, Init%InData_HD, Init%OutData_HD, ED, BD, AD, HD, ErrStat2, ErrMsg2)
         call SetErrStat(ErrStat2,ErrMsg2,ErrStat,ErrMsg,RoutineName)
   end if

   ! -------------------------------------------------------------------------
   ! Write initialization data to FAST summary file:
   ! -------------------------------------------------------------------------
   if (p_FAST%SumPrint)  then
       CALL FAST_WrSum( p_FAST, y_FAST, MeshMapData, ErrStat2, ErrMsg2 )
          CALL SetErrStat(ErrStat2,ErrMsg2,ErrStat,ErrMsg,RoutineName)
   endif


   ! -------------------------------------------------------------------------
   ! other misc variables initialized here:
   ! -------------------------------------------------------------------------

   m_FAST%t_global        = t_initial

   ! Initialize external inputs for first step
   if ( p_FAST%CompServo == MODULE_SrvD ) then
      m_FAST%ExternInput%GenTrq     = SrvD%Input(1)%ExternalGenTrq !0.0_ReKi
      m_FAST%ExternInput%ElecPwr    = SrvD%Input(1)%ExternalElecPwr
      m_FAST%ExternInput%YawPosCom  = SrvD%Input(1)%ExternalYawPosCom
      m_FAST%ExternInput%YawRateCom = SrvD%Input(1)%ExternalYawRateCom
      m_FAST%ExternInput%HSSBrFrac  = SrvD%Input(1)%ExternalHSSBrFrac

      do i=1,SIZE(SrvD%Input(1)%ExternalBlPitchCom)
         m_FAST%ExternInput%BlPitchCom(i) = SrvD%Input(1)%ExternalBlPitchCom(i)
      end do

      do i=1,SIZE(SrvD%Input(1)%ExternalBlAirfoilCom)
         m_FAST%ExternInput%BlAirfoilCom(i) = SrvD%Input(1)%ExternalBlAirfoilCom(i)
      end do

         ! Cable Controls (only 20 channels are passed to simulink, but may be less or more in SrvD)
      if (allocated(SrvD%Input(1)%ExternalCableDeltaL)) then
         do i=1,min(SIZE(m_FAST%ExternInput%CableDeltaL),SIZE(SrvD%Input(1)%ExternalCableDeltaL))
            m_FAST%ExternInput%CableDeltaL(i) = SrvD%Input(1)%ExternalCableDeltaL(i)
         end do
      else  ! Initialize to zero for consistency
         m_FAST%ExternInput%CableDeltaL = 0.0_Reki
      endif
      if (allocated(SrvD%Input(1)%ExternalCableDeltaLdot)) then
         do i=1,min(SIZE(m_FAST%ExternInput%CableDeltaLdot),SIZE(SrvD%Input(1)%ExternalCableDeltaLdot))
            m_FAST%ExternInput%CableDeltaLdot(i) = SrvD%Input(1)%ExternalCableDeltaLdot(i)
         end do
      else  ! Initialize to zero for consistency
         m_FAST%ExternInput%CableDeltaLdot = 0.0_Reki
      endif
   end if

   m_FAST%ExternInput%LidarFocus = 1.0_ReKi  ! make this non-zero (until we add the initial position in the InflowWind input file)


   !...............................................................................................................................
   ! Destroy initializion data
   !...............................................................................................................................
   CALL Cleanup()

CONTAINS
   SUBROUTINE Cleanup()
   !...............................................................................................................................
   ! Destroy initializion data
   !...............................................................................................................................
      CALL FAST_DestroyInitData( Init, ErrStat2, ErrMsg2 )
         CALL SetErrStat(ErrStat2,ErrMsg2,ErrStat,ErrMsg,RoutineName)

   END SUBROUTINE Cleanup

   SUBROUTINE SetSrvDCableControls()
      ! There is probably a better method for doint this, but this will work for now.  Kind of an ugly bit of hacking.
      Init%InData_SrvD%NumCableControl = 0
      if (allocated(Init%OutData_SD%CableCChanRqst)) then
         Init%InData_SrvD%NumCableControl = max(Init%InData_SrvD%NumCableControl, size(Init%OutData_SD%CableCChanRqst))
      endif
      if (allocated(Init%OutData_MD%CableCChanRqst)) then
         Init%InData_SrvD%NumCableControl = max(Init%InData_SrvD%NumCableControl, size(Init%OutData_MD%CableCChanRqst))
      endif
      ! Set an array listing which modules requested which channels.
      !     They may not all be requested, so check the arrays returned from them during initialization.
      if (Init%InData_SrvD%NumCableControl > 0) then
         call AllocAry(Init%InData_SrvD%CableControlRequestor, Init%InData_SrvD%NumCableControl, 'CableControlRequestor', ErrStat2, ErrMsg2)
            call SetErrStat(ErrStat2,ErrMsg2,ErrStat,ErrMsg,RoutineName)
         if (ErrStat >= abortErrLev) then ! make sure allocatable arrays are valid before setting them
            call Cleanup()
            return
         endif
         !  Fill a string array that we pass to SrvD containing info about which module is using which of the
         !  requested channels.  This is not strictly necessary, but will greatly simplify troubleshooting erros
         !  with the setup later.
         Init%InData_SrvD%CableControlRequestor = ''
         do I=1,Init%InData_SrvD%NumCableControl
            ! SD -- lots of logic here since we don't know if SD did the requesting of the channels
            if (allocated(Init%OutData_SD%CableCChanRqst)) then
               if (I <= size(Init%OutData_SD%CableCChanRqst)) then
                  if (Init%OutData_SD%CableCChanRqst(I)) then
                     if (len_trim(Init%InData_SrvD%CableControlRequestor(I))>0) Init%InData_SrvD%CableControlRequestor(I) = trim(Init%InData_SrvD%CableControlRequestor(I))//', '
                     Init%InData_SrvD%CableControlRequestor(I) = trim(Init%InData_SrvD%CableControlRequestor(I))//trim(y_FAST%Module_Ver( Module_SD )%Name)
                  endif
               endif
            endif
            ! MD -- lots of logic here since we don't know if MD did the requesting of the channels
            if (allocated(Init%OutData_MD%CableCChanRqst)) then
               if (I <= size(Init%OutData_MD%CableCChanRqst)) then
                  if (Init%OutData_MD%CableCChanRqst(I)) then
                     if (len_trim(Init%InData_SrvD%CableControlRequestor(I))>0) Init%InData_SrvD%CableControlRequestor(I) = trim(Init%InData_SrvD%CableControlRequestor(I))//', '
                     Init%InData_SrvD%CableControlRequestor(I) = trim(Init%InData_SrvD%CableControlRequestor(I))//trim(y_FAST%Module_Ver( Module_MD )%Name)
                  endif
               endif
            endif
         enddo
      endif

      !  Now that we actually know which channels are requested, resize the arrays sent into SD and MD.  They can both handle
      !  larger and sparse arrays. They will simply ignore the channels they aren't looking for.,
      if (Init%InData_SrvD%NumCableControl > 0) then
         !  SD has one array (CableDeltaL)
         if (allocated(SD%Input)) then
            if (allocated(SD%Input(1)%CableDeltaL)) then
               if (size(SD%Input(1)%CableDeltaL)<Init%InData_SrvD%NumCableControl) then
                  deallocate(SD%Input(1)%CableDeltaL)
                  call AllocAry(SD%Input(1)%CableDeltaL,Init%InData_SrvD%NumCableControl,'SD%Input(1)%CableDeltaL', ErrStat2, ErrMsg2)
                     call SetErrStat(ErrStat2,ErrMsg2,ErrStat,ErrMsg,RoutineName)
                  if (ErrStat >= abortErrLev) then ! make sure allocatable arrays are valid before setting them
                     call Cleanup()
                     return
                  endif
                  SD%Input(1)%CableDeltaL = 0.0_ReKi
               endif
            endif
         endif
         ! Resize the MD arrays as needed -- They may have requested different inputs, but we are passing larger arrays if necessary.
         !  MD has two arrays (DeltaL, DeltaLdot)
         if (allocated(MD%Input)) then
            if (allocated(MD%Input(1)%DeltaL)) then
               if (size(MD%Input(1)%DeltaL)<Init%InData_SrvD%NumCableControl) then
                  deallocate(MD%Input(1)%DeltaL)
                  call AllocAry(MD%Input(1)%DeltaL,Init%InData_SrvD%NumCableControl,'MD%Input(1)%DeltaL', ErrStat2, ErrMsg2)
                     call SetErrStat(ErrStat2,ErrMsg2,ErrStat,ErrMsg,RoutineName)
                  if (ErrStat >= abortErrLev) then ! make sure allocatable arrays are valid before setting them
                     call Cleanup()
                     return
                  endif
                  MD%Input(1)%DeltaL = 0.0_ReKi
               endif
            endif
         endif
         if (allocated(MD%Input)) then
            if (allocated(MD%Input(1)%DeltaLdot)) then
               if (size(MD%Input(1)%DeltaLdot)<Init%InData_SrvD%NumCableControl) then
                  deallocate(MD%Input(1)%DeltaLdot)
                  call AllocAry(MD%Input(1)%DeltaLdot,Init%InData_SrvD%NumCableControl,'MD%Input(1)%DeltaLdot', ErrStat2, ErrMsg2)
                     call SetErrStat(ErrStat2,ErrMsg2,ErrStat,ErrMsg,RoutineName)
                  if (ErrStat >= abortErrLev) then ! make sure allocatable arrays are valid before setting them
                     call Cleanup()
                     return
                  endif
                  MD%Input(1)%DeltaLdot = 0.0_ReKi
               endif
            endif
         endif
      endif
   END SUBROUTINE SetSrvDCableControls

END SUBROUTINE FAST_InitializeAll

!----------------------------------------------------------------------------------------------------------------------------------
!> This subroutine is called at the start (or restart) of a FAST program (or FAST.Farm). It initializes the NWTC subroutine library,
!! displays the copyright notice, and displays some version information (including addressing scheme and precision).
SUBROUTINE FAST_ProgStart(ThisProgVer)
   TYPE(ProgDesc), INTENT(IN) :: ThisProgVer     !< program name/date/version description

   ! ... Initialize NWTC Library
   ! sets the pi constants, open console for output, etc...
   CALL NWTC_Init( ProgNameIN=ThisProgVer%Name, EchoLibVer=.FALSE. )

   ! Display the copyright notice and compile info:
   CALL DispCopyrightLicense( ThisProgVer%Name )
   CALL DispCompileRuntimeInfo( ThisProgVer%Name )

END SUBROUTINE FAST_ProgStart
!----------------------------------------------------------------------------------------------------------------------------------
!> This routine gets the name of the FAST input file from the command line. It also returns a logical indicating if this there
!! was a "DWM" argument after the file name.
SUBROUTINE GetInputFileName(InputFile,UseDWM,ErrStat,ErrMsg)
   CHARACTER(*),             INTENT(OUT)           :: InputFile         !< A CHARACTER string containing the name of the primary FAST input file (if not present, we'll get it from the command line)
   LOGICAL,                  INTENT(OUT)           :: UseDWM            !< whether the last argument from the command line is "DWM"
   INTEGER(IntKi),           INTENT(OUT)           :: ErrStat           !< Error status
   CHARACTER(*),             INTENT(OUT)           :: ErrMsg            !< Error message

   INTEGER(IntKi)                                  :: ErrStat2          ! local error stat
   CHARACTER(1024)                                 :: LastArg           ! A second command-line argument that will allow DWM module to be used in AeroDyn

   ErrStat = ErrID_None
   ErrMsg = ''

   UseDWM = .FALSE.  ! by default, we're not going to use the DWM module
   InputFile = ""  ! initialize to empty string to make sure it's input from the command line
   CALL CheckArgs( InputFile, ErrStat2, LastArg )  ! if ErrStat2 /= ErrID_None, we'll ignore and deal with the problem when we try to read the input file

   IF (LEN_TRIM(InputFile) == 0) THEN ! no input file was specified
      ErrStat = ErrID_Fatal
      ErrMsg  = 'The required input file was not specified on the command line.'
      RETURN
   END IF

   IF (LEN_TRIM(LastArg) > 0) THEN ! see if DWM was specified as the second option
      CALL Conv2UC( LastArg )
      IF ( TRIM(LastArg) == "DWM" ) THEN
         UseDWM    = .TRUE.
      END IF
   END IF

END SUBROUTINE GetInputFileName
!----------------------------------------------------------------------------------------------------------------------------------
!> This subroutine checks for command-line arguments, gets the root name of the input files
!! (including full path name), and creates the names of the output files.
SUBROUTINE FAST_Init( p, m_FAST, y_FAST, t_initial, InputFile, ErrStat, ErrMsg, TMax, TurbID, OverrideAbortLev, RootName )

      IMPLICIT                        NONE

   ! Passed variables

   TYPE(FAST_ParameterType), INTENT(INOUT)         :: p                 !< The parameter data for the FAST (glue-code) simulation
   TYPE(FAST_MiscVarType),   INTENT(INOUT)         :: m_FAST            !< Miscellaneous variables
   TYPE(FAST_OutputFileType),INTENT(INOUT)         :: y_FAST            !< The output data for the FAST (glue-code) simulation
   REAL(DbKi),               INTENT(IN)            :: t_initial         !< the beginning time of the simulation
   INTEGER(IntKi),           INTENT(OUT)           :: ErrStat           !< Error status
   CHARACTER(*),             INTENT(OUT)           :: ErrMsg            !< Error message
   CHARACTER(*),             INTENT(IN)            :: InputFile         !< A CHARACTER string containing the name of the primary FAST input file (if not present, we'll get it from the command line)
   REAL(DbKi),               INTENT(IN), OPTIONAL  :: TMax              !< the length of the simulation (from Simulink or FAST.Farm)
   INTEGER(IntKi),           INTENT(IN), OPTIONAL  :: TurbID            !< an ID for naming the tubine output file
   LOGICAL,                  INTENT(IN), OPTIONAL  :: OverrideAbortLev  !< whether or not we should override the abort error level (e.g., FAST.Farm)
   CHARACTER(*),             INTENT(IN), OPTIONAL  :: RootName          !< A CHARACTER string containing the root name of FAST output files, overriding normal naming convention
      ! Local variables

   INTEGER                      :: i                                    ! loop counter
   !CHARACTER(1024)              :: DirName                              ! A CHARACTER string containing the path of the current working directory


   LOGICAL                      :: OverrideAbortErrLev
   CHARACTER(*), PARAMETER      :: RoutineName = "FAST_Init"

   INTEGER(IntKi)               :: ErrStat2
   CHARACTER(ErrMsgLen)         :: ErrMsg2

      ! Initialize some variables
   ErrStat = ErrID_None
   ErrMsg = ''

   IF (PRESENT(OverrideAbortLev)) THEN
      OverrideAbortErrLev = OverrideAbortLev
   ELSE
      OverrideAbortErrLev = .true.
   END IF



   !...............................................................................................................................
   ! Set the root name of the output files based on the input file name
   !...............................................................................................................................

   if (present(RootName)) then
      p%OutFileRoot = RootName
   else
         ! Determine the root name of the primary file (will be used for output files)
      CALL GetRoot( InputFile, p%OutFileRoot )
      IF ( Cmpl4SFun )  p%OutFileRoot = TRIM( p%OutFileRoot )//'.SFunc'
      IF ( PRESENT(TurbID) ) THEN
         IF ( TurbID > 0 ) THEN
            p%OutFileRoot = TRIM( p%OutFileRoot )//'.T'//TRIM(Num2LStr(TurbID))
         END IF
      END IF

   end if
   p%VTK_OutFileRoot = p%OutFileRoot !initialize this here in case of error before it is set later


   !...............................................................................................................................
   ! Initialize the module name/date/version info:
   !...............................................................................................................................

   y_FAST%Module_Ver( Module_Glue   ) = FAST_Ver

   DO i=2,NumModules
      y_FAST%Module_Ver(i)%Date = 'unknown date'
      y_FAST%Module_Ver(i)%Ver  = 'unknown version'
   END DO
   y_FAST%Module_Ver( Module_IfW    )%Name = 'InflowWind'
   y_FAST%Module_Ver( Module_OpFM   )%Name = 'OpenFOAM integration'
   y_FAST%Module_Ver( Module_ED     )%Name = 'ElastoDyn'
   y_FAST%Module_Ver( Module_BD     )%Name = 'BeamDyn'
   y_FAST%Module_Ver( Module_AD14   )%Name = 'AeroDyn14'
   y_FAST%Module_Ver( Module_AD     )%Name = 'AeroDyn'
   y_FAST%Module_Ver( Module_SrvD   )%Name = 'ServoDyn'
   y_FAST%Module_Ver( Module_HD     )%Name = 'HydroDyn'
   y_FAST%Module_Ver( Module_SD     )%Name = 'SubDyn'
   y_FAST%Module_Ver( Module_ExtPtfm)%Name = 'ExtPtfm_MCKF'
   y_FAST%Module_Ver( Module_MAP    )%Name = 'MAP'
   y_FAST%Module_Ver( Module_FEAM   )%Name = 'FEAMooring'
   y_FAST%Module_Ver( Module_MD     )%Name = 'MoorDyn'
   y_FAST%Module_Ver( Module_Orca   )%Name = 'OrcaFlexInterface'
   y_FAST%Module_Ver( Module_IceF   )%Name = 'IceFloe'
   y_FAST%Module_Ver( Module_IceD   )%Name = 'IceDyn'

   y_FAST%Module_Abrev( Module_Glue   ) = 'FAST'
   y_FAST%Module_Abrev( Module_IfW    ) = 'IfW'
   y_FAST%Module_Abrev( Module_OpFM   ) = 'OpFM'
   y_FAST%Module_Abrev( Module_ED     ) = 'ED'
   y_FAST%Module_Abrev( Module_BD     ) = 'BD'
   y_FAST%Module_Abrev( Module_AD14   ) = 'AD'
   y_FAST%Module_Abrev( Module_AD     ) = 'AD'
   y_FAST%Module_Abrev( Module_SrvD   ) = 'SrvD'
   y_FAST%Module_Abrev( Module_HD     ) = 'HD'
   y_FAST%Module_Abrev( Module_SD     ) = 'SD'
   y_FAST%Module_Abrev( Module_ExtPtfm) = 'ExtPtfm'
   y_FAST%Module_Abrev( Module_MAP    ) = 'MAP'
   y_FAST%Module_Abrev( Module_FEAM   ) = 'FEAM'
   y_FAST%Module_Abrev( Module_MD     ) = 'MD'
   y_FAST%Module_Abrev( Module_Orca   ) = 'Orca'
   y_FAST%Module_Abrev( Module_IceF   ) = 'IceF'
   y_FAST%Module_Abrev( Module_IceD   ) = 'IceD'

   p%n_substeps = 1                                                ! number of substeps for between modules and global/FAST time
   p%BD_OutputSibling = .false.

   !...............................................................................................................................
   ! Read the primary file for the glue code:
   !...............................................................................................................................
   CALL FAST_ReadPrimaryFile( InputFile, p, m_FAST, OverrideAbortErrLev, ErrStat2, ErrMsg2 )
      CALL SetErrStat( ErrStat2, ErrMsg2, ErrStat, ErrMsg, RoutineName )

      ! make sure some linearization variables are consistant
   if (.not. p%Linearize)  p%CalcSteady = .false.
   if (.not. p%CalcSteady) p%TrimCase = TrimCase_none
   m_FAST%Lin%FoundSteady = .false.
   p%LinInterpOrder = p%InterpOrder ! 1 ! always use linear (or constant) interpolation on rotor?

      ! overwrite TMax if necessary)
   IF (PRESENT(TMax)) THEN
      p%TMax = TMax
      !p%TMax = MAX( TMax, p%TMax )
   END IF

   IF ( ErrStat >= AbortErrLev ) RETURN


   p%KMax = 1                 ! after more checking, we may put this in the input file...
   !IF (p%CompIce == Module_IceF) p%KMax = 2
   p%SizeJac_Opt1 = 0  ! initialize this vector to zero; after we figure out what size the ED/SD/HD/BD meshes are, we'll fill this

   p%numIceLegs = 0           ! initialize number of support-structure legs in contact with ice (IceDyn will set this later)

   p%nBeams = 0               ! initialize number of BeamDyn instances (will be set later)

      ! determine what kind of turbine we're modeling:
   IF ( p%CompHydro == Module_HD .and. p%MHK == 0) THEN
      IF ( p%CompSub == Module_SD ) THEN
         p%TurbineType = Type_Offshore_Fixed
      ELSE
         p%TurbineType = Type_Offshore_Floating
      END IF
   ELSEIF ( p%CompMooring == Module_Orca .and. p%MHK == 0) THEN
      p%TurbineType = Type_Offshore_Floating
   ELSEIF ( p%CompSub == Module_ExtPtfm .and. p%MHK == 0) THEN
      p%TurbineType = Type_Offshore_Fixed
   ELSEIF ( p%MHK == 1 ) THEN
      p%TurbineType = Type_MHK_Fixed
   ELSEIF ( p%MHK == 2 ) THEN
<<<<<<< HEAD
      p%TurbineType = Type_MHK_Floating
   ELSE      
=======
         p%TurbineType = Type_MHK_Floating
   ELSE
>>>>>>> a0d4f7e7
      p%TurbineType = Type_LandBased
   END IF


   p%n_TMax_m1  = CEILING( ( (p%TMax - t_initial) / p%DT ) ) - 1 ! We're going to go from step 0 to n_TMax (thus the -1 here)

   if (p%TMax < 1.0_DbKi) then ! log10(0) gives floating point divide-by-zero error
      p%TChanLen = MinChanLen
   else
      p%TChanLen = max( MinChanLen, int(log10(p%TMax))+7 )
   end if
   p%OutFmt_t = 'F'//trim(num2lstr( p%TChanLen ))//'.4' ! 'F10.4'

   !...............................................................................................................................
   ! Do some error checking on the inputs (validation):
   !...............................................................................................................................
   call ValidateInputData(p, m_FAST, ErrStat2, ErrMsg2)
      CALL SetErrStat( ErrStat2, ErrMsg2, ErrStat, ErrMsg, RoutineName )



   IF ( ErrStat >= AbortErrLev ) RETURN


   RETURN
END SUBROUTINE FAST_Init
!----------------------------------------------------------------------------------------------------------------------------------
!> This routine validates FAST data.
SUBROUTINE ValidateInputData(p, m_FAST, ErrStat, ErrMsg)

   TYPE(FAST_ParameterType), INTENT(INOUT)         :: p                 !< The parameter data for the FAST (glue-code) simulation
   TYPE(FAST_MiscVarType),   INTENT(IN   )         :: m_FAST            !< The misc data for the FAST (glue-code) simulation
   INTEGER(IntKi),           INTENT(  OUT)         :: ErrStat           !< Error status
   CHARACTER(*),             INTENT(  OUT)         :: ErrMsg            !< Error message

   REAL(DbKi)                                      :: TmpTime           ! A temporary variable for error checking

   INTEGER(IntKi)                                  :: i
   INTEGER(IntKi)                                  :: ErrStat2
   CHARACTER(ErrMsgLen)                            :: ErrMsg2
   CHARACTER(*), PARAMETER                         :: RoutineName='ValidateInputData'

   ErrStat = ErrID_None
   ErrMsg  = ""


   IF ( p%TMax < 0.0_DbKi  )  THEN
      CALL SetErrStat( ErrID_Fatal, 'TMax must not be a negative number.', ErrStat, ErrMsg, RoutineName )
   ELSE IF ( p%TMax < p%TStart )  THEN
      CALL SetErrStat( ErrID_Fatal, 'TStart ('//trim(num2lstr(p%TStart))//') should be greater than TMax ('//trim(num2lstr(p%TMax))//') in OpenFAST input file.', ErrStat, ErrMsg, RoutineName )
   END IF

   IF ( p%n_ChkptTime < p%n_TMax_m1 ) THEN
      if (.NOT. p%WrBinOutFile) CALL SetErrStat( ErrID_Severe, 'It is highly recommended that time-marching output files be generated in binary format when generating checkpoint files.', ErrStat, ErrMsg, RoutineName )
      if (p%CompMooring==MODULE_Orca) CALL SetErrStat( ErrID_Fatal, 'Restart capability for OrcaFlexInterface is not supported. Set ChkptTime larger than TMax.', ErrStat, ErrMsg, RoutineName )
      ! also check for other features that aren't supported with restart (like ServoDyn's user-defined control routines)
   END IF

   IF ( p%DT <= 0.0_DbKi )  THEN
      CALL SetErrStat( ErrID_Fatal, 'DT must be greater than 0.', ErrStat, ErrMsg, RoutineName )
   ELSE ! Test DT and TMax to ensure numerical stability -- HINT: see the use of OnePlusEps
      TmpTime = p%TMax*EPSILON(p%DT)
      IF ( p%DT <= TmpTime ) THEN
         CALL SetErrStat( ErrID_Fatal, 'DT must be greater than '//TRIM ( Num2LStr( TmpTime ) )//' seconds.', ErrStat, ErrMsg, RoutineName )
      END IF
   END IF

      ! Check that InputFileData%OutFmt is a valid format specifier and will fit over the column headings
   CALL ChkRealFmtStr( p%OutFmt, 'OutFmt', p%FmtWidth, ErrStat2, ErrMsg2 )
      call SetErrStat(ErrStat2, ErrMsg2, ErrStat, ErrMsg, RoutineName)

   IF ( p%WrTxtOutFile .and. p%FmtWidth < MinChanLen ) CALL SetErrStat( ErrID_Warn, 'OutFmt produces a column width of '// &
         TRIM(Num2LStr(p%FmtWidth))//'), which may be too small.', ErrStat, ErrMsg, RoutineName )

   IF ( p%WrTxtOutFile .AND. p%TChanLen > ChanLen  )  THEN ! ( p%TMax > 9999.999_DbKi )
      CALL SetErrStat( ErrID_Warn, 'TMax is too large for a '//trim(num2lstr(ChanLen))//'-character time column in text tabular (time-marching) output files.'// &
                                   ' Postprocessors with this limitation may not work.', ErrStat, ErrMsg, RoutineName )
   END IF

   IF ( p%TStart      <  0.0_DbKi ) CALL SetErrStat( ErrID_Fatal, 'TStart must not be less than 0 seconds.', ErrStat, ErrMsg, RoutineName )
!  IF ( p%SttsTime    <= 0.0_DbKi ) CALL SetErrStat( ErrID_Fatal, 'SttsTime must be greater than 0 seconds.', ErrStat, ErrMsg, RoutineName )
   IF ( p%n_SttsTime  < 1_IntKi   ) CALL SetErrStat( ErrID_Fatal, 'SttsTime must be greater than 0 seconds.', ErrStat, ErrMsg, RoutineName )
   IF ( p%n_ChkptTime < 1_IntKi   ) CALL SetErrStat( ErrID_Fatal, 'ChkptTime must be greater than 0 seconds.', ErrStat, ErrMsg, RoutineName )
   IF ( p%KMax        < 1_IntKi   ) CALL SetErrStat( ErrID_Fatal, 'KMax must be greater than 0.', ErrStat, ErrMsg, RoutineName )

   IF (p%CompElast   == Module_Unknown) CALL SetErrStat( ErrID_Fatal, 'CompElast must be 1 (ElastoDyn) or 2 (BeamDyn).', ErrStat, ErrMsg, RoutineName )
   IF (p%CompAero    == Module_Unknown) CALL SetErrStat( ErrID_Fatal, 'CompAero must be 0 (None), 1 (AeroDyn14), or 2 (AeroDyn).', ErrStat, ErrMsg, RoutineName )
   IF (p%CompServo   == Module_Unknown) CALL SetErrStat( ErrID_Fatal, 'CompServo must be 0 (None) or 1 (ServoDyn).', ErrStat, ErrMsg, RoutineName )
   IF (p%CompHydro   == Module_Unknown) CALL SetErrStat( ErrID_Fatal, 'CompHydro must be 0 (None) or 1 (HydroDyn).', ErrStat, ErrMsg, RoutineName )
   IF (p%CompSub     == Module_Unknown) CALL SetErrStat( ErrID_Fatal, 'CompSub must be 0 (None), 1 (SubDyn), or 2 (ExtPtfm_MCKF).', ErrStat, ErrMsg, RoutineName )
   IF (p%CompMooring == Module_Unknown) CALL SetErrStat( ErrID_Fatal, 'CompMooring must be 0 (None), 1 (MAP), 2 (FEAMooring), 3 (MoorDyn), or 4 (OrcaFlex).', ErrStat, ErrMsg, RoutineName )
   IF (p%CompIce     == Module_Unknown) CALL SetErrStat( ErrID_Fatal, 'CompIce must be 0 (None) or 1 (IceFloe).', ErrStat, ErrMsg, RoutineName )
   IF (p%CompHydro /= Module_HD) THEN
      IF (p%CompMooring == Module_MAP) THEN
         CALL SetErrStat( ErrID_Fatal, 'HydroDyn must be used when MAP is used. Set CompHydro > 0 or CompMooring = 0 in the FAST input file.', ErrStat, ErrMsg, RoutineName )
      ELSEIF (p%CompMooring == Module_FEAM) THEN
         CALL SetErrStat( ErrID_Fatal, 'HydroDyn must be used when FEAMooring is used. Set CompHydro > 0 or CompMooring = 0 in the FAST input file.', ErrStat, ErrMsg, RoutineName )
      ELSEIF (p%CompMooring == Module_MD) THEN
         CALL SetErrStat( ErrID_Fatal, 'HydroDyn must be used when MoorDyn is used. Set CompHydro > 0 or CompMooring = 0 in the FAST input file.', ErrStat, ErrMsg, RoutineName )
      END IF
   ELSE
      IF (p%CompMooring == Module_Orca) CALL SetErrStat( ErrID_Fatal, 'HydroDyn cannot be used if OrcaFlex is used. Set CompHydro = 0 or CompMooring < 4 in the FAST input file.', ErrStat, ErrMsg, RoutineName )
      IF (p%CompSub == Module_ExtPtfm) CALL SetErrStat( ErrID_Fatal, 'HydroDyn cannot be used if ExtPtfm_MCKF is used. Set CompHydro = 0 or CompSub < 2 in the FAST input file.', ErrStat, ErrMsg, RoutineName )
   END IF


   IF (p%CompIce == Module_IceF) THEN
      IF (p%CompSub   /= Module_SD) CALL SetErrStat( ErrID_Fatal, 'SubDyn must be used when IceFloe is used. Set CompSub > 0 or CompIce = 0 in the FAST input file.', ErrStat, ErrMsg, RoutineName )
      IF (p%CompHydro /= Module_HD) CALL SetErrStat( ErrID_Fatal, 'HydroDyn must be used when IceFloe is used. Set CompHydro > 0 or CompIce = 0 in the FAST input file.', ErrStat, ErrMsg, RoutineName )
   ELSEIF (p%CompIce == Module_IceD) THEN
      IF (p%CompSub   /= Module_SD) CALL SetErrStat( ErrID_Fatal, 'SubDyn must be used when IceDyn is used. Set CompSub > 0 or CompIce = 0 in the FAST input file.', ErrStat, ErrMsg, RoutineName )
      IF (p%CompHydro /= Module_HD) CALL SetErrStat( ErrID_Fatal, 'HydroDyn must be used when IceDyn is used. Set CompHydro > 0 or CompIce = 0 in the FAST input file.', ErrStat, ErrMsg, RoutineName )
   END IF

   IF (p%CompElast == Module_BD .and. p%CompAero == Module_AD14 ) CALL SetErrStat( ErrID_Fatal, 'AeroDyn14 cannot be used when BeamDyn is used. Change CompAero or CompElast in the FAST input file.', ErrStat, ErrMsg, RoutineName )
<<<<<<< HEAD
   if (p%CompInflow == MODULE_OpFM .and. p%CompAero == Module_AD14 ) CALL SetErrStat( ErrID_Fatal, 'AeroDyn14 cannot be used when OpenFOAM is used. Change CompAero or CompInflow in the FAST input file.', ErrStat, ErrMsg, RoutineName )
   
=======

   IF (p%MHK /= 0) CALL SetErrStat( ErrID_Fatal, 'MHK switch must be 0 in the FAST input file. Functionality to model an MHK turbine has not yet been implemented.', ErrStat, ErrMsg, RoutineName ) ! hkr (4/6/21) Remove after MHK functionality is implemented

>>>>>>> a0d4f7e7
   IF (p%MHK /= 0 .and. p%MHK /= 1 .and. p%MHK /= 2) CALL SetErrStat( ErrID_Fatal, 'MHK switch is invalid. Set MHK to 0, 1, or 2 in the FAST input file.', ErrStat, ErrMsg, RoutineName )

   IF (p%MHK == 2) CALL SetErrStat( ErrID_Fatal, 'Functionality to model a floating MHK turbine has not yet been implemented.', ErrStat, ErrMsg, RoutineName )

   IF (p%MHK == 1 .and. p%CompAero == Module_AD14 .or. p%MHK == 2 .and. p%CompAero == Module_AD14) CALL SetErrStat( ErrID_Fatal, 'AeroDyn14 cannot be used with an MHK turbine. Change CompAero or MHK in the FAST input file.', ErrStat, ErrMsg, RoutineName )

   IF (p%MHK == 1 .and. p%Linearize .or. p%MHK == 2 .and. p%Linearize) CALL SetErrStat( ErrID_Fatal, 'Linearization has not yet been implemented for an MHK turbine. Change MHK or Linearize in the FAST input file.', ErrStat, ErrMsg, RoutineName )

   IF (p%Gravity < 0.0_ReKi) CALL SetErrStat( ErrID_Fatal, 'Gravity must not be negative.', ErrStat, ErrMsg, RoutineName )

   IF (p%WtrDpth < 0.0_ReKi) CALL SetErrStat( ErrID_Fatal, 'WtrDpth must not be negative.', ErrStat, ErrMsg, RoutineName )

!   IF ( p%InterpOrder < 0 .OR. p%InterpOrder > 2 ) THEN
   IF ( p%InterpOrder < 1 .OR. p%InterpOrder > 2 ) THEN
      CALL SetErrStat( ErrID_Fatal, 'InterpOrder must be 1 or 2.', ErrStat, ErrMsg, RoutineName ) ! 5/13/14 bjj: MAS and JMJ compromise for certain integrators is that InterpOrder cannot be 0
      p%InterpOrder = 1    ! Avoid problems in error handling by setting this to 0
   END IF

   IF ( p%NumCrctn < 0_IntKi ) THEN
      CALL SetErrStat( ErrID_Fatal, 'NumCrctn must be 0 or greater.', ErrStat, ErrMsg, RoutineName )
   END IF


   if ( p%WrVTK == VTK_Unknown ) then
      call SetErrStat(ErrID_Fatal, 'WrVTK must be 0 (none), 1 (initialization only), 2 (animation), or 3 (mode shapes).', ErrStat, ErrMsg, RoutineName)
   else
      if ( p%VTK_type == VTK_Unknown ) then
         call SetErrStat(ErrID_Fatal, 'VTK_type must be 1 (surfaces), 2 (basic meshes:lines/points), or 3 (all meshes).', ErrStat, ErrMsg, RoutineName)
         ! note I'm not going to write that 4 (old) is an option
      end if

      if (p%WrVTK == VTK_ModeShapes .and. .not. p%Linearize) then
         call SetErrStat(ErrID_Fatal, 'WrVTK cannot be 3 (mode shapes) when Linearize is false. (Mode shapes require linearization analysis.)', ErrStat, ErrMsg, RoutineName)
      end if
   end if

   if (p%Linearize) then

      if (p%CalcSteady) then
         if (p%NLinTimes < 1) call SetErrStat(ErrID_Fatal,'NLinTimes must be at least 1 for linearization analysis.',ErrStat, ErrMsg, RoutineName)
         if (p%TrimCase /= TrimCase_yaw .and. p%TrimCase /= TrimCase_torque .and. p%TrimCase /= TrimCase_pitch) then
            call SetErrStat(ErrID_Fatal,'TrimCase must be either 1, 2, or 3.',ErrStat, ErrMsg, RoutineName)
         end if

         if (p%TrimTol <= epsilon(p%TrimTol)) call SetErrStat(ErrID_Fatal,'TrimTol must be larger than '//trim(num2lstr(epsilon(p%TrimTol)))//'.',ErrStat, ErrMsg, RoutineName)
         if (p%Twr_Kdmp < 0.0_ReKi) call SetErrStat(ErrID_Fatal,'Twr_Kdmp must not be negative.',ErrStat, ErrMsg, RoutineName)
         if (p%Bld_Kdmp < 0.0_ReKi) call SetErrStat(ErrID_Fatal,'Bld_Kdmp must not be negative.',ErrStat, ErrMsg, RoutineName)
      else

         if (.not. allocated(m_FAST%Lin%LinTimes)) then
            call SetErrStat(ErrID_Fatal, 'NLinTimes must be at least 1 for linearization analysis.',ErrStat, ErrMsg, RoutineName)
         else
            do i=1,p%NLinTimes
               if (m_FAST%Lin%LinTimes(i) < 0) call SetErrStat(ErrID_Fatal,'LinTimes must be positive values.',ErrStat, ErrMsg, RoutineName)
            end do
            do i=2,p%NLinTimes
               if (m_FAST%Lin%LinTimes(i) <= m_FAST%Lin%LinTimes(i-1)) call SetErrStat(ErrID_Fatal,'LinTimes must be unique values entered in increasing order.',ErrStat, ErrMsg, RoutineName)
            end do

            if (m_FAST%Lin%LinTimes(p%NLinTimes) > p%TMax) call SetErrStat(ErrID_Info, 'Tmax is less than the last linearization time. Linearization analysis will not be performed after TMax.',ErrStat, ErrMsg, RoutineName)
         end if

      end if

      if (p%LinInputs < LIN_NONE .or. p%LinInputs > LIN_ALL) call SetErrStat(ErrID_Fatal,'LinInputs must be 0, 1, or 2.',ErrStat, ErrMsg, RoutineName)
      if (p%LinOutputs < LIN_NONE .or. p%LinOutputs > LIN_ALL) call SetErrStat(ErrID_Fatal,'LinOutputs must be 0, 1, or 2.',ErrStat, ErrMsg, RoutineName)

      if (p%LinOutJac) then
         if ( p%LinInputs /= LIN_ALL .or. p%LinOutputs /= LIN_ALL) then
            call SetErrStat(ErrID_Info,'LinOutJac can be used only when LinInputs=LinOutputs=2.',ErrStat, ErrMsg, RoutineName)
            p%LinOutJac = .false.
         end if
      end if

      ! now, make sure we haven't asked for any modules that we can't yet linearize:
      if (p%CompInflow == MODULE_OpFM) call SetErrStat(ErrID_Fatal,'Linearization is not implemented for the OpenFOAM coupling.',ErrStat, ErrMsg, RoutineName)
      if (p%CompAero == MODULE_AD14) call SetErrStat(ErrID_Fatal,'Linearization is not implemented for the AeroDyn v14 module.',ErrStat, ErrMsg, RoutineName)
      !if (p%CompSub   == MODULE_SD) call SetErrStat(ErrID_Fatal,'Linearization is not implemented for the SubDyn module.',ErrStat, ErrMsg, RoutineName)
      if (p%CompSub /= MODULE_None .and. p%CompSub /= MODULE_SD )     call SetErrStat(ErrID_Fatal,'Linearization is not implemented for the ExtPtfm_MCKF substructure module.',ErrStat, ErrMsg, RoutineName)
      if (p%CompMooring /= MODULE_None .and. p%CompMooring == MODULE_FEAM) call SetErrStat(ErrID_Fatal,'Linearization is not implemented for the FEAMooring mooring module.',ErrStat, ErrMsg, RoutineName)
      if (p%CompIce /= MODULE_None) call SetErrStat(ErrID_Fatal,'Linearization is not implemented for any of the ice loading modules.',ErrStat, ErrMsg, RoutineName)

   end if


   if ( (p%TurbineType == Type_Offshore_Fixed .or. p%TurbineType == Type_Offshore_Floating) .and. .not. EqualRealNos(p%TurbinePos(3), 0.0_SiKi) ) then
    call SetErrStat(ErrID_Fatal, 'Height of turbine location, TurbinePos(3), must be 0 for offshore turbines.', ErrStat, ErrMsg, RoutineName)
   end if

   !...............................................................................................................................

      ! temporary check on p_FAST%DT_out

   IF ( .NOT. EqualRealNos( p%DT_out, p%DT ) ) THEN
      IF ( p%DT_out < p%DT ) THEN
         CALL SetErrStat( ErrID_Fatal, 'DT_out must be at least DT ('//TRIM(Num2LStr(p%DT))//' s).', ErrStat, ErrMsg, RoutineName )
      ELSEIF ( .NOT. EqualRealNos( p%DT_out, p%DT * p%n_DT_Out )  ) THEN
         CALL SetErrStat( ErrID_Fatal, 'DT_out must be an integer multiple of DT.', ErrStat, ErrMsg, RoutineName )
      END IF
   END IF



END SUBROUTINE ValidateInputData
!----------------------------------------------------------------------------------------------------------------------------------
!> This routine initializes the output for the glue code, including writing the header for the primary output file.
SUBROUTINE FAST_InitOutput( p_FAST, y_FAST, Init, ErrStat, ErrMsg )

   IMPLICIT NONE

      ! Passed variables
   TYPE(FAST_ParameterType),       INTENT(IN)           :: p_FAST                                !< Glue-code simulation parameters
   TYPE(FAST_OutputFileType),      INTENT(INOUT)        :: y_FAST                                !< Glue-code simulation outputs
   TYPE(FAST_InitData),            INTENT(IN)           :: Init                                  !< Initialization data for all modules

   INTEGER(IntKi),                 INTENT(OUT)          :: ErrStat                               !< Error status
   CHARACTER(*),                   INTENT(OUT)          :: ErrMsg                                !< Error message corresponding to ErrStat


      ! Local variables.

   INTEGER(IntKi)                   :: I, J                                            ! Generic index for DO loops.
   INTEGER(IntKi)                   :: indxNext                                        ! The index of the next value to be written to an array
   INTEGER(IntKi)                   :: NumOuts                                         ! number of channels to be written to the output file(s)



   !......................................................
   ! Set the description lines to be printed in the output file
   !......................................................
   y_FAST%FileDescLines(1)  = 'Predictions were generated on '//CurDate()//' at '//CurTime()//' using '//TRIM(GetVersion(FAST_Ver, Cmpl4SFun, Cmpl4LV))
   y_FAST%FileDescLines(2)  = 'linked with ' //' '//TRIM(GetNVD(NWTC_Ver            ))  ! we'll get the rest of the linked modules in the section below
   y_FAST%FileDescLines(3)  = 'Description from the FAST input file: '//TRIM(p_FAST%FTitle)

   !......................................................
   ! We'll fill out the rest of FileDescLines(2),
   ! and save the module version info for later use, too:
   !......................................................

   y_FAST%Module_Ver( Module_ED ) = Init%OutData_ED%Ver
   y_FAST%FileDescLines(2) = TRIM(y_FAST%FileDescLines(2) ) //'; '//TRIM(GetNVD(y_FAST%Module_Ver( Module_ED )  ))

   IF ( p_FAST%CompElast == Module_BD )  THEN
      y_FAST%Module_Ver( Module_BD ) = Init%OutData_BD(1)%Ver ! call copy routine for this type if it every uses dynamic memory
      y_FAST%FileDescLines(2)  = TRIM(y_FAST%FileDescLines(2) ) //'; '//TRIM(GetNVD(y_FAST%Module_Ver( Module_BD )))
   END IF


   IF ( p_FAST%CompInflow == Module_IfW )  THEN
      y_FAST%Module_Ver( Module_IfW ) = Init%OutData_IfW%Ver ! call copy routine for this type if it every uses dynamic memory
      y_FAST%FileDescLines(2)  = TRIM(y_FAST%FileDescLines(2) ) //'; '//TRIM(GetNVD(y_FAST%Module_Ver( Module_IfW )))
   ELSEIF ( p_FAST%CompInflow == Module_OpFM )  THEN
      y_FAST%Module_Ver( Module_OpFM ) = Init%OutData_OpFM%Ver ! call copy routine for this type if it every uses dynamic memory
      y_FAST%FileDescLines(2)  = TRIM(y_FAST%FileDescLines(2) ) //'; '//TRIM(GetNVD(y_FAST%Module_Ver( Module_OpFM )))
   END IF

   IF ( p_FAST%CompAero == Module_AD14 )  THEN
      y_FAST%Module_Ver( Module_AD14  ) = Init%OutData_AD14%Ver
      y_FAST%FileDescLines(2)  = TRIM(y_FAST%FileDescLines(2) ) //'; '//TRIM(GetNVD(y_FAST%Module_Ver( Module_AD14  ) ))
   ELSEIF ( p_FAST%CompAero == Module_AD )  THEN
      y_FAST%Module_Ver( Module_AD  ) = Init%OutData_AD%Ver
      y_FAST%FileDescLines(2)  = TRIM(y_FAST%FileDescLines(2) ) //'; '//TRIM(GetNVD(y_FAST%Module_Ver( Module_AD  ) ))
   END IF

   IF ( p_FAST%CompServo == Module_SrvD ) THEN
      y_FAST%Module_Ver( Module_SrvD ) = Init%OutData_SrvD%Ver
      y_FAST%FileDescLines(2)  = TRIM(y_FAST%FileDescLines(2) ) //'; '//TRIM(GetNVD(y_FAST%Module_Ver( Module_SrvD )))
   END IF

   IF ( p_FAST%CompHydro == Module_HD ) THEN
      y_FAST%Module_Ver( Module_HD )   = Init%OutData_HD%Ver
      y_FAST%FileDescLines(2)  = TRIM(y_FAST%FileDescLines(2) ) //'; '//TRIM(GetNVD(y_FAST%Module_Ver( Module_HD )))
   END IF

   IF ( p_FAST%CompSub == Module_SD ) THEN
      y_FAST%Module_Ver( Module_SD )   = Init%OutData_SD%Ver
      y_FAST%FileDescLines(2)  = TRIM(y_FAST%FileDescLines(2) ) //'; '//TRIM(GetNVD(y_FAST%Module_Ver( Module_SD )))
   ELSE IF ( p_FAST%CompSub == Module_ExtPtfm ) THEN
      y_FAST%Module_Ver( Module_ExtPtfm )   = Init%OutData_ExtPtfm%Ver
      y_FAST%FileDescLines(2)  = TRIM(y_FAST%FileDescLines(2) ) //'; '//TRIM(GetNVD(y_FAST%Module_Ver( Module_ExtPtfm )))
   END IF

   IF ( p_FAST%CompMooring == Module_MAP ) THEN
      y_FAST%Module_Ver( Module_MAP )   = Init%OutData_MAP%Ver
      y_FAST%FileDescLines(2)  = TRIM(y_FAST%FileDescLines(2) ) //'; '//TRIM(GetNVD(y_FAST%Module_Ver( Module_MAP )))
   ELSEIF ( p_FAST%CompMooring == Module_MD ) THEN
      y_FAST%Module_Ver( Module_MD )   = Init%OutData_MD%Ver
      y_FAST%FileDescLines(2)  = TRIM(y_FAST%FileDescLines(2) ) //'; '//TRIM(GetNVD(y_FAST%Module_Ver( Module_MD )))
   ELSEIF ( p_FAST%CompMooring == Module_FEAM ) THEN
      y_FAST%Module_Ver( Module_FEAM )   = Init%OutData_FEAM%Ver
      y_FAST%FileDescLines(2)  = TRIM(y_FAST%FileDescLines(2) ) //'; '//TRIM(GetNVD(y_FAST%Module_Ver( Module_FEAM )))
   ELSEIF ( p_FAST%CompMooring == Module_Orca ) THEN
      y_FAST%Module_Ver( Module_Orca )   = Init%OutData_Orca%Ver
      y_FAST%FileDescLines(2)  = TRIM(y_FAST%FileDescLines(2) ) //'; '//TRIM(GetNVD(y_FAST%Module_Ver( Module_Orca)))
   END IF

   IF ( p_FAST%CompIce == Module_IceF ) THEN
      y_FAST%Module_Ver( Module_IceF )   = Init%OutData_IceF%Ver
      y_FAST%FileDescLines(2)  = TRIM(y_FAST%FileDescLines(2) ) //'; '//TRIM(GetNVD(y_FAST%Module_Ver( Module_IceF )))
   ELSEIF ( p_FAST%CompIce == Module_IceD ) THEN
      y_FAST%Module_Ver( Module_IceD )   = Init%OutData_IceD%Ver
      y_FAST%FileDescLines(2)  = TRIM(y_FAST%FileDescLines(2) ) //'; '//TRIM(GetNVD(y_FAST%Module_Ver( Module_IceD )))
   END IF

   !......................................................
   ! Set the number of output columns from each module
   !......................................................
   y_FAST%numOuts = 0    ! Inintialize entire array

   IF ( ALLOCATED( Init%OutData_IfW%WriteOutputHdr  ) ) y_FAST%numOuts(Module_IfW)  = SIZE(Init%OutData_IfW%WriteOutputHdr)
   IF ( ALLOCATED( Init%OutData_OpFM%WriteOutputHdr ) ) y_FAST%numOuts(Module_OpFM) = SIZE(Init%OutData_OpFM%WriteOutputHdr)
   IF ( ALLOCATED( Init%OutData_ED%WriteOutputHdr   ) ) y_FAST%numOuts(Module_ED)   = SIZE(Init%OutData_ED%WriteOutputHdr)
do i=1,p_FAST%nBeams
   IF ( ALLOCATED( Init%OutData_BD(i)%WriteOutputHdr) ) y_FAST%numOuts(Module_BD)   = y_FAST%numOuts(Module_BD) + SIZE(Init%OutData_BD(i)%WriteOutputHdr)
end do
!ad14 doesn't have outputs:
                                                       y_FAST%numOuts(Module_AD14) = 0

   IF ( ALLOCATED( Init%OutData_AD%rotors)) then
      IF ( ALLOCATED( Init%OutData_AD%rotors(1)%WriteOutputHdr)) y_FAST%numOuts(Module_AD) = SIZE(Init%OutData_AD%rotors(1)%WriteOutputHdr)
   ENDIF
   IF ( ALLOCATED( Init%OutData_SrvD%WriteOutputHdr   ) ) y_FAST%numOuts(Module_SrvD)   = SIZE(Init%OutData_SrvD%WriteOutputHdr)
   IF ( ALLOCATED( Init%OutData_HD%WriteOutputHdr     ) ) y_FAST%numOuts(Module_HD)     = SIZE(Init%OutData_HD%WriteOutputHdr)
   IF ( ALLOCATED( Init%OutData_SD%WriteOutputHdr     ) ) y_FAST%numOuts(Module_SD)     = SIZE(Init%OutData_SD%WriteOutputHdr)
   IF ( ALLOCATED( Init%OutData_ExtPtfm%WriteOutputHdr) ) y_FAST%numOuts(Module_ExtPtfm)= SIZE(Init%OutData_ExtPtfm%WriteOutputHdr)
   IF ( ALLOCATED( Init%OutData_MAP%WriteOutputHdr    ) ) y_FAST%numOuts(Module_MAP)    = SIZE(Init%OutData_MAP%WriteOutputHdr)
   IF ( ALLOCATED( Init%OutData_FEAM%WriteOutputHdr   ) ) y_FAST%numOuts(Module_FEAM)   = SIZE(Init%OutData_FEAM%WriteOutputHdr)
   IF ( ALLOCATED( Init%OutData_MD%WriteOutputHdr     ) ) y_FAST%numOuts(Module_MD)     = SIZE(Init%OutData_MD%WriteOutputHdr)
   IF ( ALLOCATED( Init%OutData_Orca%WriteOutputHdr   ) ) y_FAST%numOuts(Module_Orca)   = SIZE(Init%OutData_Orca%WriteOutputHdr)
   IF ( ALLOCATED( Init%OutData_IceF%WriteOutputHdr   ) ) y_FAST%numOuts(Module_IceF)   = SIZE(Init%OutData_IceF%WriteOutputHdr)
   IF ( ALLOCATED( Init%OutData_IceD%WriteOutputHdr   ) ) y_FAST%numOuts(Module_IceD)   = SIZE(Init%OutData_IceD%WriteOutputHdr)*p_FAST%numIceLegs

   !......................................................
   ! Initialize the output channel names and units
   !......................................................
      y_FAST%numOuts(Module_Glue) = 1 ! time


   NumOuts   = SUM( y_FAST%numOuts )

   CALL AllocAry( y_FAST%ChannelNames,NumOuts, 'ChannelNames', ErrStat, ErrMsg )
      IF ( ErrStat /= ErrID_None ) RETURN
   CALL AllocAry( y_FAST%ChannelUnits,NumOuts, 'ChannelUnits', ErrStat, ErrMsg )
      IF ( ErrStat /= ErrID_None ) RETURN

      ! Glue outputs:
   y_FAST%ChannelNames(1) = 'Time'
   y_FAST%ChannelUnits(1) = '(s)'


   indxNext = y_FAST%numOuts(Module_Glue) + 1

   DO i=1,y_FAST%numOuts(Module_IfW) !InflowWind
      y_FAST%ChannelNames(indxNext) = Init%OutData_IfW%WriteOutputHdr(i)
      y_FAST%ChannelUnits(indxNext) = Init%OutData_IfW%WriteOutputUnt(i)
      indxNext = indxNext + 1
   END DO

   DO i=1,y_FAST%numOuts(Module_OpFM) !OpenFOAM
      y_FAST%ChannelNames(indxNext) = Init%OutData_OpFM%WriteOutputHdr(i)
      y_FAST%ChannelUnits(indxNext) = Init%OutData_OpFM%WriteOutputUnt(i)
      indxNext = indxNext + 1
   END DO

   DO i=1,y_FAST%numOuts(Module_ED) !ElastoDyn
      y_FAST%ChannelNames(indxNext) = Init%OutData_ED%WriteOutputHdr(i)
      y_FAST%ChannelUnits(indxNext) = Init%OutData_ED%WriteOutputUnt(i)
      indxNext = indxNext + 1
   END DO

   IF ( y_FAST%numOuts(Module_BD) > 0_IntKi ) THEN !BeamDyn
      do i=1,p_FAST%nBeams
         if ( allocated(Init%OutData_BD(i)%WriteOutputHdr) ) then
            do j=1,size(Init%OutData_BD(i)%WriteOutputHdr)
               y_FAST%ChannelNames(indxNext) = 'B'//TRIM(Num2Lstr(i))//trim(Init%OutData_BD(i)%WriteOutputHdr(j))
               y_FAST%ChannelUnits(indxNext) = Init%OutData_BD(i)%WriteOutputUnt(j)
               indxNext = indxNext + 1
            end do ! j
         end if
      end do
   END IF


   ! none for AeroDyn14

   DO i=1,y_FAST%numOuts(Module_AD) !AeroDyn
      y_FAST%ChannelNames(indxNext) = Init%OutData_AD%rotors(1)%WriteOutputHdr(i)
      y_FAST%ChannelUnits(indxNext) = Init%OutData_AD%rotors(1)%WriteOutputUnt(i)
      indxNext = indxNext + 1
   END DO

   DO i=1,y_FAST%numOuts(Module_SrvD) !ServoDyn
      y_FAST%ChannelNames(indxNext) = Init%OutData_SrvD%WriteOutputHdr(i)
      y_FAST%ChannelUnits(indxNext) = Init%OutData_SrvD%WriteOutputUnt(i)
      indxNext = indxNext + 1
   END DO

   DO i=1,y_FAST%numOuts(Module_HD) !HydroDyn
      y_FAST%ChannelNames(indxNext) = Init%OutData_HD%WriteOutputHdr(i)
      y_FAST%ChannelUnits(indxNext) = Init%OutData_HD%WriteOutputUnt(i)
      indxNext = indxNext + 1
   END DO

   DO i=1,y_FAST%numOuts(Module_SD) !SubDyn
      y_FAST%ChannelNames(indxNext) = Init%OutData_SD%WriteOutputHdr(i)
      y_FAST%ChannelUnits(indxNext) = Init%OutData_SD%WriteOutputUnt(i)
      indxNext = indxNext + 1
   END DO

   DO i=1,y_FAST%numOuts(Module_ExtPtfm) !ExtPtfm_MCKF
      y_FAST%ChannelNames(indxNext) = Init%OutData_ExtPtfm%WriteOutputHdr(i)
      y_FAST%ChannelUnits(indxNext) = Init%OutData_ExtPtfm%WriteOutputUnt(i)
      indxNext = indxNext + 1
   END DO

   DO i=1,y_FAST%numOuts(Module_MAP) !MAP
      y_FAST%ChannelNames(indxNext) = Init%OutData_MAP%WriteOutputHdr(i)
      y_FAST%ChannelUnits(indxNext) = Init%OutData_MAP%WriteOutputUnt(i)
      indxNext = indxNext + 1
   END DO

   DO i=1,y_FAST%numOuts(Module_MD) !MoorDyn
      y_FAST%ChannelNames(indxNext) = Init%OutData_MD%WriteOutputHdr(i)
      y_FAST%ChannelUnits(indxNext) = Init%OutData_MD%WriteOutputUnt(i)
      indxNext = indxNext + 1
   END DO

   DO i=1,y_FAST%numOuts(Module_FEAM) !FEAMooring
      y_FAST%ChannelNames(indxNext) = Init%OutData_FEAM%WriteOutputHdr(i)
      y_FAST%ChannelUnits(indxNext) = Init%OutData_FEAM%WriteOutputUnt(i)
      indxNext = indxNext + 1
   END DO

   DO i=1,y_FAST%numOuts(Module_Orca) !OrcaFlex
      y_FAST%ChannelNames(indxNext) = Init%OutData_Orca%WriteOutputHdr(i)
      y_FAST%ChannelUnits(indxNext) = Init%OutData_Orca%WriteOutputUnt(i)
      indxNext = indxNext + 1
   END DO

   DO i=1,y_FAST%numOuts(Module_IceF) !IceFloe
      y_FAST%ChannelNames(indxNext) = Init%OutData_IceF%WriteOutputHdr(i)
      y_FAST%ChannelUnits(indxNext) = Init%OutData_IceF%WriteOutputUnt(i)
      indxNext = indxNext + 1
   END DO

   IF ( y_FAST%numOuts(Module_IceD) > 0_IntKi ) THEN !IceDyn
      DO I=1,p_FAST%numIceLegs
         DO J=1,SIZE(Init%OutData_IceD%WriteOutputHdr)
            y_FAST%ChannelNames(indxNext) =TRIM(Init%OutData_IceD%WriteOutputHdr(J))//'L'//TRIM(Num2Lstr(I))  !bjj: do we want this "Lx" at the end?
            y_FAST%ChannelUnits(indxNext) = Init%OutData_IceD%WriteOutputUnt(J)
            indxNext = indxNext + 1
         END DO ! J
      END DO ! I
   END IF


   !......................................................
   ! Open the text output file and print the headers
   !......................................................

   IF (p_FAST%WrTxtOutFile) THEN

      y_FAST%ActualChanLen = max( MinChanLen, p_FAST%FmtWidth )
      DO I=1,NumOuts
         y_FAST%ActualChanLen = max( y_FAST%ActualChanLen, LEN_TRIM(y_FAST%ChannelNames(I)) )
         y_FAST%ActualChanLen = max( y_FAST%ActualChanLen, LEN_TRIM(y_FAST%ChannelUnits(I)) )
      ENDDO ! I

      y_FAST%OutFmt_a = '"'//p_FAST%Delim//'"'//p_FAST%OutFmt      ! format for array elements from individual modules
      if (p_FAST%FmtWidth < y_FAST%ActualChanLen) then
         y_FAST%OutFmt_a = trim(y_FAST%OutFmt_a)//','//trim(num2lstr(y_FAST%ActualChanLen - p_FAST%FmtWidth))//'x'
      end if

      CALL GetNewUnit( y_FAST%UnOu, ErrStat, ErrMsg )
         IF ( ErrStat >= AbortErrLev ) RETURN

      CALL OpenFOutFile ( y_FAST%UnOu, TRIM(p_FAST%OutFileRoot)//'.out', ErrStat, ErrMsg )
         IF ( ErrStat >= AbortErrLev ) RETURN

         ! Add some file information:

      WRITE (y_FAST%UnOu,'(/,A)')  TRIM( y_FAST%FileDescLines(1) )
      WRITE (y_FAST%UnOu,'(1X,A)') TRIM( y_FAST%FileDescLines(2) )
      WRITE (y_FAST%UnOu,'()' )    !print a blank line
      WRITE (y_FAST%UnOu,'(A)'   ) TRIM( y_FAST%FileDescLines(3) )
      WRITE (y_FAST%UnOu,'()' )    !print a blank line


         !......................................................
         ! Write the names of the output parameters on one line:
         !......................................................
      if (p_FAST%Delim /= " ") then ! trim trailing spaces if not space delimited:

         CALL WrFileNR ( y_FAST%UnOu, trim(y_FAST%ChannelNames(1)) ) ! first one is time, with a special format

         DO I=2,NumOuts
            CALL WrFileNR ( y_FAST%UnOu, p_FAST%Delim//trim(y_FAST%ChannelNames(I)) )
         ENDDO ! I
      else

         CALL WrFileNR ( y_FAST%UnOu, y_FAST%ChannelNames(1)(1:p_FAST%TChanLen) ) ! first one is time, with a special format

         DO I=2,NumOuts
            CALL WrFileNR ( y_FAST%UnOu, p_FAST%Delim//y_FAST%ChannelNames(I)(1:y_FAST%ActualChanLen) )
         ENDDO ! I
      end if

      WRITE (y_FAST%UnOu,'()')

         !......................................................
         ! Write the units of the output parameters on one line:
         !......................................................

      if (p_FAST%Delim /= " ") then

         CALL WrFileNR ( y_FAST%UnOu, trim(y_FAST%ChannelUnits(1)) )

         DO I=2,NumOuts
            CALL WrFileNR ( y_FAST%UnOu, p_FAST%Delim//trim(y_FAST%ChannelUnits(I)) )
         ENDDO ! I
      else

         CALL WrFileNR ( y_FAST%UnOu, y_FAST%ChannelUnits(1)(1:p_FAST%TChanLen) )

         DO I=2,NumOuts
            CALL WrFileNR ( y_FAST%UnOu, p_FAST%Delim//y_FAST%ChannelUnits(I)(1:y_FAST%ActualChanLen) )
         ENDDO ! I
      end if

      WRITE (y_FAST%UnOu,'()')

   END IF

   !......................................................
   ! Allocate data for binary output file
   !......................................................
   IF (p_FAST%WrBinOutFile) THEN

         ! calculate the size of the array of outputs we need to store
      y_FAST%NOutSteps = CEILING ( (p_FAST%TMax - p_FAST%TStart) / p_FAST%DT_OUT ) + 1

      CALL AllocAry( y_FAST%AllOutData, NumOuts-1, y_FAST%NOutSteps, 'AllOutData', ErrStat, ErrMsg ) ! this does not include the time channel
      IF ( ErrStat >= AbortErrLev ) RETURN
      y_FAST%AllOutData = 0.0_ReKi

      IF ( p_FAST%WrBinMod == FileFmtID_WithTime ) THEN   ! we store the entire time array
         CALL AllocAry( y_FAST%TimeData, y_FAST%NOutSteps, 'TimeData', ErrStat, ErrMsg )
         IF ( ErrStat >= AbortErrLev ) RETURN
      ELSE
         CALL AllocAry( y_FAST%TimeData, 2_IntKi, 'TimeData', ErrStat, ErrMsg )
         IF ( ErrStat >= AbortErrLev ) RETURN

         y_FAST%TimeData(1) = 0.0_DbKi           ! This is the first output time, which we will set later
         y_FAST%TimeData(2) = p_FAST%DT_out      ! This is the (constant) time between subsequent writes to the output file
      END IF

      y_FAST%n_Out = 0  !number of steps actually written to the file

   END IF

   y_FAST%VTK_count = 0  ! first VTK file has 0 as output

RETURN
END SUBROUTINE FAST_InitOutput
!----------------------------------------------------------------------------------------------------------------------------------
!> This routine reads in the primary FAST input file, does some validation, and places the values it reads in the
!!   parameter structure (p). It prints to an echo file if requested.
SUBROUTINE FAST_ReadPrimaryFile( InputFile, p, m_FAST, OverrideAbortErrLev, ErrStat, ErrMsg )

   IMPLICIT                        NONE

      ! Passed variables
   TYPE(FAST_ParameterType), INTENT(INOUT) :: p                               !< The parameter data for the FAST (glue-code) simulation
   TYPE(FAST_MiscVarType),   INTENT(INOUT) :: m_FAST                          !< Miscellaneous variables
   CHARACTER(*),             INTENT(IN)    :: InputFile                       !< Name of the file containing the primary input data
   LOGICAL,                  INTENT(IN)    :: OverrideAbortErrLev             !< Determines if we should override AbortErrLev
   INTEGER(IntKi),           INTENT(OUT)   :: ErrStat                         !< Error status
   CHARACTER(*),             INTENT(OUT)   :: ErrMsg                          !< Error message

      ! Local variables:
   REAL(DbKi)                    :: TmpRate                                   ! temporary variable to read VTK_fps before converting to #steps based on DT
   REAL(DbKi)                    :: TmpTime                                   ! temporary variable to read SttsTime and ChkptTime before converting to #steps based on DT
   INTEGER(IntKi)                :: I                                         ! loop counter
   INTEGER(IntKi)                :: UnIn                                      ! Unit number for reading file
   INTEGER(IntKi)                :: UnEc                                      ! I/O unit for echo file. If > 0, file is open for writing.

   INTEGER(IntKi)                :: IOS                                       ! Temporary Error status
   INTEGER(IntKi)                :: ErrStat2                                  ! Temporary Error status
   INTEGER(IntKi)                :: OutFileFmt                                ! An integer that indicates what kind of tabular output should be generated (1=text, 2=binary, 3=both)
   LOGICAL                       :: Echo                                      ! Determines if an echo file should be written
   LOGICAL                       :: TabDelim                                  ! Determines if text output should be delimited by tabs (true) or space (false)
   CHARACTER(ErrMsgLen)          :: ErrMsg2                                   ! Temporary Error message
   CHARACTER(1024)               :: PriPath                                   ! Path name of the primary file

   CHARACTER(10)                 :: AbortLevel                                ! String that indicates which error level should be used to abort the program: WARNING, SEVERE, or FATAL
   CHARACTER(30)                 :: Line                                      ! string for default entry in input file

   CHARACTER(*),   PARAMETER     :: RoutineName = 'FAST_ReadPrimaryFile'


      ! Initialize some variables:
   UnEc = -1
   Echo = .FALSE.                        ! Don't echo until we've read the "Echo" flag
   CALL GetPath( InputFile, PriPath )    ! Input files will be relative to the path where the primary input file is located.


      ! Get an available unit number for the file.

   CALL GetNewUnit( UnIn, ErrStat, ErrMsg )
   IF ( ErrStat >= AbortErrLev ) RETURN


      ! Open the Primary input file.

   CALL OpenFInpFile ( UnIn, InputFile, ErrStat2, ErrMsg2 )
      CALL SetErrStat( ErrStat2, ErrMsg2,ErrStat,ErrMsg,RoutineName)
      if ( ErrStat >= AbortErrLev ) then
         call cleanup()
         RETURN
      end if


   ! Read the lines up/including to the "Echo" simulation control variable
   ! If echo is FALSE, don't write these lines to the echo file.
   ! If Echo is TRUE, rewind and write on the second try.

   I = 1 !set the number of times we've read the file
   DO
   !-------------------------- HEADER ---------------------------------------------

      CALL ReadCom( UnIn, InputFile, 'File header: Module Version (line 1)', ErrStat2, ErrMsg2, UnEc )
         CALL SetErrStat( ErrStat2, ErrMsg2,ErrStat,ErrMsg,RoutineName)
         if ( ErrStat >= AbortErrLev ) then
            call cleanup()
            RETURN
         end if

      CALL ReadStr( UnIn, InputFile, p%FTitle, 'FTitle', 'File Header: File Description (line 2)', ErrStat2, ErrMsg2, UnEc )
         CALL SetErrStat( ErrStat2, ErrMsg2,ErrStat,ErrMsg,RoutineName)
         if ( ErrStat >= AbortErrLev ) then
            call cleanup()
            RETURN
         end if


   !---------------------- SIMULATION CONTROL --------------------------------------
      CALL ReadCom( UnIn, InputFile, 'Section Header: Simulation Control', ErrStat2, ErrMsg2, UnEc )
         CALL SetErrStat( ErrStat2, ErrMsg2,ErrStat,ErrMsg,RoutineName)
         if ( ErrStat >= AbortErrLev ) then
            call cleanup()
            RETURN
         end if


         ! Echo - Echo input data to <RootName>.ech (flag):
      CALL ReadVar( UnIn, InputFile, Echo, "Echo", "Echo input data to <RootName>.ech (flag)", ErrStat2, ErrMsg2, UnEc)
         CALL SetErrStat( ErrStat2, ErrMsg2,ErrStat,ErrMsg,RoutineName)
         if ( ErrStat >= AbortErrLev ) then
            call cleanup()
            RETURN
         end if


      IF (.NOT. Echo .OR. I > 1) EXIT !exit this loop

         ! Otherwise, open the echo file, then rewind the input file and echo everything we've read

      I = I + 1         ! make sure we do this only once (increment counter that says how many times we've read this file)

      CALL OpenEcho ( UnEc, TRIM(p%OutFileRoot)//'.ech', ErrStat2, ErrMsg2, FAST_Ver )
         CALL SetErrStat( ErrStat2, ErrMsg2,ErrStat,ErrMsg,RoutineName)
         if ( ErrStat >= AbortErrLev ) then
            call cleanup()
            RETURN
         end if

      IF ( UnEc > 0 )  WRITE (UnEc,'(/,A,/)')  'Data from '//TRIM(FAST_Ver%Name)//' primary input file "'//TRIM( InputFile )//'":'

      REWIND( UnIn, IOSTAT=ErrStat2 )
         IF (ErrStat2 /= 0_IntKi ) THEN
            CALL SetErrStat( ErrID_Fatal, 'Error rewinding file "'//TRIM(InputFile)//'".',ErrStat,ErrMsg,RoutineName)
            call cleanup()
            RETURN
         END IF

   END DO

   CALL WrScr( TRIM(FAST_Ver%Name)//' input file heading:' )
   CALL WrScr( '    '//TRIM( p%FTitle ) )
   CALL WrScr('')


      ! AbortLevel - Error level when simulation should abort:
   CALL ReadVar( UnIn, InputFile, AbortLevel, "AbortLevel", "Error level when simulation should abort (string)", &
                        ErrStat2, ErrMsg2, UnEc)
      CALL SetErrStat( ErrStat2, ErrMsg2,ErrStat,ErrMsg,RoutineName)
      if ( ErrStat >= AbortErrLev ) then
         call cleanup()
         RETURN
      end if

      IF (OverrideAbortErrLev) THEN
      ! Let's set the abort level here.... knowing that everything before this aborted only on FATAL errors!
         CALL Conv2UC( AbortLevel ) !convert to upper case
         SELECT CASE( TRIM(AbortLevel) )
            CASE ( "WARNING" )
               AbortErrLev = ErrID_Warn
            CASE ( "SEVERE" )
               AbortErrLev = ErrID_Severe
            CASE ( "FATAL" )
               AbortErrLev = ErrID_Fatal
            CASE DEFAULT
               CALL SetErrStat( ErrID_Fatal, 'Invalid AbortLevel specified in FAST input file. '// &
                                'Valid entries are "WARNING", "SEVERE", or "FATAL".',ErrStat,ErrMsg,RoutineName)
               call cleanup()
               RETURN
         END SELECT
      END IF


      ! TMax - Total run time (s):
   CALL ReadVar( UnIn, InputFile, p%TMax, "TMax", "Total run time (s)", ErrStat2, ErrMsg2, UnEc)
      CALL SetErrStat( ErrStat2, ErrMsg2, ErrStat, ErrMsg, RoutineName)
      if ( ErrStat >= AbortErrLev ) then
         call cleanup()
         RETURN
      end if

      ! DT - Recommended module time step (s):
   CALL ReadVar( UnIn, InputFile, p%DT, "DT", "Recommended module time step (s)", ErrStat2, ErrMsg2, UnEc)
      CALL SetErrStat( ErrStat2, ErrMsg2, ErrStat, ErrMsg, RoutineName)
      if ( ErrStat >= AbortErrLev ) then
         call cleanup()
         RETURN
      end if

      if ( EqualRealNos(p%DT, 0.0_DbKi) ) then
         ! add a fatal error here because we're going to divide by DT later in this routine:
         CALL SetErrStat( ErrID_Fatal, 'DT cannot be zero.', ErrStat, ErrMsg, RoutineName)
         call cleanup()
         return
      end if


      ! InterpOrder - Interpolation order for inputs and outputs {0=nearest neighbor ,1=linear, 2=quadratic}
   CALL ReadVar( UnIn, InputFile, p%InterpOrder, "InterpOrder", "Interpolation order "//&
                   "for inputs and outputs {0=nearest neighbor ,1=linear, 2=quadratic} (-)", ErrStat2, ErrMsg2, UnEc)
      CALL SetErrStat( ErrStat2, ErrMsg2, ErrStat, ErrMsg, RoutineName)
      if ( ErrStat >= AbortErrLev ) then
         call cleanup()
         RETURN
      end if

      ! NumCrctn - Number of predictor-corrector iterations {1=explicit calculation, i.e., no corrections}
   CALL ReadVar( UnIn, InputFile, p%NumCrctn, "NumCrctn", "Number of corrections"//&
                   "{0=explicit calculation, i.e., no corrections} (-)", ErrStat2, ErrMsg2, UnEc)
      CALL SetErrStat( ErrStat2, ErrMsg2, ErrStat, ErrMsg, RoutineName)
      if ( ErrStat >= AbortErrLev ) then
         call cleanup()
         RETURN
      end if

      ! DT_UJac - Time between calls to get Jacobians (s)
   CALL ReadVar( UnIn, InputFile, p%DT_UJac, "DT_UJac", "Time between calls to get Jacobians (s)", ErrStat2, ErrMsg2, UnEc)
      CALL SetErrStat( ErrStat2, ErrMsg2, ErrStat, ErrMsg, RoutineName)
      if ( ErrStat >= AbortErrLev ) then
         call cleanup()
         RETURN
      end if

      ! UJacSclFact - Scaling factor used in Jacobians (-)
   CALL ReadVar( UnIn, InputFile, p%UJacSclFact, "UJacSclFact", "Scaling factor used in Jacobians (-)", ErrStat2, ErrMsg2, UnEc)
      CALL SetErrStat( ErrStat2, ErrMsg2, ErrStat, ErrMsg, RoutineName)
      if ( ErrStat >= AbortErrLev ) then
         call cleanup()
         RETURN
      end if

   !---------------------- FEATURE SWITCHES AND FLAGS --------------------------------
   CALL ReadCom( UnIn, InputFile, 'Section Header: Feature Switches and Flags', ErrStat2, ErrMsg2, UnEc )
      CALL SetErrStat( ErrStat2, ErrMsg2, ErrStat, ErrMsg, RoutineName)
      if ( ErrStat >= AbortErrLev ) then
         call cleanup()
         RETURN
      end if

      ! CompElast - Compute structural dynamics (switch) {1=ElastoDyn; 2=ElastoDyn + BeamDyn for blades}:
   CALL ReadVar( UnIn, InputFile, p%CompElast, "CompElast", "Compute structural dynamics (switch) {1=ElastoDyn; 2=ElastoDyn + BeamDyn for blades}", ErrStat2, ErrMsg2, UnEc)
      CALL SetErrStat( ErrStat2, ErrMsg2, ErrStat, ErrMsg, RoutineName)
      if ( ErrStat >= AbortErrLev ) then
         call cleanup()
         RETURN
      end if

          ! immediately convert to values used inside the code:
         IF ( p%CompElast == 1 ) THEN
            p%CompElast = Module_ED
         ELSEIF ( p%CompElast == 2 ) THEN
            p%CompElast = Module_BD
         ELSE
            p%CompElast = Module_Unknown
         END IF

      ! CompInflow - inflow wind velocities (switch) {0=still air; 1=InflowWind}:
   CALL ReadVar( UnIn, InputFile, p%CompInflow, "CompInflow", "inflow wind velocities (switch) {0=still air; 1=InflowWind}", ErrStat2, ErrMsg2, UnEc)
      CALL SetErrStat( ErrStat2, ErrMsg2, ErrStat, ErrMsg, RoutineName)
      if ( ErrStat >= AbortErrLev ) then
         call cleanup()
         RETURN
      end if

          ! immediately convert to values used inside the code:
         IF ( p%CompInflow == 0 ) THEN
            p%CompInflow = Module_NONE
         ELSEIF ( p%CompInflow == 1 ) THEN
            p%CompInflow = Module_IfW
         ELSEIF ( p%CompInflow == 2 ) THEN
            p%CompInflow = Module_OpFM
         ELSE
            p%CompInflow = Module_Unknown
         END IF

      ! CompAero - Compute aerodynamic loads (switch) {0=None; 1=AeroDyn}:
   CALL ReadVar( UnIn, InputFile, p%CompAero, "CompAero", "Compute aerodynamic loads (switch) {0=None; 1=AeroDyn}", ErrStat2, ErrMsg2, UnEc)
      CALL SetErrStat( ErrStat2, ErrMsg2, ErrStat, ErrMsg, RoutineName)
      if ( ErrStat >= AbortErrLev ) then
         call cleanup()
         RETURN
      end if

          ! immediately convert to values used inside the code:
         IF ( p%CompAero == 0 ) THEN
            p%CompAero = Module_NONE
         ELSEIF ( p%CompAero == 1 ) THEN
            p%CompAero = Module_AD14
         ELSEIF ( p%CompAero == 2 ) THEN
            p%CompAero = Module_AD
         ELSE
            p%CompAero = Module_Unknown
         END IF

      ! CompServo - Compute control and electrical-drive dynamics (switch) {0=None; 1=ServoDyn}:
   CALL ReadVar( UnIn, InputFile, p%CompServo, "CompServo", "Compute control and electrical-drive dynamics (switch) {0=None; 1=ServoDyn}", ErrStat2, ErrMsg2, UnEc)
      CALL SetErrStat( ErrStat2, ErrMsg2, ErrStat, ErrMsg, RoutineName)
      if ( ErrStat >= AbortErrLev ) then
         call cleanup()
         RETURN
      end if

          ! immediately convert to values used inside the code:
         IF ( p%CompServo == 0 ) THEN
            p%CompServo = Module_NONE
         ELSEIF ( p%CompServo == 1 ) THEN
            p%CompServo = Module_SrvD
         ELSE
            p%CompServo = Module_Unknown
         END IF


      ! CompHydro - Compute hydrodynamic loads (switch) {0=None; 1=HydroDyn}:
   CALL ReadVar( UnIn, InputFile, p%CompHydro, "CompHydro", "Compute hydrodynamic loads (switch) {0=None; 1=HydroDyn}", ErrStat2, ErrMsg2, UnEc)
      CALL SetErrStat( ErrStat2, ErrMsg2, ErrStat, ErrMsg, RoutineName)
      if ( ErrStat >= AbortErrLev ) then
         call cleanup()
         RETURN
      end if

          ! immediately convert to values used inside the code:
         IF ( p%CompHydro == 0 ) THEN
            p%CompHydro = Module_NONE
         ELSEIF ( p%CompHydro == 1 ) THEN
            p%CompHydro = Module_HD
         ELSE
            p%CompHydro = Module_Unknown
         END IF

      ! CompSub - Compute sub-structural dynamics (switch) {0=None; 1=SubDyn; 2=ExtPtfm_MCKF}:
   CALL ReadVar( UnIn, InputFile, p%CompSub, "CompSub", "Compute sub-structural dynamics (switch) {0=None; 1=SubDyn}", ErrStat2, ErrMsg2, UnEc)
      CALL SetErrStat( ErrStat2, ErrMsg2, ErrStat, ErrMsg, RoutineName)
      if ( ErrStat >= AbortErrLev ) then
         call cleanup()
         RETURN
      end if

          ! immediately convert to values used inside the code:
         IF ( p%CompSub == 0 ) THEN
            p%CompSub = Module_NONE
         ELSEIF ( p%CompSub == 1 ) THEN
            p%CompSub = Module_SD
         ELSEIF ( p%CompSub == 2 ) THEN
            p%CompSub = Module_ExtPtfm
         ELSE
            p%CompSub = Module_Unknown
         END IF

      ! CompMooring - Compute mooring line dynamics (flag):
   CALL ReadVar( UnIn, InputFile, p%CompMooring, "CompMooring", "Compute mooring system (switch) {0=None; 1=MAP; 2=FEAMooring; 3=MoorDyn; 4=OrcaFlex}", ErrStat2, ErrMsg2, UnEc)
      CALL SetErrStat( ErrStat2, ErrMsg2, ErrStat, ErrMsg, RoutineName)
      if ( ErrStat >= AbortErrLev ) then
         call cleanup()
         RETURN
      end if

          ! immediately convert to values used inside the code:
         IF ( p%CompMooring == 0 ) THEN
            p%CompMooring = Module_NONE
         ELSEIF ( p%CompMooring == 1 ) THEN
            p%CompMooring = Module_MAP
         ELSEIF ( p%CompMooring == 2 ) THEN
            p%CompMooring = Module_FEAM
         ELSEIF ( p%CompMooring == 3 ) THEN
            p%CompMooring = Module_MD
         ELSEIF ( p%CompMooring == 4 ) THEN
            p%CompMooring = Module_Orca
         ELSE
            p%CompMooring = Module_Unknown
         END IF

      ! CompIce - Compute ice loads (switch) {0=None; 1=IceFloe}:
   CALL ReadVar( UnIn, InputFile, p%CompIce, "CompIce", "Compute ice loads (switch) {0=None; 1=IceFloe}", ErrStat2, ErrMsg2, UnEc)
      CALL SetErrStat( ErrStat2, ErrMsg2, ErrStat, ErrMsg, RoutineName)
      if ( ErrStat >= AbortErrLev ) then
         call cleanup()
         RETURN
      end if

          ! immediately convert to values used inside the code:
         IF ( p%CompIce == 0 ) THEN
            p%CompIce = Module_NONE
         ELSEIF ( p%CompIce == 1 ) THEN
            p%CompIce = Module_IceF
         ELSEIF ( p%CompIce == 2 ) THEN
            p%CompIce = Module_IceD
         ELSE
            p%CompIce = Module_Unknown
         END IF

      ! MHK - MHK turbine type (switch) {0=Not an MHK turbine; 1=Fixed MHK turbine; 2=Floating MHK turbine}:
   CALL ReadVar( UnIn, InputFile, p%MHK, "MHK", "MHK turbine type (switch) {0=Not an MHK turbine; 1=Fixed MHK turbine; 2=Floating MHK turbine}", ErrStat2, ErrMsg2, UnEc)
      CALL SetErrStat( ErrStat2, ErrMsg2, ErrStat, ErrMsg, RoutineName)
      if ( ErrStat >= AbortErrLev ) then
         call cleanup()
         RETURN
      end if

   !---------------------- ENVIRONMENTAL CONDITIONS --------------------------------
   CALL ReadCom( UnIn, InputFile, 'Section Header: Environmental Conditions', ErrStat2, ErrMsg2, UnEc )
      CALL SetErrStat( ErrStat2, ErrMsg2, ErrStat, ErrMsg, RoutineName)
      if ( ErrStat >= AbortErrLev ) then
         call cleanup()
         RETURN
      end if

      ! Gravity - Gravitational acceleration (m/s^2):
   CALL ReadVar( UnIn, InputFile, p%Gravity, "Gravity", "Gravitational acceleration (m/s^2)", ErrStat2, ErrMsg2, UnEc)
      CALL SetErrStat( ErrStat2, ErrMsg2, ErrStat, ErrMsg, RoutineName)
      if ( ErrStat >= AbortErrLev ) then
         call cleanup()
         RETURN
      end if

         ! AirDens - Air density (kg/m^3):
   CALL ReadVar( UnIn, InputFile, p%AirDens, "AirDens", "Air density (kg/m^3)", ErrStat2, ErrMsg2, UnEc)
      CALL SetErrStat( ErrStat2, ErrMsg2, ErrStat, ErrMsg, RoutineName)
      if ( ErrStat >= AbortErrLev ) then
         call cleanup()
         RETURN
      end if

         ! WtrDens - Water density (kg/m^3):
   CALL ReadVar( UnIn, InputFile, p%WtrDens, "WtrDens", "Water density (kg/m^3)", ErrStat2, ErrMsg2, UnEc)
      CALL SetErrStat( ErrStat2, ErrMsg2, ErrStat, ErrMsg, RoutineName)
      if ( ErrStat >= AbortErrLev ) then
         call cleanup()
         RETURN
      end if

         ! KinVisc - Kinematic viscosity of working fluid (m^2/s):
   CALL ReadVar( UnIn, InputFile, p%KinVisc, "KinVisc", "Kinematic viscosity of working fluid (m^2/s)", ErrStat2, ErrMsg2, UnEc)
      CALL SetErrStat( ErrStat2, ErrMsg2, ErrStat, ErrMsg, RoutineName)
      if ( ErrStat >= AbortErrLev ) then
         call cleanup()
         RETURN
      end if

         ! SpdSound - Speed of sound in working fluid (m/s):
   CALL ReadVar( UnIn, InputFile, p%SpdSound, "SpdSound", "Speed of sound in working fluid (m/s)", ErrStat2, ErrMsg2, UnEc)
      CALL SetErrStat( ErrStat2, ErrMsg2, ErrStat, ErrMsg, RoutineName)
      if ( ErrStat >= AbortErrLev ) then
         call cleanup()
         RETURN
      end if

         ! Patm - Atmospheric pressure (Pa):
   CALL ReadVar( UnIn, InputFile, p%Patm, "Patm", "Atmospheric pressure (Pa)", ErrStat2, ErrMsg2, UnEc)
      CALL SetErrStat( ErrStat2, ErrMsg2, ErrStat, ErrMsg, RoutineName)
      if ( ErrStat >= AbortErrLev ) then
         call cleanup()
         RETURN
      end if

         ! Pvap - Vapour pressure of working fluid (Pa):
   CALL ReadVar( UnIn, InputFile, p%Pvap, "Pvap", "Vapour pressure of working fluid (Pa)", ErrStat2, ErrMsg2, UnEc)
      CALL SetErrStat( ErrStat2, ErrMsg2, ErrStat, ErrMsg, RoutineName)
      if ( ErrStat >= AbortErrLev ) then
         call cleanup()
         RETURN
      end if

         ! WtrDpth - Water depth (m):
   CALL ReadVar( UnIn, InputFile, p%WtrDpth, "WtrDpth", "Water depth (m)", ErrStat2, ErrMsg2, UnEc)
      CALL SetErrStat( ErrStat2, ErrMsg2, ErrStat, ErrMsg, RoutineName)
      if ( ErrStat >= AbortErrLev ) then
         call cleanup()
         RETURN
      end if

         ! MSL2SWL - Offset between still-water level and mean sea level (m):
   CALL ReadVar( UnIn, InputFile, p%MSL2SWL, "MSL2SWL", "Offset between still-water level and mean sea level (m)", ErrStat2, ErrMsg2, UnEc)
      CALL SetErrStat( ErrStat2, ErrMsg2, ErrStat, ErrMsg, RoutineName)
      if ( ErrStat >= AbortErrLev ) then
         call cleanup()
         RETURN
      end if

   !---------------------- INPUT FILES ---------------------------------------------
   CALL ReadCom( UnIn, InputFile, 'Section Header: Input Files', ErrStat2, ErrMsg2, UnEc )
      CALL SetErrStat( ErrStat2, ErrMsg2, ErrStat, ErrMsg, RoutineName)
      if ( ErrStat >= AbortErrLev ) then
         call cleanup()
         RETURN
      end if

      ! EDFile - Name of file containing ElastoDyn input parameters (-):
   CALL ReadVar( UnIn, InputFile, p%EDFile, "EDFile", "Name of file containing ElastoDyn input parameters (-)", ErrStat2, ErrMsg2, UnEc)
      CALL SetErrStat( ErrStat2, ErrMsg2, ErrStat, ErrMsg, RoutineName)
      if ( ErrStat >= AbortErrLev ) then
         call cleanup()
         RETURN
      end if
   IF ( PathIsRelative( p%EDFile ) ) p%EDFile = TRIM(PriPath)//TRIM(p%EDFile)

DO i=1,MaxNBlades
      ! BDBldFile - Name of file containing BeamDyn blade input parameters (-):
   CALL ReadVar( UnIn, InputFile, p%BDBldFile(i), "BDBldFile("//TRIM(num2LStr(i))//")", "Name of file containing BeamDyn blade "//trim(num2lstr(i))//"input parameters (-)", ErrStat2, ErrMsg2, UnEc)
      CALL SetErrStat( ErrStat2, ErrMsg2, ErrStat, ErrMsg, RoutineName)
      if ( ErrStat >= AbortErrLev ) then
         call cleanup()
         RETURN
      end if
   IF ( PathIsRelative( p%BDBldFile(i) ) ) p%BDBldFile(i) = TRIM(PriPath)//TRIM(p%BDBldFile(i))
END DO

      ! InflowFile - Name of file containing inflow wind input parameters (-):
   CALL ReadVar( UnIn, InputFile, p%InflowFile, "InflowFile", "Name of file containing inflow wind input parameters (-)", ErrStat2, ErrMsg2, UnEc)
      CALL SetErrStat( ErrStat2, ErrMsg2, ErrStat, ErrMsg, RoutineName)
      if ( ErrStat >= AbortErrLev ) then
         call cleanup()
         RETURN
      end if
   IF ( PathIsRelative( p%InflowFile ) ) p%InflowFile = TRIM(PriPath)//TRIM(p%InflowFile)

      ! AeroFile - Name of file containing aerodynamic input parameters (-):
   CALL ReadVar( UnIn, InputFile, p%AeroFile, "AeroFile", "Name of file containing aerodynamic input parameters (-)", ErrStat2, ErrMsg2, UnEc)
      CALL SetErrStat( ErrStat2, ErrMsg2, ErrStat, ErrMsg, RoutineName)
      if ( ErrStat >= AbortErrLev ) then
         call cleanup()
         RETURN
      end if
   IF ( PathIsRelative( p%AeroFile ) ) p%AeroFile = TRIM(PriPath)//TRIM(p%AeroFile)

      ! ServoFile - Name of file containing control and electrical-drive input parameters (-):
   CALL ReadVar( UnIn, InputFile, p%ServoFile, "ServoFile", "Name of file containing control and electrical-drive input parameters (-)", ErrStat2, ErrMsg2, UnEc)
      CALL SetErrStat( ErrStat2, ErrMsg2, ErrStat, ErrMsg, RoutineName)
      if ( ErrStat >= AbortErrLev ) then
         call cleanup()
         RETURN
      end if
   IF ( PathIsRelative( p%ServoFile ) ) p%ServoFile = TRIM(PriPath)//TRIM(p%ServoFile)

      ! HydroFile - Name of file containing hydrodynamic input parameters (-):
   CALL ReadVar( UnIn, InputFile, p%HydroFile, "HydroFile", "Name of file containing hydrodynamic input parameters (-)", ErrStat2, ErrMsg2, UnEc)
      CALL SetErrStat( ErrStat2, ErrMsg2, ErrStat, ErrMsg, RoutineName)
      if ( ErrStat >= AbortErrLev ) then
         call cleanup()
         RETURN
      end if
   IF ( PathIsRelative( p%HydroFile ) ) p%HydroFile = TRIM(PriPath)//TRIM(p%HydroFile)

      ! SubFile - Name of file containing sub-structural input parameters (-):
   CALL ReadVar( UnIn, InputFile, p%SubFile, "SubFile", "Name of file containing sub-structural input parameters (-)", ErrStat2, ErrMsg2, UnEc)
      CALL SetErrStat( ErrStat2, ErrMsg2, ErrStat, ErrMsg, RoutineName)
      if ( ErrStat >= AbortErrLev ) then
         call cleanup()
         RETURN
      end if
   IF ( PathIsRelative( p%SubFile ) ) p%SubFile = TRIM(PriPath)//TRIM(p%SubFile)

      ! MooringFile - Name of file containing mooring system input parameters (-):
   CALL ReadVar( UnIn, InputFile, p%MooringFile, "MooringFile", "Name of file containing mooring system input parameters (-)", ErrStat2, ErrMsg2, UnEc)
      CALL SetErrStat( ErrStat2, ErrMsg2, ErrStat, ErrMsg, RoutineName)
      if ( ErrStat >= AbortErrLev ) then
         call cleanup()
         RETURN
      end if
   IF ( PathIsRelative( p%MooringFile ) ) p%MooringFile = TRIM(PriPath)//TRIM(p%MooringFile)

      ! IceFile - Name of file containing ice input parameters (-):
   CALL ReadVar( UnIn, InputFile, p%IceFile, "IceFile", "Name of file containing ice input parameters (-)", ErrStat2, ErrMsg2, UnEc)
      CALL SetErrStat( ErrStat2, ErrMsg2, ErrStat, ErrMsg, RoutineName)
      if ( ErrStat >= AbortErrLev ) then
         call cleanup()
         RETURN
      end if
   IF ( PathIsRelative( p%IceFile ) ) p%IceFile = TRIM(PriPath)//TRIM(p%IceFile)


   !---------------------- OUTPUT --------------------------------------------------
   CALL ReadCom( UnIn, InputFile, 'Section Header: Output', ErrStat2, ErrMsg2, UnEc )
      CALL SetErrStat( ErrStat2, ErrMsg2, ErrStat, ErrMsg, RoutineName)
      if ( ErrStat >= AbortErrLev ) then
         call cleanup()
         RETURN
      end if

      ! SumPrint - Print summary data to <RootName>.sum (flag):
   CALL ReadVar( UnIn, InputFile, p%SumPrint, "SumPrint", "Print summary data to <RootName>.sum (flag)", ErrStat2, ErrMsg2, UnEc)
      CALL SetErrStat( ErrStat2, ErrMsg2, ErrStat, ErrMsg, RoutineName)
      if ( ErrStat >= AbortErrLev ) then
         call cleanup()
         RETURN
      end if

      ! SttsTime - Amount of time between screen status messages (s):
   CALL ReadVar( UnIn, InputFile, TmpTime, "SttsTime", "Amount of time between screen status messages (s)", ErrStat2, ErrMsg2, UnEc)
      CALL SetErrStat( ErrStat2, ErrMsg2, ErrStat, ErrMsg, RoutineName)
      if ( ErrStat >= AbortErrLev ) then
         call cleanup()
         RETURN
      end if

      IF (TmpTime > p%TMax) THEN
         p%n_SttsTime = HUGE(p%n_SttsTime)
      ELSE
         p%n_SttsTime = NINT( TmpTime / p%DT )
      END IF

      ! ChkptTime - Amount of time between creating checkpoint files for potential restart (s):
   CALL ReadVar( UnIn, InputFile, TmpTime, "ChkptTime", "Amount of time between creating checkpoint files for potential restart (s)", ErrStat2, ErrMsg2, UnEc)
      CALL SetErrStat( ErrStat2, ErrMsg2, ErrStat, ErrMsg, RoutineName)
      if ( ErrStat >= AbortErrLev ) then
         call cleanup()
         RETURN
      end if

      IF (TmpTime > p%TMax) THEN
         p%n_ChkptTime = HUGE(p%n_ChkptTime)
      ELSE
         p%n_ChkptTime = NINT( TmpTime / p%DT )
      END IF

      ! DT_Out - Time step for tabular output (s):
   CALL ReadVar( UnIn, InputFile, Line, "DT_Out", "Time step for tabular output (s)", ErrStat2, ErrMsg2, UnEc)
   !CALL ReadVar( UnIn, InputFile, p%DT_Out, "DT_Out", "Time step for tabular output (s)", ErrStat2, ErrMsg2, UnEc)
      CALL SetErrStat( ErrStat2, ErrMsg2, ErrStat, ErrMsg, RoutineName)
      if ( ErrStat >= AbortErrLev ) then
         call cleanup()
         RETURN
      end if

      CALL Conv2UC( Line )
      IF ( INDEX(Line, "DEFAULT" ) == 1 ) THEN
         p%DT_Out = p%DT
      ELSE
         ! If it's not "default", read this variable; otherwise use the value in p%DT
         READ( Line, *, IOSTAT=IOS) p%DT_Out
            CALL CheckIOS ( IOS, InputFile, 'DT_Out', NumType, ErrStat2, ErrMsg2 )
            CALL SetErrStat( ErrStat2, ErrMsg2, ErrStat, ErrMsg, RoutineName)
            if ( ErrStat >= AbortErrLev ) then
               call cleanup()
               RETURN
            end if
      END IF

      p%n_DT_Out = NINT( p%DT_Out / p%DT )


      ! TStart - Time to begin tabular output (s):
   CALL ReadVar( UnIn, InputFile, p%TStart, "TStart", "Time to begin tabular output (s)", ErrStat2, ErrMsg2, UnEc)
      CALL SetErrStat( ErrStat2, ErrMsg2, ErrStat, ErrMsg, RoutineName)
      if ( ErrStat >= AbortErrLev ) then
         call cleanup()
         RETURN
      end if


      !> OutFileFmt - Format for tabular (time-marching) output file (switch) {1: text file [<RootName>.out], 2: binary file [<RootName>.outb], 4: HDF5 [<RootName>.h5], add for combinations}
      !!
      !!  Combinations of output files are possible by adding the values corresponding to each file.  The possible combination of options are therefore
      !!
      !! | `OutFileFmt` | Description                                                          |
      !! |:------------:|:---------------------------------------------------------------------|
      !! | 1            | Text file only `<RootName>.out`                                      |
      !! | 2            | Binary file only `<RootName>.outb`                                   |
      !! | 3            | Text and binary files                                                |
      !! | 4            | uncompressed binary file `<RootName>.outbu`                          |
      !! | 5            | Text and uncompressed binary files                                   |
      !! | 6  => 4      | Binary (not written) and uncompressed binary files; same as 4        |
      !! | 7  => 5      | Text, Binary (not written), and uncompressed binary files; same as 5 |
      !!

      ! OutFileFmt - Format for tabular (time-marching) output file(s) (1: text file [<RootName>.out], 2: binary file [<RootName>.outb], 3: both) (-):
   CALL ReadVar( UnIn, InputFile, OutFileFmt, "OutFileFmt", "Format for tabular (time-marching) output file(s) {0: uncompressed binary and text file, 1: text file [<RootName>.out], 2: compressed binary file [<RootName>.outb], 3: both text and compressed binary, 4: uncompressed binary <RootName>.outb]; add for combinations) (-)", ErrStat2, ErrMsg2, UnEc)
      CALL SetErrStat( ErrStat2, ErrMsg2, ErrStat, ErrMsg, RoutineName)
      if ( ErrStat >= AbortErrLev ) then
         call cleanup()
         RETURN
      end if

     if (OutFileFmt == 0) OutFileFmt = 5

         ! convert integer to binary representation of which file formats to generate:
      p%WrTxtOutFile = mod(OutFileFmt,2) == 1

      OutFileFmt = OutFileFmt / 2 ! integer division
      p%WrBinOutFile = mod(OutFileFmt,2) == 1

      OutFileFmt = OutFileFmt / 2 ! integer division
      if (mod(OutFileFmt,2) == 1) then
         ! This is a feature for the regression testing system.  It writes binary output stored as uncompressed double floating point data instead of compressed int16 data.
         ! If the compressed binary version was requested, that will not be generated
         if (p%WrBinOutFile) then
            call SetErrStat(ErrID_Warn,'Binary compressed file will not be generated because the uncompressed version was also requested.', ErrStat, ErrMsg, RoutineName)
         else
            p%WrBinOutFile = .true.
         end if
         p%WrBinMod = FileFmtID_NoCompressWithoutTime    ! A format specifier for the binary output file format (3=don't include time channel and do not pack data)
      else
         p%WrBinMod = FileFmtID_ChanLen_In               ! A format specifier for the binary output file format (4=don't include time channel; do include channel width; do pack data)
      end if

      OutFileFmt = OutFileFmt / 2 ! integer division

      if (OutFileFmt /= 0) then
         call SetErrStat( ErrID_Fatal, "OutFileFmt must be 0, 1, 2, or 3.",ErrStat,ErrMsg,RoutineName)
         call cleanup()
         return
      end if

      ! TabDelim - Use tab delimiters in text tabular output file? (flag):
   CALL ReadVar( UnIn, InputFile, TabDelim, "TabDelim", "Use tab delimiters in text tabular output file? (flag)", ErrStat2, ErrMsg2, UnEc)
      CALL SetErrStat( ErrStat2, ErrMsg2, ErrStat, ErrMsg, RoutineName)
      if ( ErrStat >= AbortErrLev ) then
         call cleanup()
         RETURN
      end if

      IF ( TabDelim ) THEN
         p%Delim = TAB
      ELSE
         p%Delim = ' '
      END IF

      ! OutFmt - Format used for text tabular output (except time).  Resulting field should be 10 characters. (-):
   CALL ReadVar( UnIn, InputFile, p%OutFmt, "OutFmt", "Format used for text tabular output (except time).  Resulting field should be 10 characters. (-)", ErrStat2, ErrMsg2, UnEc)
      CALL SetErrStat( ErrStat2, ErrMsg2, ErrStat, ErrMsg, RoutineName)
      if ( ErrStat >= AbortErrLev ) then
         call cleanup()
         RETURN
      end if


   !---------------------- LINEARIZATION -----------------------------------------------
   CALL ReadCom( UnIn, InputFile, 'Section Header: Linearization', ErrStat2, ErrMsg2, UnEc )
      CALL SetErrStat( ErrStat2, ErrMsg2, ErrStat, ErrMsg, RoutineName)
      if ( ErrStat >= AbortErrLev ) then
         call cleanup()
         RETURN
      end if


      ! Linearize - Linearization analysis (flag)
   CALL ReadVar( UnIn, InputFile, p%Linearize, "Linearize", "Linearization analysis (flag)", ErrStat2, ErrMsg2, UnEc)
      CALL SetErrStat( ErrStat2, ErrMsg2, ErrStat, ErrMsg, RoutineName)
      if ( ErrStat >= AbortErrLev ) then
         call cleanup()
         RETURN
      end if


      ! CalcSteady - Calculate a steady-state periodic operating point before linearization? [unused if Linearize=False] (flag)
   CALL ReadVar( UnIn, InputFile, p%CalcSteady, "CalcSteady", "Calculate a steady-state periodic operating point before linearization? (flag)", ErrStat2, ErrMsg2, UnEc)
      CALL SetErrStat( ErrStat2, ErrMsg2, ErrStat, ErrMsg, RoutineName)

      ! TrimCase - Controller parameter to be trimmed {1:yaw; 2:torque; 3:pitch} [used only if CalcSteady=True] (-)
   CALL ReadVar( UnIn, InputFile, p%TrimCase, "TrimCase", "Controller parameter to be trimmed {1:yaw; 2:torque; 3:pitch} (-)", ErrStat2, ErrMsg2, UnEc)
      CALL SetErrStat( ErrStat2, ErrMsg2, ErrStat, ErrMsg, RoutineName)

      ! TrimTol - Tolerance for the rotational speed convergence [used only if CalcSteady=True] (-)
   CALL ReadVar( UnIn, InputFile, p%TrimTol, "TrimTol", "Tolerance for the rotational speed convergence (-)", ErrStat2, ErrMsg2, UnEc)
      CALL SetErrStat( ErrStat2, ErrMsg2, ErrStat, ErrMsg, RoutineName)

      ! TrimGain - Proportional gain for the rotational speed error (>0) [used only if CalcSteady=True] (rad/(rad/s) for yaw or pitch; Nm/(rad/s) for torque)
   CALL ReadVar( UnIn, InputFile, p%TrimGain, "TrimGain", "Proportional gain for the rotational speed error (>0) (rad/(rad/s) for yaw or pitch; Nm/(rad/s) for torque)", ErrStat2, ErrMsg2, UnEc)
      CALL SetErrStat( ErrStat2, ErrMsg2, ErrStat, ErrMsg, RoutineName)

      ! Twr_Kdmp - Damping factor for the tower [used only if CalcSteady=True] (N/(m/s))
   CALL ReadVar( UnIn, InputFile, p%Twr_Kdmp, "Twr_Kdmp", "Damping factor for the tower (N/(m/s))", ErrStat2, ErrMsg2, UnEc)
      CALL SetErrStat( ErrStat2, ErrMsg2, ErrStat, ErrMsg, RoutineName)

      ! Bld_Kdmp - Damping factor for the blades [used only if CalcSteady=True] (N/(m/s))
   CALL ReadVar( UnIn, InputFile, p%Bld_Kdmp, "Bld_Kdmp", "Damping factor for the blades (N/(m/s))", ErrStat2, ErrMsg2, UnEc)
      CALL SetErrStat( ErrStat2, ErrMsg2, ErrStat, ErrMsg, RoutineName)

      if ( ErrStat >= AbortErrLev ) then
         call cleanup()
         RETURN
      end if

      ! NLinTimes - Number of times to linearize (or number of equally spaced azimuth steps in periodic linearized model) (-) [>=1]
   CALL ReadVar( UnIn, InputFile, p%NLinTimes, "NLinTimes", "Number of times to linearize (-) [>=1]", ErrStat2, ErrMsg2, UnEc)
      CALL SetErrStat( ErrStat2, ErrMsg2, ErrStat, ErrMsg, RoutineName)
      if ( ErrStat >= AbortErrLev ) then
         call cleanup()
         RETURN
      end if

   if (.not. p%Linearize) then
      p%CalcSteady = .false.
      p%NLinTimes = 0
   end if

         ! LinTimes - Times to linearize (s) [1 to NLinTimes]
   if (.not. p%CalcSteady .and. p%NLinTimes >= 1 ) then
      call AllocAry( m_FAST%Lin%LinTimes, p%NLinTimes, 'LinTimes', ErrStat2, ErrMsg2 )
         CALL SetErrStat( ErrStat2, ErrMsg2, ErrStat, ErrMsg, RoutineName)
         if ( ErrStat >= AbortErrLev ) then
            call cleanup()
            RETURN
         end if

      CALL ReadAry( UnIn, InputFile, m_FAST%Lin%LinTimes, p%NLinTimes, "LinTimes", "Times to linearize (s) [1 to NLinTimes]", ErrStat2, ErrMsg2, UnEc)
   else
      CALL ReadCom( UnIn, InputFile, 'Times to linearize (s) [1 to NLinTimes] ', ErrStat2, ErrMsg2, UnEc )
   end if
   CALL SetErrStat( ErrStat2, ErrMsg2,ErrStat,ErrMsg,RoutineName)
   if ( ErrStat >= AbortErrLev ) then
      call cleanup()
      RETURN
   end if

      ! LinInputs - Include inputs in linearization (switch) {0=none; 1=standard; 2=all module inputs (debug)}
   CALL ReadVar( UnIn, InputFile, p%LinInputs, "LinInputs", "Include inputs in linearization (switch) {0=none; 1=standard; 2=all module inputs (debug)}", ErrStat2, ErrMsg2, UnEc)
      CALL SetErrStat( ErrStat2, ErrMsg2, ErrStat, ErrMsg, RoutineName)
      if ( ErrStat >= AbortErrLev ) then
         call cleanup()
         RETURN
      end if

      ! LinOutputs - Include outputs in linearization (switch) (0=none; 1=from OutList(s); 2=all module outputs (debug))
   CALL ReadVar( UnIn, InputFile, p%LinOutputs, "LinOutputs", "Include outputs in linearization (switch) (0=none; 1=from OutList(s); 2=all module outputs (debug))", ErrStat2, ErrMsg2, UnEc)
      CALL SetErrStat( ErrStat2, ErrMsg2, ErrStat, ErrMsg, RoutineName)
      if ( ErrStat >= AbortErrLev ) then
         call cleanup()
         RETURN
      end if

      ! LinOutJac - Include full Jacabians in linearization output (for debug) (flag)
   CALL ReadVar( UnIn, InputFile, p%LinOutJac, "LinOutJac", "Include full Jacabians in linearization output (for debug) (flag)", ErrStat2, ErrMsg2, UnEc)
      CALL SetErrStat( ErrStat2, ErrMsg2, ErrStat, ErrMsg, RoutineName)
      if ( ErrStat >= AbortErrLev ) then
         call cleanup()
         RETURN
      end if

      ! LinOutMod - Write module-level linearization output files in addition to output for full system? (flag)
   CALL ReadVar( UnIn, InputFile, p%LinOutMod, "LinOutMod", "Write module-level linearization output files in addition to output for full system? (flag)", ErrStat2, ErrMsg2, UnEc)
      CALL SetErrStat( ErrStat2, ErrMsg2, ErrStat, ErrMsg, RoutineName)
      if ( ErrStat >= AbortErrLev ) then
         call cleanup()
         RETURN
      end if

   !---------------------- VISUALIZATION -----------------------------------------------
   CALL ReadCom( UnIn, InputFile, 'Section Header: Visualization', ErrStat2, ErrMsg2, UnEc )
      CALL SetErrStat( ErrStat2, ErrMsg2, ErrStat, ErrMsg, RoutineName)
      if ( ErrStat >= AbortErrLev ) then
         call cleanup()
         RETURN
      end if

      ! WrVTK - VTK Visualization data output: (switch) {0=none; 1=initialization data only; 2=animation; 3=mode shapes}:
   CALL ReadVar( UnIn, InputFile, p%WrVTK, "WrVTK", "Write VTK visualization files (0=none; 1=initialization data only; 2=animation; 3=mode shapes)", ErrStat2, ErrMsg2, UnEc)
      CALL SetErrStat( ErrStat2, ErrMsg2, ErrStat, ErrMsg, RoutineName)
      if ( ErrStat >= AbortErrLev ) then
         call cleanup()
         RETURN
      end if

      IF ( p%WrVTK < 0 .OR. p%WrVTK > 3 ) THEN
         p%WrVTK = VTK_Unknown
      END IF

      ! VTK_Type - Type of  VTK visualization data: (switch) {1=surfaces; 2=basic meshes (lines/points); 3=all meshes (debug)}:
   CALL ReadVar( UnIn, InputFile, p%VTK_Type, "VTK_Type", "Type of  VTK visualization data: (1=surfaces; 2=basic meshes (lines/points); 3=all meshes)", ErrStat2, ErrMsg2, UnEc)
      CALL SetErrStat( ErrStat2, ErrMsg2, ErrStat, ErrMsg, RoutineName)
      if ( ErrStat >= AbortErrLev ) then
         call cleanup()
         RETURN
      end if

          ! immediately convert to values used inside the code:
         IF ( p%VTK_Type == 0 ) THEN
            p%VTK_Type = VTK_None
         ELSEIF ( p%VTK_Type == 1 ) THEN
            p%VTK_Type = VTK_Surf
         ELSEIF ( p%VTK_Type == 2 ) THEN
            p%VTK_Type = VTK_Basic
         ELSEIF ( p%VTK_Type == 3 ) THEN
            p%VTK_Type = VTK_All
         ELSEIF ( p%VTK_Type == 4 ) THEN
            p%VTK_Type = VTK_Old
         ELSE
            p%VTK_Type = VTK_Unknown
         END IF

         !! equivalent:
         !IF ( p%VTK_Type < 0 .OR. p%VTK_Type > 4 ) THEN
         !   p%VTK_Type = VTK_Unknown
         !END IF

      ! VTK_fields - Write mesh fields to VTK data files? (flag) {true/false}:
   CALL ReadVar( UnIn, InputFile, p%VTK_fields, "VTK_fields", "Write mesh fields to VTK data files? (flag)", ErrStat2, ErrMsg2, UnEc)
      CALL SetErrStat( ErrStat2, ErrMsg2, ErrStat, ErrMsg, RoutineName)
      if ( ErrStat >= AbortErrLev ) then
         call cleanup()
         RETURN
      end if

      ! VTK_fps - Frame rate for VTK output (frames per second) {will use closest integer multiple of DT}
   CALL ReadVar( UnIn, InputFile, p%VTK_fps, "VTK_fps", "Frame rate for VTK output(fps)", ErrStat2, ErrMsg2, UnEc)
      CALL SetErrStat( ErrStat2, ErrMsg2, ErrStat, ErrMsg, RoutineName)
      if ( ErrStat >= AbortErrLev ) then
         call cleanup()
         RETURN
      end if


      ! convert frames-per-second to seconds per sample:
      if ( EqualRealNos(p%VTK_fps, 0.0_DbKi) ) then
         TmpTime = p%TMax + p%DT
      else
         TmpTime = 1.0_DbKi / p%VTK_fps
      end if

      ! now save the number of time steps between VTK file output:
      IF (p%WrVTK == VTK_ModeShapes) THEN
         p%n_VTKTime = 1
      ELSE IF (TmpTime > p%TMax) THEN
         p%n_VTKTime = HUGE(p%n_VTKTime)
      ELSE
         p%n_VTKTime = NINT( TmpTime / p%DT )
         ! I'll warn if p%n_VTKTime*p%DT is not TmpTime
         IF (p%WrVTK == VTK_Animate) THEN
            TmpRate = p%n_VTKTime*p%DT
            if (.not. EqualRealNos(TmpRate, TmpTime)) then
               call SetErrStat(ErrID_Info, '1/VTK_fps is not an integer multiple of DT. FAST will output VTK information at '//&
                              trim(num2lstr(1.0_DbKi/TmpRate))//' fps, the closest rate possible.',ErrStat,ErrMsg,RoutineName)
            end if
         END IF

      END IF

   call cleanup()
   RETURN

CONTAINS
   !...............................................................................................................................
   subroutine cleanup()
      CLOSE( UnIn )
      IF ( UnEc > 0 ) CLOSE ( UnEc )
   end subroutine cleanup
   !...............................................................................................................................
END SUBROUTINE FAST_ReadPrimaryFile
!----------------------------------------------------------------------------------------------------------------------------------
!> This subroutine sets up some of the information needed for plotting VTK surfaces. It initializes only the data needed before
!! HD initialization. (HD needs some of this data so it can return the wave elevation data we want.)
SUBROUTINE SetVTKParameters_B4HD(p_FAST, InitOutData_ED, InitInData_HD, BD, ErrStat, ErrMsg)

   TYPE(FAST_ParameterType),     INTENT(INOUT) :: p_FAST           !< The parameters of the glue code
   TYPE(ED_InitOutputType),      INTENT(IN   ) :: InitOutData_ED   !< The initialization output from structural dynamics module
   TYPE(HydroDyn_InitInputType), INTENT(INOUT) :: InitInData_HD    !< The initialization input to HydroDyn
   TYPE(BeamDyn_Data),           INTENT(IN   ) :: BD               !< BeamDyn data
   INTEGER(IntKi),               INTENT(  OUT) :: ErrStat          !< Error status of the operation
   CHARACTER(*),                 INTENT(  OUT) :: ErrMsg           !< Error message if ErrStat /= ErrID_None


   REAL(SiKi)                              :: BladeLength, Width, WidthBy2
   REAL(SiKi)                              :: dx, dy
   INTEGER(IntKi)                          :: i, j, n
   INTEGER(IntKi)                          :: ErrStat2
   CHARACTER(ErrMsgLen)                    :: ErrMsg2
   CHARACTER(*), PARAMETER                 :: RoutineName = 'SetVTKParameters_B4HD'


   ErrStat = ErrID_None
   ErrMsg  = ""

      ! Get radius for ground (blade length + hub radius):
   if ( p_FAST%CompElast == Module_BD ) then
      BladeLength = TwoNorm(BD%y(1)%BldMotion%Position(:,1) - BD%y(1)%BldMotion%Position(:,BD%y(1)%BldMotion%Nnodes))
   else
      BladeLength = InitOutData_ED%BladeLength
   end if
   p_FAST%VTK_Surface%HubRad    = InitOutData_ED%HubRad
   p_FAST%VTK_Surface%GroundRad = BladeLength + p_FAST%VTK_Surface%HubRad

   !........................................................................................................
   ! We don't use the rest of this routine for stick-figure output
   if (p_FAST%VTK_Type /= VTK_Surf) return
   !........................................................................................................

      ! initialize wave elevation data:
   if ( p_FAST%CompHydro == Module_HD ) then

      p_FAST%VTK_surface%NWaveElevPts(1) = 25
      p_FAST%VTK_surface%NWaveElevPts(2) = 25

      call allocAry( InitInData_HD%WaveElevXY, 2, p_FAST%VTK_surface%NWaveElevPts(1)*p_FAST%VTK_surface%NWaveElevPts(2), 'WaveElevXY', ErrStat2, ErrMsg2)
         call SetErrStat(ErrStat2, ErrMsg2, ErrStat, ErrMsg, RoutineName)
         if (ErrStat >= AbortErrLev) return

      Width = p_FAST%VTK_Surface%GroundRad * VTK_GroundFactor
      dx = Width / (p_FAST%VTK_surface%NWaveElevPts(1) - 1)
      dy = Width / (p_FAST%VTK_surface%NWaveElevPts(2) - 1)

      WidthBy2 = Width / 2.0_SiKi
      n = 1
      do i=1,p_FAST%VTK_surface%NWaveElevPts(1)
         do j=1,p_FAST%VTK_surface%NWaveElevPts(2)
            InitInData_HD%WaveElevXY(1,n) = dx*(i-1) - WidthBy2 !+ p_FAST%TurbinePos(1) ! HD takes p_FAST%TurbinePos into account already
            InitInData_HD%WaveElevXY(2,n) = dy*(j-1) - WidthBy2 !+ p_FAST%TurbinePos(2)
            n = n+1
         end do
      end do

   end if


END SUBROUTINE SetVTKParameters_B4HD
!----------------------------------------------------------------------------------------------------------------------------------
!> This subroutine sets up the information needed for plotting VTK surfaces.
SUBROUTINE SetVTKParameters(p_FAST, InitOutData_ED, InitOutData_AD, InitInData_HD, InitOutData_HD, ED, BD, AD, HD, ErrStat, ErrMsg)

   TYPE(FAST_ParameterType),     INTENT(INOUT) :: p_FAST           !< The parameters of the glue code
   TYPE(ED_InitOutputType),      INTENT(IN   ) :: InitOutData_ED   !< The initialization output from structural dynamics module
   TYPE(AD_InitOutputType),      INTENT(INOUT) :: InitOutData_AD   !< The initialization output from AeroDyn
   TYPE(HydroDyn_InitInputType), INTENT(INOUT) :: InitInData_HD    !< The initialization input to HydroDyn
   TYPE(HydroDyn_InitOutputType),INTENT(INOUT) :: InitOutData_HD   !< The initialization output from HydroDyn
   TYPE(ElastoDyn_Data),         INTENT(IN   ) :: ED               !< ElastoDyn data
   TYPE(BeamDyn_Data),           INTENT(IN   ) :: BD               !< BeamDyn data
   TYPE(AeroDyn_Data),           INTENT(IN   ) :: AD               !< AeroDyn data
   TYPE(HydroDyn_Data),          INTENT(IN   ) :: HD               !< HydroDyn data
   INTEGER(IntKi),               INTENT(  OUT) :: ErrStat          !< Error status of the operation
   CHARACTER(*),                 INTENT(  OUT) :: ErrMsg           !< Error message if ErrStat /= ErrID_None

   REAL(SiKi)                              :: RefPoint(3), RefLengths(2)
   REAL(SiKi)                              :: x, y
   REAL(SiKi)                              :: TwrDiam_top, TwrDiam_base, TwrRatio, TwrLength
   INTEGER(IntKi)                          :: topNode, baseNode
   INTEGER(IntKi)                          :: NumBl, k
   CHARACTER(1024)                         :: vtkroot
   INTEGER(IntKi)                          :: ErrStat2
   CHARACTER(ErrMsgLen)                    :: ErrMsg2
   CHARACTER(*), PARAMETER                 :: RoutineName = 'SetVTKParameters'
   INTEGER(IntKi)                          :: rootNode, cylNode, tipNode


   ErrStat = ErrID_None
   ErrMsg  = ""

   ! get the name of the output directory for vtk files (in a subdirectory called "vtk" of the output directory), and
   ! create the VTK directory if it does not exist

   call GetPath ( p_FAST%OutFileRoot, p_FAST%VTK_OutFileRoot, vtkroot ) ! the returned p_FAST%VTK_OutFileRoot includes a file separator character at the end
   p_FAST%VTK_OutFileRoot = trim(p_FAST%VTK_OutFileRoot) // 'vtk'

   call MKDIR( trim(p_FAST%VTK_OutFileRoot) )

   p_FAST%VTK_OutFileRoot = trim( p_FAST%VTK_OutFileRoot ) // PathSep // trim(vtkroot)


   ! calculate the number of digits in 'y_FAST%NOutSteps' (Maximum number of output steps to be written)
   ! this will be used to pad the write-out step in the VTK filename with zeros in calls to MeshWrVTK()
   if (p_FAST%WrVTK == VTK_ModeShapes .AND. p_FAST%VTK_modes%VTKLinTim==1) then
      if (p_FAST%NLinTimes < 1) p_FAST%NLinTimes = 1 !in case we reached here with an error
      p_FAST%VTK_tWidth = CEILING( log10( real( p_FAST%NLinTimes) ) ) + 1
   else
      p_FAST%VTK_tWidth = CEILING( log10( real(p_FAST%n_TMax_m1+1, ReKi) / p_FAST%n_VTKTime ) ) + 1
   end if

   ! determine number of blades
   NumBl = InitOutData_ED%NumBl

   ! initialize the vtk data

   p_FAST%VTK_Surface%NumSectors = 25
   ! NOTE: we set p_FAST%VTK_Surface%GroundRad and p_FAST%VTK_Surface%HubRad in SetVTKParameters_B4HD


   ! write the ground or seabed reference polygon:
   RefPoint = p_FAST%TurbinePos
   if (p_FAST%CompHydro == MODULE_HD) then
      RefLengths = p_FAST%VTK_Surface%GroundRad*VTK_GroundFactor/2.0_SiKi

      ! note that p_FAST%TurbinePos(3) must be 0 for offshore turbines
      RefPoint(3) = p_FAST%TurbinePos(3) - InitOutData_HD%WtrDpth
      call WrVTK_Ground ( RefPoint, RefLengths, trim(p_FAST%VTK_OutFileRoot) // '.SeabedSurface', ErrStat2, ErrMsg2 )

      RefPoint(3) = p_FAST%TurbinePos(3) - InitOutData_HD%MSL2SWL
      call WrVTK_Ground ( RefPoint, RefLengths, trim(p_FAST%VTK_OutFileRoot) // '.StillWaterSurface', ErrStat2, ErrMsg2 )
   else
      RefLengths = p_FAST%VTK_Surface%GroundRad !array = scalar
      call WrVTK_Ground ( RefPoint, RefLengths, trim(p_FAST%VTK_OutFileRoot) // '.GroundSurface', ErrStat2, ErrMsg2 )
   end if


   !........................................................................................................
   ! We don't use the rest of this routine for stick-figure output
   if (p_FAST%VTK_Type /= VTK_Surf) return
   !........................................................................................................

      ! we're going to create a box using these dimensions
   y  =          ED%y%HubPtMotion%Position(3,  1) - ED%y%NacelleMotion%Position(3,  1)
   x  = TwoNorm( ED%y%HubPtMotion%Position(1:2,1) - ED%y%NacelleMotion%Position(1:2,1) ) - p_FAST%VTK_Surface%HubRad


   p_FAST%VTK_Surface%NacelleBox(:,1) = (/ -x,  y, 0.0_SiKi /)
   p_FAST%VTK_Surface%NacelleBox(:,2) = (/  x,  y, 0.0_SiKi /)
   p_FAST%VTK_Surface%NacelleBox(:,3) = (/  x, -y, 0.0_SiKi /)
   p_FAST%VTK_Surface%NacelleBox(:,4) = (/ -x, -y, 0.0_SiKi /)
   p_FAST%VTK_Surface%NacelleBox(:,5) = (/ -x, -y, 2*y      /)
   p_FAST%VTK_Surface%NacelleBox(:,6) = (/  x, -y, 2*y      /)
   p_FAST%VTK_Surface%NacelleBox(:,7) = (/  x,  y, 2*y      /)
   p_FAST%VTK_Surface%NacelleBox(:,8) = (/ -x,  y, 2*y      /)

   !.......................
   ! tapered tower
   !.......................

   CALL AllocAry(p_FAST%VTK_Surface%TowerRad,ED%y%TowerLn2Mesh%NNodes,'VTK_Surface%TowerRad',ErrStat2,ErrMsg2)
      CALL SetErrStat(ErrStat2,ErrMsg2,ErrStat,ErrMsg,RoutineName)
      IF (ErrStat >= AbortErrLev) RETURN

   topNode   = ED%y%TowerLn2Mesh%NNodes - 1
   baseNode  = ED%y%TowerLn2Mesh%refNode
   TwrLength = TwoNorm( ED%y%TowerLn2Mesh%position(:,topNode) - ED%y%TowerLn2Mesh%position(:,baseNode) ) ! this is the assumed length of the tower
   TwrRatio  = TwrLength / 87.6_SiKi  ! use ratio of the tower length to the length of the 5MW tower
   TwrDiam_top  = 3.87*TwrRatio
   TwrDiam_base = 6.0*TwrRatio

   TwrRatio = 0.5 * (TwrDiam_top - TwrDiam_base) / TwrLength
   do k=1,ED%y%TowerLn2Mesh%NNodes
      TwrLength = TwoNorm( ED%y%TowerLn2Mesh%position(:,k) - ED%y%TowerLn2Mesh%position(:,baseNode) )
      p_FAST%VTK_Surface%TowerRad(k) = 0.5*TwrDiam_Base + TwrRatio*TwrLength
   end do



   !.......................
   ! blade surfaces
   !.......................
   allocate(p_FAST%VTK_Surface%BladeShape(NumBl),stat=ErrStat2)
   if (errStat2/=0) then
      call setErrStat(ErrID_Fatal,'Error allocating VTK_Surface%BladeShape.',ErrStat,ErrMsg,RoutineName)
      return
   end if

   IF ( p_FAST%CompAero == Module_AD ) THEN  ! These meshes may have airfoil data associated with nodes...

      IF (ALLOCATED(InitOutData_AD%rotors(1)%BladeShape)) THEN
         do k=1,NumBl
            call move_alloc( InitOutData_AD%rotors(1)%BladeShape(k)%AirfoilCoords, p_FAST%VTK_Surface%BladeShape(k)%AirfoilCoords )
         end do
      ELSE
      ! AD used without airfoil coordinates specified
      call WrScr('Using generic blade surfaces for AeroDyn (S809 airfoil, assumed chord, twist, AC). ')

         rootNode = 1

         DO K=1,NumBl
            tipNode  = AD%Input(1)%rotors(1)%BladeMotion(K)%NNodes
            cylNode  = min(3,AD%Input(1)%rotors(1)%BladeMotion(K)%Nnodes)
<<<<<<< HEAD
         
            call SetVTKDefaultBladeParams(AD%Input(1)%rotors(1)%BladeMotion(K), p_FAST%VTK_Surface%BladeShape(K), tipNode, rootNode, cylNode, 1, ErrStat2, ErrMsg2)
=======

            call SetVTKDefaultBladeParams(AD%Input(1)%rotors(1)%BladeMotion(K), p_FAST%VTK_Surface%BladeShape(K), tipNode, rootNode, cylNode, ErrStat2, ErrMsg2)
>>>>>>> a0d4f7e7
               CALL SetErrStat(ErrStat2,ErrMsg2,ErrStat,ErrMsg,RoutineName)
               IF (ErrStat >= AbortErrLev) RETURN
         END DO
      END IF

   ELSE IF ( p_FAST%CompElast == Module_BD ) THEN
      call WrScr('Using generic blade surfaces for BeamDyn (rectangular airfoil, constant chord). ') ! TODO make this an option
      rootNode = 1
      DO K=1,NumBl
         tipNode  = BD%y(k)%BldMotion%NNodes
         cylNode  = min(3,BD%y(k)%BldMotion%NNodes)

         call SetVTKDefaultBladeParams(BD%y(k)%BldMotion, p_FAST%VTK_Surface%BladeShape(K), tipNode, rootNode, cylNode, 4, ErrStat2, ErrMsg2)
            CALL SetErrStat(ErrStat2,ErrMsg2,ErrStat,ErrMsg,RoutineName)
            IF (ErrStat >= AbortErrLev) RETURN
      END DO
   ELSE
      call WrScr('Using generic blade surfaces for ElastoDyn (rectangular airfoil, constant chord). ') ! TODO make this an option
      DO K=1,NumBl
         rootNode = ED%y%BladeLn2Mesh(K)%NNodes
         tipNode  = ED%y%BladeLn2Mesh(K)%NNodes-1
         cylNode  = min(2,ED%y%BladeLn2Mesh(K)%NNodes)

         call SetVTKDefaultBladeParams(ED%y%BladeLn2Mesh(K), p_FAST%VTK_Surface%BladeShape(K), tipNode, rootNode, cylNode, 4, ErrStat2, ErrMsg2)
            CALL SetErrStat(ErrStat2,ErrMsg2,ErrStat,ErrMsg,RoutineName)
            IF (ErrStat >= AbortErrLev) RETURN
      END DO
   END IF


   !.......................
   ! wave elevation
   !.......................

   !bjj: interpolate here instead of each time step?
   if ( allocated(InitOutData_HD%WaveElevSeries) ) then
      call move_alloc( InitInData_HD%WaveElevXY, p_FAST%VTK_Surface%WaveElevXY )
      call move_alloc( InitOutData_HD%WaveElevSeries, p_FAST%VTK_Surface%WaveElev )

         ! put the following lines in loops to avoid stack-size issues:
      do k=1,size(p_FAST%VTK_Surface%WaveElevXY,2)
         p_FAST%VTK_Surface%WaveElevXY(:,k) = p_FAST%VTK_Surface%WaveElevXY(:,k) + p_FAST%TurbinePos(1:2)
      end do

      ! note that p_FAST%TurbinePos(3) must be 0 for offshore turbines
      !do k=1,size(p_FAST%VTK_Surface%WaveElev,2)
      !   p_FAST%VTK_Surface%WaveElev(:,k) = p_FAST%VTK_Surface%WaveElev(:,k) + p_FAST%TurbinePos(3)  ! not sure this is really accurate if p_FAST%TurbinePos(3) is non-zero
      !end do

   end if

   !.......................
   ! morison surfaces
   !.......................

   IF ( HD%Input(1)%Morison%Mesh%Committed ) THEN
    !TODO: FIX for visualization GJH 4/23/20
    !  call move_alloc(InitOutData_HD%Morison%Morison_Rad, p_FAST%VTK_Surface%MorisonRad)

   END IF

END SUBROUTINE SetVTKParameters
!----------------------------------------------------------------------------------------------------------------------------------
!> This subroutine comes up with some default airfoils for blade surfaces for a given blade mesh, M.
SUBROUTINE SetVTKDefaultBladeParams(M, BladeShape, tipNode, rootNode, cylNode, iShape, ErrStat, ErrMsg)

   TYPE(MeshType),               INTENT(IN   ) :: M                !< The Mesh the defaults should be calculated for
   TYPE(FAST_VTK_BLSurfaceType), INTENT(INOUT) :: BladeShape       !< BladeShape to set to default values
   INTEGER(IntKi),               INTENT(IN   ) :: rootNode         !< Index of root node (innermost node) for this mesh
   INTEGER(IntKi),               INTENT(IN   ) :: tipNode          !< Index of tip node (outermost node) for this mesh
   INTEGER(IntKi),               INTENT(IN   ) :: cylNode          !< Index of last node to have a cylinder shape
   INTEGER(IntKi),               INTENT(IN   ) :: iShape           !< 1: S809, 2: circle, 3: square, 4: rectangle
   INTEGER(IntKi),               INTENT(  OUT) :: ErrStat          !< Error status of the operation
   CHARACTER(*),                 INTENT(  OUT) :: ErrMsg           !< Error message if ErrStat /= ErrID_None


   REAL(SiKi)                                  :: bladeLength, chord, pitchAxis
   REAL(SiKi)                                  :: bladeLengthFract, bladeLengthFract2, ratio, posLength ! temporary quantities
   REAL(SiKi)                                  :: cylinderLength, x, y, angle
   INTEGER(IntKi)                              :: i, j
   INTEGER(IntKi)                              :: ErrStat2
   CHARACTER(ErrMsgLen)                        :: ErrMsg2
   CHARACTER(*), PARAMETER                     :: RoutineName = 'SetVTKDefaultBladeParams'
   integer :: N  ! Number of points for airfoil
   real, allocatable, dimension(:) :: xc, yc ! Coordinate of airfoil

   ErrStat = ErrID_None
   ErrMsg  = ''

   select case (iShape)
   case (1)
      N=66
      call AllocAry(xc, N, 'xc', Errstat2, ErrMsg2)
      call AllocAry(yc, N, 'yc', Errstat2, ErrMsg2)
      call SetErrStat(ErrStat2,ErrMsg2,ErrStat,ErrMsg,RoutineName); if (ErrStat >= AbortErrLev) return
      xc=(/ 1.0,0.996203,0.98519,0.967844,0.945073,0.917488,0.885293,0.848455,0.80747,0.763042,0.715952,0.667064,0.617331,0.56783,0.519832,0.474243,0.428461,0.382612,0.33726,0.29297,0.250247,0.209576,0.171409,0.136174,0.104263,0.076035,0.051823,0.03191,0.01659,0.006026,0.000658,0.000204,0.0,0.000213,0.001045,0.001208,0.002398,0.009313,0.02323,0.04232,0.065877,0.093426,0.124111,0.157653,0.193738,0.231914,0.271438,0.311968,0.35337,0.395329,0.438273,0.48192,0.527928,0.576211,0.626092,0.676744,0.727211,0.776432,0.823285,0.86663,0.905365,0.938474,0.965086,0.984478,0.996141,1.0 /)
      yc=(/ 0.0,0.000487,0.002373,0.00596,0.011024,0.017033,0.023458,0.03028,0.037766,0.045974,0.054872,0.064353,0.074214,0.084095,0.093268,0.099392,0.10176,0.10184,0.10007,0.096703,0.091908,0.085851,0.078687,0.07058,0.061697,0.052224,0.042352,0.032299,0.02229,0.012615,0.003723,0.001942,-0.00002,-0.001794,-0.003477,-0.003724,-0.005266,-0.011499,-0.020399,-0.030269,-0.040821,-0.051923,-0.063082,-0.07373,-0.083567,-0.092442,-0.099905,-0.105281,-0.108181,-0.108011,-0.104552,-0.097347,-0.086571,-0.073979,-0.060644,-0.047441,-0.0351,-0.024204,-0.015163,-0.008204,-0.003363,-0.000487,0.000743,0.000775,0.00029,0.0 /)
   case (2)
      ! Circle
      N=21
      call AllocAry(xc, N, 'xc', Errstat2, ErrMsg2)
      call AllocAry(yc, N, 'yc', Errstat2, ErrMsg2)
      call SetErrStat(ErrStat2,ErrMsg2,ErrStat,ErrMsg,RoutineName); if (ErrStat >= AbortErrLev) return
      do i=1,N
         angle = (i-1)*TwoPi/(N-1)
         xc(i) = (cos(angle)+1)/2        ! between 0 and 1, 0.5 substracted later
         yc(i) = (sin(angle)+1)/2-0.5    ! between -0.5 and 0.5
      enddo
   case (3)
      ! Square
      N=5
      call AllocAry(xc, N, 'xc', Errstat2, ErrMsg2)
      call AllocAry(yc, N, 'yc', Errstat2, ErrMsg2)
      call SetErrStat(ErrStat2,ErrMsg2,ErrStat,ErrMsg,RoutineName); if (ErrStat >= AbortErrLev) return
      xc = (/1.0  , 0.0  , 0.0 , 1.0 , 1.0/)  ! between 0 and 1, 0.5 substracted later
      yc = (/-0.5 , -0.5 , 0.5 , 0.5 , -0.5/) ! between -0.5 and 0.5
   case (4)
      ! Rectangle
      N=5
      call AllocAry(xc, N, 'xc', Errstat2, ErrMsg2)
      call AllocAry(yc, N, 'yc', Errstat2, ErrMsg2)
      call SetErrStat(ErrStat2,ErrMsg2,ErrStat,ErrMsg,RoutineName); if (ErrStat >= AbortErrLev) return
      xc = (/1.0   , 0.0   , 0.0  , 1.0  , 1.0/) ! between 0 and 1, 0.5 substracted later
      yc = (/-0.25 , -0.25 , 0.25 , 0.25 , 0.0/) ! between 0.25 and 0.25
   case default
      call SetErrStat(ErrID_Fatal, 'Unknown iShape specfied for VTK default shapes',ErrStat,ErrMsg,RoutineName)
      return
   end select

   ! default airfoil shape coordinates; uses S809 values from http://wind.nrel.gov/airfoils/Shapes/S809_Shape.html:
   call AllocAry(BladeShape%AirfoilCoords, 2, N, M%NNodes, 'BladeShape%AirfoilCoords', ErrStat2, ErrMsg2)
      CALL SetErrStat(ErrStat2,ErrMsg2,ErrStat,ErrMsg,RoutineName)
      IF (ErrStat >= AbortErrLev) RETURN

   ! Chord length and pitch axis location are given by scaling law
   bladeLength       = TwoNorm( M%position(:,tipNode) - M%Position(:,rootNode) )
   cylinderLength    = TwoNorm( M%Position(:,cylNode) - M%Position(:,rootNode) )
   bladeLengthFract  = 0.22*bladeLength
   bladeLengthFract2 = bladeLength-bladeLengthFract != 0.78*bladeLength

 
   ! Circle, square or rectangle, constant chord
   if (iShape>1) then
      chord = bladeLength*0.04 ! chord set to 4% of blade length
      DO i=1,M%Nnodes
         posLength = TwoNorm( M%Position(:,i) - M%Position(:,rootNode) )
         DO j=1,N
            ! normalized x,y coordinates for airfoil
            x = yc(j)
            y = xc(j) - 0.5
               ! x,y coordinates for cylinder
            BladeShape%AirfoilCoords(1,j,i) = chord*x 
            BladeShape%AirfoilCoords(2,j,i) = chord*y 
         END DO
      enddo
      return ! We exit this routine
   endif

   ! Assumed chord/twist/AC distribution for a blade
   DO i=1,M%Nnodes
      posLength = TwoNorm( M%Position(:,i) - M%Position(:,rootNode) )

      IF (posLength .LE. bladeLengthFract) THEN
         ratio     = posLength/bladeLengthFract
         chord     =  (0.06 + 0.02*ratio)*bladeLength
         pitchAxis =   0.25 + 0.125*ratio
      ELSE
         chord     = (0.08 - 0.06*(posLength-bladeLengthFract)/bladeLengthFract2)*bladeLength
         pitchAxis = 0.375
      END IF

      IF (posLength .LE. cylinderLength) THEN
         ! create a cylinder for this node

         chord = chord/2.0_SiKi

         DO j=1,N
            ! normalized x,y coordinates for airfoil
            x = yc(j)
            y = xc(j) - 0.5

            angle = ATAN2( y, x)

               ! x,y coordinates for cylinder
            BladeShape%AirfoilCoords(1,j,i) = chord*COS(angle) ! x (note that "chord" is really representing chord/2 here)
            BladeShape%AirfoilCoords(2,j,i) = chord*SIN(angle) ! y (note that "chord" is really representing chord/2 here)
         END DO

      ELSE
         ! create an airfoil for this node

         DO j=1,N
            ! normalized x,y coordinates for airfoil, assuming an upwind turbine
            x = yc(j)
            y = xc(j) - pitchAxis

               ! x,y coordinates for airfoil
            BladeShape%AirfoilCoords(1,j,i) =  chord*x
            BladeShape%AirfoilCoords(2,j,i) =  chord*y
         END DO

      END IF

   END DO ! nodes on mesh

END SUBROUTINE SetVTKDefaultBladeParams
!----------------------------------------------------------------------------------------------------------------------------------
!> This routine writes the ground or seabed reference surface information in VTK format.
!! see VTK file information format for XML, here: http://www.vtk.org/wp-content/uploads/2015/04/file-formats.pdf
SUBROUTINE WrVTK_Ground ( RefPoint, HalfLengths, FileRootName, ErrStat, ErrMsg )

   REAL(SiKi),      INTENT(IN)           :: RefPoint(3)     !< reference point (plane will be created around it)
   REAL(SiKi),      INTENT(IN)           :: HalfLengths(2)  !< half of the X-Y lengths of plane surrounding RefPoint
   CHARACTER(*),    INTENT(IN)           :: FileRootName    !< Name of the file to write the output in (excluding extension)

   INTEGER(IntKi),  INTENT(OUT)          :: ErrStat         !< Indicates whether an error occurred (see NWTC_Library)
   CHARACTER(*),    INTENT(OUT)          :: ErrMsg          !< Error message associated with the ErrStat


   ! local variables
   INTEGER(IntKi)                        :: Un            ! fortran unit number
   INTEGER(IntKi)                        :: ix            ! loop counters
   CHARACTER(1024)                       :: FileName
   INTEGER(IntKi), parameter             :: NumberOfPoints = 4
   INTEGER(IntKi), parameter             :: NumberOfLines = 0
   INTEGER(IntKi), parameter             :: NumberOfPolys = 1

   INTEGER(IntKi)                        :: ErrStat2
   CHARACTER(ErrMsgLen)                  :: ErrMsg2
   CHARACTER(*),PARAMETER                :: RoutineName = 'WrVTK_Ground'

   ErrStat = ErrID_None
   ErrMsg  = ""

   !.................................................................
   ! write the data that potentially changes each time step:
   !.................................................................

   ! PolyData (.vtp) - Serial vtkPolyData (unstructured) file
   FileName = TRIM(FileRootName)//'.vtp'

   call WrVTK_header( FileName, NumberOfPoints, NumberOfLines, NumberOfPolys, Un, ErrStat2, ErrMsg2 )
      call SetErrStat(ErrStat2,ErrMsg2,ErrStat,ErrMsg,RoutineName)
      if (ErrStat >= AbortErrLev) return

! points (nodes, augmented with NumSegments):
      WRITE(Un,'(A)')         '      <Points>'
      WRITE(Un,'(A)')         '        <DataArray type="Float32" NumberOfComponents="3" format="ascii">'

      WRITE(Un,VTK_AryFmt) RefPoint(1) + HalfLengths(1) , RefPoint(2) + HalfLengths(2), RefPoint(3)
      WRITE(Un,VTK_AryFmt) RefPoint(1) + HalfLengths(1) , RefPoint(2) - HalfLengths(2), RefPoint(3)
      WRITE(Un,VTK_AryFmt) RefPoint(1) - HalfLengths(1) , RefPoint(2) - HalfLengths(2), RefPoint(3)
      WRITE(Un,VTK_AryFmt) RefPoint(1) - HalfLengths(1) , RefPoint(2) + HalfLengths(2), RefPoint(3)

      WRITE(Un,'(A)')         '        </DataArray>'
      WRITE(Un,'(A)')         '      </Points>'


      WRITE(Un,'(A)')         '      <Polys>'
      WRITE(Un,'(A)')         '        <DataArray type="Int32" Name="connectivity" format="ascii">'
      WRITE(Un,'('//trim(num2lstr(NumberOfPoints))//'(i7))') (ix, ix=0,NumberOfPoints-1)
      WRITE(Un,'(A)')         '        </DataArray>'

      WRITE(Un,'(A)')         '        <DataArray type="Int32" Name="offsets" format="ascii">'
      WRITE(Un,'(i7)') NumberOfPoints
      WRITE(Un,'(A)')         '        </DataArray>'
      WRITE(Un,'(A)')         '      </Polys>'

      call WrVTK_footer( Un )

END SUBROUTINE WrVTK_Ground
!----------------------------------------------------------------------------------------------------------------------------------
!> This subroutine sets up the information needed to initialize AeroDyn, then initializes AeroDyn
SUBROUTINE AD_SetInitInput(InitInData_AD14, InitOutData_ED, y_ED, p_FAST, ErrStat, ErrMsg)

   ! Passed variables:
   TYPE(AD14_InitInputType),INTENT(INOUT) :: InitInData_AD14  !< The initialization input to AeroDyn14
   TYPE(ED_InitOutputType), INTENT(IN)    :: InitOutData_ED   !< The initialization output from structural dynamics module
   TYPE(ED_OutputType),     INTENT(IN)    :: y_ED             !< The outputs of the structural dynamics module (meshes with position/RefOrientation set)
   TYPE(FAST_ParameterType),INTENT(IN)    :: p_FAST           !< The parameters of the glue code
   INTEGER(IntKi)                         :: ErrStat          !< Error status of the operation
   CHARACTER(*)                           :: ErrMsg           !< Error message if ErrStat /= ErrID_None

      ! Local variables

   !TYPE(AD_InitOptions)       :: ADOptions                  ! Options for AeroDyn

   INTEGER                    :: K


   ErrStat = ErrID_None
   ErrMsg  = ""


      ! Set up the AeroDyn parameters
   InitInData_AD14%ADFileName   = p_FAST%AeroFile
   InitInData_AD14%OutRootName  = p_FAST%OutFileRoot
   InitInData_AD14%WrSumFile    = p_FAST%SumPrint
   InitInData_AD14%NumBl        = InitOutData_ED%NumBl
   InitInData_AD14%UseDWM       = p_FAST%UseDWM

   InitInData_AD14%DWM%IfW%InputFileName   = p_FAST%InflowFile

      ! Hub position and orientation (relative here, but does not need to be)

   InitInData_AD14%TurbineComponents%Hub%Position(:)      = y_ED%HubPtMotion14%Position(:,1) - y_ED%HubPtMotion14%Position(:,1)  ! bjj: was 0; mesh was changed by adding p_ED%HubHt to 3rd component
   InitInData_AD14%TurbineComponents%Hub%Orientation(:,:) = y_ED%HubPtMotion14%RefOrientation(:,:,1)
   InitInData_AD14%TurbineComponents%Hub%TranslationVel   = 0.0_ReKi ! bjj: we don't need this field
   InitInData_AD14%TurbineComponents%Hub%RotationVel      = 0.0_ReKi ! bjj: we don't need this field

      ! Blade root position and orientation (relative here, but does not need to be)

   IF (.NOT. ALLOCATED( InitInData_AD14%TurbineComponents%Blade ) ) THEN
      ALLOCATE( InitInData_AD14%TurbineComponents%Blade( InitInData_AD14%NumBl ), STAT = ErrStat )
      IF ( ErrStat /= 0 ) THEN
         ErrStat = ErrID_Fatal
         ErrMsg = ' Error allocating space for InitInData_AD%TurbineComponents%Blade.'
         RETURN
      ELSE
         ErrStat = ErrID_None !reset to ErrID_None, just in case ErrID_None /= 0
      END IF
   END IF

   DO K=1, InitInData_AD14%NumBl
      InitInData_AD14%TurbineComponents%Blade(K)%Position        = y_ED%BladeRootMotion14%Position(:,K)
      InitInData_AD14%TurbineComponents%Blade(K)%Orientation     = y_ED%BladeRootMotion14%RefOrientation(:,:,K)
      InitInData_AD14%TurbineComponents%Blade(K)%TranslationVel  = 0.0_ReKi ! bjj: we don't need this field
      InitInData_AD14%TurbineComponents%Blade(K)%RotationVel     = 0.0_ReKi ! bjj: we don't need this field
   END DO


      ! Blade length
   IF (p_FAST%CompElast == Module_ED) THEN  ! note, we can't get here if we're using BeamDyn....
      InitInData_AD14%TurbineComponents%BladeLength = InitOutData_ED%BladeLength
   END IF


      ! Tower mesh ( here only because we currently need line2 meshes to contain the same nodes/elements )

   InitInData_AD14%NumTwrNodes = y_ED%TowerLn2Mesh%NNodes - 2
   IF (.NOT. ALLOCATED( InitInData_AD14%TwrNodeLocs ) ) THEN
      ALLOCATE( InitInData_AD14%TwrNodeLocs( 3, InitInData_AD14%NumTwrNodes ), STAT = ErrStat )
      IF ( ErrStat /= 0 ) THEN
         ErrStat = ErrID_Fatal
         ErrMsg = ' Error allocating space for InitInData_AD%TwrNodeLocs.'
         RETURN
      ELSE
         ErrStat = ErrID_None
      END IF
   END IF

   IF ( InitInData_AD14%NumTwrNodes > 0 ) THEN
      InitInData_AD14%TwrNodeLocs = y_ED%TowerLn2Mesh%Position(:,1:InitInData_AD14%NumTwrNodes)  ! ED has extra nodes at beginning and top and bottom of tower
   END IF

      ! hub height
   InitInData_AD14%HubHt = InitOutData_ED%HubHt


   RETURN
END SUBROUTINE AD_SetInitInput
!----------------------------------------------------------------------------------------------------------------------------------
!> This routine sets the number of subcycles (substeps) for modules at initialization, checking to make sure that their requested
!! time step is valid.
SUBROUTINE SetModuleSubstepTime(ModuleID, p_FAST, y_FAST, ErrStat, ErrMsg)
   INTEGER(IntKi),           INTENT(IN   ) :: ModuleID            !< ID of the module to check time step and set
   TYPE(FAST_ParameterType), INTENT(INOUT) :: p_FAST              !< Parameters for the glue code
   TYPE(FAST_OutputFileType),INTENT(IN   ) :: y_FAST              !< Output variables for the glue code
   INTEGER(IntKi),           INTENT(  OUT) :: ErrStat             !< Error status of the operation
   CHARACTER(*),             INTENT(  OUT) :: ErrMsg              !< Error message if ErrStat /= ErrID_None


   ErrStat = ErrID_None
   ErrMsg  = ""

   IF ( EqualRealNos( p_FAST%dt_module( ModuleID ), p_FAST%dt ) ) THEN
      p_FAST%n_substeps(ModuleID) = 1
   ELSE
      IF ( p_FAST%dt_module( ModuleID ) > p_FAST%dt ) THEN
         ErrStat = ErrID_Fatal
         ErrMsg = "The "//TRIM(y_FAST%Module_Ver(ModuleID)%Name)//" module time step ("//&
                          TRIM(Num2LStr(p_FAST%dt_module( ModuleID )))// &
                    " s) cannot be larger than FAST time step ("//TRIM(Num2LStr(p_FAST%dt))//" s)."
      ELSE
            ! calculate the number of subcycles:
         p_FAST%n_substeps(ModuleID) = NINT( p_FAST%dt / p_FAST%dt_module( ModuleID ) )

            ! let's make sure THE module DT is an exact integer divisor of the global (FAST) time step:
         IF ( .NOT. EqualRealNos( p_FAST%dt, p_FAST%dt_module( ModuleID ) * p_FAST%n_substeps(ModuleID) )  ) THEN
            ErrStat = ErrID_Fatal
            ErrMsg  = "The "//TRIM(y_FAST%Module_Ver(ModuleID)%Name)//" module time step ("//&
                              TRIM(Num2LStr(p_FAST%dt_module( ModuleID )))// &
                              " s) must be an integer divisor of the FAST time step ("//TRIM(Num2LStr(p_FAST%dt))//" s)."
         END IF

      END IF
   END IF

   RETURN

END SUBROUTINE SetModuleSubstepTime
!----------------------------------------------------------------------------------------------------------------------------------
!> This writes data to the FAST summary file.
SUBROUTINE FAST_WrSum( p_FAST, y_FAST, MeshMapData, ErrStat, ErrMsg )

   TYPE(FAST_ParameterType), INTENT(IN)    :: p_FAST                             !< Glue-code simulation parameters
   TYPE(FAST_OutputFileType),INTENT(INOUT) :: y_FAST                             !< Glue-code simulation outputs (changes value of UnSum)
   TYPE(FAST_ModuleMapType), INTENT(IN)    :: MeshMapData                        !< Data for mapping between modules
   INTEGER(IntKi),           INTENT(OUT)   :: ErrStat                            !< Error status (level)
   CHARACTER(*),             INTENT(OUT)   :: ErrMsg                             !< Message describing error reported in ErrStat

      ! local variables
   REAL(ReKi)                              :: TmpRate                            ! temporary rate for vtk output
   INTEGER(IntKi)                          :: I                                  ! temporary counter
   INTEGER(IntKi)                          :: J                                  ! temporary counter
   INTEGER(IntKi)                          :: Module_Number                      ! loop counter through the modules
   CHARACTER(200)                          :: Fmt                                ! temporary format string
   CHARACTER(200)                          :: DescStr                            ! temporary string to write text
   CHARACTER(*), PARAMETER                 :: NotUsedTxt = " [not called]"       ! text written if a module is not called
   CHARACTER(ChanLen)                      :: ChanTxt(2)                         ! temp strings to help with formatting with unknown ChanLen size

      ! Get a unit number and open the file:

   CALL GetNewUnit( y_FAST%UnSum, ErrStat, ErrMsg )
      IF ( ErrStat >= AbortErrLev ) RETURN

   CALL OpenFOutFile ( y_FAST%UnSum, TRIM(p_FAST%OutFileRoot)//'.sum', ErrStat, ErrMsg )
      IF ( ErrStat >= AbortErrLev ) RETURN

         ! Add some file information:

   !.......................... Module Versions .....................................................
   !bjj: modules in this list are ordered by the order they are specified in the FAST input file

   WRITE (y_FAST%UnSum,'(/A)') 'FAST Summary File'
   WRITE (y_FAST%UnSum,'(/A)')  TRIM( y_FAST%FileDescLines(1) )

   WRITE (y_FAST%UnSum,'(2X,A)'   )  'compiled with'
   Fmt = '(4x,A)'
   WRITE (y_FAST%UnSum,Fmt)  TRIM( GetNVD(        NWTC_Ver ) )
   WRITE (y_FAST%UnSum,Fmt)  TRIM( GetNVD( y_FAST%Module_Ver( Module_ED )   ) )

   DescStr = GetNVD( y_FAST%Module_Ver( Module_BD ) )
   IF ( p_FAST%CompElast /= Module_BD ) DescStr = TRIM(DescStr)//NotUsedTxt
   WRITE (y_FAST%UnSum,Fmt)  TRIM( DescStr )

   DescStr = GetNVD( y_FAST%Module_Ver( Module_IfW ) )
   IF ( p_FAST%CompInflow /= Module_IfW ) DescStr = TRIM(DescStr)//NotUsedTxt
   WRITE (y_FAST%UnSum,Fmt)  TRIM( DescStr )

   ! I'm not going to write the openfoam module info to the summary file
   !DescStr = GetNVD( y_FAST%Module_Ver( Module_OpFM ) )
   !IF ( p_FAST%CompInflow /= Module_OpFM ) DescStr = TRIM(DescStr)//NotUsedTxt
   !WRITE (y_FAST%UnSum,Fmt)  TRIM( DescStr )

   DescStr = GetNVD( y_FAST%Module_Ver( Module_AD14 ) )
   IF ( p_FAST%CompAero /= Module_AD14 ) DescStr = TRIM(DescStr)//NotUsedTxt
   WRITE (y_FAST%UnSum,Fmt)  TRIM( DescStr )

   DescStr = GetNVD( y_FAST%Module_Ver( Module_AD ) )
   IF ( p_FAST%CompAero /= Module_AD ) DescStr = TRIM(DescStr)//NotUsedTxt
   WRITE (y_FAST%UnSum,Fmt)  TRIM( DescStr )

   DescStr = GetNVD( y_FAST%Module_Ver( Module_SrvD ) )
   IF ( p_FAST%CompServo /= Module_SrvD ) DescStr = TRIM(DescStr)//NotUsedTxt
   WRITE (y_FAST%UnSum,Fmt)  TRIM( DescStr )

   DescStr = GetNVD( y_FAST%Module_Ver( Module_HD ) )
   IF ( p_FAST%CompHydro /= Module_HD  ) DescStr = TRIM(DescStr)//NotUsedTxt
   WRITE (y_FAST%UnSum,Fmt)  TRIM( DescStr )

   DescStr = GetNVD( y_FAST%Module_Ver( Module_SD ) )
   IF ( p_FAST%CompSub /= Module_SD ) DescStr = TRIM(DescStr)//NotUsedTxt
   WRITE (y_FAST%UnSum,Fmt)  TRIM( DescStr )

   DescStr = GetNVD( y_FAST%Module_Ver( Module_ExtPtfm ) )
   IF ( p_FAST%CompSub /= Module_ExtPtfm ) DescStr = TRIM(DescStr)//NotUsedTxt
   WRITE (y_FAST%UnSum,Fmt)  TRIM( DescStr )

   DescStr = GetNVD( y_FAST%Module_Ver( Module_MAP ) )
   IF ( p_FAST%CompMooring /= Module_MAP ) DescStr = TRIM(DescStr)//NotUsedTxt
   WRITE (y_FAST%UnSum,Fmt)  TRIM( DescStr )

   DescStr = GetNVD( y_FAST%Module_Ver( Module_FEAM ) )
   IF ( p_FAST%CompMooring /= Module_FEAM ) DescStr = TRIM(DescStr)//NotUsedTxt
   WRITE (y_FAST%UnSum,Fmt)  TRIM( DescStr )

   DescStr = GetNVD( y_FAST%Module_Ver( Module_MD ) )
   IF ( p_FAST%CompMooring /= Module_MD ) DescStr = TRIM(DescStr)//NotUsedTxt
   WRITE (y_FAST%UnSum,Fmt)  TRIM( DescStr )

   DescStr = GetNVD( y_FAST%Module_Ver( Module_Orca ) )
   IF ( p_FAST%CompMooring /= Module_Orca ) DescStr = TRIM(DescStr)//NotUsedTxt
   WRITE (y_FAST%UnSum,Fmt)  TRIM( DescStr )

   DescStr = GetNVD( y_FAST%Module_Ver( Module_IceF ) )
   IF ( p_FAST%CompIce /= Module_IceF ) DescStr = TRIM(DescStr)//NotUsedTxt
   WRITE (y_FAST%UnSum,Fmt)  TRIM( DescStr )

   DescStr = GetNVD( y_FAST%Module_Ver( Module_IceD ) )
   IF ( p_FAST%CompIce /= Module_IceD ) DescStr = TRIM(DescStr)//NotUsedTxt
   WRITE (y_FAST%UnSum,Fmt)  TRIM( DescStr )


   !.......................... Information from FAST input File ......................................
! OTHER information we could print here:
! current working directory
! output file root name
! output file time step
! output file format (text/binary)
! coupling method

   SELECT CASE ( p_FAST%TurbineType )
   CASE ( Type_LandBased )
      DescStr = 'Modeling a land-based turbine'
   CASE ( Type_Offshore_Fixed )
      DescStr = 'Modeling a fixed-bottom offshore turbine'
   CASE ( Type_Offshore_Floating )
      DescStr = 'Modeling a floating offshore turbine'
   CASE ( Type_MHK_Fixed )
      DescStr = 'Modeling a fixed-bottom MHK turbine'
   CASE ( Type_MHK_Floating )
      DescStr = 'Modeling a floating MHK turbine'
   CASE DEFAULT ! This should never happen
      DescStr=""
   END SELECT
   WRITE(y_FAST%UnSum,'(//A)') TRIM(DescStr)

   WRITE (y_FAST%UnSum,'(A)' )   'Description from the FAST input file: '
   WRITE (y_FAST%UnSum,'(2X,A)')  TRIM(p_FAST%FTitle)

   !.......................... Requested Features ...................................................

   SELECT CASE ( p_FAST%InterpOrder )
   CASE (0)
      DescStr = ' (nearest neighbor)'
   CASE (1)
      DescStr = ' (linear)'
   CASE (2)
      DescStr = ' (quadratic)'
   CASE DEFAULT
      DescStr = ' ( )'
   END SELECT

   WRITE(y_FAST%UnSum,'(/A,I1,A)'  ) 'Interpolation order for input/output time histories: ', p_FAST%InterpOrder, TRIM(DescStr)
   WRITE(y_FAST%UnSum,'( A,I2)'    ) 'Number of correction iterations: ', p_FAST%NumCrctn


   !.......................... Information About Coupling ...................................................

   IF ( ALLOCATED( MeshMapData%Jacobian_Opt1 ) ) then ! we're using option 1

      IF ( p_FAST%CompSub /= Module_None .OR. p_FAST%CompElast == Module_BD .OR. p_FAST%CompMooring == Module_Orca ) THEN  ! SubDyn-BeamDyn-HydroDyn-ElastoDyn-ExtPtfm
         DescStr = 'ElastoDyn, SubDyn, HydroDyn, OrcaFlex, ExtPtfm_MCKF, and/or BeamDyn'
      ELSE ! IF ( p_FAST%CompHydro == Module_HD ) THEN
         DescStr = "ElastoDyn to HydroDyn"
      END IF

      WRITE(y_FAST%UnSum,'( A,I6)'  ) 'Number of rows in Jacobian matrix used for coupling '//TRIM(DescStr)//': ', &
                                       SIZE(MeshMapData%Jacobian_Opt1, 1)
   END IF

   !.......................... Time step information: ...................................................

   WRITE (y_FAST%UnSum,'(//,2X,A)') " Requested Time Steps  "
   WRITE (y_FAST%UnSum,   '(2X,A)') "-------------------------------------------------"
   Fmt = '(2X,A17,2X,A15,2X,A13)'
   WRITE (y_FAST%UnSum, Fmt ) "Component        ", "Time Step (s)  ", "Subcycles (-)"
   WRITE (y_FAST%UnSum, Fmt ) "-----------------", "---------------", "-------------"
   Fmt = '(2X,A17,2X,'//TRIM(p_FAST%OutFmt)//',:,T37,2X,I8,:,A)'
   WRITE (y_FAST%UnSum, Fmt ) "FAST (glue code) ", p_FAST%DT
   DO Module_Number=2,NumModules ! assumes glue-code is module number 1 (i.e., MODULE_Glue == 1)
      IF (p_FAST%ModuleInitialized(Module_Number)) THEN
         WRITE (y_FAST%UnSum, Fmt ) y_FAST%Module_Ver(Module_Number)%Name, p_FAST%DT_module(Module_Number), p_FAST%n_substeps(Module_Number)
      END IF
   END DO
   IF ( p_FAST%n_DT_Out  == 1_IntKi ) THEN
      WRITE (y_FAST%UnSum, Fmt ) "FAST output files", p_FAST%DT_out, 1_IntKi   ! we'll write "1" instead of "1^-1"
   ELSE
      WRITE (y_FAST%UnSum, Fmt ) "FAST output files", p_FAST%DT_out, p_FAST%n_DT_Out,"^-1"
   END IF

   IF (p_FAST%WrVTK == VTK_Animate) THEN

      TmpRate = p_FAST%DT*p_FAST%n_VTKTime

      IF ( p_FAST%n_VTKTime == 1_IntKi ) THEN
         WRITE (y_FAST%UnSum, Fmt ) "VTK output files ", p_FAST%DT, 1_IntKi   ! we'll write "1" instead of "1^-1"
      ELSE
         WRITE (y_FAST%UnSum, Fmt ) "VTK output files ", TmpRate, p_FAST%n_VTKTime,"^-1"
      END IF
   ELSE
      TmpRate = p_FAST%VTK_fps
   END IF

      ! bjj: fix this; possibly add names of which files will be generated?
   IF (p_FAST%WrVTK == VTK_Animate .or. p_FAST%WrVTK == VTK_ModeShapes) THEN
      Fmt = '(2X,A17,2X,'//TRIM(p_FAST%OutFmt)//',:,T37,:,A)'

      WRITE (y_FAST%UnSum,'(//,2X,A)') " Requested Visualization Output"
      WRITE (y_FAST%UnSum,   '(2X,A)') "-------------------------------------------------"
      WRITE (y_FAST%UnSum,     Fmt   ) "Frame rate", 1.0_DbKi/TmpRate, " fps"
   END IF


   !.......................... Requested Output Channels ............................................

   WRITE (y_FAST%UnSum,'(//,2X,A)') " Requested Channels in FAST Output File(s)  "
   WRITE (y_FAST%UnSum,   '(2X,A)') "--------------------------------------------"
   Fmt = '(2X,A6,2(2X,A'//TRIM(num2lstr(ChanLen))//'),2X,A)'
   ChanTxt(1) = 'Name'
   ChanTxt(2) = 'Units'
   WRITE (y_FAST%UnSum, Fmt ) "Number", ChanTxt, "Generated by"
   ChanTxt = '--------------------' !this ought to be sufficiently long
   WRITE (y_FAST%UnSum, Fmt ) "------", ChanTxt, "------------"

   Fmt = '(4X,I4,2(2X,A'//TRIM(num2lstr(ChanLen))//'),2X,A)'
   I = 0
   DO Module_Number = 1,NumModules
      DO J = 1,y_FAST%numOuts( Module_Number )
         I = I + 1
         WRITE (y_FAST%UnSum, Fmt ) I, y_FAST%ChannelNames(I), y_FAST%ChannelUnits(I), TRIM(y_FAST%Module_Ver( Module_Number )%Name)
      END DO
   END DO


   !.......................... End of Summary File ............................................

   ! bjj: note that I'm not closing the summary file here, though at the present time we don't write to this file again.
   ! In the future, we may want to write additional information to this file during the simulation.
   ! bjj 4/21/2015: closing the file now because of restart. If it needs to be open later, we can change it again.

   CLOSE( y_FAST%UnSum )
   y_FAST%UnSum = -1

END SUBROUTINE FAST_WrSum
!----------------------------------------------------------------------------------------------------------------------------------

!++++++++++++++++++++++++++++++++++++++++++++++++++++++++++++++++++++++++++++++++++++++++++++++++++++++++++++++++++++++++++++++++++
! TIME-STEP SOLVER ROUTINES (includes initialization after first call to calcOutput at t=0)
!++++++++++++++++++++++++++++++++++++++++++++++++++++++++++++++++++++++++++++++++++++++++++++++++++++++++++++++++++++++++++++++++++
!> Routine that calls FAST_Solution0 for one instance of a Turbine data structure. This is a separate subroutine so that the FAST
!! driver programs do not need to change or operate on the individual module level.
SUBROUTINE FAST_Solution0_T(Turbine, ErrStat, ErrMsg)

   TYPE(FAST_TurbineType),   INTENT(INOUT) :: Turbine             !< all data for one instance of a turbine
   INTEGER(IntKi),           INTENT(  OUT) :: ErrStat             !< Error status of the operation
   CHARACTER(*),             INTENT(  OUT) :: ErrMsg              !< Error message if ErrStat /= ErrID_None


   CALL FAST_Solution0(Turbine%p_FAST, Turbine%y_FAST, Turbine%m_FAST, &
                     Turbine%ED, Turbine%BD, Turbine%SrvD, Turbine%AD14, Turbine%AD, Turbine%IfW, Turbine%OpFM, Turbine%SC_DX,&
                     Turbine%HD, Turbine%SD, Turbine%ExtPtfm, Turbine%MAP, Turbine%FEAM, Turbine%MD, Turbine%Orca, &
                     Turbine%IceF, Turbine%IceD, Turbine%MeshMapData, ErrStat, ErrMsg )

END SUBROUTINE FAST_Solution0_T
!----------------------------------------------------------------------------------------------------------------------------------
!> Routine that calls CalcOutput for the first time of the simulation (at t=0). After the initial solve, data arrays are initialized.
SUBROUTINE FAST_Solution0(p_FAST, y_FAST, m_FAST, ED, BD, SrvD, AD14, AD, IfW, OpFM, SC_DX, HD, SD, ExtPtfm, &
                          MAPp, FEAM, MD, Orca, IceF, IceD, MeshMapData, ErrStat, ErrMsg )

   TYPE(FAST_ParameterType), INTENT(IN   ) :: p_FAST              !< Parameters for the glue code
   TYPE(FAST_OutputFileType),INTENT(INOUT) :: y_FAST              !< Output variables for the glue code
   TYPE(FAST_MiscVarType),   INTENT(INOUT) :: m_FAST              !< Miscellaneous variables

   TYPE(ElastoDyn_Data),     INTENT(INOUT) :: ED                  !< ElastoDyn data
   TYPE(BeamDyn_Data),       INTENT(INOUT) :: BD                  !< BeamDyn data
   TYPE(ServoDyn_Data),      INTENT(INOUT) :: SrvD                !< ServoDyn data
   TYPE(AeroDyn14_Data),     INTENT(INOUT) :: AD14                !< AeroDyn14 data
   TYPE(AeroDyn_Data),       INTENT(INOUT) :: AD                  !< AeroDyn data
   TYPE(InflowWind_Data),    INTENT(INOUT) :: IfW                 !< InflowWind data
   TYPE(OpenFOAM_Data),      INTENT(INOUT) :: OpFM                !< OpenFOAM data
   TYPE(SCDataEx_Data),      INTENT(INOUT) :: SC_DX               !< Supercontroller exchange data
   TYPE(HydroDyn_Data),      INTENT(INOUT) :: HD                  !< HydroDyn data
   TYPE(SubDyn_Data),        INTENT(INOUT) :: SD                  !< SubDyn data
   TYPE(ExtPtfm_Data),       INTENT(INOUT) :: ExtPtfm             !< ExtPtfm_MCKF data
   TYPE(MAP_Data),           INTENT(INOUT) :: MAPp                !< MAP data
   TYPE(FEAMooring_Data),    INTENT(INOUT) :: FEAM                !< FEAMooring data
   TYPE(MoorDyn_Data),       INTENT(INOUT) :: MD                  !< Data for the MoorDyn module
   TYPE(OrcaFlex_Data),      INTENT(INOUT) :: Orca                !< OrcaFlex interface data
   TYPE(IceFloe_Data),       INTENT(INOUT) :: IceF                !< IceFloe data
   TYPE(IceDyn_Data),        INTENT(INOUT) :: IceD                !< All the IceDyn data used in time-step loop

   TYPE(FAST_ModuleMapType), INTENT(INOUT) :: MeshMapData         !< Data for mapping between modules

   INTEGER(IntKi),           INTENT(  OUT) :: ErrStat             !< Error status of the operation
   CHARACTER(*),             INTENT(  OUT) :: ErrMsg              !< Error message if ErrStat /= ErrID_None

   ! local variables
   INTEGER(IntKi), PARAMETER               :: n_t_global = -1     ! loop counter
   INTEGER(IntKi), PARAMETER               :: n_t_global_next = 0 ! loop counter
   REAL(DbKi)                              :: t_initial           ! next simulation time (t_global_next)

   INTEGER(IntKi)                          :: ErrStat2
   CHARACTER(ErrMsgLen)                    :: ErrMsg2
   CHARACTER(*), PARAMETER                 :: RoutineName = 'FAST_Solution0'


   !NOTE: m_FAST%t_global is t_initial in this routine

   ErrStat = ErrID_None
   ErrMsg  = ""

   t_initial = m_FAST%t_global ! which is used in place of t_global_next
   y_FAST%WriteThisStep = NeedWriteOutput(n_t_global_next, t_initial, p_FAST)

   IF (p_FAST%WrSttsTime) then
      CALL SimStatus_FirstTime( m_FAST%TiLstPrn, m_FAST%PrevClockTime, m_FAST%SimStrtTime, m_FAST%UsrTime2, t_initial, p_FAST%TMax, p_FAST%TDesc )
   END IF


   ! Solve input-output relations; this section of code corresponds to Eq. (35) in Gasmi et al. (2013)
   ! This code will be specific to the underlying modules

      ! the initial ServoDyn and IfW/Lidar inputs from Simulink:
   IF ( p_FAST%CompServo == Module_SrvD ) CALL SrvD_SetExternalInputs( p_FAST, m_FAST, SrvD%Input(1) )
   IF ( p_FAST%CompInflow == Module_IfW ) CALL IfW_SetExternalInputs( IfW%p, m_FAST, ED%y, IfW%Input(1) )

   CALL CalcOutputs_And_SolveForInputs(  n_t_global, t_initial,  STATE_CURR, m_FAST%calcJacobian, m_FAST%NextJacCalcTime, &
                        p_FAST, m_FAST, y_FAST%WriteThisStep, ED, BD, SrvD, AD14, AD, IfW, OpFM, HD, SD, ExtPtfm, &
                        MAPp, FEAM, MD, Orca, IceF, IceD, MeshMapData, ErrStat2, ErrMsg2 )
      CALL SetErrStat(ErrStat2, ErrMsg2, ErrStat, ErrMsg, RoutineName )

   if (p_FAST%UseSC ) then
      call SC_DX_SetInputs(p_FAST, SrvD%y, SC_DX, ErrStat2, ErrMsg2 )
      call SetErrStat( ErrStat2, ErrMsg2, ErrStat, ErrMsg, RoutineName )
   end if

   !----------------------------------------------------------------------------------------
   ! Check to see if we should output data this time step:
   !----------------------------------------------------------------------------------------

   CALL WriteOutputToFile(n_t_global_next, t_initial, p_FAST, y_FAST, ED, BD, AD14, AD, IfW, OpFM, HD, SD, ExtPtfm, SrvD, MAPp, FEAM, MD, Orca, IceF, IceD, MeshMapData, ErrStat2, ErrMsg2)
      CALL SetErrStat(ErrStat2, ErrMsg2, ErrStat, ErrMsg, RoutineName )

      ! turn off VTK output when
   if (p_FAST%WrVTK == VTK_InitOnly) then
      ! Write visualization data for initialization (and also note that we're ignoring any errors that occur doing so)

      call WriteVTK(t_initial, p_FAST, y_FAST, MeshMapData, ED, BD, AD, IfW, OpFM, HD, SD, ExtPtfm, SrvD, MAPp, FEAM, MD, Orca, IceF, IceD)

   end if


   !...............
   ! Copy values of these initial guesses for interpolation/extrapolation and
   ! initialize predicted states for j_pc loop (use MESH_NEWCOPY here so we can use MESH_UPDATE copy later)
   !...............

   ! Initialize Input-Output arrays for interpolation/extrapolation:

   CALL FAST_InitIOarrays( m_FAST%t_global, p_FAST, y_FAST, m_FAST, ED, BD, SrvD, AD14, AD, IfW, HD, SD, ExtPtfm, &
                           MAPp, FEAM, MD, Orca, IceF, IceD, ErrStat2, ErrMsg2 )
      CALL SetErrStat(ErrStat2, ErrMsg2, ErrStat, ErrMsg, RoutineName )


END SUBROUTINE FAST_Solution0
!----------------------------------------------------------------------------------------------------------------------------------
!> This routine initializes the input and output arrays stored for extrapolation. They are initialized after the first input-output solve so that the first
!! extrapolations are used with values from the solution, not just initial guesses. It also creates new copies of the state variables, which need to
!! be stored for the predictor-corrector loop.
SUBROUTINE FAST_InitIOarrays( t_initial, p_FAST, y_FAST, m_FAST, ED, BD, SrvD, AD14, AD, IfW, HD, SD, ExtPtfm, &
                              MAPp, FEAM, MD, Orca, IceF, IceD, ErrStat, ErrMsg )

   REAL(DbKi),               INTENT(IN   ) :: t_initial           !< start time of the simulation
   TYPE(FAST_ParameterType), INTENT(IN   ) :: p_FAST              !< Parameters for the glue code
   TYPE(FAST_OutputFileType),INTENT(IN   ) :: y_FAST              !< Output variables for the glue code
   TYPE(FAST_MiscVarType),   INTENT(IN   ) :: m_FAST              !< Miscellaneous variables

   TYPE(ElastoDyn_Data),     INTENT(INOUT) :: ED                  !< ElastoDyn data
   TYPE(BeamDyn_Data),       INTENT(INOUT) :: BD                  !< BeamDyn data
   TYPE(ServoDyn_Data),      INTENT(INOUT) :: SrvD                !< ServoDyn data
   TYPE(AeroDyn14_Data),     INTENT(INOUT) :: AD14                !< AeroDyn v14 data
   TYPE(AeroDyn_Data),       INTENT(INOUT) :: AD                  !< AeroDyn data
   TYPE(InflowWind_Data),    INTENT(INOUT) :: IfW                 !< InflowWind data
   TYPE(HydroDyn_Data),      INTENT(INOUT) :: HD                  !< HydroDyn data
   TYPE(SubDyn_Data),        INTENT(INOUT) :: SD                  !< SubDyn data
   TYPE(ExtPtfm_Data),       INTENT(INOUT) :: ExtPtfm             !< ExtPtfm_MCKF data
   TYPE(MAP_Data),           INTENT(INOUT) :: MAPp                !< MAP data
   TYPE(FEAMooring_Data),    INTENT(INOUT) :: FEAM                !< FEAMooring data
   TYPE(MoorDyn_Data),       INTENT(INOUT) :: MD                  !< MoorDyn data
   TYPE(OrcaFlex_Data),      INTENT(INOUT) :: Orca                !< OrcaFlex interface data
   TYPE(IceFloe_Data),       INTENT(INOUT) :: IceF                !< IceFloe data
   TYPE(IceDyn_Data),        INTENT(INOUT) :: IceD                !< All the IceDyn data used in time-step loop

   INTEGER(IntKi),           INTENT(  OUT) :: ErrStat             !< Error status of the operation
   CHARACTER(*),             INTENT(  OUT) :: ErrMsg              !< Error message if ErrStat /= ErrID_None

   ! local variables
   INTEGER(IntKi)                          :: i, j, k             ! loop counters
   INTEGER(IntKi)                          :: ErrStat2
   CHARACTER(ErrMsgLen)                    :: ErrMsg2
   CHARACTER(*), PARAMETER                 :: RoutineName = 'FAST_InitIOarrays'


   ErrStat = ErrID_None
   ErrMsg  = ""

   ! We fill ED%InputTimes with negative times, but the ED%Input values are identical for each of those times; this allows
   ! us to use, e.g., quadratic interpolation that effectively acts as a zeroth-order extrapolation and first-order extrapolation
   ! for the first and second time steps.  (The interpolation order in the ExtrapInput routines are determined as
   ! order = SIZE(ED%Input)


   DO j = 1, p_FAST%InterpOrder + 1
      ED%InputTimes(j) = t_initial - (j - 1) * p_FAST%dt
   END DO

   DO j = 2, p_FAST%InterpOrder + 1
      CALL ED_CopyInput (ED%Input(1),  ED%Input(j),  MESH_NEWCOPY, Errstat2, ErrMsg2)
         CALL SetErrStat( Errstat2, ErrMsg2, ErrStat, ErrMsg, RoutineName )
   END DO
   CALL ED_CopyInput (ED%Input(1),  ED%u,  MESH_NEWCOPY, Errstat2, ErrMsg2) ! do this to initialize meshes/allocatable arrays for output of ExtrapInterp routine
      CALL SetErrStat( Errstat2, ErrMsg2, ErrStat, ErrMsg, RoutineName )

      ! Initialize predicted states for j_pc loop:
   CALL ED_CopyContState   (ED%x( STATE_CURR), ED%x( STATE_PRED), MESH_NEWCOPY, Errstat2, ErrMsg2)
      CALL SetErrStat( Errstat2, ErrMsg2, ErrStat, ErrMsg, RoutineName )
   CALL ED_CopyDiscState   (ED%xd(STATE_CURR), ED%xd(STATE_PRED), MESH_NEWCOPY, Errstat2, ErrMsg2)
      CALL SetErrStat( Errstat2, ErrMsg2, ErrStat, ErrMsg, RoutineName )
   CALL ED_CopyConstrState (ED%z( STATE_CURR), ED%z( STATE_PRED), MESH_NEWCOPY, Errstat2, ErrMsg2)
      CALL SetErrStat( Errstat2, ErrMsg2, ErrStat, ErrMsg, RoutineName )
   CALL ED_CopyOtherState (ED%OtherSt( STATE_CURR), ED%OtherSt( STATE_PRED), MESH_NEWCOPY, Errstat2, ErrMsg2)
      CALL SetErrStat( Errstat2, ErrMsg2, ErrStat, ErrMsg, RoutineName )


   IF  (p_FAST%CompElast == Module_BD ) THEN

      DO k = 1,p_FAST%nBeams

            ! Copy values for interpolation/extrapolation:
         DO j = 1, p_FAST%InterpOrder + 1
            BD%InputTimes(j,k) = t_initial - (j - 1) * p_FAST%dt
         END DO

         DO j = 2, p_FAST%InterpOrder + 1
            CALL BD_CopyInput (BD%Input(1,k),  BD%Input(j,k),  MESH_NEWCOPY, Errstat2, ErrMsg2)
               CALL SetErrStat( Errstat2, ErrMsg2, ErrStat, ErrMsg, RoutineName )
         END DO
         CALL BD_CopyInput (BD%Input(1,k),  BD%u(k),  MESH_NEWCOPY, Errstat2, ErrMsg2) ! do this to initialize meshes/allocatable arrays for output of ExtrapInterp routine
            CALL SetErrStat( Errstat2, ErrMsg2, ErrStat, ErrMsg, RoutineName )


            ! Initialize predicted states for j_pc loop:
         CALL BD_CopyContState   (BD%x( k,STATE_CURR), BD%x( k,STATE_PRED), MESH_NEWCOPY, Errstat2, ErrMsg2)
            CALL SetErrStat( Errstat2, ErrMsg2, ErrStat, ErrMsg, RoutineName )
         CALL BD_CopyDiscState   (BD%xd(k,STATE_CURR), BD%xd(k,STATE_PRED), MESH_NEWCOPY, Errstat2, ErrMsg2)
            CALL SetErrStat( Errstat2, ErrMsg2, ErrStat, ErrMsg, RoutineName )
         CALL BD_CopyConstrState (BD%z( k,STATE_CURR), BD%z( k,STATE_PRED), MESH_NEWCOPY, Errstat2, ErrMsg2)
            CALL SetErrStat( Errstat2, ErrMsg2, ErrStat, ErrMsg, RoutineName )
         CALL BD_CopyOtherState (BD%OtherSt( k,STATE_CURR), BD%OtherSt( k,STATE_PRED), MESH_NEWCOPY, Errstat2, ErrMsg2)
            CALL SetErrStat( Errstat2, ErrMsg2, ErrStat, ErrMsg, RoutineName )

      END DO ! nBeams

   END IF ! CompElast


   IF ( p_FAST%CompServo == Module_SrvD ) THEN
      ! Initialize Input-Output arrays for interpolation/extrapolation:

      DO j = 1, p_FAST%InterpOrder + 1
         SrvD%InputTimes(j) = t_initial - (j - 1) * p_FAST%dt
         !SrvD_OutputTimes(j) = t_initial - (j - 1) * dt
      END DO

      DO j = 2, p_FAST%InterpOrder + 1
         CALL SrvD_CopyInput (SrvD%Input(1),  SrvD%Input(j),  MESH_NEWCOPY, Errstat2, ErrMsg2)
            CALL SetErrStat( Errstat2, ErrMsg2, ErrStat, ErrMsg, RoutineName )
      END DO
      CALL SrvD_CopyInput (SrvD%Input(1),  SrvD%u,  MESH_NEWCOPY, Errstat2, ErrMsg2) ! do this to initialize meshes/allocatable arrays for output of ExtrapInterp routine
         CALL SetErrStat( Errstat2, ErrMsg2, ErrStat, ErrMsg, RoutineName )

         ! Initialize predicted states for j_pc loop:
      CALL SrvD_CopyContState   (SrvD%x( STATE_CURR), SrvD%x( STATE_PRED), MESH_NEWCOPY, Errstat2, ErrMsg2)
         CALL SetErrStat( Errstat2, ErrMsg2, ErrStat, ErrMsg, RoutineName )
      CALL SrvD_CopyDiscState   (SrvD%xd(STATE_CURR), SrvD%xd(STATE_PRED), MESH_NEWCOPY, Errstat2, ErrMsg2)
         CALL SetErrStat( Errstat2, ErrMsg2, ErrStat, ErrMsg, RoutineName )
      CALL SrvD_CopyConstrState (SrvD%z( STATE_CURR), SrvD%z( STATE_PRED), MESH_NEWCOPY, Errstat2, ErrMsg2)
         CALL SetErrStat( Errstat2, ErrMsg2, ErrStat, ErrMsg, RoutineName )
      CALL SrvD_CopyOtherState( SrvD%OtherSt(STATE_CURR), SrvD%OtherSt(STATE_PRED), MESH_NEWCOPY, Errstat2, ErrMsg2)
            CALL SetErrStat( Errstat2, ErrMsg2, ErrStat, ErrMsg, RoutineName )

   END IF ! CompServo


   IF ( p_FAST%CompAero == Module_AD14 ) THEN
         ! Copy values for interpolation/extrapolation:

      DO j = 1, p_FAST%InterpOrder + 1
         AD14%InputTimes(j) = t_initial - (j - 1) * p_FAST%dt
      END DO

      DO j = 2, p_FAST%InterpOrder + 1
         CALL AD14_CopyInput (AD14%Input(1),  AD14%Input(j),  MESH_NEWCOPY, Errstat2, ErrMsg2)
            CALL SetErrStat( Errstat2, ErrMsg2, ErrStat, ErrMsg, RoutineName )
      END DO
      CALL AD14_CopyInput (AD14%Input(1),  AD14%u,  MESH_NEWCOPY, Errstat2, ErrMsg2) ! do this to initialize meshes/allocatable arrays for output of ExtrapInterp routine
         CALL SetErrStat( Errstat2, ErrMsg2, ErrStat, ErrMsg, RoutineName )


         ! Initialize predicted states for j_pc loop:
      CALL AD14_CopyContState   (AD14%x( STATE_CURR), AD14%x( STATE_PRED), MESH_NEWCOPY, Errstat2, ErrMsg2)
         CALL SetErrStat( Errstat2, ErrMsg2, ErrStat, ErrMsg, RoutineName )
      CALL AD14_CopyDiscState   (AD14%xd(STATE_CURR), AD14%xd(STATE_PRED), MESH_NEWCOPY, Errstat2, ErrMsg2)
         CALL SetErrStat( Errstat2, ErrMsg2, ErrStat, ErrMsg, RoutineName )
      CALL AD14_CopyConstrState (AD14%z( STATE_CURR), AD14%z( STATE_PRED), MESH_NEWCOPY, Errstat2, ErrMsg2)
         CALL SetErrStat( Errstat2, ErrMsg2, ErrStat, ErrMsg, RoutineName )
      CALL AD14_CopyOtherState( AD14%OtherSt(STATE_CURR), AD14%OtherSt(STATE_PRED), MESH_NEWCOPY, Errstat2, ErrMsg2)
         CALL SetErrStat( Errstat2, ErrMsg2, ErrStat, ErrMsg, RoutineName )

   ELSEIF ( p_FAST%CompAero == Module_AD ) THEN
         ! Copy values for interpolation/extrapolation:

      DO j = 1, p_FAST%InterpOrder + 1
         AD%InputTimes(j) = t_initial - (j - 1) * p_FAST%dt
      END DO

      DO j = 2, p_FAST%InterpOrder + 1
         CALL AD_CopyInput (AD%Input(1),  AD%Input(j),  MESH_NEWCOPY, Errstat2, ErrMsg2)
            CALL SetErrStat( Errstat2, ErrMsg2, ErrStat, ErrMsg, RoutineName )
      END DO
      CALL AD_CopyInput (AD%Input(1),  AD%u,  MESH_NEWCOPY, Errstat2, ErrMsg2) ! do this to initialize meshes/allocatable arrays for output of ExtrapInterp routine
         CALL SetErrStat( Errstat2, ErrMsg2, ErrStat, ErrMsg, RoutineName )


         ! Initialize predicted states for j_pc loop:
      CALL AD_CopyContState(AD%x(STATE_CURR), AD%x(STATE_PRED), MESH_NEWCOPY, Errstat2, ErrMsg2)
         CALL SetErrStat( Errstat2, ErrMsg2, ErrStat, ErrMsg, RoutineName )
      CALL AD_CopyDiscState(AD%xd(STATE_CURR), AD%xd(STATE_PRED), MESH_NEWCOPY, Errstat2, ErrMsg2)
         CALL SetErrStat( Errstat2, ErrMsg2, ErrStat, ErrMsg, RoutineName )
      CALL AD_CopyConstrState(AD%z(STATE_CURR), AD%z(STATE_PRED), MESH_NEWCOPY, Errstat2, ErrMsg2)
         CALL SetErrStat( Errstat2, ErrMsg2, ErrStat, ErrMsg, RoutineName )
      CALL AD_CopyOtherState(AD%OtherSt(STATE_CURR), AD%OtherSt(STATE_PRED), MESH_NEWCOPY, Errstat2, ErrMsg2)
         CALL SetErrStat( Errstat2, ErrMsg2, ErrStat, ErrMsg, RoutineName )

   END IF ! CompAero == Module_AD



   IF ( p_FAST%CompInflow == Module_IfW ) THEN
         ! Copy values for interpolation/extrapolation:

      DO j = 1, p_FAST%InterpOrder + 1
         IfW%InputTimes(j) = t_initial - (j - 1) * p_FAST%dt
         !IfW%OutputTimes(i) = t_initial - (j - 1) * dt
      END DO

      DO j = 2, p_FAST%InterpOrder + 1
         CALL InflowWind_CopyInput (IfW%Input(1),  IfW%Input(j),  MESH_NEWCOPY, Errstat2, ErrMsg2)
            CALL SetErrStat( Errstat2, ErrMsg2, ErrStat, ErrMsg, RoutineName )
      END DO
      CALL InflowWind_CopyInput (IfW%Input(1),  IfW%u,  MESH_NEWCOPY, Errstat2, ErrMsg2) ! do this to initialize meshes/allocatable arrays for output of ExtrapInterp routine
         CALL SetErrStat( Errstat2, ErrMsg2, ErrStat, ErrMsg, RoutineName )


         ! Initialize predicted states for j_pc loop:
      CALL InflowWind_CopyContState   (IfW%x( STATE_CURR), IfW%x( STATE_PRED), MESH_NEWCOPY, Errstat2, ErrMsg2)
         CALL SetErrStat( Errstat2, ErrMsg2, ErrStat, ErrMsg, RoutineName )
      CALL InflowWind_CopyDiscState   (IfW%xd(STATE_CURR), IfW%xd(STATE_PRED), MESH_NEWCOPY, Errstat2, ErrMsg2)
         CALL SetErrStat( Errstat2, ErrMsg2, ErrStat, ErrMsg, RoutineName )
      CALL InflowWind_CopyConstrState (IfW%z( STATE_CURR), IfW%z( STATE_PRED), MESH_NEWCOPY, Errstat2, ErrMsg2)
         CALL SetErrStat( Errstat2, ErrMsg2, ErrStat, ErrMsg, RoutineName )
      CALL InflowWind_CopyOtherState( IfW%OtherSt(STATE_CURR), IfW%OtherSt(STATE_PRED), MESH_NEWCOPY, Errstat2, ErrMsg2)
            CALL SetErrStat( Errstat2, ErrMsg2, ErrStat, ErrMsg, RoutineName )

   END IF ! CompInflow == Module_IfW


   IF ( p_FAST%CompHydro == Module_HD ) THEN
         ! Copy values for interpolation/extrapolation:
      DO j = 1, p_FAST%InterpOrder + 1
         HD%InputTimes(j) = t_initial - (j - 1) * p_FAST%dt
         !HD_OutputTimes(i) = t_initial - (j - 1) * dt
      END DO

      DO j = 2, p_FAST%InterpOrder + 1
         CALL HydroDyn_CopyInput (HD%Input(1),  HD%Input(j),  MESH_NEWCOPY, Errstat2, ErrMsg2)
            CALL SetErrStat( Errstat2, ErrMsg2, ErrStat, ErrMsg, RoutineName )
      END DO
      CALL HydroDyn_CopyInput (HD%Input(1),  HD%u,  MESH_NEWCOPY, Errstat2, ErrMsg2) ! do this to initialize meshes/allocatable arrays for output of ExtrapInterp routine
         CALL SetErrStat( Errstat2, ErrMsg2, ErrStat, ErrMsg, RoutineName )


         ! Initialize predicted states for j_pc loop:
      CALL HydroDyn_CopyContState   (HD%x( STATE_CURR), HD%x( STATE_PRED), MESH_NEWCOPY, Errstat2, ErrMsg2)
         CALL SetErrStat( Errstat2, ErrMsg2, ErrStat, ErrMsg, RoutineName )
      CALL HydroDyn_CopyDiscState   (HD%xd(STATE_CURR), HD%xd(STATE_PRED), MESH_NEWCOPY, Errstat2, ErrMsg2)
         CALL SetErrStat( Errstat2, ErrMsg2, ErrStat, ErrMsg, RoutineName )
      CALL HydroDyn_CopyConstrState (HD%z( STATE_CURR), HD%z( STATE_PRED), MESH_NEWCOPY, Errstat2, ErrMsg2)
         CALL SetErrStat( Errstat2, ErrMsg2, ErrStat, ErrMsg, RoutineName )
      CALL HydroDyn_CopyOtherState( HD%OtherSt(STATE_CURR), HD%OtherSt(STATE_PRED), MESH_NEWCOPY, Errstat2, ErrMsg2)
         CALL SetErrStat( Errstat2, ErrMsg2, ErrStat, ErrMsg, RoutineName )

   END IF !CompHydro


   IF  (p_FAST%CompSub == Module_SD ) THEN

         ! Copy values for interpolation/extrapolation:
      DO j = 1, p_FAST%InterpOrder + 1
         SD%InputTimes(j) = t_initial - (j - 1) * p_FAST%dt
         !SD_OutputTimes(i) = t_initial - (j - 1) * dt
      END DO

      DO j = 2, p_FAST%InterpOrder + 1
         CALL SD_CopyInput (SD%Input(1),  SD%Input(j),  MESH_NEWCOPY, Errstat2, ErrMsg2)
            CALL SetErrStat( Errstat2, ErrMsg2, ErrStat, ErrMsg, RoutineName )
      END DO
      CALL SD_CopyInput (SD%Input(1),  SD%u,  MESH_NEWCOPY, Errstat2, ErrMsg2) ! do this to initialize meshes/allocatable arrays for output of ExtrapInterp routine
         CALL SetErrStat( Errstat2, ErrMsg2, ErrStat, ErrMsg, RoutineName )


         ! Initialize predicted states for j_pc loop:
      CALL SD_CopyContState   (SD%x( STATE_CURR), SD%x( STATE_PRED), MESH_NEWCOPY, Errstat2, ErrMsg2)
         CALL SetErrStat( Errstat2, ErrMsg2, ErrStat, ErrMsg, RoutineName )
      CALL SD_CopyDiscState   (SD%xd(STATE_CURR), SD%xd(STATE_PRED), MESH_NEWCOPY, Errstat2, ErrMsg2)
         CALL SetErrStat( Errstat2, ErrMsg2, ErrStat, ErrMsg, RoutineName )
      CALL SD_CopyConstrState (SD%z( STATE_CURR), SD%z( STATE_PRED), MESH_NEWCOPY, Errstat2, ErrMsg2)
         CALL SetErrStat( Errstat2, ErrMsg2, ErrStat, ErrMsg, RoutineName )
      CALL SD_CopyOtherState( SD%OtherSt(STATE_CURR), SD%OtherSt(STATE_PRED), MESH_NEWCOPY, Errstat2, ErrMsg2)
         CALL SetErrStat( Errstat2, ErrMsg2, ErrStat, ErrMsg, RoutineName )

   ELSE IF (p_FAST%CompSub == Module_ExtPtfm ) THEN

         ! Copy values for interpolation/extrapolation:
      DO j = 1, p_FAST%InterpOrder + 1
         ExtPtfm%InputTimes(j) = t_initial - (j - 1) * p_FAST%dt
      END DO

      DO j = 2, p_FAST%InterpOrder + 1
         CALL ExtPtfm_CopyInput (ExtPtfm%Input(1),  ExtPtfm%Input(j),  MESH_NEWCOPY, Errstat2, ErrMsg2)
            CALL SetErrStat( Errstat2, ErrMsg2, ErrStat, ErrMsg, RoutineName )
      END DO
      CALL ExtPtfm_CopyInput (ExtPtfm%Input(1),  ExtPtfm%u,  MESH_NEWCOPY, Errstat2, ErrMsg2) ! do this to initialize meshes/allocatable arrays for output of ExtrapInterp routine
         CALL SetErrStat( Errstat2, ErrMsg2, ErrStat, ErrMsg, RoutineName )


         ! Initialize predicted states for j_pc loop:
      CALL ExtPtfm_CopyContState   (ExtPtfm%x( STATE_CURR), ExtPtfm%x( STATE_PRED), MESH_NEWCOPY, Errstat2, ErrMsg2)
         CALL SetErrStat( Errstat2, ErrMsg2, ErrStat, ErrMsg, RoutineName )
      CALL ExtPtfm_CopyDiscState   (ExtPtfm%xd(STATE_CURR), ExtPtfm%xd(STATE_PRED), MESH_NEWCOPY, Errstat2, ErrMsg2)
         CALL SetErrStat( Errstat2, ErrMsg2, ErrStat, ErrMsg, RoutineName )
      CALL ExtPtfm_CopyConstrState (ExtPtfm%z( STATE_CURR), ExtPtfm%z( STATE_PRED), MESH_NEWCOPY, Errstat2, ErrMsg2)
         CALL SetErrStat( Errstat2, ErrMsg2, ErrStat, ErrMsg, RoutineName )
      CALL ExtPtfm_CopyOtherState( ExtPtfm%OtherSt(STATE_CURR), ExtPtfm%OtherSt(STATE_PRED), MESH_NEWCOPY, Errstat2, ErrMsg2)
         CALL SetErrStat( Errstat2, ErrMsg2, ErrStat, ErrMsg, RoutineName )
   END IF ! CompSub


   IF (p_FAST%CompMooring == Module_MAP) THEN
         ! Copy values for interpolation/extrapolation:

      DO j = 1, p_FAST%InterpOrder + 1
         MAPp%InputTimes(j) = t_initial - (j - 1) * p_FAST%dt
         !MAP_OutputTimes(i) = t_initial - (j - 1) * dt
      END DO

      DO j = 2, p_FAST%InterpOrder + 1
         CALL MAP_CopyInput (MAPp%Input(1),  MAPp%Input(j),  MESH_NEWCOPY, Errstat2, ErrMsg2)
            CALL SetErrStat( Errstat2, ErrMsg2, ErrStat, ErrMsg, RoutineName )
      END DO
      CALL MAP_CopyInput (MAPp%Input(1),  MAPp%u,  MESH_NEWCOPY, Errstat2, ErrMsg2) ! do this to initialize meshes/allocatable arrays for output of ExtrapInterp routine
         CALL SetErrStat( Errstat2, ErrMsg2, ErrStat, ErrMsg, RoutineName )

         ! Initialize predicted states for j_pc loop:
      CALL MAP_CopyContState   (MAPp%x( STATE_CURR), MAPp%x( STATE_PRED), MESH_NEWCOPY, Errstat2, ErrMsg2)
         CALL SetErrStat( Errstat2, ErrMsg2, ErrStat, ErrMsg, RoutineName )
      CALL MAP_CopyDiscState   (MAPp%xd(STATE_CURR), MAPp%xd(STATE_PRED), MESH_NEWCOPY, Errstat2, ErrMsg2)
         CALL SetErrStat( Errstat2, ErrMsg2, ErrStat, ErrMsg, RoutineName )
      CALL MAP_CopyConstrState (MAPp%z( STATE_CURR), MAPp%z( STATE_PRED), MESH_NEWCOPY, Errstat2, ErrMsg2)
         CALL SetErrStat( Errstat2, ErrMsg2, ErrStat, ErrMsg, RoutineName )
      IF ( p_FAST%n_substeps( MODULE_MAP ) > 1 ) THEN
         CALL MAP_CopyOtherState( MAPp%OtherSt, MAPp%OtherSt_old, MESH_NEWCOPY, Errstat2, ErrMsg2)
            CALL SetErrStat( Errstat2, ErrMsg2, ErrStat, ErrMsg, RoutineName )
      END IF

   ELSEIF (p_FAST%CompMooring == Module_MD) THEN
         ! Copy values for interpolation/extrapolation:

      DO j = 1, p_FAST%InterpOrder + 1
         MD%InputTimes(j) = t_initial - (j - 1) * p_FAST%dt
         !MD_OutputTimes(i) = t_initial - (j - 1) * dt
      END DO

      DO j = 2, p_FAST%InterpOrder + 1
         CALL MD_CopyInput (MD%Input(1),  MD%Input(j),  MESH_NEWCOPY, Errstat2, ErrMsg2)
            CALL SetErrStat( Errstat2, ErrMsg2, ErrStat, ErrMsg, RoutineName )
      END DO
      CALL MD_CopyInput (MD%Input(1),  MD%u,  MESH_NEWCOPY, Errstat2, ErrMsg2) ! do this to initialize meshes/allocatable arrays for output of ExtrapInterp routine
         CALL SetErrStat( Errstat2, ErrMsg2, ErrStat, ErrMsg, RoutineName )

         ! Initialize predicted states for j_pc loop:
      CALL MD_CopyContState   (MD%x( STATE_CURR), MD%x( STATE_PRED), MESH_NEWCOPY, Errstat2, ErrMsg2)
         CALL SetErrStat( Errstat2, ErrMsg2, ErrStat, ErrMsg, RoutineName )
      CALL MD_CopyDiscState   (MD%xd(STATE_CURR), MD%xd(STATE_PRED), MESH_NEWCOPY, Errstat2, ErrMsg2)
         CALL SetErrStat( Errstat2, ErrMsg2, ErrStat, ErrMsg, RoutineName )
      CALL MD_CopyConstrState (MD%z( STATE_CURR), MD%z( STATE_PRED), MESH_NEWCOPY, Errstat2, ErrMsg2)
         CALL SetErrStat( Errstat2, ErrMsg2, ErrStat, ErrMsg, RoutineName )
      CALL MD_CopyOtherState( MD%OtherSt(STATE_CURR), MD%OtherSt(STATE_PRED), MESH_NEWCOPY, Errstat2, ErrMsg2)
         CALL SetErrStat( Errstat2, ErrMsg2, ErrStat, ErrMsg, RoutineName )

   ELSEIF (p_FAST%CompMooring == Module_FEAM) THEN
         ! Copy values for interpolation/extrapolation:

      DO j = 1, p_FAST%InterpOrder + 1
         FEAM%InputTimes(j) = t_initial - (j - 1) * p_FAST%dt
         !FEAM_OutputTimes(i) = t_initial - (j - 1) * dt
      END DO

      DO j = 2, p_FAST%InterpOrder + 1
         CALL FEAM_CopyInput (FEAM%Input(1),  FEAM%Input(j),  MESH_NEWCOPY, Errstat2, ErrMsg2)
            CALL SetErrStat( Errstat2, ErrMsg2, ErrStat, ErrMsg, RoutineName )
      END DO
      CALL FEAM_CopyInput (FEAM%Input(1),  FEAM%u,  MESH_NEWCOPY, Errstat2, ErrMsg2) ! do this to initialize meshes/allocatable arrays for output of ExtrapInterp routine
         CALL SetErrStat( Errstat2, ErrMsg2, ErrStat, ErrMsg, RoutineName )

         ! Initialize predicted states for j_pc loop:
      CALL FEAM_CopyContState   (FEAM%x( STATE_CURR), FEAM%x( STATE_PRED), MESH_NEWCOPY, Errstat2, ErrMsg2)
         CALL SetErrStat( Errstat2, ErrMsg2, ErrStat, ErrMsg, RoutineName )
      CALL FEAM_CopyDiscState   (FEAM%xd(STATE_CURR), FEAM%xd(STATE_PRED), MESH_NEWCOPY, Errstat2, ErrMsg2)
         CALL SetErrStat( Errstat2, ErrMsg2, ErrStat, ErrMsg, RoutineName )
      CALL FEAM_CopyConstrState (FEAM%z( STATE_CURR), FEAM%z( STATE_PRED), MESH_NEWCOPY, Errstat2, ErrMsg2)
         CALL SetErrStat( Errstat2, ErrMsg2, ErrStat, ErrMsg, RoutineName )
      CALL FEAM_CopyOtherState( FEAM%OtherSt(STATE_CURR), FEAM%OtherSt(STATE_PRED), MESH_NEWCOPY, Errstat2, ErrMsg2)
         CALL SetErrStat( Errstat2, ErrMsg2, ErrStat, ErrMsg, RoutineName )

   ELSEIF (p_FAST%CompMooring == Module_Orca) THEN
         ! Copy values for interpolation/extrapolation:

      DO j = 1, p_FAST%InterpOrder + 1
         Orca%InputTimes(j) = t_initial - (j - 1) * p_FAST%dt
      END DO

      DO j = 2, p_FAST%InterpOrder + 1
         CALL Orca_CopyInput (Orca%Input(1),  Orca%Input(j),  MESH_NEWCOPY, Errstat2, ErrMsg2)
            CALL SetErrStat( Errstat2, ErrMsg2, ErrStat, ErrMsg, RoutineName )
      END DO
      CALL Orca_CopyInput (Orca%Input(1),  Orca%u,  MESH_NEWCOPY, Errstat2, ErrMsg2) ! do this to initialize meshes/allocatable arrays for output of ExtrapInterp routine
         CALL SetErrStat( Errstat2, ErrMsg2, ErrStat, ErrMsg, RoutineName )

         ! Initialize predicted states for j_pc loop:
      CALL Orca_CopyContState   (Orca%x( STATE_CURR), Orca%x( STATE_PRED), MESH_NEWCOPY, Errstat2, ErrMsg2)
         CALL SetErrStat( Errstat2, ErrMsg2, ErrStat, ErrMsg, RoutineName )
      CALL Orca_CopyDiscState   (Orca%xd(STATE_CURR), Orca%xd(STATE_PRED), MESH_NEWCOPY, Errstat2, ErrMsg2)
         CALL SetErrStat( Errstat2, ErrMsg2, ErrStat, ErrMsg, RoutineName )
      CALL Orca_CopyConstrState (Orca%z( STATE_CURR), Orca%z( STATE_PRED), MESH_NEWCOPY, Errstat2, ErrMsg2)
         CALL SetErrStat( Errstat2, ErrMsg2, ErrStat, ErrMsg, RoutineName )
      CALL Orca_CopyOtherState( Orca%OtherSt(STATE_CURR), Orca%OtherSt(STATE_PRED), MESH_NEWCOPY, Errstat2, ErrMsg2)
         CALL SetErrStat( Errstat2, ErrMsg2, ErrStat, ErrMsg, RoutineName )
   END IF ! CompMooring


   IF  (p_FAST%CompIce == Module_IceF ) THEN

         ! Copy values for interpolation/extrapolation:
      DO j = 1, p_FAST%InterpOrder + 1
         IceF%InputTimes(j) = t_initial - (j - 1) * p_FAST%dt
         !IceF_OutputTimes(i) = t_initial - (j - 1) * dt
      END DO

      DO j = 2, p_FAST%InterpOrder + 1
         CALL IceFloe_CopyInput (IceF%Input(1),  IceF%Input(j),  MESH_NEWCOPY, Errstat2, ErrMsg2)
            CALL SetErrStat( Errstat2, ErrMsg2, ErrStat, ErrMsg, RoutineName )
      END DO
      CALL IceFloe_CopyInput (IceF%Input(1),  IceF%u,  MESH_NEWCOPY, Errstat2, ErrMsg2) ! do this to initialize meshes/allocatable arrays for output of ExtrapInterp routine
         CALL SetErrStat( Errstat2, ErrMsg2, ErrStat, ErrMsg, RoutineName )


         ! Initialize predicted states for j_pc loop:
      CALL IceFloe_CopyContState   (IceF%x( STATE_CURR), IceF%x( STATE_PRED), MESH_NEWCOPY, Errstat2, ErrMsg2)
         CALL SetErrStat( Errstat2, ErrMsg2, ErrStat, ErrMsg, RoutineName )
      CALL IceFloe_CopyDiscState   (IceF%xd(STATE_CURR), IceF%xd(STATE_PRED), MESH_NEWCOPY, Errstat2, ErrMsg2)
         CALL SetErrStat( Errstat2, ErrMsg2, ErrStat, ErrMsg, RoutineName )
      CALL IceFloe_CopyConstrState (IceF%z( STATE_CURR), IceF%z( STATE_PRED), MESH_NEWCOPY, Errstat2, ErrMsg2)
         CALL SetErrStat( Errstat2, ErrMsg2, ErrStat, ErrMsg, RoutineName )
      CALL IceFloe_CopyOtherState( IceF%OtherSt(STATE_CURR), IceF%OtherSt(STATE_PRED), MESH_NEWCOPY, Errstat2, ErrMsg2)
         CALL SetErrStat( Errstat2, ErrMsg2, ErrStat, ErrMsg, RoutineName )

   ELSEIF  (p_FAST%CompIce == Module_IceD ) THEN

      DO i = 1,p_FAST%numIceLegs

            ! Copy values for interpolation/extrapolation:
         DO j = 1, p_FAST%InterpOrder + 1
            IceD%InputTimes(j,i) = t_initial - (j - 1) * p_FAST%dt
            !IceD%OutputTimes(j,i) = t_initial - (j - 1) * dt
         END DO

         DO j = 2, p_FAST%InterpOrder + 1
            CALL IceD_CopyInput (IceD%Input(1,i),  IceD%Input(j,i),  MESH_NEWCOPY, Errstat2, ErrMsg2)
               CALL SetErrStat( Errstat2, ErrMsg2, ErrStat, ErrMsg, RoutineName )
         END DO
         CALL IceD_CopyInput (IceD%Input(1,i),  IceD%u(i),  MESH_NEWCOPY, Errstat2, ErrMsg2) ! do this to initialize meshes/allocatable arrays for output of ExtrapInterp routine
            CALL SetErrStat( Errstat2, ErrMsg2, ErrStat, ErrMsg, RoutineName )


            ! Initialize predicted states for j_pc loop:
         CALL IceD_CopyContState   (IceD%x( i,STATE_CURR), IceD%x( i,STATE_PRED), MESH_NEWCOPY, Errstat2, ErrMsg2)
            CALL SetErrStat( Errstat2, ErrMsg2, ErrStat, ErrMsg, RoutineName )
         CALL IceD_CopyDiscState   (IceD%xd(i,STATE_CURR), IceD%xd(i,STATE_PRED), MESH_NEWCOPY, Errstat2, ErrMsg2)
            CALL SetErrStat( Errstat2, ErrMsg2, ErrStat, ErrMsg, RoutineName )
         CALL IceD_CopyConstrState (IceD%z( i,STATE_CURR), IceD%z( i,STATE_PRED), MESH_NEWCOPY, Errstat2, ErrMsg2)
            CALL SetErrStat( Errstat2, ErrMsg2, ErrStat, ErrMsg, RoutineName )
         CALL IceD_CopyOtherState( IceD%OtherSt(i,STATE_CURR), IceD%OtherSt(i,STATE_PRED), MESH_NEWCOPY, Errstat2, ErrMsg2)
            CALL SetErrStat( Errstat2, ErrMsg2, ErrStat, ErrMsg, RoutineName )

      END DO ! numIceLegs

   END IF ! CompIce


END SUBROUTINE FAST_InitIOarrays
!----------------------------------------------------------------------------------------------------------------------------------
!> Routine that calls FAST_Solution for one instance of a Turbine data structure. This is a separate subroutine so that the FAST
!! driver programs do not need to change or operate on the individual module level.
SUBROUTINE FAST_Solution_T(t_initial, n_t_global, Turbine, ErrStat, ErrMsg )

   REAL(DbKi),               INTENT(IN   ) :: t_initial           !< initial time
   INTEGER(IntKi),           INTENT(IN   ) :: n_t_global          !< loop counter
   TYPE(FAST_TurbineType),   INTENT(INOUT) :: Turbine             !< all data for one instance of a turbine
   INTEGER(IntKi),           INTENT(  OUT) :: ErrStat             !< Error status of the operation
   CHARACTER(*),             INTENT(  OUT) :: ErrMsg              !< Error message if ErrStat /= ErrID_None

   CALL FAST_Solution(t_initial, n_t_global, Turbine%p_FAST, Turbine%y_FAST, Turbine%m_FAST, &
                  Turbine%ED, Turbine%BD, Turbine%SrvD, Turbine%AD14, Turbine%AD, Turbine%IfW, Turbine%OpFM, Turbine%SC_DX, &
                  Turbine%HD, Turbine%SD, Turbine%ExtPtfm, Turbine%MAP, Turbine%FEAM, Turbine%MD, Turbine%Orca, &
                  Turbine%IceF, Turbine%IceD, Turbine%MeshMapData, ErrStat, ErrMsg )

END SUBROUTINE FAST_Solution_T
!----------------------------------------------------------------------------------------------------------------------------------
!> This routine takes data from n_t_global and gets values at n_t_global + 1
SUBROUTINE FAST_Solution(t_initial, n_t_global, p_FAST, y_FAST, m_FAST, ED, BD, SrvD, AD14, AD, IfW, OpFM, SC_DX, HD, SD, ExtPtfm, &
                         MAPp, FEAM, MD, Orca, IceF, IceD, MeshMapData, ErrStat, ErrMsg )

   REAL(DbKi),               INTENT(IN   ) :: t_initial           !< initial time
   INTEGER(IntKi),           INTENT(IN   ) :: n_t_global          !< loop counter

   TYPE(FAST_ParameterType), INTENT(IN   ) :: p_FAST              !< Parameters for the glue code
   TYPE(FAST_OutputFileType),INTENT(INOUT) :: y_FAST              !< Output variables for the glue code
   TYPE(FAST_MiscVarType),   INTENT(INOUT) :: m_FAST              !< Miscellaneous variables

   TYPE(ElastoDyn_Data),     INTENT(INOUT) :: ED                  !< ElastoDyn data
   TYPE(BeamDyn_Data),       INTENT(INOUT) :: BD                  !< BeamDyn data
   TYPE(ServoDyn_Data),      INTENT(INOUT) :: SrvD                !< ServoDyn data
   TYPE(AeroDyn14_Data),     INTENT(INOUT) :: AD14                !< AeroDyn14 data
   TYPE(AeroDyn_Data),       INTENT(INOUT) :: AD                  !< AeroDyn data
   TYPE(InflowWind_Data),    INTENT(INOUT) :: IfW                 !< InflowWind data
   TYPE(OpenFOAM_Data),      INTENT(INOUT) :: OpFM                !< OpenFOAM data
   TYPE(SCDataEx_Data),      INTENT(INOUT) :: SC_DX               !< Supercontroller Exchange data
   TYPE(HydroDyn_Data),      INTENT(INOUT) :: HD                  !< HydroDyn data
   TYPE(SubDyn_Data),        INTENT(INOUT) :: SD                  !< SubDyn data
   TYPE(ExtPtfm_Data),       INTENT(INOUT) :: ExtPtfm             !< ExtPtfm_MCKF data
   TYPE(MAP_Data),           INTENT(INOUT) :: MAPp                !< MAP data
   TYPE(FEAMooring_Data),    INTENT(INOUT) :: FEAM                !< FEAMooring data
   TYPE(MoorDyn_Data),       INTENT(INOUT) :: MD                  !< Data for the MoorDyn module
   TYPE(OrcaFlex_Data),      INTENT(INOUT) :: Orca                !< OrcaFlex interface data
   TYPE(IceFloe_Data),       INTENT(INOUT) :: IceF                !< IceFloe data
   TYPE(IceDyn_Data),        INTENT(INOUT) :: IceD                !< All the IceDyn data used in time-step loop

   TYPE(FAST_ModuleMapType), INTENT(INOUT) :: MeshMapData         !< Data for mapping between modules

   INTEGER(IntKi),           INTENT(  OUT) :: ErrStat             !< Error status of the operation
   CHARACTER(*),             INTENT(  OUT) :: ErrMsg              !< Error message if ErrStat /= ErrID_None

   ! local variables
   REAL(DbKi)                              :: t_global_next       ! next simulation time (m_FAST%t_global + p_FAST%dt)
   INTEGER(IntKi)                          :: n_t_global_next     ! n_t_global + 1
   INTEGER(IntKi)                          :: j_pc                ! predictor-corrector loop counter
   INTEGER(IntKi)                          :: NumCorrections      ! number of corrections for this time step
   INTEGER(IntKi), parameter               :: MaxCorrections = 20 ! maximum number of corrections allowed
   LOGICAL                                 :: WriteThisStep       ! Whether WriteOutput values will be printed

   INTEGER(IntKi)                          :: I, k                ! generic loop counters

   !REAL(ReKi)                              :: ControlInputGuess   ! value of controller inputs


   INTEGER(IntKi)                          :: ErrStat2
   CHARACTER(ErrMsgLen)                    :: ErrMsg2
   CHARACTER(*), PARAMETER                 :: RoutineName = 'FAST_Solution'


   ErrStat  = ErrID_None
   ErrMsg   = ""
   ErrStat2 = ErrID_None
   ErrMsg2  = ""

   n_t_global_next = n_t_global+1
   t_global_next = t_initial + n_t_global_next*p_FAST%DT  ! = m_FAST%t_global + p_FAST%dt

   y_FAST%WriteThisStep = NeedWriteOutput(n_t_global_next, t_global_next, p_FAST)

      !! determine if the Jacobian should be calculated this time
   IF ( m_FAST%calcJacobian ) THEN ! this was true (possibly at initialization), so we'll advance the time for the next calculation of the Jacobian

      if (p_FAST%CompMooring == Module_Orca .and. n_t_global < 5) then
         m_FAST%NextJacCalcTime = m_FAST%t_global + p_FAST%DT  ! the jacobian calculated with OrcaFlex at t=0 is incorrect, but is okay on the 2nd step (it's not okay for OrcaFlex version 10, so I increased this to 5)
      else
         m_FAST%NextJacCalcTime = m_FAST%t_global + p_FAST%DT_UJac
      end if

   END IF

      ! set number of corrections to be used for this time step:
   IF ( p_FAST%CompElast == Module_BD ) THEN ! BD accelerations have fewer spikes with these corrections on the first several time steps
      if (n_t_global > 2) then ! this 2 should probably be related to p_FAST%InterpOrder
         NumCorrections = p_FAST%NumCrctn
      elseif (n_t_global == 0) then
         NumCorrections = max(p_FAST%NumCrctn,16)
      else
         NumCorrections = max(p_FAST%NumCrctn,1)
      end if
   ELSE
      NumCorrections = p_FAST%NumCrctn
   END IF

      ! the ServoDyn inputs from Simulink are for t, not t+dt, so we're going to overwrite the inputs from
      ! the previous step before we extrapolate these inputs:
   IF ( p_FAST%CompServo == Module_SrvD ) CALL SrvD_SetExternalInputs( p_FAST, m_FAST, SrvD%Input(1) )

   IF ( p_FAST%UseSC ) THEN
      CALL SC_DX_SetOutputs(p_FAST, SrvD%Input(1), SC_DX, ErrStat2, ErrMsg2 )
      CALL SetErrStat(ErrStat2, ErrMsg2, ErrStat, ErrMsg, RoutineName )
   END IF

   !++++++++++++++++++++++++++++++++++++++++++++++++++++++++++++++++++++++++++++++++++++++++++++++++++++++++++++++++++++++++++++
   !! ## Step 1.a: Extrapolate Inputs
   !!
   !! gives predicted values at t+dt
   !++++++++++++++++++++++++++++++++++++++++++++++++++++++++++++++++++++++++++++++++++++++++++++++++++++++++++++++++++++++++++++
   CALL FAST_ExtrapInterpMods( t_global_next, p_FAST, m_FAST, ED, BD, SrvD, AD14, AD, IfW, HD, SD, ExtPtfm, &
                               MAPp, FEAM, MD, Orca, IceF, IceD, ErrStat2, ErrMsg2 )
      CALL SetErrStat(ErrStat2, ErrMsg2, ErrStat, ErrMsg, RoutineName )


   !! predictor-corrector loop:
   j_pc = 0
   do while (j_pc <= NumCorrections)
      WriteThisStep = y_FAST%WriteThisStep .AND. j_pc==NumCorrections

   !++++++++++++++++++++++++++++++++++++++++++++++++++++++++++++++++++++++++++++++++++++++++++++++++++++++++++++++++++++++++++++
   !! ## Step 1.b: Advance states (yield state and constraint values at t_global_next)
   !!
   !! STATE_CURR values of x, xd, z, and OtherSt contain values at m_FAST%t_global;
   !! STATE_PRED values contain values at t_global_next.
   !++++++++++++++++++++++++++++++++++++++++++++++++++++++++++++++++++++++++++++++++++++++++++++++++++++++++++++++++++++++++++++

      CALL FAST_AdvanceStates( t_initial, n_t_global, p_FAST, m_FAST, ED, BD, SrvD, AD14, AD, IfW, OpFM, HD, SD, ExtPtfm, &
                               MAPp, FEAM, MD, Orca, IceF, IceD, MeshMapData, ErrStat2, ErrMsg2, WriteThisStep )
         CALL SetErrStat(ErrStat2, ErrMsg2, ErrStat, ErrMsg, RoutineName )
         IF (ErrStat >= AbortErrLev) RETURN

   !++++++++++++++++++++++++++++++++++++++++++++++++++++++++++++++++++++++++++++++++++++++++++++++++++++++++++++++++++++++++++++
   !! ## Step 1.c: Input-Output Solve
   !++++++++++++++++++++++++++++++++++++++++++++++++++++++++++++++++++++++++++++++++++++++++++++++++++++++++++++++++++++++++++++
      ! save predicted inputs for comparison with corrected value later
      !IF (p_FAST%CheckHSSBrTrqC) THEN
      !   ControlInputGuess = ED%Input(1)%HSSBrTrqC
      !END IF

      CALL CalcOutputs_And_SolveForInputs( n_t_global, t_global_next,  STATE_PRED, m_FAST%calcJacobian, m_FAST%NextJacCalcTime, &
         p_FAST, m_FAST, WriteThisStep, ED, BD, SrvD, AD14, AD, IfW, OpFM, HD, SD, ExtPtfm, MAPp, FEAM, MD, Orca, IceF, IceD, MeshMapData, ErrStat2, ErrMsg2 )
         CALL SetErrStat(ErrStat2, ErrMsg2, ErrStat, ErrMsg, RoutineName )
         IF (ErrStat >= AbortErrLev) RETURN

   !++++++++++++++++++++++++++++++++++++++++++++++++++++++++++++++++++++++++++++++++++++++++++++++++++++++++++++++++++++++++++++
   !! ## Step 2: Correct (continue in loop)
   !++++++++++++++++++++++++++++++++++++++++++++++++++++++++++++++++++++++++++++++++++++++++++++++++++++++++++++++++++++++++++++
      j_pc = j_pc + 1

      !   ! Check if the predicted inputs were significantly different than the corrected inputs
      !   ! (values before and after CalcOutputs_And_SolveForInputs)
      !if (j_pc > NumCorrections) then
      !
      !   !if (p_FAST%CheckHSSBrTrqC) then
      !   !   if ( abs(ControlInputGuess - ED%Input(1)%HSSBrTrqC) > 50.0_ReKi ) then ! I randomly picked 50 N-m
      !   !      NumCorrections = min(p_FAST%NumCrctn + 1, MaxCorrections)
      !   !      ! print *, 'correction:', t_global_next, NumCorrections
      !   !      cycle
      !   !   end if
      !   !end if
      !
      !   ! check pitch position input to structural code (not implemented, yet)
      !end if

   enddo ! j_pc

   if (p_FAST%UseSC ) then
      call SC_DX_SetInputs(p_FAST, SrvD%y, SC_DX, ErrStat2, ErrMsg2 )
      call SetErrStat( ErrStat2, ErrMsg2, ErrStat, ErrMsg, RoutineName )
   end if

   !++++++++++++++++++++++++++++++++++++++++++++++++++++++++++++++++++++++++++++++++++++++++++++++++++++++++++++++++++++++++++++
   !! ## Step 3: Save all final variables (advance to next time)
   !++++++++++++++++++++++++++++++++++++++++++++++++++++++++++++++++++++++++++++++++++++++++++++++++++++++++++++++++++++++++++++

   !----------------------------------------------------------------------------------------
   !! copy the final predicted states from step t_global_next to actual states for that step
   !----------------------------------------------------------------------------------------

      ! ElastoDyn: copy final predictions to actual states
   CALL ED_CopyContState   (ED%x( STATE_PRED), ED%x( STATE_CURR), MESH_UPDATECOPY, Errstat2, ErrMsg2)
      CALL SetErrStat(ErrStat2, ErrMsg2, ErrStat, ErrMsg, RoutineName )
   CALL ED_CopyDiscState   (ED%xd(STATE_PRED), ED%xd(STATE_CURR), MESH_UPDATECOPY, Errstat2, ErrMsg2)
      CALL SetErrStat(ErrStat2, ErrMsg2, ErrStat, ErrMsg, RoutineName )
   CALL ED_CopyConstrState (ED%z( STATE_PRED), ED%z( STATE_CURR), MESH_UPDATECOPY, Errstat2, ErrMsg2)
      CALL SetErrStat(ErrStat2, ErrMsg2, ErrStat, ErrMsg, RoutineName )
   CALL ED_CopyOtherState (ED%OtherSt( STATE_PRED), ED%OtherSt( STATE_CURR), MESH_UPDATECOPY, Errstat2, ErrMsg2)
      CALL SetErrStat(ErrStat2, ErrMsg2, ErrStat, ErrMsg, RoutineName )


      ! BeamDyn: copy final predictions to actual states
   IF ( p_FAST%CompElast == Module_BD ) THEN
      DO k=1,p_FAST%nBeams
         CALL BD_CopyContState   (BD%x( k,STATE_PRED), BD%x( k,STATE_CURR), MESH_UPDATECOPY, Errstat2, ErrMsg2)
            CALL SetErrStat(ErrStat2, ErrMsg2, ErrStat, ErrMsg, RoutineName )
         CALL BD_CopyDiscState   (BD%xd(k,STATE_PRED), BD%xd(k,STATE_CURR), MESH_UPDATECOPY, Errstat2, ErrMsg2)
            CALL SetErrStat(ErrStat2, ErrMsg2, ErrStat, ErrMsg, RoutineName )
         CALL BD_CopyConstrState (BD%z( k,STATE_PRED), BD%z( k,STATE_CURR), MESH_UPDATECOPY, Errstat2, ErrMsg2)
            CALL SetErrStat(ErrStat2, ErrMsg2, ErrStat, ErrMsg, RoutineName )
         CALL BD_CopyOtherState (BD%OtherSt( k,STATE_PRED), BD%OtherSt( k,STATE_CURR), MESH_UPDATECOPY, Errstat2, ErrMsg2)
            CALL SetErrStat(ErrStat2, ErrMsg2, ErrStat, ErrMsg, RoutineName )
      END DO
   END IF


      ! AeroDyn: copy final predictions to actual states; copy current outputs to next
   IF ( p_FAST%CompAero == Module_AD14 ) THEN
      CALL AD14_CopyContState   (AD14%x( STATE_PRED), AD14%x( STATE_CURR), MESH_UPDATECOPY, Errstat2, ErrMsg2)
         CALL SetErrStat(ErrStat2, ErrMsg2, ErrStat, ErrMsg, RoutineName )
      CALL AD14_CopyDiscState   (AD14%xd(STATE_PRED), AD14%xd(STATE_CURR), MESH_UPDATECOPY, Errstat2, ErrMsg2)
         CALL SetErrStat(ErrStat2, ErrMsg2, ErrStat, ErrMsg, RoutineName )
      CALL AD14_CopyConstrState (AD14%z( STATE_PRED), AD14%z( STATE_CURR), MESH_UPDATECOPY, Errstat2, ErrMsg2)
         CALL SetErrStat(ErrStat2, ErrMsg2, ErrStat, ErrMsg, RoutineName )
      CALL AD14_CopyOtherState (AD14%OtherSt(STATE_PRED), AD14%OtherSt(STATE_CURR), MESH_UPDATECOPY, Errstat2, ErrMsg2)
         CALL SetErrStat(ErrStat2, ErrMsg2, ErrStat, ErrMsg, RoutineName )
   ELSEIF ( p_FAST%CompAero == Module_AD ) THEN
      CALL AD_CopyContState   (AD%x( STATE_PRED), AD%x( STATE_CURR), MESH_UPDATECOPY, Errstat2, ErrMsg2)
         CALL SetErrStat(ErrStat2, ErrMsg2, ErrStat, ErrMsg, RoutineName )
      CALL AD_CopyDiscState   (AD%xd(STATE_PRED), AD%xd(STATE_CURR), MESH_UPDATECOPY, Errstat2, ErrMsg2)
         CALL SetErrStat(ErrStat2, ErrMsg2, ErrStat, ErrMsg, RoutineName )
      CALL AD_CopyConstrState (AD%z( STATE_PRED), AD%z( STATE_CURR), MESH_UPDATECOPY, Errstat2, ErrMsg2)
         CALL SetErrStat(ErrStat2, ErrMsg2, ErrStat, ErrMsg, RoutineName )
      CALL AD_CopyOtherState (AD%OtherSt(STATE_PRED), AD%OtherSt(STATE_CURR), MESH_UPDATECOPY, Errstat2, ErrMsg2)
         CALL SetErrStat(ErrStat2, ErrMsg2, ErrStat, ErrMsg, RoutineName )
   END IF


   ! InflowWind: copy final predictions to actual states; copy current outputs to next
   IF ( p_FAST%CompInflow == Module_IfW ) THEN
      CALL InflowWind_CopyContState   (IfW%x( STATE_PRED), IfW%x( STATE_CURR), MESH_UPDATECOPY, Errstat2, ErrMsg2)
         CALL SetErrStat(ErrStat2, ErrMsg2, ErrStat, ErrMsg, RoutineName )
      CALL InflowWind_CopyDiscState   (IfW%xd(STATE_PRED), IfW%xd(STATE_CURR), MESH_UPDATECOPY, Errstat2, ErrMsg2)
         CALL SetErrStat(ErrStat2, ErrMsg2, ErrStat, ErrMsg, RoutineName )
      CALL InflowWind_CopyConstrState (IfW%z( STATE_PRED), IfW%z( STATE_CURR), MESH_UPDATECOPY, Errstat2, ErrMsg2)
         CALL SetErrStat(ErrStat2, ErrMsg2, ErrStat, ErrMsg, RoutineName )
      CALL InflowWind_CopyOtherState (IfW%OtherSt( STATE_PRED), IfW%OtherSt( STATE_CURR), MESH_UPDATECOPY, Errstat2, ErrMsg2)
         CALL SetErrStat(ErrStat2, ErrMsg2, ErrStat, ErrMsg, RoutineName )
   END IF


   ! ServoDyn: copy final predictions to actual states; copy current outputs to next
   IF ( p_FAST%CompServo == Module_SrvD ) THEN
      CALL SrvD_CopyContState   (SrvD%x( STATE_PRED), SrvD%x( STATE_CURR), MESH_UPDATECOPY, Errstat2, ErrMsg2)
         CALL SetErrStat(ErrStat2, ErrMsg2, ErrStat, ErrMsg, RoutineName )
      CALL SrvD_CopyDiscState   (SrvD%xd(STATE_PRED), SrvD%xd(STATE_CURR), MESH_UPDATECOPY, Errstat2, ErrMsg2)
         CALL SetErrStat(ErrStat2, ErrMsg2, ErrStat, ErrMsg, RoutineName )
      CALL SrvD_CopyConstrState (SrvD%z( STATE_PRED), SrvD%z( STATE_CURR), MESH_UPDATECOPY, Errstat2, ErrMsg2)
         CALL SetErrStat(ErrStat2, ErrMsg2, ErrStat, ErrMsg, RoutineName )
      CALL SrvD_CopyOtherState (SrvD%OtherSt( STATE_PRED), SrvD%OtherSt( STATE_CURR), MESH_UPDATECOPY, Errstat2, ErrMsg2)
         CALL SetErrStat(ErrStat2, ErrMsg2, ErrStat, ErrMsg, RoutineName )
   END IF


   ! HydroDyn: copy final predictions to actual states
   IF ( p_FAST%CompHydro == Module_HD ) THEN
      CALL HydroDyn_CopyContState   (HD%x( STATE_PRED), HD%x( STATE_CURR), MESH_UPDATECOPY, Errstat2, ErrMsg2)
         CALL SetErrStat(ErrStat2, ErrMsg2, ErrStat, ErrMsg, RoutineName )
      CALL HydroDyn_CopyDiscState   (HD%xd(STATE_PRED), HD%xd(STATE_CURR), MESH_UPDATECOPY, Errstat2, ErrMsg2)
         CALL SetErrStat(ErrStat2, ErrMsg2, ErrStat, ErrMsg, RoutineName )
      CALL HydroDyn_CopyConstrState (HD%z( STATE_PRED), HD%z( STATE_CURR), MESH_UPDATECOPY, Errstat2, ErrMsg2)
         CALL SetErrStat(ErrStat2, ErrMsg2, ErrStat, ErrMsg, RoutineName )
      CALL HydroDyn_CopyOtherState (HD%OtherSt(STATE_PRED), HD%OtherSt(STATE_CURR), MESH_UPDATECOPY, Errstat2, ErrMsg2)
         CALL SetErrStat(ErrStat2, ErrMsg2, ErrStat, ErrMsg, RoutineName )
   END IF


   ! SubDyn: copy final predictions to actual states
   IF ( p_FAST%CompSub == Module_SD ) THEN
      CALL SD_CopyContState   (SD%x( STATE_PRED), SD%x( STATE_CURR), MESH_UPDATECOPY, Errstat2, ErrMsg2)
         CALL SetErrStat(ErrStat2, ErrMsg2, ErrStat, ErrMsg, RoutineName )
      CALL SD_CopyDiscState   (SD%xd(STATE_PRED), SD%xd(STATE_CURR), MESH_UPDATECOPY, Errstat2, ErrMsg2)
         CALL SetErrStat(ErrStat2, ErrMsg2, ErrStat, ErrMsg, RoutineName )
      CALL SD_CopyConstrState (SD%z( STATE_PRED), SD%z( STATE_CURR), MESH_UPDATECOPY, Errstat2, ErrMsg2)
         CALL SetErrStat(ErrStat2, ErrMsg2, ErrStat, ErrMsg, RoutineName )
      CALL SD_CopyOtherState (SD%OtherSt(STATE_PRED), SD%OtherSt(STATE_CURR), MESH_UPDATECOPY, Errstat2, ErrMsg2)
         CALL SetErrStat(ErrStat2, ErrMsg2, ErrStat, ErrMsg, RoutineName )
   ELSE IF ( p_FAST%CompSub == Module_ExtPtfm ) THEN
      CALL ExtPtfm_CopyContState   (ExtPtfm%x( STATE_PRED), ExtPtfm%x( STATE_CURR), MESH_UPDATECOPY, Errstat2, ErrMsg2)
         CALL SetErrStat(ErrStat2, ErrMsg2, ErrStat, ErrMsg, RoutineName )
      CALL ExtPtfm_CopyDiscState   (ExtPtfm%xd(STATE_PRED), ExtPtfm%xd(STATE_CURR), MESH_UPDATECOPY, Errstat2, ErrMsg2)
         CALL SetErrStat(ErrStat2, ErrMsg2, ErrStat, ErrMsg, RoutineName )
      CALL ExtPtfm_CopyConstrState (ExtPtfm%z( STATE_PRED), ExtPtfm%z( STATE_CURR), MESH_UPDATECOPY, Errstat2, ErrMsg2)
         CALL SetErrStat(ErrStat2, ErrMsg2, ErrStat, ErrMsg, RoutineName )
      CALL ExtPtfm_CopyOtherState (ExtPtfm%OtherSt(STATE_PRED), ExtPtfm%OtherSt(STATE_CURR), MESH_UPDATECOPY, Errstat2, ErrMsg2)
         CALL SetErrStat(ErrStat2, ErrMsg2, ErrStat, ErrMsg, RoutineName )
   END IF


   ! MAP: copy final predictions to actual states
   IF (p_FAST%CompMooring == Module_MAP) THEN
      CALL MAP_CopyContState   (MAPp%x( STATE_PRED), MAPp%x( STATE_CURR), MESH_UPDATECOPY, Errstat2, ErrMsg2)
         CALL SetErrStat(ErrStat2, ErrMsg2, ErrStat, ErrMsg, RoutineName )
      CALL MAP_CopyDiscState   (MAPp%xd(STATE_PRED), MAPp%xd(STATE_CURR), MESH_UPDATECOPY, Errstat2, ErrMsg2)
         CALL SetErrStat(ErrStat2, ErrMsg2, ErrStat, ErrMsg, RoutineName )
      CALL MAP_CopyConstrState (MAPp%z( STATE_PRED), MAPp%z( STATE_CURR), MESH_UPDATECOPY, Errstat2, ErrMsg2)
         CALL SetErrStat(ErrStat2, ErrMsg2, ErrStat, ErrMsg, RoutineName )
      !CALL MAP_CopyOtherState (MAPp%OtherSt(STATE_PRED), MAPp%OtherSt(STATE_CURR), MESH_UPDATECOPY, Errstat2, ErrMsg2)
      !   CALL SetErrStat(ErrStat2, ErrMsg2, ErrStat, ErrMsg, RoutineName )
   ELSEIF (p_FAST%CompMooring == Module_MD) THEN
      CALL MD_CopyContState   (MD%x( STATE_PRED), MD%x( STATE_CURR), MESH_UPDATECOPY, Errstat2, ErrMsg2)
         CALL SetErrStat(ErrStat2, ErrMsg2, ErrStat, ErrMsg, RoutineName )
      CALL MD_CopyDiscState   (MD%xd(STATE_PRED), MD%xd(STATE_CURR), MESH_UPDATECOPY, Errstat2, ErrMsg2)
         CALL SetErrStat(ErrStat2, ErrMsg2, ErrStat, ErrMsg, RoutineName )
      CALL MD_CopyConstrState (MD%z( STATE_PRED), MD%z( STATE_CURR), MESH_UPDATECOPY, Errstat2, ErrMsg2)
         CALL SetErrStat(ErrStat2, ErrMsg2, ErrStat, ErrMsg, RoutineName )
      CALL MD_CopyOtherState (MD%OtherSt(STATE_PRED), MD%OtherSt(STATE_CURR), MESH_UPDATECOPY, Errstat2, ErrMsg2)
         CALL SetErrStat(ErrStat2, ErrMsg2, ErrStat, ErrMsg, RoutineName )
   ELSEIF (p_FAST%CompMooring == Module_FEAM) THEN
      CALL FEAM_CopyContState   (FEAM%x( STATE_PRED), FEAM%x( STATE_CURR), MESH_UPDATECOPY, Errstat2, ErrMsg2)
         CALL SetErrStat(ErrStat2, ErrMsg2, ErrStat, ErrMsg, RoutineName )
      CALL FEAM_CopyDiscState   (FEAM%xd(STATE_PRED), FEAM%xd(STATE_CURR), MESH_UPDATECOPY, Errstat2, ErrMsg2)
         CALL SetErrStat(ErrStat2, ErrMsg2, ErrStat, ErrMsg, RoutineName )
      CALL FEAM_CopyConstrState (FEAM%z( STATE_PRED), FEAM%z( STATE_CURR), MESH_UPDATECOPY, Errstat2, ErrMsg2)
         CALL SetErrStat(ErrStat2, ErrMsg2, ErrStat, ErrMsg, RoutineName )
      CALL FEAM_CopyOtherState (FEAM%OtherSt( STATE_PRED), FEAM%OtherSt( STATE_CURR), MESH_UPDATECOPY, Errstat2, ErrMsg2)
         CALL SetErrStat(ErrStat2, ErrMsg2, ErrStat, ErrMsg, RoutineName )
   ELSEIF (p_FAST%CompMooring == Module_Orca) THEN
      CALL Orca_CopyContState   (Orca%x( STATE_PRED), Orca%x( STATE_CURR), MESH_UPDATECOPY, Errstat2, ErrMsg2)
         CALL SetErrStat(ErrStat2, ErrMsg2, ErrStat, ErrMsg, RoutineName )
      CALL Orca_CopyDiscState   (Orca%xd(STATE_PRED), Orca%xd(STATE_CURR), MESH_UPDATECOPY, Errstat2, ErrMsg2)
         CALL SetErrStat(ErrStat2, ErrMsg2, ErrStat, ErrMsg, RoutineName )
      CALL Orca_CopyConstrState (Orca%z( STATE_PRED), Orca%z( STATE_CURR), MESH_UPDATECOPY, Errstat2, ErrMsg2)
         CALL SetErrStat(ErrStat2, ErrMsg2, ErrStat, ErrMsg, RoutineName )
      CALL Orca_CopyOtherState (Orca%OtherSt( STATE_PRED), Orca%OtherSt( STATE_CURR), MESH_UPDATECOPY, Errstat2, ErrMsg2)
         CALL SetErrStat(ErrStat2, ErrMsg2, ErrStat, ErrMsg, RoutineName )
   END IF

         ! IceFloe: copy final predictions to actual states
   IF ( p_FAST%CompIce == Module_IceF ) THEN
      CALL IceFloe_CopyContState   (IceF%x( STATE_PRED), IceF%x( STATE_CURR), MESH_UPDATECOPY, Errstat2, ErrMsg2)
         CALL SetErrStat(ErrStat2, ErrMsg2, ErrStat, ErrMsg, RoutineName )
      CALL IceFloe_CopyDiscState   (IceF%xd(STATE_PRED), IceF%xd(STATE_CURR), MESH_UPDATECOPY, Errstat2, ErrMsg2)
         CALL SetErrStat(ErrStat2, ErrMsg2, ErrStat, ErrMsg, RoutineName )
      CALL IceFloe_CopyConstrState (IceF%z( STATE_PRED), IceF%z( STATE_CURR), MESH_UPDATECOPY, Errstat2, ErrMsg2)
         CALL SetErrStat(ErrStat2, ErrMsg2, ErrStat, ErrMsg, RoutineName )
      CALL IceFloe_CopyOtherState (IceF%OtherSt(STATE_PRED), IceF%OtherSt(STATE_CURR), MESH_UPDATECOPY, Errstat2, ErrMsg2)
         CALL SetErrStat(ErrStat2, ErrMsg2, ErrStat, ErrMsg, RoutineName )
   ELSEIF ( p_FAST%CompIce == Module_IceD ) THEN
      DO i=1,p_FAST%numIceLegs
         CALL IceD_CopyContState   (IceD%x( i,STATE_PRED), IceD%x( i,STATE_CURR), MESH_UPDATECOPY, Errstat2, ErrMsg2)
            CALL SetErrStat(ErrStat2, ErrMsg2, ErrStat, ErrMsg, RoutineName )
         CALL IceD_CopyDiscState   (IceD%xd(i,STATE_PRED), IceD%xd(i,STATE_CURR), MESH_UPDATECOPY, Errstat2, ErrMsg2)
            CALL SetErrStat(ErrStat2, ErrMsg2, ErrStat, ErrMsg, RoutineName )
         CALL IceD_CopyConstrState (IceD%z( i,STATE_PRED), IceD%z( i,STATE_CURR), MESH_UPDATECOPY, Errstat2, ErrMsg2)
            CALL SetErrStat(ErrStat2, ErrMsg2, ErrStat, ErrMsg, RoutineName )
         CALL IceD_CopyOtherState (IceD%OtherSt( i,STATE_PRED), IceD%OtherSt( i,STATE_CURR), MESH_UPDATECOPY, Errstat2, ErrMsg2)
            CALL SetErrStat(ErrStat2, ErrMsg2, ErrStat, ErrMsg, RoutineName )
      END DO
   END IF


   !++++++++++++++++++++++++++++++++++++++++++++++++++++++++++++++++++++++++++++++++++++++++++++++++++++++++++++++++++++++++++++
   !! We've advanced everything to the next time step:
   !++++++++++++++++++++++++++++++++++++++++++++++++++++++++++++++++++++++++++++++++++++++++++++++++++++++++++++++++++++++++++++

   !! update the global time

   m_FAST%t_global = t_global_next


   !----------------------------------------------------------------------------------------
   !! Check to see if we should output data this time step:
   !----------------------------------------------------------------------------------------

   CALL WriteOutputToFile(n_t_global_next, t_global_next, p_FAST, y_FAST, ED, BD, AD14, AD, IfW, OpFM, HD, SD, ExtPtfm, &
                          SrvD, MAPp, FEAM, MD, Orca, IceF, IceD, MeshMapData, ErrStat2, ErrMsg2)
      CALL SetErrStat(ErrStat2, ErrMsg2, ErrStat, ErrMsg, RoutineName )

   !----------------------------------------------------------------------------------------
   !! Display simulation status every SttsTime-seconds (i.e., n_SttsTime steps):
   !----------------------------------------------------------------------------------------

   IF (p_FAST%WrSttsTime) then
      IF ( MOD( n_t_global_next, p_FAST%n_SttsTime ) == 0 ) THEN
            CALL SimStatus( m_FAST%TiLstPrn, m_FAST%PrevClockTime, m_FAST%t_global, p_FAST%TMax, p_FAST%TDesc )

      ENDIF
   ENDIF

END SUBROUTINE FAST_Solution
!----------------------------------------------------------------------------------------------------------------------------------
! ROUTINES TO OUTPUT WRITE DATA TO FILE AT EACH REQUSTED TIME STEP
!----------------------------------------------------------------------------------------------------------------------------------
FUNCTION NeedWriteOutput(n_t_global, t_global, p_FAST)
   INTEGER(IntKi),           INTENT(IN   ) :: n_t_global          !< Current global time step
   REAL(DbKi),               INTENT(IN   ) :: t_global            !< Current global time
   TYPE(FAST_ParameterType), INTENT(IN   ) :: p_FAST              !< Parameters for the glue code

   LOGICAL                                 :: NeedWriteOutput     !< Function result; if true, WriteOutput values are needed on this time step

   IF ( t_global >= p_FAST%TStart )  THEN ! note that if TStart isn't an multiple of DT_out, we will not necessarially start output to the file at TStart
      NeedWriteOutput = MOD( n_t_global, p_FAST%n_DT_Out ) == 0
   ELSE
      NeedWriteOutput = .FALSE.
   END IF

END FUNCTION NeedWriteOutput
!----------------------------------------------------------------------------------------------------------------------------------
!> This routine determines if it's time to write to the output files--based on a previous call to fast_subs::needwriteoutput--, and
!! calls the routine to write to the files with the output data. It should be called after all the output solves for a given time
!! have been completed, and assumes y_FAST\%WriteThisStep has been set.
SUBROUTINE WriteOutputToFile(n_t_global, t_global, p_FAST, y_FAST, ED, BD, AD14, AD, IfW, OpFM, HD, SD, ExtPtfm, &
                             SrvD, MAPp, FEAM, MD, Orca, IceF, IceD, MeshMapData, ErrStat, ErrMsg)
!...............................................................................................................................
   INTEGER(IntKi),           INTENT(IN   ) :: n_t_global          !< Current global time step
   REAL(DbKi),               INTENT(IN   ) :: t_global            !< Current global time
   TYPE(FAST_ParameterType), INTENT(IN   ) :: p_FAST              !< Parameters for the glue code
   TYPE(FAST_OutputFileType),INTENT(INOUT) :: y_FAST              !< Output variables for the glue code

   TYPE(ElastoDyn_Data),     INTENT(IN   ) :: ED                  !< ElastoDyn data
   TYPE(BeamDyn_Data),       INTENT(IN   ) :: BD                  !< BeamDyn data
   TYPE(ServoDyn_Data),      INTENT(IN   ) :: SrvD                !< ServoDyn data
   TYPE(AeroDyn14_Data),     INTENT(IN   ) :: AD14                !< AeroDyn14 data
   TYPE(AeroDyn_Data),       INTENT(IN   ) :: AD                  !< AeroDyn data
   TYPE(InflowWind_Data),    INTENT(IN   ) :: IfW                 !< InflowWind data
   TYPE(OpenFOAM_Data),      INTENT(IN   ) :: OpFM                !< OpenFOAM data
   TYPE(HydroDyn_Data),      INTENT(IN   ) :: HD                  !< HydroDyn data
   TYPE(SubDyn_Data),        INTENT(IN   ) :: SD                  !< SubDyn data
   TYPE(ExtPtfm_Data),       INTENT(IN   ) :: ExtPtfm             !< ExtPtfm_MCKF data
   TYPE(MAP_Data),           INTENT(IN   ) :: MAPp                !< MAP data
   TYPE(FEAMooring_Data),    INTENT(IN   ) :: FEAM                !< FEAMooring data
   TYPE(MoorDyn_Data),       INTENT(IN   ) :: MD                  !< MoorDyn data
   TYPE(OrcaFlex_Data),      INTENT(IN   ) :: Orca                !< OrcaFlex interface data
   TYPE(IceFloe_Data),       INTENT(IN   ) :: IceF                !< IceFloe data
   TYPE(IceDyn_Data),        INTENT(IN   ) :: IceD                !< All the IceDyn data used in time-step loop

   TYPE(FAST_ModuleMapType), INTENT(IN   ) :: MeshMapData         !< Data for mapping between modules
   INTEGER(IntKi),           INTENT(  OUT) :: ErrStat             !< Error status of the operation
   CHARACTER(*),             INTENT(  OUT) :: ErrMsg              !< Error message if ErrStat /= ErrID_None


   CHARACTER(*), PARAMETER                 :: RoutineName = 'WriteOutputToFile'

   ErrStat = ErrID_None
   ErrMsg  = ""

      ! Write time-series channel data

  !y_FAST%WriteThisStep = NeedWriteOutput(n_t_global, t_global, p_FAST)
   IF ( y_FAST%WriteThisStep )  THEN

         ! Generate glue-code output file
         CALL WrOutputLine( t_global, p_FAST, y_FAST, IfW%y%WriteOutput, OpFM%y%WriteOutput, ED%y%WriteOutput, &
               AD%y, SrvD%y%WriteOutput, HD%y%WriteOutput, SD%y%WriteOutput, ExtPtfm%y%WriteOutput, MAPp%y%WriteOutput, &
               FEAM%y%WriteOutput, MD%y%WriteOutput, Orca%y%WriteOutput, IceF%y%WriteOutput, IceD%y, BD%y, ErrStat, ErrMsg )

   ENDIF

      ! Write visualization data (and also note that we're ignoring any errors that occur doing so)
   IF ( p_FAST%WrVTK == VTK_Animate ) THEN
      IF ( MOD( n_t_global, p_FAST%n_VTKTime ) == 0 ) THEN
         call WriteVTK(t_global, p_FAST, y_FAST, MeshMapData, ED, BD, AD, IfW, OpFM, HD, SD, ExtPtfm, SrvD, MAPp, FEAM, MD, Orca, IceF, IceD)
      END IF
   END IF


END SUBROUTINE WriteOutputToFile
!----------------------------------------------------------------------------------------------------------------------------------
!> This routine writes the module output to the primary output file(s).
SUBROUTINE WrOutputLine( t, p_FAST, y_FAST, IfWOutput, OpFMOutput, EDOutput, y_AD, SrvDOutput, HDOutput, SDOutput, ExtPtfmOutput,&
                        MAPOutput, FEAMOutput, MDOutput, OrcaOutput, IceFOutput, y_IceD, y_BD, ErrStat, ErrMsg)

   IMPLICIT                        NONE

      ! Passed variables
   REAL(DbKi), INTENT(IN)                  :: t                                  !< Current simulation time, in seconds
   TYPE(FAST_ParameterType), INTENT(IN)    :: p_FAST                             !< Glue-code simulation parameters
   TYPE(FAST_OutputFileType),INTENT(INOUT) :: y_FAST                             !< Glue-code simulation outputs


   REAL(ReKi), ALLOCATABLE,  INTENT(IN)    :: IfWOutput (:)                      !< InflowWind WriteOutput values
   REAL(ReKi), ALLOCATABLE,  INTENT(IN)    :: OpFMOutput (:)                     !< OpenFOAM WriteOutput values
   REAL(ReKi), ALLOCATABLE,  INTENT(IN)    :: EDOutput (:)                       !< ElastoDyn WriteOutput values
   TYPE(AD_OutputType),      INTENT(IN)    :: y_AD                               !< AeroDyn outputs (WriteOutput values are subset of allocated Rotors)
   REAL(ReKi), ALLOCATABLE,  INTENT(IN)    :: SrvDOutput (:)                     !< ServoDyn WriteOutput values
   REAL(ReKi), ALLOCATABLE,  INTENT(IN)    :: HDOutput (:)                       !< HydroDyn WriteOutput values
   REAL(ReKi), ALLOCATABLE,  INTENT(IN)    :: SDOutput (:)                       !< SubDyn WriteOutput values
   REAL(ReKi), ALLOCATABLE,  INTENT(IN)    :: ExtPtfmOutput (:)                  !< ExtPtfm_MCKF WriteOutput values
   REAL(ReKi), ALLOCATABLE,  INTENT(IN)    :: MAPOutput (:)                      !< MAP WriteOutput values
   REAL(ReKi), ALLOCATABLE,  INTENT(IN)    :: FEAMOutput (:)                     !< FEAMooring WriteOutput values
   REAL(ReKi), ALLOCATABLE,  INTENT(IN)    :: MDOutput (:)                       !< MoorDyn WriteOutput values
   REAL(ReKi), ALLOCATABLE,  INTENT(IN)    :: OrcaOutput (:)                     !< OrcaFlex interface WriteOutput values
   REAL(ReKi), ALLOCATABLE,  INTENT(IN)    :: IceFOutput (:)                     !< IceFloe WriteOutput values
   TYPE(IceD_OutputType),    INTENT(IN)    :: y_IceD (:)                         !< IceDyn outputs (WriteOutput values are subset)
   TYPE(BD_OutputType),      INTENT(IN)    :: y_BD (:)                           !< BeamDyn outputs (WriteOutput values are subset)

   INTEGER(IntKi),           INTENT(OUT)   :: ErrStat                            !< Error status
   CHARACTER(*),             INTENT(OUT)   :: ErrMsg                             !< Error message

      ! Local variables.

   CHARACTER(200)                   :: Frmt                                      ! A string to hold a format specifier
   CHARACTER(p_FAST%TChanLen)       :: TmpStr                                    ! temporary string to print the time output as text

   REAL(ReKi)                       :: OutputAry(SIZE(y_FAST%ChannelNames)-1)

   ErrStat = ErrID_None
   ErrMsg  = ''

   CALL FillOutputAry(p_FAST, y_FAST, IfWOutput, OpFMOutput, EDOutput, y_AD, SrvDOutput, HDOutput, SDOutput, ExtPtfmOutput, &
                      MAPOutput, FEAMOutput, MDOutput, OrcaOutput, IceFOutput, y_IceD, y_BD, OutputAry)

   IF (p_FAST%WrTxtOutFile) THEN

         ! Write one line of tabular output:
   !   Frmt = '(F8.3,'//TRIM(Num2LStr(p%NumOuts))//'(:,A,'//TRIM( p%OutFmt )//'))'
      Frmt = '"'//p_FAST%Delim//'"'//p_FAST%OutFmt      ! format for array elements from individual modules

            ! time
      WRITE( TmpStr, '('//trim(p_FAST%OutFmt_t)//')' ) t
      CALL WrFileNR( y_FAST%UnOu, TmpStr )

         ! write the individual module output (convert to SiKi if necessary, so that we don't need to print so many digits in the exponent)
      CALL WrNumAryFileNR ( y_FAST%UnOu, REAL(OutputAry,SiKi), Frmt, ErrStat, ErrMsg )
         !IF ( ErrStat >= AbortErrLev ) RETURN

         ! write a new line (advance to the next line)
      WRITE (y_FAST%UnOu,'()')

   END IF


   IF (p_FAST%WrBinOutFile) THEN

         ! Write data to array for binary output file

      IF ( y_FAST%n_Out == y_FAST%NOutSteps ) THEN
         ErrStat = ErrID_Warn
         ErrMsg = 'Not all data could be written to the binary output file.'
         !CALL ProgWarn( 'Not all data could be written to the binary output file.' )
         !this really would only happen if we have an error somewhere else, right?
         !otherwise, we could allocate a new, larger array and move existing data
      ELSE
         y_FAST%n_Out = y_FAST%n_Out + 1

            ! store time data
         IF ( y_FAST%n_Out == 1_IntKi .OR. p_FAST%WrBinMod == FileFmtID_WithTime ) THEN
            y_FAST%TimeData(y_FAST%n_Out) = t   ! Time associated with these outputs
         END IF

            ! store individual module data
         y_FAST%AllOutData(:, y_FAST%n_Out) = OutputAry

      END IF

   END IF

   RETURN
END SUBROUTINE WrOutputLine
!----------------------------------------------------------------------------------------------------------------------------------
!> Routine that calls FillOutputAry for one instance of a Turbine data structure. This is a separate subroutine so that the FAST
!! driver programs do not need to change or operate on the individual module level. (Called from Simulink interface.)
SUBROUTINE FillOutputAry_T(Turbine, Outputs)

   TYPE(FAST_TurbineType),   INTENT(IN   ) :: Turbine                          !< all data for one instance of a turbine
   REAL(ReKi),               INTENT(  OUT) :: Outputs(:)                       !< single array of output


      CALL FillOutputAry(Turbine%p_FAST, Turbine%y_FAST, Turbine%IfW%y%WriteOutput, Turbine%OpFM%y%WriteOutput, &
                Turbine%ED%y%WriteOutput, Turbine%AD%y, Turbine%SrvD%y%WriteOutput, &
                Turbine%HD%y%WriteOutput, Turbine%SD%y%WriteOutput, Turbine%ExtPtfm%y%WriteOutput, Turbine%MAP%y%WriteOutput, &
                Turbine%FEAM%y%WriteOutput, Turbine%MD%y%WriteOutput, Turbine%Orca%y%WriteOutput, &
                Turbine%IceF%y%WriteOutput, Turbine%IceD%y, Turbine%BD%y, Outputs)

END SUBROUTINE FillOutputAry_T
!----------------------------------------------------------------------------------------------------------------------------------
!> This routine concatenates all of the WriteOutput values from the module Output into one array to be written to the FAST
!! output file.
SUBROUTINE FillOutputAry(p_FAST, y_FAST, IfWOutput, OpFMOutput, EDOutput, y_AD, SrvDOutput, HDOutput, SDOutput, ExtPtfmOutput, &
                        MAPOutput, FEAMOutput, MDOutput, OrcaOutput, IceFOutput, y_IceD, y_BD, OutputAry)

   TYPE(FAST_ParameterType), INTENT(IN)    :: p_FAST                             !< Glue-code simulation parameters
   TYPE(FAST_OutputFileType),INTENT(IN)    :: y_FAST                             !< Glue-code simulation outputs

   REAL(ReKi), ALLOCATABLE,  INTENT(IN)    :: IfWOutput (:)                      !< InflowWind WriteOutput values
   REAL(ReKi), ALLOCATABLE,  INTENT(IN)    :: OpFMOutput (:)                     !< OpenFOAM WriteOutput values
   REAL(ReKi), ALLOCATABLE,  INTENT(IN)    :: EDOutput (:)                       !< ElastoDyn WriteOutput values
   TYPE(AD_OutputType),      INTENT(IN)    :: y_AD                               !< AeroDyn outputs (WriteOutput values are subset of allocated Rotors)
   REAL(ReKi), ALLOCATABLE,  INTENT(IN)    :: SrvDOutput (:)                     !< ServoDyn WriteOutput values
   REAL(ReKi), ALLOCATABLE,  INTENT(IN)    :: HDOutput (:)                       !< HydroDyn WriteOutput values
   REAL(ReKi), ALLOCATABLE,  INTENT(IN)    :: SDOutput (:)                       !< SubDyn WriteOutput values
   REAL(ReKi), ALLOCATABLE,  INTENT(IN)    :: ExtPtfmOutput (:)                  !< ExtPtfm_MCKF WriteOutput values
   REAL(ReKi), ALLOCATABLE,  INTENT(IN)    :: MAPOutput (:)                      !< MAP WriteOutput values
   REAL(ReKi), ALLOCATABLE,  INTENT(IN)    :: FEAMOutput (:)                     !< FEAMooring WriteOutput values
   REAL(ReKi), ALLOCATABLE,  INTENT(IN)    :: MDOutput (:)                       !< MoorDyn WriteOutput values
   REAL(ReKi), ALLOCATABLE,  INTENT(IN)    :: OrcaOutput (:)                     !< OrcaFlex interface WriteOutput values
   REAL(ReKi), ALLOCATABLE,  INTENT(IN)    :: IceFOutput (:)                     !< IceFloe WriteOutput values
   TYPE(IceD_OutputType),    INTENT(IN)    :: y_IceD (:)                         !< IceDyn outputs (WriteOutput values are subset)
   TYPE(BD_OutputType),      INTENT(IN)    :: y_BD (:)                           !< BeamDyn outputs (WriteOutput values are subset)

   REAL(ReKi),               INTENT(OUT)   :: OutputAry(:)                       !< single array of output

   INTEGER(IntKi)                          :: i                                  ! loop counter
   INTEGER(IntKi)                          :: indxLast                           ! The index of the last row value to be written to AllOutData for this time step (column).
   INTEGER(IntKi)                          :: indxNext                           ! The index of the next row value to be written to AllOutData for this time step (column).


            ! store individual module data into one array for output

      indxLast = 0
      indxNext = 1

      IF (y_FAST%numOuts(Module_Glue) > 1) THEN ! if we output more than just the time channel....
         indxLast = indxNext + SIZE(y_FAST%DriverWriteOutput) - 1
         OutputAry(indxNext:indxLast) = y_FAST%DriverWriteOutput
         indxNext = IndxLast + 1
      END IF

      IF ( y_FAST%numOuts(Module_IfW) > 0 ) THEN
         indxLast = indxNext + SIZE(IfWOutput) - 1
         OutputAry(indxNext:indxLast) = IfWOutput
         indxNext = IndxLast + 1
      ELSEIF ( y_FAST%numOuts(Module_OpFM) > 0 ) THEN
         indxLast = indxNext + SIZE(OpFMOutput) - 1
         OutputAry(indxNext:indxLast) = OpFMOutput
         indxNext = IndxLast + 1
      END IF

      IF ( y_FAST%numOuts(Module_ED) > 0 ) THEN
         indxLast = indxNext + SIZE(EDOutput) - 1
         OutputAry(indxNext:indxLast) = EDOutput
         indxNext = IndxLast + 1
      END IF

      IF ( y_FAST%numOuts(Module_BD) > 0 ) THEN
         do i=1,SIZE(y_BD)
            indxLast = indxNext + SIZE(y_BD(i)%WriteOutput) - 1
            OutputAry(indxNext:indxLast) = y_BD(i)%WriteOutput
            indxNext = IndxLast + 1
         end do
      END IF

      IF ( y_FAST%numOuts(Module_AD) > 0 ) THEN
         do i=1,SIZE(y_AD%Rotors)
            if (allocated(y_AD%Rotors(i)%WriteOutput)) then
               indxLast = indxNext + SIZE(y_AD%Rotors(i)%WriteOutput) - 1
               OutputAry(indxNext:indxLast) = y_AD%Rotors(i)%WriteOutput
               indxNext = IndxLast + 1
            endif
         end do
      END IF

      IF ( y_FAST%numOuts(Module_SrvD) > 0 ) THEN
         indxLast = indxNext + SIZE(SrvDOutput) - 1
         OutputAry(indxNext:indxLast) = SrvDOutput
         indxNext = IndxLast + 1
      END IF

      IF ( y_FAST%numOuts(Module_HD) > 0 ) THEN
         indxLast = indxNext + SIZE(HDOutput) - 1
         OutputAry(indxNext:indxLast) = HDOutput
         indxNext = IndxLast + 1
      END IF

      IF ( y_FAST%numOuts(Module_SD) > 0 ) THEN
         indxLast = indxNext + SIZE(SDOutput) - 1
         OutputAry(indxNext:indxLast) = SDOutput
         indxNext = IndxLast + 1
      ELSE IF ( y_FAST%numOuts(Module_ExtPtfm) > 0 ) THEN
         indxLast = indxNext + SIZE(ExtPtfmOutput) - 1
         OutputAry(indxNext:indxLast) = ExtPtfmOutput
         indxNext = IndxLast + 1
      END IF

      IF ( y_FAST%numOuts(Module_MAP) > 0 ) THEN
         indxLast = indxNext + SIZE(MAPOutput) - 1
         OutputAry(indxNext:indxLast) = MAPOutput
         indxNext = IndxLast + 1
      ELSEIF ( y_FAST%numOuts(Module_MD) > 0 ) THEN
         indxLast = indxNext + SIZE(MDOutput) - 1
         OutputAry(indxNext:indxLast) = MDOutput
         indxNext = IndxLast + 1
      ELSEIF ( y_FAST%numOuts(Module_FEAM) > 0 ) THEN
         indxLast = indxNext + SIZE(FEAMOutput) - 1
         OutputAry(indxNext:indxLast) = FEAMOutput
         indxNext = IndxLast + 1
      ELSEIF ( y_FAST%numOuts(Module_Orca) > 0 ) THEN
         indxLast = indxNext + SIZE(OrcaOutput) - 1
         OutputAry(indxNext:indxLast) = OrcaOutput
         indxNext = IndxLast + 1
      END IF

      IF ( y_FAST%numOuts(Module_IceF) > 0 ) THEN
         indxLast = indxNext + SIZE(IceFOutput) - 1
         OutputAry(indxNext:indxLast) = IceFOutput
         indxNext = IndxLast + 1
      ELSEIF ( y_FAST%numOuts(Module_IceD) > 0 ) THEN
         DO i=1,p_FAST%numIceLegs
            indxLast = indxNext + SIZE(y_IceD(i)%WriteOutput) - 1
            OutputAry(indxNext:indxLast) = y_IceD(i)%WriteOutput
            indxNext = IndxLast + 1
         END DO
      END IF

END SUBROUTINE FillOutputAry
!----------------------------------------------------------------------------------------------------------------------------------
SUBROUTINE WriteVTK(t_global, p_FAST, y_FAST, MeshMapData, ED, BD, AD, IfW, OpFM, HD, SD, ExtPtfm, SrvD, MAPp, FEAM, MD, Orca, IceF, IceD)
   REAL(DbKi),               INTENT(IN   ) :: t_global            !< Current global time
   TYPE(FAST_ParameterType), INTENT(IN   ) :: p_FAST              !< Parameters for the glue code
   TYPE(FAST_OutputFileType),INTENT(INOUT) :: y_FAST              !< Output variables for the glue code (only because we're updating VTK_LastWaveIndx)
   TYPE(FAST_ModuleMapType), INTENT(IN   ) :: MeshMapData         !< Data for mapping between modules

   TYPE(ElastoDyn_Data),     INTENT(IN   ) :: ED                  !< ElastoDyn data
   TYPE(BeamDyn_Data),       INTENT(IN   ) :: BD                  !< BeamDyn data
   TYPE(ServoDyn_Data),      INTENT(IN   ) :: SrvD                !< ServoDyn data
   TYPE(AeroDyn_Data),       INTENT(IN   ) :: AD                  !< AeroDyn data
   TYPE(InflowWind_Data),    INTENT(IN   ) :: IfW                 !< InflowWind data
   TYPE(OpenFOAM_Data),      INTENT(IN   ) :: OpFM                !< OpenFOAM data
   TYPE(HydroDyn_Data),      INTENT(IN   ) :: HD                  !< HydroDyn data
   TYPE(SubDyn_Data),        INTENT(IN   ) :: SD                  !< SubDyn data
   TYPE(ExtPtfm_Data),       INTENT(IN   ) :: ExtPtfm             !< ExtPtfm_MCKF data
   TYPE(MAP_Data),           INTENT(IN   ) :: MAPp                !< MAP data
   TYPE(FEAMooring_Data),    INTENT(IN   ) :: FEAM                !< FEAMooring data
   TYPE(MoorDyn_Data),       INTENT(IN   ) :: MD                  !< MoorDyn data
   TYPE(OrcaFlex_Data),      INTENT(IN   ) :: Orca                !< OrcaFlex interface data
   TYPE(IceFloe_Data),       INTENT(IN   ) :: IceF                !< IceFloe data
   TYPE(IceDyn_Data),        INTENT(IN   ) :: IceD                !< All the IceDyn data used in time-step loop


   INTEGER(IntKi)                          :: ErrStat2
   CHARACTER(ErrMsgLen)                    :: ErrMSg2
   CHARACTER(*), PARAMETER                 :: RoutineName = 'WriteVTK'


      IF ( p_FAST%VTK_Type == VTK_Surf ) THEN
         CALL WrVTK_Surfaces(t_global, p_FAST, y_FAST, MeshMapData, ED, BD, AD, IfW, OpFM, HD, SD, SrvD, MAPp, FEAM, MD, Orca, IceF, IceD)
      ELSE IF ( p_FAST%VTK_Type == VTK_Basic ) THEN
         CALL WrVTK_BasicMeshes(p_FAST, y_FAST, MeshMapData, ED, BD, AD, IfW, OpFM, HD, SD, SrvD, MAPp, FEAM, MD, Orca, IceF, IceD)
      ELSE IF ( p_FAST%VTK_Type == VTK_All ) THEN
         CALL WrVTK_AllMeshes(p_FAST, y_FAST, MeshMapData, ED, BD, AD, IfW, OpFM, HD, SD, ExtPtfm, SrvD, MAPp, FEAM, MD, Orca, IceF, IceD)
      ELSE IF (p_FAST%VTK_Type==VTK_Old) THEN
         CALL WriteInputMeshesToFile( ED%Input(1), AD%Input(1), SD%Input(1), HD%Input(1), MAPp%Input(1), BD%Input(1,:), TRIM(p_FAST%OutFileRoot)//'.InputMeshes.bin', ErrStat2, ErrMsg2)
         CALL WriteMotionMeshesToFile(t_global, ED%y, SD%Input(1), SD%y, HD%Input(1), MAPp%Input(1), BD%y, BD%Input(1,:), y_FAST%UnGra, ErrStat2, ErrMsg2, TRIM(p_FAST%OutFileRoot)//'.gra')
   !unOut = -1
   !CALL MeshWrBin ( unOut, AD%y%BladeLoad(2), ErrStat2, ErrMsg2, 'AD_2_ED_loads.bin');  IF (ErrStat2 /= ErrID_None) CALL WrScr(TRIM(ErrMsg2))
   !CALL MeshWrBin ( unOut, ED%Input(1)%BladePtLoads(2),ErrStat2, ErrMsg2, 'AD_2_ED_loads.bin');  IF (ErrStat2 /= ErrID_None) CALL WrScr(TRIM(ErrMsg2))
   !CALL MeshMapWrBin( unOut, AD%y%BladeLoad(2), ED%Input(1)%BladePtLoads(2), MeshMapData%AD_L_2_BDED_B(2), ErrStat2, ErrMsg2, 'AD_2_ED_loads.bin' );  IF (ErrStat2 /= ErrID_None) CALL WrScr(TRIM(ErrMsg2))
   !close( unOut )
      END IF

     y_FAST%VTK_count = y_FAST%VTK_count + 1

END SUBROUTINE WriteVTK
!----------------------------------------------------------------------------------------------------------------------------------
!> This routine writes all the committed meshes to VTK-formatted files. It doesn't bother with returning an error code.
SUBROUTINE WrVTK_AllMeshes(p_FAST, y_FAST, MeshMapData, ED, BD, AD, IfW, OpFM, HD, SD, ExtPtfm, SrvD, MAPp, FEAM, MD, Orca, IceF, IceD)
   use FVW_IO, only: WrVTK_FVW

   TYPE(FAST_ParameterType), INTENT(IN   ) :: p_FAST              !< Parameters for the glue code
   TYPE(FAST_OutputFileType),INTENT(IN   ) :: y_FAST              !< Output variables for the glue code
   TYPE(FAST_ModuleMapType), INTENT(IN   ) :: MeshMapData         !< Data for mapping between modules

   TYPE(ElastoDyn_Data),     INTENT(IN   ) :: ED                  !< ElastoDyn data
   TYPE(BeamDyn_Data),       INTENT(IN   ) :: BD                  !< BeamDyn data
   TYPE(ServoDyn_Data),      INTENT(IN   ) :: SrvD                !< ServoDyn data
   TYPE(AeroDyn_Data),       INTENT(IN   ) :: AD                  !< AeroDyn data
   TYPE(InflowWind_Data),    INTENT(IN   ) :: IfW                 !< InflowWind data
   TYPE(OpenFOAM_Data),      INTENT(IN   ) :: OpFM                !< OpenFOAM data
   TYPE(HydroDyn_Data),      INTENT(IN   ) :: HD                  !< HydroDyn data
   TYPE(SubDyn_Data),        INTENT(IN   ) :: SD                  !< SubDyn data
   TYPE(ExtPtfm_Data),       INTENT(IN   ) :: ExtPtfm             !< ExtPtfm data
   TYPE(MAP_Data),           INTENT(IN   ) :: MAPp                !< MAP data
   TYPE(FEAMooring_Data),    INTENT(IN   ) :: FEAM                !< FEAMooring data
   TYPE(MoorDyn_Data),       INTENT(IN   ) :: MD                  !< MoorDyn data
   TYPE(OrcaFlex_Data),      INTENT(IN   ) :: Orca                !< OrcaFlex interface data
   TYPE(IceFloe_Data),       INTENT(IN   ) :: IceF                !< IceFloe data
   TYPE(IceDyn_Data),        INTENT(IN   ) :: IceD                !< All the IceDyn data used in time-step loop


!   logical                                 :: outputFields        ! flag to determine if we want to output the HD mesh fields
   INTEGER(IntKi)                          :: NumBl, k
   INTEGER(IntKi)                          :: j                   ! counter for StC instance at location

   INTEGER(IntKi)                          :: ErrStat2
   CHARACTER(ErrMsgLen)                    :: ErrMSg2
   CHARACTER(*), PARAMETER                 :: RoutineName = 'WrVTK_AllMeshes'



   NumBl = 0
   if (allocated(ED%y%BladeRootMotion)) then
      NumBl = SIZE(ED%y%BladeRootMotion)
   end if



! I'm first going to just put all of the meshes that get mapped together, then decide if we're going to print/plot them all

!  ElastoDyn
   if (allocated(ED%Input)) then

         !  ElastoDyn outputs (motions)
      DO K=1,NumBl
         !%BladeLn2Mesh(K) used only when not BD (see below)
         call MeshWrVTK(p_FAST%TurbinePos, ED%y%BladeRootMotion(K), trim(p_FAST%VTK_OutFileRoot)//'.ED_BladeRootMotion'//trim(num2lstr(k)), y_FAST%VTK_count, p_FAST%VTK_fields, ErrStat2, ErrMsg2, p_FAST%VTK_tWidth )
      END DO

      call MeshWrVTK(p_FAST%TurbinePos, ED%y%TowerLn2Mesh, trim(p_FAST%VTK_OutFileRoot)//'.ED_TowerLn2Mesh_motion', y_FAST%VTK_count, p_FAST%VTK_fields, ErrStat2, ErrMsg2, p_FAST%VTK_tWidth )

! these will get output with their sibling input meshes
      !call MeshWrVTK(p_FAST%TurbinePos, ED%y%HubPtMotion, trim(p_FAST%VTK_OutFileRoot)//'.ED_HubPtMotion', y_FAST%VTK_count, p_FAST%VTK_fields, ErrStat2, ErrMsg2, p_FAST%VTK_tWidth )
      !call MeshWrVTK(p_FAST%TurbinePos, ED%y%NacelleMotion, trim(p_FAST%VTK_OutFileRoot)//'.ED_NacelleMotion', y_FAST%VTK_count, p_FAST%VTK_fields, ErrStat2, ErrMsg2, p_FAST%VTK_tWidth )
      !call MeshWrVTK(p_FAST%TurbinePos, ED%y%PlatformPtMesh, trim(p_FAST%VTK_OutFileRoot)//'.ED_PlatformPtMesh_motion', y_FAST%VTK_count, p_FAST%VTK_fields, ErrStat2, ErrMsg2, p_FAST%VTK_tWidth )

         !  ElastoDyn inputs (loads)
      ! %BladePtLoads used only when not BD (see below)
      call MeshWrVTK(p_FAST%TurbinePos, ED%Input(1)%TowerPtLoads, trim(p_FAST%VTK_OutFileRoot)//'.ED_TowerPtLoads', y_FAST%VTK_count, p_FAST%VTK_fields, ErrStat2, ErrMsg2, p_FAST%VTK_tWidth, ED%y%TowerLn2Mesh )
      call MeshWrVTK(p_FAST%TurbinePos, ED%Input(1)%HubPtLoad, trim(p_FAST%VTK_OutFileRoot)//'.ED_Hub', y_FAST%VTK_count, p_FAST%VTK_fields, ErrStat2, ErrMsg2, p_FAST%VTK_tWidth, ED%y%HubPtMotion )
      call MeshWrVTK(p_FAST%TurbinePos, ED%Input(1)%NacelleLoads, trim(p_FAST%VTK_OutFileRoot)//'.ED_Nacelle' ,y_FAST%VTK_count, p_FAST%VTK_fields, ErrStat2, ErrMsg2, p_FAST%VTK_tWidth, ED%y%NacelleMotion )
      call MeshWrVTK(p_FAST%TurbinePos, ED%Input(1)%TFinCMLoads, trim(p_FAST%VTK_OutFileRoot)//'.ED_TailFin' ,y_FAST%VTK_count, p_FAST%VTK_fields, ErrStat2, ErrMsg2, p_FAST%VTK_tWidth, ED%y%TFinCMMotion )
      call MeshWrVTK(p_FAST%TurbinePos, ED%Input(1)%PlatformPtMesh, trim(p_FAST%VTK_OutFileRoot)//'.ED_PlatformPtMesh', y_FAST%VTK_count, p_FAST%VTK_fields, ErrStat2, ErrMsg2, p_FAST%VTK_tWidth, ED%y%PlatformPtMesh )
   end if


!  BeamDyn
   IF ( p_FAST%CompElast == Module_BD .and. allocated(BD%Input) .and. allocated(BD%y)) THEN

      do K=1,NumBl
            ! BeamDyn inputs
         !call MeshWrVTK(p_FAST%TurbinePos, BD%Input(1,k)%RootMotion, trim(p_FAST%VTK_OutFileRoot)//'.BD_RootMotion'//trim(num2lstr(k)), y_FAST%VTK_count, p_FAST%VTK_fields, ErrStat2, ErrMsg2, p_FAST%VTK_tWidth )
         call MeshWrVTK(p_FAST%TurbinePos, BD%Input(1,k)%HubMotion, trim(p_FAST%VTK_OutFileRoot)//'.BD_HubMotion'//trim(num2lstr(k)), y_FAST%VTK_count, p_FAST%VTK_fields, ErrStat2, ErrMsg2, p_FAST%VTK_tWidth )
      end do
      if (allocated(MeshMapData%y_BD_BldMotion_4Loads)) then
         do K=1,NumBl
            call MeshWrVTK(p_FAST%TurbinePos, BD%Input(1,k)%DistrLoad, trim(p_FAST%VTK_OutFileRoot)//'.BD_DistrLoad'//trim(num2lstr(k)), y_FAST%VTK_count, p_FAST%VTK_fields, ErrStat2, ErrMsg2, p_FAST%VTK_tWidth, MeshMapData%y_BD_BldMotion_4Loads(k) )
            ! skipping PointLoad
         end do
      elseif (p_FAST%BD_OutputSibling) then
         do K=1,NumBl
            call MeshWrVTK(p_FAST%TurbinePos, BD%Input(1,k)%DistrLoad, trim(p_FAST%VTK_OutFileRoot)//'.BD_Blade'//trim(num2lstr(k)), y_FAST%VTK_count, p_FAST%VTK_fields, ErrStat2, ErrMsg2, p_FAST%VTK_tWidth, BD%y(k)%BldMotion )
            ! skipping PointLoad
         end do
      end if

      do K=1,NumBl
            ! BeamDyn outputs
         call MeshWrVTK(p_FAST%TurbinePos, BD%y(k)%ReactionForce, trim(p_FAST%VTK_OutFileRoot)//'.BD_ReactionForce_RootMotion'//trim(num2lstr(k)), y_FAST%VTK_count, p_FAST%VTK_fields, ErrStat2, ErrMsg2, p_FAST%VTK_tWidth, BD%Input(1,k)%RootMotion )
      end do

      if (.not. p_FAST%BD_OutputSibling) then !otherwise this mesh has been put with the DistrLoad mesh
         do K=1,NumBl
               ! BeamDyn outputs
            call MeshWrVTK(p_FAST%TurbinePos, BD%y(k)%BldMotion, trim(p_FAST%VTK_OutFileRoot)//'.BD_BldMotion'//trim(num2lstr(k)), y_FAST%VTK_count, p_FAST%VTK_fields, ErrStat2, ErrMsg2, p_FAST%VTK_tWidth )
         end do
      end if


   ELSE if (p_FAST%CompElast == Module_ED .and. allocated(ED%Input)) then
      ! ElastoDyn
      DO K=1,NumBl
         call MeshWrVTK(p_FAST%TurbinePos, ED%y%BladeLn2Mesh(K), trim(p_FAST%VTK_OutFileRoot)//'.ED_BladeLn2Mesh_motion'//trim(num2lstr(k)), y_FAST%VTK_count, p_FAST%VTK_fields, ErrStat2, ErrMsg2, p_FAST%VTK_tWidth )
         call MeshWrVTK(p_FAST%TurbinePos, ED%Input(1)%BladePtLoads(K), trim(p_FAST%VTK_OutFileRoot)//'.ED_BladePtLoads'//trim(num2lstr(k)), y_FAST%VTK_count, p_FAST%VTK_fields, ErrStat2, ErrMsg2, p_FAST%VTK_tWidth, ED%y%BladeLn2Mesh(K) )
      END DO
   END IF

!  ServoDyn
   if (allocated(SrvD%Input)) then
      IF ( ALLOCATED(SrvD%Input(1)%NStCMotionMesh) ) THEN
         do j=1,size(SrvD%Input(1)%NStCMotionMesh)
            IF ( SrvD%Input(1)%NStCMotionMesh(j)%Committed ) THEN
               call MeshWrVTK(p_FAST%TurbinePos, SrvD%y%NStCLoadMesh(j), trim(p_FAST%VTK_OutFileRoot)//'.SrvD_NStC'//trim(num2lstr(j)), y_FAST%VTK_count, p_FAST%VTK_fields, ErrStat2, ErrMsg2, p_FAST%VTK_tWidth, SrvD%Input(1)%NStCMotionMesh(j) )
            ENDIF
         enddo
      ENDIF
      IF ( ALLOCATED(SrvD%Input(1)%TStCMotionMesh) ) THEN
         do j=1,size(SrvD%Input(1)%TStCMotionMesh)
            IF ( SrvD%Input(1)%TStCMotionMesh(j)%Committed ) THEN
               call MeshWrVTK(p_FAST%TurbinePos, SrvD%y%TStCLoadMesh(j), trim(p_FAST%VTK_OutFileRoot)//'.SrvD_TStC'//trim(num2lstr(j)), y_FAST%VTK_count, p_FAST%VTK_fields, ErrStat2, ErrMsg2, p_FAST%VTK_tWidth, SrvD%Input(1)%TStCMotionMesh(j) )
            ENDIF
         enddo
     ENDIF
     IF ( ALLOCATED(SrvD%Input(1)%BStCMotionMesh) ) THEN
        do j=1,size(SrvD%Input(1)%BStCMotionMesh,2)
           DO K=1,size(SrvD%Input(1)%BStCMotionMesh,1)
              call MeshWrVTK(p_FAST%TurbinePos, SrvD%y%BStCLoadMesh(k,j), trim(p_FAST%VTK_OutFileRoot)//'.SrvD_BStC'//trim(num2lstr(j))//'B'//trim(num2lstr(k)), y_FAST%VTK_count, p_FAST%VTK_fields, ErrStat2, ErrMsg2, p_FAST%VTK_tWidth, SrvD%Input(1)%BStCMotionMesh(k,j) )
           ENDDO
         enddo
      ENDIF
      IF ( ALLOCATED(SrvD%Input(1)%SStCMotionMesh) ) THEN
         do j=1,size(SrvD%Input(1)%SStCMotionMesh)
            IF ( SrvD%Input(1)%SStCMotionMesh(j)%Committed ) THEN
               call MeshWrVTK(p_FAST%TurbinePos, SrvD%y%SStCLoadMesh(j), trim(p_FAST%VTK_OutFileRoot)//'.SrvD_SStC'//trim(num2lstr(j)), y_FAST%VTK_count, p_FAST%VTK_fields, ErrStat2, ErrMsg2, p_FAST%VTK_tWidth, SrvD%Input(1)%SStCMotionMesh(j) )
            ENDIF
         enddo
     ENDIF
   end if
<<<<<<< HEAD
   
      
!  AeroDyn   
   IF ( p_FAST%CompAero == Module_AD .and. allocated(AD%Input)) THEN 
      if (allocated(AD%Input(1)%rotors) .and. allocated(AD%y%rotors) ) then
         if (allocated(AD%Input(1)%rotors(1)%BladeRootMotion)) then
      
            DO K=1,NumBl   
               call MeshWrVTK(p_FAST%TurbinePos, AD%Input(1)%rotors(1)%BladeRootMotion(K), trim(p_FAST%VTK_OutFileRoot)//'.AD_BladeRootMotion'//trim(num2lstr(k)), y_FAST%VTK_count, p_FAST%VTK_fields, ErrStat2, ErrMsg2, p_FAST%VTK_tWidth )
               !call MeshWrVTK(p_FAST%TurbinePos, AD%Input(1)%BladeMotion(K), trim(p_FAST%VTK_OutFileRoot)//'.AD_BladeMotion'//trim(num2lstr(k)), y_FAST%VTK_count, p_FAST%VTK_fields, ErrStat2, ErrMsg2, p_FAST%VTK_tWidth )
            END DO

            call MeshWrVTK(p_FAST%TurbinePos, AD%Input(1)%rotors(1)%HubMotion, trim(p_FAST%VTK_OutFileRoot)//'.AD_HubMotion', y_FAST%VTK_count, p_FAST%VTK_fields, ErrStat2, ErrMsg2, p_FAST%VTK_tWidth )
            !call MeshWrVTK(p_FAST%TurbinePos, AD%Input(1)%TowerMotion, trim(p_FAST%VTK_OutFileRoot)//'.AD_TowerMotion', y_FAST%VTK_count, p_FAST%VTK_fields, ErrStat2, ErrMsg2, p_FAST%VTK_tWidth )
               
            DO K=1,NumBl   
               call MeshWrVTK(p_FAST%TurbinePos, AD%y%rotors(1)%BladeLoad(K), trim(p_FAST%VTK_OutFileRoot)//'.AD_Blade'//trim(num2lstr(k)), y_FAST%VTK_count, p_FAST%VTK_fields, ErrStat2, ErrMsg2, p_FAST%VTK_tWidth, AD%Input(1)%rotors(1)%BladeMotion(k) )
            END DO            
            call MeshWrVTK(p_FAST%TurbinePos, AD%y%rotors(1)%TowerLoad, trim(p_FAST%VTK_OutFileRoot)//'.AD_Tower', y_FAST%VTK_count, p_FAST%VTK_fields, ErrStat2, ErrMsg2, p_FAST%VTK_tWidth, AD%Input(1)%rotors(1)%TowerMotion )
         
         end if
=======


!  AeroDyn
   IF ( p_FAST%CompAero == Module_AD .and. allocated(AD%Input)) THEN

      if (allocated(AD%Input(1)%rotors(1)%BladeRootMotion)) then

         DO K=1,NumBl
            call MeshWrVTK(p_FAST%TurbinePos, AD%Input(1)%rotors(1)%BladeRootMotion(K), trim(p_FAST%VTK_OutFileRoot)//'.AD_BladeRootMotion'//trim(num2lstr(k)), y_FAST%VTK_count, p_FAST%VTK_fields, ErrStat2, ErrMsg2, p_FAST%VTK_tWidth )
            !call MeshWrVTK(p_FAST%TurbinePos, AD%Input(1)%BladeMotion(K), trim(p_FAST%VTK_OutFileRoot)//'.AD_BladeMotion'//trim(num2lstr(k)), y_FAST%VTK_count, p_FAST%VTK_fields, ErrStat2, ErrMsg2, p_FAST%VTK_tWidth )
         END DO

         call MeshWrVTK(p_FAST%TurbinePos, AD%Input(1)%rotors(1)%HubMotion, trim(p_FAST%VTK_OutFileRoot)//'.AD_HubMotion', y_FAST%VTK_count, p_FAST%VTK_fields, ErrStat2, ErrMsg2, p_FAST%VTK_tWidth )
         !call MeshWrVTK(p_FAST%TurbinePos, AD%Input(1)%TowerMotion, trim(p_FAST%VTK_OutFileRoot)//'.AD_TowerMotion', y_FAST%VTK_count, p_FAST%VTK_fields, ErrStat2, ErrMsg2, p_FAST%VTK_tWidth )

         DO K=1,NumBl
            call MeshWrVTK(p_FAST%TurbinePos, AD%y%rotors(1)%BladeLoad(K), trim(p_FAST%VTK_OutFileRoot)//'.AD_Blade'//trim(num2lstr(k)), y_FAST%VTK_count, p_FAST%VTK_fields, ErrStat2, ErrMsg2, p_FAST%VTK_tWidth, AD%Input(1)%rotors(1)%BladeMotion(k) )
         END DO
         call MeshWrVTK(p_FAST%TurbinePos, AD%y%rotors(1)%TowerLoad, trim(p_FAST%VTK_OutFileRoot)//'.AD_Tower', y_FAST%VTK_count, p_FAST%VTK_fields, ErrStat2, ErrMsg2, p_FAST%VTK_tWidth, AD%Input(1)%rotors(1)%TowerMotion )

>>>>>>> a0d4f7e7
      end if

         ! FVW submodule of AD15
      if (allocated(AD%m%FVW_u)) then
         if (allocated(AD%m%FVW_u(1)%WingsMesh)) then
            DO K=1,NumBl
               call MeshWrVTK(p_FAST%TurbinePos, AD%m%FVW_u(1)%WingsMesh(k), trim(p_FAST%VTK_OutFileRoot)//'.FVW_WingsMesh'//trim(num2lstr(k)), y_FAST%VTK_count, p_FAST%VTK_fields, ErrStat2, ErrMsg2, p_FAST%VTK_tWidth, AD%Input(1)%rotors(1)%BladeMotion(k) )
               !call MeshWrVTK(p_FAST%TurbinePos, AD%Input(1)%BladeMotion(K), trim(p_FAST%OutFileRoot)//'.AD_BladeMotion'//trim(num2lstr(k)), y_FAST%VTK_count, p_FAST%VTK_fields, ErrStat2, ErrMsg2 )
            END DO
            ! Free wake
            call WrVTK_FVW(AD%p%FVW, AD%x(1)%FVW, AD%z(1)%FVW, AD%m%FVW, trim(p_FAST%VTK_OutFileRoot)//'.FVW', y_FAST%VTK_count, p_FAST%VTK_tWidth, bladeFrame=.FALSE.)  ! bladeFrame==.FALSE. to output in global coords
         end if
      end if
   END IF
<<<<<<< HEAD
   
! HydroDyn            
   IF ( p_FAST%CompHydro == Module_HD .and. allocated(HD%Input)) THEN     
      call MeshWrVTK(p_FAST%TurbinePos, HD%Input(1)%PRPMesh, trim(p_FAST%VTK_OutFileRoot)//'.HD_PRP', y_FAST%VTK_count, p_FAST%VTK_fields, ErrStat2, ErrMsg2, p_FAST%VTK_tWidth )
      call MeshWrVTK(p_FAST%TurbinePos, HD%y%WamitMesh, trim(p_FAST%VTK_OutFileRoot)//'.HD_WAMIT', y_FAST%VTK_count, p_FAST%VTK_fields, ErrStat2, ErrMsg2, p_FAST%VTK_tWidth, HD%Input(1)%WAMITMesh )
      call MeshWrVTK(p_FAST%TurbinePos, HD%y%Morison%Mesh, trim(p_FAST%VTK_OutFileRoot)//'.HD_Morison', y_FAST%VTK_count, p_FAST%VTK_fields, ErrStat2, ErrMsg2, p_FAST%VTK_tWidth, HD%Input(1)%Morison%Mesh )
=======

! HydroDyn
   IF ( p_FAST%CompHydro == Module_HD .and. allocated(HD%Input)) THEN
      !TODO: Fix for Visualizaton GJH 4/23/20
      !call MeshWrVTK(p_FAST%TurbinePos, HD%Input(1)%Mesh, trim(p_FAST%VTK_OutFileRoot)//'.HD_Mesh_motion', y_FAST%VTK_count, p_FAST%VTK_fields, ErrStat2, ErrMsg2 )
      call MeshWrVTK(p_FAST%TurbinePos, HD%Input(1)%Morison%Mesh, trim(p_FAST%VTK_OutFileRoot)//'.HD_Morison_Motion', y_FAST%VTK_count, p_FAST%VTK_fields, ErrStat2, ErrMsg2, p_FAST%VTK_tWidth )

      if (HD%y%WamitMesh%Committed) then
!         if (p_FAST%CompSub == Module_NONE) then
!TODO         call MeshWrVTK(p_FAST%TurbinePos, HD%y%WamitMesh, trim(p_FAST%VTK_OutFileRoot)//'.HD_Mesh', y_FAST%VTK_count, p_FAST%VTK_fields, ErrStat2, ErrMsg2, p_FAST%VTK_tWidth, HD%Input(1)%WAMITMesh )
!            outputFields = .false.
!         else
            call MeshWrVTK(p_FAST%TurbinePos, HD%y%WamitMesh, trim(p_FAST%VTK_OutFileRoot)//'.HD_Mesh', y_FAST%VTK_count, p_FAST%VTK_fields, ErrStat2, ErrMsg2, p_FAST%VTK_tWidth, HD%Input(1)%WAMITMesh )
!            outputFields = p_FAST%VTK_fields
!         end if
      endif
      if (HD%y%Morison%Mesh%Committed) then
         call MeshWrVTK(p_FAST%TurbinePos, HD%y%Morison%Mesh, trim(p_FAST%VTK_OutFileRoot)//'.HD_Morison', y_FAST%VTK_count, p_FAST%VTK_fields, ErrStat2, ErrMsg2, p_FAST%VTK_tWidth, HD%Input(1)%Morison%Mesh )
      endif
>>>>>>> a0d4f7e7
   END IF

! SubDyn
   IF ( p_FAST%CompSub == Module_SD .and. allocated(SD%Input)) THEN
      !call MeshWrVTK(p_FAST%TurbinePos, SD%Input(1)%TPMesh, trim(p_FAST%VTK_OutFileRoot)//'.SD_TPMesh_motion', y_FAST%VTK_count, p_FAST%VTK_fields, ErrStat2, ErrMsg2, p_FAST%VTK_tWidth )
      call MeshWrVTK(p_FAST%TurbinePos, SD%Input(1)%LMesh, trim(p_FAST%VTK_OutFileRoot)//'.SD_LMesh_y2Mesh', y_FAST%VTK_count, p_FAST%VTK_fields, ErrStat2, ErrMsg2, p_FAST%VTK_tWidth, SD%y%y2Mesh )

      call MeshWrVTK(p_FAST%TurbinePos, SD%y%y1Mesh, trim(p_FAST%VTK_OutFileRoot)//'.SD_y1Mesh_TPMesh', y_FAST%VTK_count, p_FAST%VTK_fields, ErrStat2, ErrMsg2, p_FAST%VTK_tWidth, SD%Input(1)%TPMesh )
      !call MeshWrVTK(p_FAST%TurbinePos, SD%y%y3Mesh, trim(p_FAST%VTK_OutFileRoot)//'.SD_y3Mesh_motion', y_FAST%VTK_count, p_FAST%VTK_fields, ErrStat2, ErrMsg2, p_FAST%VTK_tWidth )
   ELSE IF ( p_FAST%CompSub == Module_ExtPtfm .and. allocated(ExtPtfm%Input)) THEN
      call MeshWrVTK(p_FAST%TurbinePos, ExtPtfm%y%PtfmMesh, trim(p_FAST%VTK_OutFileRoot)//'.ExtPtfm', y_FAST%VTK_count, p_FAST%VTK_fields, ErrStat2, ErrMsg2, p_FAST%VTK_tWidth, ExtPtfm%Input(1)%PtfmMesh )
   END IF

! MAP
   IF ( p_FAST%CompMooring == Module_MAP ) THEN
      if (allocated(MAPp%Input)) then
         call MeshWrVTK(p_FAST%TurbinePos, MAPp%y%PtFairleadLoad, trim(p_FAST%VTK_OutFileRoot)//'.MAP_PtFairlead', y_FAST%VTK_count, p_FAST%VTK_fields, ErrStat2, ErrMsg2, p_FAST%VTK_tWidth, MAPp%Input(1)%PtFairDisplacement )
         !call MeshWrVTK(p_FAST%TurbinePos, MAPp%Input(1)%PtFairDisplacement, trim(p_FAST%VTK_OutFileRoot)//'.MAP_PtFair_motion', y_FAST%VTK_count, p_FAST%VTK_fields, ErrStat2, ErrMsg2, p_FAST%VTK_tWidth )
      end if

! MoorDyn
   ELSEIF ( p_FAST%CompMooring == Module_MD ) THEN
      if (allocated(MD%Input) .and. allocated(MD%y%CoupledLoads)) then
         call MeshWrVTK(p_FAST%TurbinePos, MD%y%CoupledLoads(1), trim(p_FAST%VTK_OutFileRoot)//'.MD_PtFairlead', y_FAST%VTK_count, p_FAST%VTK_fields, ErrStat2, ErrMsg2, p_FAST%VTK_tWidth, MD%Input(1)%CoupledKinematics(1) )
         !call MeshWrVTK(p_FAST%TurbinePos, MD%Input(1)%CoupledKinematics, trim(p_FAST%VTK_OutFileRoot)//'.MD_PtFair_motion', y_FAST%VTK_count, p_FAST%VTK_fields, ErrStat2, ErrMsg2, p_FAST%VTK_tWidth )
      end if

! FEAMooring
   ELSEIF ( p_FAST%CompMooring == Module_FEAM ) THEN
      if (allocated(FEAM%Input)) then
         call MeshWrVTK(p_FAST%TurbinePos, FEAM%y%PtFairleadLoad, trim(p_FAST%VTK_OutFileRoot)//'.FEAM_PtFairlead', y_FAST%VTK_count, p_FAST%VTK_fields, ErrStat2, ErrMsg2, p_FAST%VTK_tWidth, FEAM%Input(1)%PtFairleadDisplacement )
         !call MeshWrVTK(p_FAST%TurbinePos, FEAM%Input(1)%PtFairleadDisplacement, trim(p_FAST%VTK_OutFileRoot)//'.FEAM_PtFair_motion', y_FAST%VTK_count, p_FAST%VTK_fields, ErrStat2, ErrMsg2, p_FAST%VTK_tWidth )
      end if

! Orca
   ELSEIF ( p_FAST%CompMooring == Module_Orca ) THEN
      if (allocated(Orca%Input)) then
         call MeshWrVTK(p_FAST%TurbinePos, Orca%y%PtfmMesh, trim(p_FAST%VTK_OutFileRoot)//'.Orca_PtfmMesh', y_FAST%VTK_count, p_FAST%VTK_fields, ErrStat2, ErrMsg2, p_FAST%VTK_tWidth, Orca%Input(1)%PtfmMesh )
         !call MeshWrVTK(p_FAST%TurbinePos, Orca%Input(1)%PtfmMesh, trim(p_FAST%VTK_OutFileRoot)//'.Orca_PtfmMesh_motion', y_FAST%VTK_count, p_FAST%VTK_fields, ErrStat2, ErrMsg2, p_FAST%VTK_tWidth )
      end if
   END IF


! IceFloe
   IF ( p_FAST%CompIce == Module_IceF ) THEN
      if (allocated(IceF%Input)) then
         call MeshWrVTK(p_FAST%TurbinePos, IceF%y%iceMesh, trim(p_FAST%VTK_OutFileRoot)//'.IceF_iceMesh', y_FAST%VTK_count, p_FAST%VTK_fields, ErrStat2, ErrMsg2, p_FAST%VTK_tWidth, IceF%Input(1)%iceMesh )
         !call MeshWrVTK(p_FAST%TurbinePos, IceF%Input(1)%iceMesh, trim(p_FAST%VTK_OutFileRoot)//'.IceF_iceMesh_motion', y_FAST%VTK_count, p_FAST%VTK_fields, ErrStat2, ErrMsg2, p_FAST%VTK_tWidth )
      end if

! IceDyn
   ELSEIF ( p_FAST%CompIce == Module_IceD ) THEN
      if (allocated(IceD%Input) .and. allocated(IceD%y)) then

         DO k = 1,p_FAST%numIceLegs
            call MeshWrVTK(p_FAST%TurbinePos, IceD%y(k)%PointMesh, trim(p_FAST%VTK_OutFileRoot)//'.IceD_PointMesh'//trim(num2lstr(k)), y_FAST%VTK_count, p_FAST%VTK_fields, ErrStat2, ErrMsg2, p_FAST%VTK_tWidth, IceD%Input(1,k)%PointMesh )
            !call MeshWrVTK(p_FAST%TurbinePos, IceD%Input(1,k)%PointMesh, trim(p_FAST%VTK_OutFileRoot)//'.IceD_PointMesh_motion'//trim(num2lstr(k)), y_FAST%VTK_count, p_FAST%VTK_fields, ErrStat2, ErrMsg2, p_FAST%VTK_tWidth )
         END DO
      end if

   END IF


END SUBROUTINE WrVTK_AllMeshes
!----------------------------------------------------------------------------------------------------------------------------------
!> This routine writes a minimal subset of meshes (enough to visualize the turbine) to VTK-formatted files. It doesn't bother with
!! returning an error code.
SUBROUTINE WrVTK_BasicMeshes(p_FAST, y_FAST, MeshMapData, ED, BD, AD, IfW, OpFM, HD, SD, SrvD, MAPp, FEAM, MD, Orca, IceF, IceD)

   TYPE(FAST_ParameterType), INTENT(IN   ) :: p_FAST              !< Parameters for the glue code
   TYPE(FAST_OutputFileType),INTENT(IN   ) :: y_FAST              !< Output variables for the glue code
   TYPE(FAST_ModuleMapType), INTENT(IN   ) :: MeshMapData         !< Data for mapping between modules

   TYPE(ElastoDyn_Data),     INTENT(IN   ) :: ED                  !< ElastoDyn data
   TYPE(BeamDyn_Data),       INTENT(IN   ) :: BD                  !< BeamDyn data
   TYPE(ServoDyn_Data),      INTENT(IN   ) :: SrvD                !< ServoDyn data
   TYPE(AeroDyn_Data),       INTENT(IN   ) :: AD                  !< AeroDyn data
   TYPE(InflowWind_Data),    INTENT(IN   ) :: IfW                 !< InflowWind data
   TYPE(OpenFOAM_Data),      INTENT(IN   ) :: OpFM                !< OpenFOAM data
   TYPE(HydroDyn_Data),      INTENT(IN   ) :: HD                  !< HydroDyn data
   TYPE(SubDyn_Data),        INTENT(IN   ) :: SD                  !< SubDyn data
   TYPE(MAP_Data),           INTENT(IN   ) :: MAPp                !< MAP data
   TYPE(FEAMooring_Data),    INTENT(IN   ) :: FEAM                !< FEAMooring data
   TYPE(MoorDyn_Data),       INTENT(IN   ) :: MD                  !< MoorDyn data
   TYPE(OrcaFlex_Data),      INTENT(IN   ) :: Orca                !< OrcaFlex interface data
   TYPE(IceFloe_Data),       INTENT(IN   ) :: IceF                !< IceFloe data
   TYPE(IceDyn_Data),        INTENT(IN   ) :: IceD                !< All the IceDyn data used in time-step loop

   INTEGER(IntKi)                          :: NumBl, k
   INTEGER(IntKi)                          :: ErrStat2
   CHARACTER(ErrMsgLen)                    :: ErrMSg2
   CHARACTER(*), PARAMETER                 :: RoutineName = 'WrVTK_BasicMeshes'


   NumBl = 0
   if (allocated(ED%y%BladeRootMotion)) then
      NumBl = SIZE(ED%y%BladeRootMotion)
   end if


! Blades
<<<<<<< HEAD
   IF ( p_FAST%CompAero == Module_AD .and. ALLOCATED(AD%Input) ) THEN  ! These meshes may have airfoil data associated with nodes...
      if (allocated(AD%Input(1)%rotors) .and. allocated(AD%y%rotors)) then
         DO K=1,NumBl   
            call MeshWrVTK(p_FAST%TurbinePos, AD%Input(1)%rotors(1)%BladeMotion(K), trim(p_FAST%VTK_OutFileRoot)//'.AD_Blade'//trim(num2lstr(k)), &
                           y_FAST%VTK_count, p_FAST%VTK_fields, ErrStat2, ErrMsg2, p_FAST%VTK_tWidth, Sib=AD%y%rotors(1)%BladeLoad(K) )
         END DO
      end if
   ELSE IF ( p_FAST%CompElast == Module_BD .and. ALLOCATED(BD%y)) THEN
=======
   IF ( p_FAST%CompAero == Module_AD ) THEN  ! These meshes may have airfoil data associated with nodes...
      DO K=1,NumBl
         call MeshWrVTK(p_FAST%TurbinePos, AD%Input(1)%rotors(1)%BladeMotion(K), trim(p_FAST%VTK_OutFileRoot)//'.AD_Blade'//trim(num2lstr(k)), &
                        y_FAST%VTK_count, p_FAST%VTK_fields, ErrStat2, ErrMsg2, p_FAST%VTK_tWidth, Sib=AD%y%rotors(1)%BladeLoad(K) )
      END DO
   ELSE IF ( p_FAST%CompElast == Module_BD ) THEN
>>>>>>> a0d4f7e7
      DO K=1,NumBl
         call MeshWrVTK(p_FAST%TurbinePos, BD%y(k)%BldMotion, trim(p_FAST%VTK_OutFileRoot)//'.BD_BldMotion'//trim(num2lstr(k)), &
                        y_FAST%VTK_count, p_FAST%VTK_fields, ErrStat2, ErrMsg2, p_FAST%VTK_tWidth )
      END DO
   ELSE IF ( p_FAST%CompElast == Module_ED ) THEN
      DO K=1,NumBl
         call MeshWrVTK(p_FAST%TurbinePos, ED%y%BladeLn2Mesh(K), trim(p_FAST%VTK_OutFileRoot)//'.ED_BladeLn2Mesh_motion'//trim(num2lstr(k)), &
                        y_FAST%VTK_count, p_FAST%VTK_fields, ErrStat2, ErrMsg2, p_FAST%VTK_tWidth )
      END DO
   END IF

   if (allocated(ED%Input)) then
   ! Nacelle
      call MeshWrVTK(p_FAST%TurbinePos, ED%y%NacelleMotion, trim(p_FAST%VTK_OutFileRoot)//'.ED_Nacelle', y_FAST%VTK_count, &
                     p_FAST%VTK_fields, ErrStat2, ErrMsg2, p_FAST%VTK_tWidth, Sib=ED%Input(1)%NacelleLoads )
   ! TailFin
      call MeshWrVTK(p_FAST%TurbinePos, ED%y%TFinCMMotion, trim(p_FAST%VTK_OutFileRoot)//'.ED_TailFin', y_FAST%VTK_count, &
                     p_FAST%VTK_fields, ErrStat2, ErrMsg2, p_FAST%VTK_tWidth, Sib=ED%Input(1)%TFinCMLoads )
   ! Hub
      call MeshWrVTK(p_FAST%TurbinePos, ED%y%HubPtMotion, trim(p_FAST%VTK_OutFileRoot)//'.ED_Hub', y_FAST%VTK_count, &
                     p_FAST%VTK_fields, ErrStat2, ErrMsg2, p_FAST%VTK_tWidth, Sib=ED%Input(1)%HubPtLoad )
   ! Tower motions
      call MeshWrVTK(p_FAST%TurbinePos, ED%y%TowerLn2Mesh, trim(p_FAST%VTK_OutFileRoot)//'.ED_TowerLn2Mesh_motion', &
                     y_FAST%VTK_count, p_FAST%VTK_fields, ErrStat2, ErrMsg2, p_FAST%VTK_tWidth )
   end if



! Substructure
!   call MeshWrVTK(p_FAST%TurbinePos, ED%y%PlatformPtMesh, trim(p_FAST%VTK_OutFileRoot)//'.ED_PlatformPtMesh_motion', y_FAST%VTK_count, p_FAST%VTK_fields, ErrStat2, ErrMsg2, p_FAST%VTK_tWidth )
!   IF ( p_FAST%CompSub == Module_SD ) THEN
!     call MeshWrVTK(p_FAST%TurbinePos, SD%Input(1)%TPMesh, trim(p_FAST%VTK_OutFileRoot)//'.SD_TPMesh_motion', y_FAST%VTK_count, p_FAST%VTK_fields, ErrStat2, ErrMsg2, p_FAST%VTK_tWidth )
!      call MeshWrVTK(p_FAST%TurbinePos, SD%y%y2Mesh, trim(p_FAST%VTK_OutFileRoot)//'.SD_y2Mesh_motion', y_FAST%VTK_count, ErrStat2, ErrMsg2, p_FAST%VTK_tWidth )
!      call MeshWrVTK(p_FAST%TurbinePos, SD%y%y3Mesh, trim(p_FAST%VTK_OutFileRoot)//'.SD_y3Mesh_motion', y_FAST%VTK_count, ErrStat2, ErrMsg2, p_FAST%VTK_tWidth )
!   END IF

<<<<<<< HEAD
   IF ( p_FAST%CompHydro == Module_HD .and. ALLOCATED(HD%Input)) THEN
      call MeshWrVTK(p_FAST%TurbinePos, HD%Input(1)%WAMITMesh, trim(p_FAST%VTK_OutFileRoot)//'.HD_WAMIT', y_FAST%VTK_count, & 
                     p_FAST%VTK_fields, ErrStat2, ErrMsg2, p_FAST%VTK_tWidth, HD%y%WAMITMesh )
      call MeshWrVTK(p_FAST%TurbinePos, HD%Input(1)%Morison%Mesh, trim(p_FAST%VTK_OutFileRoot)//'.HD_Morison', y_FAST%VTK_count, &
                     p_FAST%VTK_fields, ErrStat2, ErrMsg2, p_FAST%VTK_tWidth, HD%y%Morison%Mesh )
=======
   IF ( p_FAST%CompHydro == Module_HD ) THEN

      if (p_FAST%CompSub == Module_NONE) then
         call MeshWrVTK(p_FAST%TurbinePos, HD%y%WAMITMesh, trim(p_FAST%VTK_OutFileRoot)//'.HD_AllHdroOrigin', y_FAST%VTK_count, p_FAST%VTK_fields, ErrStat2, ErrMsg2, p_FAST%VTK_tWidth, HD%Input(1)%WAMITMesh )
         outputFields = .false.
      else
         OutputFields = p_FAST%VTK_fields
      end if
     !TODO: Fix for Visualization GJH 4/23/20
     call MeshWrVTK(p_FAST%TurbinePos, HD%Input(1)%Morison%Mesh, trim(p_FAST%VTK_OutFileRoot)//'.HD_Morison', &
                    y_FAST%VTK_count, OutputFields, ErrStat2, ErrMsg2, p_FAST%VTK_tWidth, Sib=HD%y%Morison%Mesh )
>>>>>>> a0d4f7e7
   END IF


! Mooring Lines?
!   IF ( p_FAST%CompMooring == Module_MAP ) THEN
!      call MeshWrVTK(p_FAST%TurbinePos, MAPp%Input(1)%PtFairDisplacement, trim(p_FAST%VTK_OutFileRoot)//'.MAP_PtFair_motion', y_FAST%VTK_count, p_FAST%VTK_fields, ErrStat2, ErrMsg2, p_FAST%VTK_tWidth )
!   ELSEIF ( p_FAST%CompMooring == Module_MD ) THEN
!      call MeshWrVTK(p_FAST%TurbinePos, MD%Input(1)%CoupledKinematics, trim(p_FAST%VTK_OutFileRoot)//'.MD_PtFair_motion', y_FAST%VTK_count, p_FAST%VTK_fields, ErrStat2, ErrMsg2, p_FAST%VTK_tWidth )
!   ELSEIF ( p_FAST%CompMooring == Module_FEAM ) THEN
!      call MeshWrVTK(p_FAST%TurbinePos, FEAM%Input(1)%PtFairleadDisplacement, trim(p_FAST%VTK_OutFileRoot)//'FEAM_PtFair_motion', y_FAST%VTK_count, p_FAST%VTK_fields, ErrStat2, ErrMsg2, p_FAST%VTK_tWidth )
!   END IF


END SUBROUTINE WrVTK_BasicMeshes
!----------------------------------------------------------------------------------------------------------------------------------
!> This routine writes a minimal subset of meshes with surfaces to VTK-formatted files. It doesn't bother with
!! returning an error code.
SUBROUTINE WrVTK_Surfaces(t_global, p_FAST, y_FAST, MeshMapData, ED, BD, AD, IfW, OpFM, HD, SD, SrvD, MAPp, FEAM, MD, Orca, IceF, IceD)
   use FVW_IO, only: WrVTK_FVW

   REAL(DbKi),               INTENT(IN   ) :: t_global            !< Current global time
   TYPE(FAST_ParameterType), INTENT(IN   ) :: p_FAST              !< Parameters for the glue code
   TYPE(FAST_OutputFileType),INTENT(INOUT) :: y_FAST              !< Output variables for the glue code (only because we're updating VTK_LastWaveIndx)
   TYPE(FAST_ModuleMapType), INTENT(IN   ) :: MeshMapData         !< Data for mapping between modules

   TYPE(ElastoDyn_Data),     INTENT(IN   ) :: ED                  !< ElastoDyn data
   TYPE(BeamDyn_Data),       INTENT(IN   ) :: BD                  !< BeamDyn data
   TYPE(ServoDyn_Data),      INTENT(IN   ) :: SrvD                !< ServoDyn data
   TYPE(AeroDyn_Data),       INTENT(IN   ) :: AD                  !< AeroDyn data
   TYPE(InflowWind_Data),    INTENT(IN   ) :: IfW                 !< InflowWind data
   TYPE(OpenFOAM_Data),      INTENT(IN   ) :: OpFM                !< OpenFOAM data
   TYPE(HydroDyn_Data),      INTENT(IN   ) :: HD                  !< HydroDyn data
   TYPE(SubDyn_Data),        INTENT(IN   ) :: SD                  !< SubDyn data
   TYPE(MAP_Data),           INTENT(IN   ) :: MAPp                !< MAP data
   TYPE(FEAMooring_Data),    INTENT(IN   ) :: FEAM                !< FEAMooring data
   TYPE(MoorDyn_Data),       INTENT(IN   ) :: MD                  !< MoorDyn data
   TYPE(OrcaFlex_Data),      INTENT(IN   ) :: Orca                !< OrcaFlex interface data
   TYPE(IceFloe_Data),       INTENT(IN   ) :: IceF                !< IceFloe data
   TYPE(IceDyn_Data),        INTENT(IN   ) :: IceD                !< All the IceDyn data used in time-step loop


   logical, parameter                      :: OutputFields = .FALSE. ! due to confusion about what fields mean on a surface, we are going to just output the basic meshes if people ask for fields
   INTEGER(IntKi)                          :: NumBl, k
   INTEGER(IntKi)                          :: ErrStat2
   CHARACTER(ErrMsgLen)                    :: ErrMSg2
   CHARACTER(*), PARAMETER                 :: RoutineName = 'WrVTK_Surfaces'

   NumBl = 0
   if (allocated(ED%y%BladeRootMotion)) then
      NumBl = SIZE(ED%y%BladeRootMotion)
   end if

! Ground (written at initialization)

! Wave elevation
   if ( allocated( p_FAST%VTK_Surface%WaveElev ) ) call WrVTK_WaveElev( t_global, p_FAST, y_FAST, HD)

   if (allocated(ED%Input)) then
   ! Nacelle
      call MeshWrVTK_PointSurface (p_FAST%TurbinePos, ED%y%NacelleMotion, trim(p_FAST%VTK_OutFileRoot)//'.NacelleSurface', &
                                   y_FAST%VTK_count, OutputFields, ErrStat2, ErrMsg2, p_FAST%VTK_tWidth , verts = p_FAST%VTK_Surface%NacelleBox, Sib=ED%Input(1)%NacelleLoads )
   ! TailFin TODO TailFin
     !call MeshWrVTK_PointSurface (p_FAST%TurbinePos, ED%y%TFinCMMotion, trim(p_FAST%VTK_OutFileRoot)//'.TailFinSurface', &
     !                             y_FAST%VTK_count, OutputFields, ErrStat2, ErrMsg2, p_FAST%VTK_tWidth , verts = p_FAST%VTK_Surface%TFinBox, Sib=ED%Input(1)%TFinCMLoads )

   ! Hub
      call MeshWrVTK_PointSurface (p_FAST%TurbinePos, ED%y%HubPtMotion, trim(p_FAST%VTK_OutFileRoot)//'.HubSurface', &
                                   y_FAST%VTK_count, OutputFields, ErrStat2, ErrMsg2, p_FAST%VTK_tWidth , &
                                   NumSegments=p_FAST%VTK_Surface%NumSectors, radius=p_FAST%VTK_Surface%HubRad, Sib=ED%Input(1)%HubPtLoad )

   ! Tower motions
      call MeshWrVTK_Ln2Surface (p_FAST%TurbinePos, ED%y%TowerLn2Mesh, trim(p_FAST%VTK_OutFileRoot)//'.TowerSurface', &
                                 y_FAST%VTK_count, OutputFields, ErrStat2, ErrMsg2, p_FAST%VTK_tWidth, p_FAST%VTK_Surface%NumSectors, p_FAST%VTK_Surface%TowerRad )
   end if
   
! Blades
<<<<<<< HEAD
   IF ( p_FAST%CompAero == Module_AD .and. allocated(AD%Input)) THEN  ! These meshes may have airfoil data associated with nodes...
      if (allocated(AD%Input(1)%rotors) .and. allocated(AD%y%rotors)) then
         DO K=1,NumBl
            call MeshWrVTK_Ln2Surface (p_FAST%TurbinePos, AD%Input(1)%rotors(1)%BladeMotion(K), trim(p_FAST%VTK_OutFileRoot)//'.Blade'//trim(num2lstr(k))//'Surface', &
                                       y_FAST%VTK_count, OutputFields, ErrStat2, ErrMsg2, p_FAST%VTK_tWidth , verts=p_FAST%VTK_Surface%BladeShape(K)%AirfoilCoords &
                                       ,Sib=AD%y%rotors(1)%BladeLoad(k) )
         END DO
      end if
   ELSE IF ( p_FAST%CompElast == Module_BD .and. allocated(BD%y)) THEN
=======
   IF ( p_FAST%CompAero == Module_AD ) THEN  ! These meshes may have airfoil data associated with nodes...
      DO K=1,NumBl
         call MeshWrVTK_Ln2Surface (p_FAST%TurbinePos, AD%Input(1)%rotors(1)%BladeMotion(K), trim(p_FAST%VTK_OutFileRoot)//'.Blade'//trim(num2lstr(k))//'Surface', &
                                    y_FAST%VTK_count, OutputFields, ErrStat2, ErrMsg2, p_FAST%VTK_tWidth , verts=p_FAST%VTK_Surface%BladeShape(K)%AirfoilCoords &
                                    ,Sib=AD%y%rotors(1)%BladeLoad(k) )
      END DO
   ELSE IF ( p_FAST%CompElast == Module_BD ) THEN
>>>>>>> a0d4f7e7
      DO K=1,NumBl
         call MeshWrVTK_Ln2Surface (p_FAST%TurbinePos, BD%y(k)%BldMotion, trim(p_FAST%VTK_OutFileRoot)//'.Blade'//trim(num2lstr(k))//'Surface', &
                                    y_FAST%VTK_count, OutputFields, ErrStat2, ErrMsg2, p_FAST%VTK_tWidth , verts=p_FAST%VTK_Surface%BladeShape(K)%AirfoilCoords )
      END DO
   ELSE IF ( p_FAST%CompElast == Module_ED ) THEN
      DO K=1,NumBl
         call MeshWrVTK_Ln2Surface (p_FAST%TurbinePos, ED%y%BladeLn2Mesh(K), trim(p_FAST%VTK_OutFileRoot)//'.Blade'//trim(num2lstr(k))//'Surface', &
                                    y_FAST%VTK_count, OutputFields, ErrStat2, ErrMsg2, p_FAST%VTK_tWidth , verts=p_FAST%VTK_Surface%BladeShape(K)%AirfoilCoords )
      END DO
   END IF

! Free wake
   if (allocated(AD%m%FVW_u)) then
      if (allocated(AD%m%FVW_u(1)%WingsMesh)) then
         call WrVTK_FVW(AD%p%FVW, AD%x(1)%FVW, AD%z(1)%FVW, AD%m%FVW, trim(p_FAST%VTK_OutFileRoot)//'.FVW', y_FAST%VTK_count, p_FAST%VTK_tWidth, bladeFrame=.FALSE.)  ! bladeFrame==.FALSE. to output in global coords
      end if
   end if


! Platform
! call MeshWrVTK_PointSurface (p_FAST%TurbinePos, ED%y%PlatformPtMesh, trim(p_FAST%VTK_OutFileRoot)//'.PlatformSurface', y_FAST%VTK_count, OutputFields, ErrStat2, ErrMsg2, Radius = p_FAST%VTK_Surface%GroundRad )


! Substructure
!   call MeshWrVTK(p_FAST%TurbinePos, ED%y%PlatformPtMesh, trim(p_FAST%VTK_OutFileRoot)//'.ED_PlatformPtMesh_motion', y_FAST%VTK_count, OutputFields, ErrStat2, ErrMsg2 )
!   IF ( p_FAST%CompSub == Module_SD ) THEN
!     call MeshWrVTK(p_FAST%TurbinePos, SD%Input(1)%TPMesh, trim(p_FAST%VTK_OutFileRoot)//'.SD_TPMesh_motion', y_FAST%VTK_count, OutputFields, ErrStat2, ErrMsg2 )
!      call MeshWrVTK(p_FAST%TurbinePos, SD%y%y2Mesh, trim(p_FAST%VTK_OutFileRoot)//'.SD_y2Mesh_motion', y_FAST%VTK_count, OutputFields, ErrStat2, ErrMsg2 )
!      call MeshWrVTK(p_FAST%TurbinePos, SD%y%y3Mesh, trim(p_FAST%VTK_OutFileRoot)//'.SD_y3Mesh_motion', y_FAST%VTK_count, OutputFields, ErrStat2, ErrMsg2 )
!   END IF
!TODO: Fix below section for new Morison GJH 4/23/20
   !
   !IF ( HD%Input(1)%Morison%Mesh%Committed ) THEN
   !   !if ( p_FAST%CompSub == Module_NONE ) then ! floating
   !   !   OutputFields = .false.
   !   !else
   !   !   OutputFields = p_FAST%VTK_fields
   !   !end if
   !
   !   call MeshWrVTK_Ln2Surface (p_FAST%TurbinePos, HD%Input(1)%Morison%Mesh, trim(p_FAST%VTK_OutFileRoot)//'.MorisonSurface', &
   !                              y_FAST%VTK_count, OutputFields, ErrStat2, ErrMsg2, p_FAST%VTK_tWidth, p_FAST%VTK_Surface%NumSectors, &
   !                              p_FAST%VTK_Surface%MorisonRad, Sib=HD%y%Morison%Mesh )
   !END IF


! Mooring Lines?
!   IF ( p_FAST%CompMooring == Module_MAP ) THEN
!      call MeshWrVTK(p_FAST%TurbinePos, MAPp%Input(1)%PtFairDisplacement, trim(p_FAST%VTK_OutFileRoot)//'.MAP_PtFair_motion', y_FAST%VTK_count, OutputFields, ErrStat2, ErrMsg2 )
!   ELSEIF ( p_FAST%CompMooring == Module_MD ) THEN
!      call MeshWrVTK(p_FAST%TurbinePos, MD%Input(1)%CoupledKinematics, trim(p_FAST%VTK_OutFileRoot)//'.MD_PtFair_motion', y_FAST%VTK_count, OutputFields, ErrStat2, ErrMsg2 )        
!   ELSEIF ( p_FAST%CompMooring == Module_FEAM ) THEN
!      call MeshWrVTK(p_FAST%TurbinePos, FEAM%Input(1)%PtFairleadDisplacement, trim(p_FAST%VTK_OutFileRoot)//'FEAM_PtFair_motion', y_FAST%VTK_count, OutputFields, ErrStat2, ErrMsg2   )
!   END IF


   if (p_FAST%VTK_fields) then
      call WrVTK_BasicMeshes(p_FAST, y_FAST, MeshMapData, ED, BD, AD, IfW, OpFM, HD, SD, SrvD, MAPp, FEAM, MD, Orca, IceF, IceD)
   end if


END SUBROUTINE WrVTK_Surfaces
!----------------------------------------------------------------------------------------------------------------------------------
!> This subroutine writes the wave elevation data for a given time step
SUBROUTINE WrVTK_WaveElev(t_global, p_FAST, y_FAST, HD)

   REAL(DbKi),               INTENT(IN   ) :: t_global            !< Current global time
   TYPE(FAST_ParameterType), INTENT(IN   ) :: p_FAST              !< Parameters for the glue code
   TYPE(FAST_OutputFileType),INTENT(INOUT) :: y_FAST              !< Output variables for the glue code

   TYPE(HydroDyn_Data),      INTENT(IN   ) :: HD                  !< HydroDyn data

   ! local variables
   INTEGER(IntKi)                        :: Un                    ! fortran unit number
   INTEGER(IntKi)                        :: n, iy, ix             ! loop counters
   REAL(SiKi)                            :: t
   CHARACTER(1024)                       :: FileName
   INTEGER(IntKi)                        :: NumberOfPoints
   INTEGER(IntKi), parameter             :: NumberOfLines = 0
   INTEGER(IntKi)                        :: NumberOfPolys
   CHARACTER(1024)                       :: Tstr
   INTEGER(IntKi)                        :: ErrStat2
   CHARACTER(ErrMsgLen)                  :: ErrMsg2
   CHARACTER(*),PARAMETER                :: RoutineName = 'WrVTK_WaveElev'


   NumberOfPoints = size(p_FAST%VTK_surface%WaveElevXY,2)
      ! I'm going to make triangles for now. we should probably just make this a structured file at some point
   NumberOfPolys  = ( p_FAST%VTK_surface%NWaveElevPts(1) - 1 ) * &
                    ( p_FAST%VTK_surface%NWaveElevPts(2) - 1 ) * 2

   !.................................................................
   ! write the data that potentially changes each time step:
   !.................................................................
   ! construct the string for the zero-padded VTK write-out step
   write(Tstr, '(i' // trim(Num2LStr(p_FAST%VTK_tWidth)) //'.'// trim(Num2LStr(p_FAST%VTK_tWidth)) // ')') y_FAST%VTK_count

   ! PolyData (.vtp) - Serial vtkPolyData (unstructured) file
   FileName = TRIM(p_FAST%VTK_OutFileRoot)//'.WaveSurface.'//TRIM(Tstr)//'.vtp'

   call WrVTK_header( FileName, NumberOfPoints, NumberOfLines, NumberOfPolys, Un, ErrStat2, ErrMsg2 )
      if (ErrStat2 >= AbortErrLev) return

! points (nodes, augmented with NumSegments):
      WRITE(Un,'(A)')         '      <Points>'
      WRITE(Un,'(A)')         '        <DataArray type="Float32" NumberOfComponents="3" format="ascii">'

      ! I'm not going to interpolate in time; I'm just going to get the index of the closest wave time value
      t = REAL(t_global,SiKi)
      call GetWaveElevIndx( t, HD%p%WaveTime, y_FAST%VTK_LastWaveIndx )

      n = 1
      do ix=1,p_FAST%VTK_surface%NWaveElevPts(1)
         do iy=1,p_FAST%VTK_surface%NWaveElevPts(2)
            WRITE(Un,VTK_AryFmt) p_FAST%VTK_surface%WaveElevXY(:,n), p_FAST%VTK_surface%WaveElev(y_FAST%VTK_LastWaveIndx,n)
            n = n+1
         end do
      end do

      WRITE(Un,'(A)')         '        </DataArray>'
      WRITE(Un,'(A)')         '      </Points>'


      WRITE(Un,'(A)')         '      <Polys>'
      WRITE(Un,'(A)')         '        <DataArray type="Int32" Name="connectivity" format="ascii">'

      do ix=1,p_FAST%VTK_surface%NWaveElevPts(1)-1
         do iy=1,p_FAST%VTK_surface%NWaveElevPts(2)-1
            n = p_FAST%VTK_surface%NWaveElevPts(1)*(ix-1)+iy - 1 ! points start at 0

            WRITE(Un,'(3(i7))') n,   n+1,                                    n+p_FAST%VTK_surface%NWaveElevPts(2)
            WRITE(Un,'(3(i7))') n+1, n+1+p_FAST%VTK_surface%NWaveElevPts(2), n+p_FAST%VTK_surface%NWaveElevPts(2)

         end do
      end do
      WRITE(Un,'(A)')         '        </DataArray>'

      WRITE(Un,'(A)')         '        <DataArray type="Int32" Name="offsets" format="ascii">'
      do n=1,NumberOfPolys
         WRITE(Un,'(i7)') 3*n
      end do
      WRITE(Un,'(A)')         '        </DataArray>'
      WRITE(Un,'(A)')         '      </Polys>'

      call WrVTK_footer( Un )

END SUBROUTINE WrVTK_WaveElev
!----------------------------------------------------------------------------------------------------------------------------------
!> This function returns the index, Ind, of the XAry closest to XValIn, where XAry is assumed to be periodic. It starts
!! searching at the value of Ind from a previous step.
SUBROUTINE GetWaveElevIndx( XValIn, XAry, Ind )

      ! Argument declarations.

   INTEGER, INTENT(INOUT)       :: Ind                ! Initial and final index into the arrays.

   REAL(SiKi), INTENT(IN)       :: XAry    (:)        !< Array of X values to be interpolated.
   REAL(SiKi), INTENT(IN)       :: XValIn             !< X value to be found


   INTEGER                      :: AryLen             ! Length of the arrays.
   REAL(SiKi)                   :: XVal               !< X to be found (wrapped/periodic)


   AryLen = size(XAry)

      ! Wrap XValIn into the range XAry(1) to XAry(AryLen)
   XVal = MOD(XValIn, XAry(AryLen))



        ! Let's check the limits first.

   IF ( XVal <= XAry(1) )  THEN
      Ind = 1
      RETURN
   ELSE IF ( XVal >= XAry(AryLen) )  THEN
      Ind = AryLen
      RETURN
   ELSE
      ! Set the Ind to the first index if we are at the beginning of XAry
      IF ( XVal <= XAry(2) )  THEN
         Ind = 1
      END IF
   END IF


     ! Let's interpolate!

   Ind = MAX( MIN( Ind, AryLen-1 ), 1 )

   DO

      IF ( XVal < XAry(Ind) )  THEN

         Ind = Ind - 1

      ELSE IF ( XVal >= XAry(Ind+1) )  THEN

         Ind = Ind + 1

      ELSE

         ! XAry(Ind) <= XVal < XAry(Ind+1)
         ! this would make it the "closest" node, but I'm not going to worry about that for visualization purposes
         !if ( XVal > (XAry(Ind+1) + XAry(Ind))/2.0_SiKi ) Ind = Ind + 1

         RETURN

      END IF

   END DO

   RETURN
END SUBROUTINE GetWaveElevIndx
!----------------------------------------------------------------------------------------------------------------------------------
!> This routine writes Input Mesh information to a binary file (for debugging). It both opens and closes the file.
SUBROUTINE WriteInputMeshesToFile(u_ED, u_AD, u_SD, u_HD, u_MAP, u_BD, FileName, ErrStat, ErrMsg)
   TYPE(ED_InputType),        INTENT(IN)  :: u_ED           !< ElastoDyn inputs
   TYPE(AD_InputType),        INTENT(IN)  :: u_AD           !< AeroDyn inputs
   TYPE(SD_InputType),        INTENT(IN)  :: u_SD           !< SubDyn inputs
   TYPE(HydroDyn_InputType),  INTENT(IN)  :: u_HD           !< HydroDyn inputs
   TYPE(MAP_InputType),       INTENT(IN)  :: u_MAP          !< MAP inputs
   TYPE(BD_InputType),        INTENT(IN)  :: u_BD(:)        !< BeamDyn inputs
   CHARACTER(*),              INTENT(IN)  :: FileName       !< Name of file to write this information to
   INTEGER(IntKi)                         :: ErrStat        !< Error status of the operation
   CHARACTER(*)                           :: ErrMsg         !< Error message if ErrStat /= ErrID_None

   INTEGER(IntKi)           :: unOut
   INTEGER(IntKi)           :: K_local
   INTEGER(B4Ki), PARAMETER :: File_ID = 3
   INTEGER(B4Ki)            :: NumBl

      ! Open the binary output file:
   unOut=-1
   CALL GetNewUnit( unOut, ErrStat, ErrMsg )
   CALL OpenBOutFile ( unOut, TRIM(FileName), ErrStat, ErrMsg )
      IF (ErrStat /= ErrID_None) RETURN

   ! note that I'm not doing anything with the errors here, so it won't tell
   ! you there was a problem writing the data unless it was the last call.

      ! Add a file identification number (in case we ever have to change this):
   WRITE( unOut, IOSTAT=ErrStat )   File_ID

      ! Add how many blade meshes there are:
   NumBl =  SIZE(u_ED%BladePtLoads,1)   ! Note that NumBl is B4Ki
   WRITE( unOut, IOSTAT=ErrStat )   NumBl

      ! Add all of the input meshes:
   DO K_local = 1,NumBl
      CALL MeshWrBin( unOut, u_ED%BladePtLoads(K_local), ErrStat, ErrMsg )
   END DO
   CALL MeshWrBin( unOut, u_ED%TowerPtLoads,            ErrStat, ErrMsg )
   CALL MeshWrBin( unOut, u_ED%PlatformPtMesh,          ErrStat, ErrMsg )
   CALL MeshWrBin( unOut, u_SD%TPMesh,                  ErrStat, ErrMsg )
   CALL MeshWrBin( unOut, u_SD%LMesh,                   ErrStat, ErrMsg )
   CALL MeshWrBin( unOut, u_HD%Morison%Mesh,      ErrStat, ErrMsg )
   CALL MeshWrBin( unOut, u_HD%WAMITMesh,                    ErrStat, ErrMsg )
   CALL MeshWrBin( unOut, u_MAP%PtFairDisplacement,     ErrStat, ErrMsg )
      ! Add how many BD blade meshes there are:
   NumBl =  SIZE(u_BD,1)   ! Note that NumBl is B4Ki
   WRITE( unOut, IOSTAT=ErrStat )   NumBl

   DO K_local = 1,NumBl
      CALL MeshWrBin( unOut, u_BD(K_local)%RootMotion, ErrStat, ErrMsg )
      CALL MeshWrBin( unOut, u_BD(K_local)%DistrLoad, ErrStat, ErrMsg )
   END DO

      ! Add how many AD blade meshes there are:
   NumBl =  SIZE(u_AD%rotors(1)%BladeMotion,1)   ! Note that NumBl is B4Ki
   WRITE( unOut, IOSTAT=ErrStat )   NumBl

   DO K_local = 1,NumBl
      CALL MeshWrBin( unOut, u_AD%rotors(1)%BladeMotion(k_local), ErrStat, ErrMsg )
   END DO

      ! Close the file
   CLOSE(unOut)

END SUBROUTINE WriteInputMeshesToFile
!----------------------------------------------------------------------------------------------------------------------------------
!> This routine writes motion mesh data to a binary file (for rudimentary visualization and debugging). If unOut < 0, a new file
!! will be opened for writing (FileName). It is up to the caller of this routine to close the file.
SUBROUTINE WriteMotionMeshesToFile(time, y_ED, u_SD, y_SD, u_HD, u_MAP, y_BD, u_BD, UnOut, ErrStat, ErrMsg, FileName)
   REAL(DbKi),                 INTENT(IN)    :: time           !< current simulation time
   TYPE(ED_OutputType),        INTENT(IN)    :: y_ED           !< ElastoDyn outputs
   TYPE(SD_InputType),         INTENT(IN)    :: u_SD           !< SubDyn inputs
   TYPE(SD_OutputType),        INTENT(IN)    :: y_SD           !< SubDyn outputs
   TYPE(HydroDyn_InputType),   INTENT(IN)    :: u_HD           !< HydroDyn inputs
   TYPE(MAP_InputType),        INTENT(IN)    :: u_MAP          !< MAP inputs
   TYPE(BD_OutputType),        INTENT(IN)    :: y_BD(:)        !< BeamDyn outputs
   TYPE(BD_InputType),         INTENT(IN)    :: u_BD(:)        !< BeamDyn inputs
   INTEGER(IntKi) ,            INTENT(INOUT) :: unOut          !< Unit number to write where this info should be written. If unOut < 0, a new file will be opened and the opened unit number will be returned.
   CHARACTER(*),               INTENT(IN)    :: FileName       !< If unOut < 0, FileName will be opened for writing this mesh information.

   INTEGER(IntKi), INTENT(OUT)               :: ErrStat        !< Error status of the operation
   CHARACTER(*)  , INTENT(OUT)               :: ErrMsg         !< Error message if ErrStat /= ErrID_None


   REAL(R8Ki)               :: t

   INTEGER(IntKi)           :: K_local
   INTEGER(B4Ki), PARAMETER :: File_ID = 101
   INTEGER(B4Ki)            :: NumBl

   t = time  ! convert to 8-bytes if necessary (DbKi might not be R8Ki)

   ! note that I'm not doing anything with the errors here, so it won't tell
   ! you there was a problem writing the data unless it was the last call.


      ! Open the binary output file and write a header:
   if (unOut<0) then
      CALL GetNewUnit( unOut, ErrStat, ErrMsg )

      CALL OpenBOutFile ( unOut, TRIM(FileName), ErrStat, ErrMsg )
         IF (ErrStat /= ErrID_None) RETURN

         ! Add a file identification number (in case we ever have to change this):
      WRITE( unOut, IOSTAT=ErrStat )   File_ID

         ! Add how many blade meshes there are:
      NumBl =  SIZE(y_ED%BladeLn2Mesh,1)   ! Note that NumBl is B4Ki
      WRITE( unOut, IOSTAT=ErrStat )   NumBl
      NumBl =  SIZE(y_BD,1)   ! Note that NumBl is B4Ki
      WRITE( unOut, IOSTAT=ErrStat )   NumBl
   end if

   WRITE( unOut, IOSTAT=ErrStat ) t

      ! Add all of the meshes with motions:
   DO K_local = 1,SIZE(y_ED%BladeLn2Mesh,1)
      CALL MeshWrBin( unOut, y_ED%BladeLn2Mesh(K_local), ErrStat, ErrMsg )
   END DO
   CALL MeshWrBin( unOut, y_ED%TowerLn2Mesh,            ErrStat, ErrMsg )
   CALL MeshWrBin( unOut, y_ED%PlatformPtMesh,          ErrStat, ErrMsg )
   CALL MeshWrBin( unOut, u_SD%TPMesh,                  ErrStat, ErrMsg )
   CALL MeshWrBin( unOut, y_SD%y2Mesh,                  ErrStat, ErrMsg )
   CALL MeshWrBin( unOut, y_SD%y3Mesh,                  ErrStat, ErrMsg )
   CALL MeshWrBin( unOut, u_HD%Morison%Mesh,      ErrStat, ErrMsg )
   CALL MeshWrBin( unOut, u_HD%WAMITMesh,                    ErrStat, ErrMsg )
   CALL MeshWrBin( unOut, u_MAP%PtFairDisplacement,     ErrStat, ErrMsg )
   DO K_local = 1,SIZE(y_BD,1)
      CALL MeshWrBin( unOut, u_BD(K_local)%RootMotion, ErrStat, ErrMsg )
      CALL MeshWrBin( unOut, y_BD(K_local)%BldMotion,  ErrStat, ErrMsg )
   END DO

   !
   !   ! Close the file
   !CLOSE(unOut)
   !
END SUBROUTINE WriteMotionMeshesToFile
!----------------------------------------------------------------------------------------------------------------------------------


!++++++++++++++++++++++++++++++++++++++++++++++++++++++++++++++++++++++++++++++++++++++++++++++++++++++++++++++++++++++++++++++++++
! Linerization routines
!++++++++++++++++++++++++++++++++++++++++++++++++++++++++++++++++++++++++++++++++++++++++++++++++++++++++++++++++++++++++++++++++++
!> Routine that calls FAST_Linearize_T for an array of Turbine data structures if the linearization flag is set for each individual turbine.
SUBROUTINE FAST_Linearize_Tary(t_initial, n_t_global, Turbine, ErrStat, ErrMsg)

   REAL(DbKi),               INTENT(IN   ) :: t_initial           !< initial simulation time (almost always 0)
   INTEGER(IntKi),           INTENT(IN   ) :: n_t_global          !< integer time step
   TYPE(FAST_TurbineType),   INTENT(INOUT) :: Turbine(:)          !< all data for one instance of a turbine
   INTEGER(IntKi),           INTENT(  OUT) :: ErrStat             !< Error status of the operation
   CHARACTER(*),             INTENT(  OUT) :: ErrMsg              !< Error message if ErrStat /= ErrID_None

      ! local variables
   INTEGER(IntKi)                          :: i_turb, NumTurbines
   INTEGER(IntKi)                          :: ErrStat2            ! local error status
   CHARACTER(ErrMsgLen)                    :: ErrMsg2             ! local error message
   CHARACTER(*),             PARAMETER     :: RoutineName = 'FAST_Linearize_Tary'


   NumTurbines = SIZE(Turbine)
   ErrStat = ErrID_None
   ErrMsg  = ""

   DO i_turb = 1,NumTurbines

      CALL FAST_Linearize_T(t_initial, n_t_global, Turbine(i_turb), ErrStat2, ErrMsg2 )
         CALL SetErrStat(ErrStat2, ErrMsg2, ErrStat, ErrMsg, RoutineName )
         IF (ErrStat >= AbortErrLev) RETURN

   END DO


END SUBROUTINE FAST_Linearize_Tary
!----------------------------------------------------------------------------------------------------------------------------------
!> Routine that performs lineaization at an operating point for a turbine. This is a separate subroutine so that the FAST
!! driver programs do not need to change or operate on the individual module level.
SUBROUTINE FAST_Linearize_T(t_initial, n_t_global, Turbine, ErrStat, ErrMsg)

   REAL(DbKi),               INTENT(IN   ) :: t_initial           !< initial simulation time (almost always 0)
   INTEGER(IntKi),           INTENT(IN   ) :: n_t_global          !< integer time step
   TYPE(FAST_TurbineType),   INTENT(INOUT) :: Turbine             !< all data for one instance of a turbine
   INTEGER(IntKi),           INTENT(  OUT) :: ErrStat             !< Error status of the operation
   CHARACTER(*),             INTENT(  OUT) :: ErrMsg              !< Error message if ErrStat /= ErrID_None

      ! local variables
   REAL(DbKi)                              :: t_global            ! current simulation time
   REAL(DbKi)                              :: next_lin_time       ! next simulation time where linearization analysis should be performed
   INTEGER(IntKi)                          :: iLinTime            ! loop counter
   INTEGER(IntKi)                          :: ErrStat2            ! local error status
   CHARACTER(ErrMsgLen)                    :: ErrMsg2             ! local error message
   CHARACTER(*),             PARAMETER     :: RoutineName = 'FAST_Linearize_T'


   ErrStat = ErrID_None
   ErrMsg  = ""

   if ( .not. Turbine%p_FAST%Linearize ) return

   if (.not. Turbine%p_FAST%CalcSteady) then

      if ( Turbine%m_FAST%Lin%NextLinTimeIndx <= Turbine%p_FAST%NLinTimes ) then  !bjj: maybe this logic should go in FAST_Linearize_OP???

         next_lin_time = Turbine%m_FAST%Lin%LinTimes( Turbine%m_FAST%Lin%NextLinTimeIndx )
         t_global      = t_initial + n_t_global*Turbine%p_FAST%dt

         if ( EqualRealNos( t_global, next_lin_time ) .or. t_global > next_lin_time ) then

            CALL FAST_Linearize_OP(t_global, Turbine%p_FAST, Turbine%y_FAST, Turbine%m_FAST, &
                     Turbine%ED, Turbine%BD, Turbine%SrvD, Turbine%AD, Turbine%IfW, Turbine%OpFM, &
                     Turbine%HD, Turbine%SD, Turbine%ExtPtfm, Turbine%MAP, Turbine%FEAM, Turbine%MD, Turbine%Orca, &
                     Turbine%IceF, Turbine%IceD, Turbine%MeshMapData, ErrStat2, ErrMsg2 )
               CALL SetErrStat(ErrStat2, ErrMsg2, ErrStat, ErrMsg, RoutineName )
               IF (ErrStat >= AbortErrLev) RETURN

            if (Turbine%p_FAST%WrVTK == VTK_ModeShapes) then
               if (Turbine%m_FAST%Lin%NextLinTimeIndx > Turbine%p_FAST%NLinTimes) call WrVTKCheckpoint()
            end if

         end if

      end if

   else ! CalcSteady

      t_global      = t_initial + n_t_global*Turbine%p_FAST%dt

      call FAST_CalcSteady( n_t_global, t_global, Turbine%p_FAST, Turbine%y_FAST, Turbine%m_FAST, Turbine%ED, Turbine%BD, Turbine%SrvD, &
                      Turbine%AD, Turbine%IfW, Turbine%OpFM, Turbine%HD, Turbine%SD, Turbine%ExtPtfm, Turbine%MAP, Turbine%FEAM, Turbine%MD, &
                      Turbine%Orca, Turbine%IceF, Turbine%IceD, ErrStat2, ErrMsg2 )
            call SetErrStat(ErrStat2, ErrMsg2, ErrStat, ErrMsg, RoutineName )

      if (Turbine%m_FAST%Lin%FoundSteady) then
         if (Turbine%m_FAST%Lin%ForceLin) then
            Turbine%p_FAST%NLinTimes=1
         endif

         do iLinTime=1,Turbine%p_FAST%NLinTimes
            t_global = Turbine%m_FAST%Lin%LinTimes(iLinTime)

            call SetOperatingPoint(iLinTime, Turbine%p_FAST, Turbine%y_FAST, Turbine%m_FAST, Turbine%ED, Turbine%BD, Turbine%SrvD, &
                                      Turbine%AD, Turbine%IfW, Turbine%OpFM, Turbine%HD, Turbine%SD, Turbine%ExtPtfm, &
                                    Turbine%MAP, Turbine%FEAM, Turbine%MD, Turbine%Orca, Turbine%IceF, Turbine%IceD, ErrStat2, ErrMsg2 )
               CALL SetErrStat(ErrStat2, ErrMsg2, ErrStat, ErrMsg, RoutineName )

            if (Turbine%p_FAST%DT_UJac < Turbine%p_FAST%TMax) then
               Turbine%m_FAST%calcJacobian = .true.
               Turbine%m_FAST%NextJacCalcTime = t_global
            end if

            CALL CalcOutputs_And_SolveForInputs( -1,  t_global,  STATE_CURR, Turbine%m_FAST%calcJacobian, Turbine%m_FAST%NextJacCalcTime, &
               Turbine%p_FAST, Turbine%m_FAST, .false., Turbine%ED, Turbine%BD, Turbine%SrvD, Turbine%AD14, Turbine%AD, Turbine%IfW, Turbine%OpFM, &
               Turbine%HD, Turbine%SD, Turbine%ExtPtfm, Turbine%MAP, Turbine%FEAM, Turbine%MD, Turbine%Orca, Turbine%IceF, Turbine%IceD, Turbine%MeshMapData, ErrStat2, ErrMsg2 )
               CALL SetErrStat(ErrStat2, ErrMsg2, ErrStat, ErrMsg, RoutineName )
               IF (ErrStat >= AbortErrLev) RETURN

            CALL FAST_Linearize_OP(t_global, Turbine%p_FAST, Turbine%y_FAST, Turbine%m_FAST, &
                     Turbine%ED, Turbine%BD, Turbine%SrvD, Turbine%AD, Turbine%IfW, Turbine%OpFM, &
                     Turbine%HD, Turbine%SD, Turbine%ExtPtfm, Turbine%MAP, Turbine%FEAM, Turbine%MD, Turbine%Orca, &
                     Turbine%IceF, Turbine%IceD, Turbine%MeshMapData, ErrStat2, ErrMsg2 )
               CALL SetErrStat(ErrStat2, ErrMsg2, ErrStat, ErrMsg, RoutineName )
               IF (ErrStat >= AbortErrLev) RETURN

         end do

         if (Turbine%p_FAST%WrVTK == VTK_ModeShapes) CALL WrVTKCheckpoint()

         if (Turbine%m_FAST%Lin%ForceLin) then
            ErrStat2 = ErrID_Warn
            ErrMsg2  = 'Linearization was forced at simulation end. The linearized model may not be sufficiently representative of the solution in steady state.'
            CALL SetErrStat(ErrStat2, ErrMsg2, ErrStat, ErrMsg, RoutineName )
         endif

      end if

   end if
   return

contains
   subroutine WrVTKCheckpoint()
         ! we are creating a checkpoint file for each turbine, so setting NumTurbines=1 in the file
      CALL FAST_CreateCheckpoint_T(t_initial, Turbine%p_FAST%n_TMax_m1+1, 1, Turbine, TRIM(Turbine%p_FAST%OutFileRoot)//'.ModeShapeVTK', ErrStat2, ErrMsg2 )
         CALL SetErrStat(ErrStat2, ErrMsg2, ErrStat, ErrMsg, RoutineName )
   end subroutine WrVTKCheckpoint
END SUBROUTINE FAST_Linearize_T
!----------------------------------------------------------------------------------------------------------------------------------

!++++++++++++++++++++++++++++++++++++++++++++++++++++++++++++++++++++++++++++++++++++++++++++++++++++++++++++++++++++++++++++++++++
! PROGRAM EXIT ROUTINES
!++++++++++++++++++++++++++++++++++++++++++++++++++++++++++++++++++++++++++++++++++++++++++++++++++++++++++++++++++++++++++++++++++
!> Routine that calls ExitThisProgram for one instance of a Turbine data structure. This is a separate subroutine so that the FAST
!! driver programs do not need to change or operate on the individual module level.
!! This routine should be called from glue code only (e.g., FAST_Prog.f90). It should not be called in any of these driver routines.
SUBROUTINE ExitThisProgram_T( Turbine, ErrLevel_in, StopTheProgram, ErrLocMsg, SkipRunTimeMsg )

   TYPE(FAST_TurbineType),   INTENT(INOUT) :: Turbine             !< Data for one turbine instance
   INTEGER(IntKi),           INTENT(IN)    :: ErrLevel_in         !< Error level when Error == .TRUE. (required when Error is .TRUE.)
   LOGICAL,                  INTENT(IN)    :: StopTheProgram      !< flag indicating if the program should end (false if there are more turbines to end)
   CHARACTER(*), OPTIONAL,   INTENT(IN)    :: ErrLocMsg           !< an optional message describing the location of the error
   LOGICAL,      OPTIONAL,   INTENT(IN)    :: SkipRunTimeMsg      !< an optional message describing run-time stats

   LOGICAL                                 :: SkipRunTimes

   IF (PRESENT(SkipRunTimeMsg)) THEN
      SkipRunTimes = SkipRunTimeMsg
   ELSE
      SkipRunTimes = .FALSE.
   END IF


   IF (PRESENT(ErrLocMsg)) THEN

      CALL ExitThisProgram( Turbine%p_FAST, Turbine%y_FAST, Turbine%m_FAST, &
                     Turbine%ED, Turbine%BD, Turbine%SrvD, Turbine%AD14, Turbine%AD, Turbine%IfW, Turbine%OpFM, &
                     Turbine%HD, Turbine%SD, Turbine%ExtPtfm, Turbine%MAP, Turbine%FEAM, Turbine%MD, Turbine%Orca, &
                     Turbine%IceF, Turbine%IceD, Turbine%MeshMapData, ErrLevel_in, StopTheProgram, ErrLocMsg, SkipRunTimes )

   ELSE

      CALL ExitThisProgram( Turbine%p_FAST, Turbine%y_FAST, Turbine%m_FAST, &
                     Turbine%ED, Turbine%BD, Turbine%SrvD, Turbine%AD14, Turbine%AD, Turbine%IfW, Turbine%OpFM, &
                     Turbine%HD, Turbine%SD, Turbine%ExtPtfm, Turbine%MAP, Turbine%FEAM, Turbine%MD, Turbine%Orca, &
                     Turbine%IceF, Turbine%IceD, Turbine%MeshMapData, ErrLevel_in, StopTheProgram, SkipRunTimeMsg=SkipRunTimes )

   END IF

END SUBROUTINE ExitThisProgram_T
!----------------------------------------------------------------------------------------------------------------------------------
!> This subroutine is called when FAST exits. It calls all the modules' end routines and cleans up variables declared in the
!! main program. If there was an error, it also aborts. Otherwise, it prints the run times and performs a normal exit.
!! This routine should not be called from glue code (e.g., FAST_Prog.f90) or ExitThisProgram_T only. It should not be called in any
!! of these driver routines.
SUBROUTINE ExitThisProgram( p_FAST, y_FAST, m_FAST, ED, BD, SrvD, AD14, AD, IfW, OpFM, HD, SD, ExtPtfm, &
                            MAPp, FEAM, MD, Orca, IceF, IceD, MeshMapData, ErrLevel_in, StopTheProgram, ErrLocMsg, SkipRunTimeMsg )
!...............................................................................................................................

      ! Passed arguments
   TYPE(FAST_ParameterType), INTENT(INOUT) :: p_FAST              !< Parameters for the glue code
   TYPE(FAST_OutputFileType),INTENT(INOUT) :: y_FAST              !< Output variables for the glue code
   TYPE(FAST_MiscVarType),   INTENT(INOUT) :: m_FAST              !< Miscellaneous variables

   TYPE(ElastoDyn_Data),     INTENT(INOUT) :: ED                  !< ElastoDyn data
   TYPE(BeamDyn_Data),       INTENT(INOUT) :: BD                  !< BeamDyn data
   TYPE(ServoDyn_Data),      INTENT(INOUT) :: SrvD                !< ServoDyn data
   TYPE(AeroDyn14_Data),     INTENT(INOUT) :: AD14                !< AeroDyn v14 data
   TYPE(AeroDyn_Data),       INTENT(INOUT) :: AD                  !< AeroDyn data
   TYPE(InflowWind_Data),    INTENT(INOUT) :: IfW                 !< InflowWind data
   TYPE(OpenFOAM_Data),      INTENT(INOUT) :: OpFM                !< OpenFOAM data
   TYPE(HydroDyn_Data),      INTENT(INOUT) :: HD                  !< HydroDyn data
   TYPE(SubDyn_Data),        INTENT(INOUT) :: SD                  !< SubDyn data
   TYPE(ExtPtfm_Data),       INTENT(INOUT) :: ExtPtfm             !< ExtPtfm_MCKF data
   TYPE(MAP_Data),           INTENT(INOUT) :: MAPp                !< MAP data
   TYPE(FEAMooring_Data),    INTENT(INOUT) :: FEAM                !< FEAMooring data
   TYPE(MoorDyn_Data),       INTENT(INOUT) :: MD                  !< Data for the MoorDyn module
   TYPE(OrcaFlex_Data),      INTENT(INOUT) :: Orca                !< OrcaFlex interface data
   TYPE(IceFloe_Data),       INTENT(INOUT) :: IceF                !< IceFloe data
   TYPE(IceDyn_Data),        INTENT(INOUT) :: IceD                !< All the IceDyn data used in time-step loop

   TYPE(FAST_ModuleMapType), INTENT(INOUT) :: MeshMapData         !< Data for mapping between modules

   INTEGER(IntKi),           INTENT(IN)    :: ErrLevel_in         !< Error level when Error == .TRUE. (required when Error is .TRUE.)
   LOGICAL,                  INTENT(IN)    :: StopTheProgram      !< flag indicating if the program should end (false if there are more turbines to end)
   CHARACTER(*), OPTIONAL,   INTENT(IN)    :: ErrLocMsg           !< an optional message describing the location of the error
   LOGICAL,      OPTIONAL,   INTENT(IN)    :: SkipRunTimeMsg      !< an optional message describing run-time stats


      ! Local variables:
   INTEGER(IntKi)                          :: ErrorLevel
   LOGICAL                                 :: PrintRunTimes

   INTEGER(IntKi)                          :: ErrStat2            ! Error status
   CHARACTER(ErrMsgLen)                    :: ErrMsg2             ! Error message
   CHARACTER(1224)                         :: SimMsg              ! optional message to print about where the error took place in the simulation

   CHARACTER(*), PARAMETER                 :: RoutineName = 'ExitThisProgram'


   ErrorLevel = ErrLevel_in

      ! for debugging, let's output the meshes and all of their fields
   IF ( ErrorLevel >= AbortErrLev .AND. p_FAST%WrVTK > VTK_None .and. .not. m_FAST%Lin%FoundSteady) THEN
      p_FAST%VTK_OutFileRoot = trim(p_FAST%VTK_OutFileRoot)//'.DebugError'
      p_FAST%VTK_fields = .true.
      CALL WrVTK_AllMeshes(p_FAST, y_FAST, MeshMapData, ED, BD, AD, IfW, OpFM, HD, SD, ExtPtfm, SrvD, MAPp, FEAM, MD, Orca, IceF, IceD)
   end if



      ! End all modules
   CALL FAST_EndMods( p_FAST, y_FAST, m_FAST, ED, BD, SrvD, AD14, AD, IfW, HD, SD, ExtPtfm, MAPp, FEAM, MD, Orca, IceF, IceD, ErrStat2, ErrMsg2 )
      IF (ErrStat2 /= ErrID_None) THEN
         CALL WrScr( NewLine//RoutineName//':'//TRIM(ErrMsg2)//NewLine )
         ErrorLevel = MAX(ErrorLevel,ErrStat2)
      END IF

      ! Destroy all data associated with FAST variables:

   CALL FAST_DestroyAll( p_FAST, y_FAST, m_FAST, ED, BD, SrvD, AD14, AD, IfW, OpFM, HD, SD, ExtPtfm, MAPp, FEAM, MD, Orca, IceF, IceD, MeshMapData, ErrStat2, ErrMsg2 )
      IF (ErrStat2 /= ErrID_None) THEN
         CALL WrScr( NewLine//RoutineName//':'//TRIM(ErrMsg2)//NewLine )
         ErrorLevel = MAX(ErrorLevel,ErrStat2)
      END IF


   !............................................................................................................................
   ! Set exit error code if there was an error;
   !............................................................................................................................
   IF ( ErrorLevel >= AbortErrLev ) THEN

      IF (PRESENT(ErrLocMsg)) THEN
         SimMsg = ErrLocMsg
      ELSE
         SimMsg = 'after the simulation completed'
      END IF

      IF (y_FAST%UnSum > 0) THEN
         CLOSE(y_FAST%UnSum)
         y_FAST%UnSum = -1
      END IF


      SimMsg = TRIM(FAST_Ver%Name)//' encountered an error '//TRIM(SimMsg)//'.'//NewLine//' Simulation error level: '//TRIM(GetErrStr(ErrorLevel))
      if (StopTheProgram) then
         CALL ProgAbort( trim(SimMsg), TrapErrors=.FALSE., TimeWait=3._ReKi )  ! wait 3 seconds (in case they double-clicked and got an error)
      else
         CALL WrScr(trim(SimMsg))
      end if

   END IF

   !............................................................................................................................
   !  Write simulation times and stop
   !............................................................................................................................
   if (present(SkipRunTimeMsg)) then
      PrintRunTimes = .not. SkipRunTimeMsg
   else
      PrintRunTimes = .true.
   end if

   IF (p_FAST%WrSttsTime .and. PrintRunTimes) THEN
      CALL RunTimes( m_FAST%StrtTime, m_FAST%UsrTime1, m_FAST%SimStrtTime, m_FAST%UsrTime2, m_FAST%t_global, UnSum=y_FAST%UnSum, DescStrIn=p_FAST%TDesc )
   END IF
   IF (y_FAST%UnSum > 0) THEN
      CLOSE(y_FAST%UnSum)
      y_FAST%UnSum = -1
   END IF

   if (StopTheProgram) then
#if (defined COMPILE_SIMULINK || defined COMPILE_LABVIEW)
      ! for Simulink, this may not be a normal stop. It might call this after an error in the model.
      CALL WrScr( NewLine//' '//TRIM(FAST_Ver%Name)//' completed.'//NewLine )
#else
      CALL NormStop( )
#endif
   end if


END SUBROUTINE ExitThisProgram
!----------------------------------------------------------------------------------------------------------------------------------
!> This subroutine is called at program termination. It writes any additional output files,
!! deallocates variables for FAST file I/O and closes files.
SUBROUTINE FAST_EndOutput( p_FAST, y_FAST, m_FAST, ErrStat, ErrMsg )

   TYPE(FAST_ParameterType), INTENT(INOUT) :: p_FAST                    !< FAST Parameters
   TYPE(FAST_OutputFileType),INTENT(INOUT) :: y_FAST                    !< FAST Output
   TYPE(FAST_MiscVarType),   INTENT(IN   ) :: m_FAST                    !< Miscellaneous variables (only for the final time)

   INTEGER(IntKi),           INTENT(OUT)   :: ErrStat                   !< Error status
   CHARACTER(*),             INTENT(OUT)   :: ErrMsg                    !< Message associated with errro status

      ! local variables
   CHARACTER(LEN(y_FAST%FileDescLines)*3)  :: FileDesc                  ! The description of the run, to be written in the binary output file


      ! Initialize some values

   ErrStat = ErrID_None
   ErrMsg  = ''

   !-------------------------------------------------------------------------------------------------
   ! Write the binary output file if requested
   !-------------------------------------------------------------------------------------------------

   IF (p_FAST%WrBinOutFile .AND. y_FAST%n_Out > 0) THEN

      FileDesc = TRIM(y_FAST%FileDescLines(1))//' '//TRIM(y_FAST%FileDescLines(2))//'; '//TRIM(y_FAST%FileDescLines(3))

      CALL WrBinFAST(TRIM(p_FAST%OutFileRoot)//'.outb', Int(p_FAST%WrBinMod, B2Ki), TRIM(FileDesc), &
            y_FAST%ChannelNames, y_FAST%ChannelUnits, y_FAST%TimeData, y_FAST%AllOutData(:,1:y_FAST%n_Out), ErrStat, ErrMsg)

      IF ( ErrStat /= ErrID_None ) CALL WrScr( TRIM(GetErrStr(ErrStat))//' when writing binary output file: '//TRIM(ErrMsg) )

   END IF


   !-------------------------------------------------------------------------------------------------
   ! Close the text tabular output file and summary file (if opened)
   !-------------------------------------------------------------------------------------------------
   IF (y_FAST%UnOu  > 0) THEN ! I/O unit number for the tabular output file
      CLOSE( y_FAST%UnOu )
      y_FAST%UnOu = -1
   END IF

   IF (y_FAST%UnSum > 0) THEN ! I/O unit number for the tabular output file
      CLOSE( y_FAST%UnSum )
      y_FAST%UnSum = -1
   END IF

   IF (y_FAST%UnGra > 0) THEN ! I/O unit number for the graphics output file
      CLOSE( y_FAST%UnGra )
      y_FAST%UnGra = -1
   END IF

   !-------------------------------------------------------------------------------------------------
   ! Deallocate arrays
   !-------------------------------------------------------------------------------------------------

      ! Output
   IF ( ALLOCATED(y_FAST%AllOutData                  ) ) DEALLOCATE(y_FAST%AllOutData                  )
   IF ( ALLOCATED(y_FAST%TimeData                    ) ) DEALLOCATE(y_FAST%TimeData                    )
   IF ( ALLOCATED(y_FAST%ChannelNames                ) ) DEALLOCATE(y_FAST%ChannelNames                )
   IF ( ALLOCATED(y_FAST%ChannelUnits                ) ) DEALLOCATE(y_FAST%ChannelUnits                )


END SUBROUTINE FAST_EndOutput
!----------------------------------------------------------------------------------------------------------------------------------
!> This routine calls the end routines for each module that was previously initialized.
SUBROUTINE FAST_EndMods( p_FAST, y_FAST, m_FAST, ED, BD, SrvD, AD14, AD, IfW, HD, SD, ExtPtfm, MAPp, FEAM, MD, Orca, IceF, IceD, ErrStat, ErrMsg )

   TYPE(FAST_ParameterType), INTENT(INOUT) :: p_FAST              !< Parameters for the glue code
   TYPE(FAST_OutputFileType),INTENT(INOUT) :: y_FAST              !< Output variables for the glue code
   TYPE(FAST_MiscVarType),   INTENT(INOUT) :: m_FAST              !< Miscellaneous variables

   TYPE(ElastoDyn_Data),     INTENT(INOUT) :: ED                  !< ElastoDyn data
   TYPE(BeamDyn_Data),       INTENT(INOUT) :: BD                  !< BeamDyn data
   TYPE(ServoDyn_Data),      INTENT(INOUT) :: SrvD                !< ServoDyn data
   TYPE(AeroDyn14_Data),     INTENT(INOUT) :: AD14                !< AeroDyn v14 data
   TYPE(AeroDyn_Data),       INTENT(INOUT) :: AD                  !< AeroDyn data
   TYPE(InflowWind_Data),    INTENT(INOUT) :: IfW                 !< InflowWind data
   TYPE(HydroDyn_Data),      INTENT(INOUT) :: HD                  !< HydroDyn data
   TYPE(SubDyn_Data),        INTENT(INOUT) :: SD                  !< SubDyn data
   TYPE(ExtPtfm_Data),       INTENT(INOUT) :: ExtPtfm             !< ExtPtfm data
   TYPE(MAP_Data),           INTENT(INOUT) :: MAPp                !< MAP data
   TYPE(FEAMooring_Data),    INTENT(INOUT) :: FEAM                !< FEAMooring data
   TYPE(MoorDyn_Data),       INTENT(INOUT) :: MD                  !< Data for the MoorDyn module
   TYPE(OrcaFlex_Data),      INTENT(INOUT) :: Orca                !< OrcaFlex interface data
   TYPE(IceFloe_Data),       INTENT(INOUT) :: IceF                !< IceFloe data
   TYPE(IceDyn_Data),        INTENT(INOUT) :: IceD                !< All the IceDyn data used in time-step loop

   INTEGER(IntKi),           INTENT(  OUT) :: ErrStat             !< Error status of the operation
   CHARACTER(*),             INTENT(  OUT) :: ErrMsg              !< Error message if ErrStat /= ErrID_None

   ! local variables
   INTEGER(IntKi)                          :: i, k                ! loop counter

   INTEGER(IntKi)                          :: ErrStat2
   CHARACTER(ErrMsgLen)                    :: ErrMsg2
   CHARACTER(*), PARAMETER                 :: RoutineName = 'FAST_EndMods'

      !...............................................................................................................................
      ! End all modules (and write binary FAST output file)
      !...............................................................................................................................

   ErrStat = ErrID_None
   ErrMsg  = ""


   CALL FAST_EndOutput( p_FAST, y_FAST, m_FAST, ErrStat2, ErrMsg2 )
      CALL SetErrStat(ErrStat2, ErrMsg2, ErrStat, ErrMsg, RoutineName)

   IF ( p_FAST%ModuleInitialized(Module_ED) ) THEN
      CALL ED_End(   ED%Input(1),   ED%p,   ED%x(STATE_CURR),   ED%xd(STATE_CURR),   ED%z(STATE_CURR),   ED%OtherSt(STATE_CURR),   &
                     ED%y,          ED%m,  ErrStat2, ErrMsg2 )
      CALL SetErrStat(ErrStat2, ErrMsg2, ErrStat, ErrMsg, RoutineName)
   END IF

   IF ( p_FAST%ModuleInitialized(Module_BD) ) THEN

      DO k=1,p_FAST%nBeams
         CALL BD_End(BD%Input(1,k),  BD%p(k),  BD%x(k,STATE_CURR),  BD%xd(k,STATE_CURR),  BD%z(k,STATE_CURR), &
                        BD%OtherSt(k,STATE_CURR),  BD%y(k),  BD%m(k), ErrStat2, ErrMsg2)
         CALL SetErrStat(ErrStat2, ErrMsg2, ErrStat, ErrMsg, RoutineName)
      END DO

   END IF


   IF ( p_FAST%ModuleInitialized(Module_AD14) ) THEN
      CALL AD14_End( AD14%Input(1), AD14%p, AD14%x(STATE_CURR), AD14%xd(STATE_CURR), AD14%z(STATE_CURR), &
                     AD14%OtherSt(STATE_CURR), AD14%y, AD14%m, ErrStat2, ErrMsg2 )
      CALL SetErrStat(ErrStat2, ErrMsg2, ErrStat, ErrMsg, RoutineName)
   ELSEIF ( p_FAST%ModuleInitialized(Module_AD) ) THEN
      CALL AD_End(   AD%Input(1), AD%p, AD%x(STATE_CURR), AD%xd(STATE_CURR), AD%z(STATE_CURR), &
                     AD%OtherSt(STATE_CURR), AD%y, AD%m,  ErrStat2, ErrMsg2 )
      CALL SetErrStat(ErrStat2, ErrMsg2, ErrStat, ErrMsg, RoutineName)
   END IF

   IF ( p_FAST%ModuleInitialized(Module_IfW) ) THEN
      CALL InflowWind_End( IfW%Input(1), IfW%p, IfW%x(STATE_CURR), IfW%xd(STATE_CURR), IfW%z(STATE_CURR), IfW%OtherSt(STATE_CURR),   &
                           IfW%y, IfW%m, ErrStat2, ErrMsg2 )
      CALL SetErrStat(ErrStat2, ErrMsg2, ErrStat, ErrMsg, RoutineName)
   END IF

   IF ( p_FAST%ModuleInitialized(Module_SrvD) ) THEN
      CALL SrvD_End( SrvD%Input(1), SrvD%p, SrvD%x(STATE_CURR), SrvD%xd(STATE_CURR), SrvD%z(STATE_CURR), SrvD%OtherSt(STATE_CURR), &
                     SrvD%y, SrvD%m, ErrStat2, ErrMsg2 )
      CALL SetErrStat(ErrStat2, ErrMsg2, ErrStat, ErrMsg, RoutineName)
   END IF

   IF ( p_FAST%ModuleInitialized(Module_HD) ) THEN
      CALL HydroDyn_End( HD%Input(1), HD%p, HD%x(STATE_CURR), HD%xd(STATE_CURR), HD%z(STATE_CURR), HD%OtherSt(STATE_CURR),  &
                         HD%y, HD%m, ErrStat2, ErrMsg2)
      CALL SetErrStat(ErrStat2, ErrMsg2, ErrStat, ErrMsg, RoutineName)
   END IF

   IF ( p_FAST%ModuleInitialized(Module_SD) ) THEN
      CALL SD_End( SD%Input(1), SD%p, SD%x(STATE_CURR), SD%xd(STATE_CURR), SD%z(STATE_CURR), SD%OtherSt(STATE_CURR),   &
                   SD%y, SD%m, ErrStat2, ErrMsg2)
      CALL SetErrStat(ErrStat2, ErrMsg2, ErrStat, ErrMsg, RoutineName)
   ELSE IF ( p_FAST%ModuleInitialized(Module_ExtPtfm) ) THEN
      CALL ExtPtfm_End( ExtPtfm%Input(1), ExtPtfm%p, ExtPtfm%x(STATE_CURR), ExtPtfm%xd(STATE_CURR), ExtPtfm%z(STATE_CURR), &
                        ExtPtfm%OtherSt(STATE_CURR), ExtPtfm%y, ExtPtfm%m, ErrStat2, ErrMsg2)
      CALL SetErrStat(ErrStat2, ErrMsg2, ErrStat, ErrMsg, RoutineName)
   END IF

   IF ( p_FAST%ModuleInitialized(Module_MAP) ) THEN
      CALL MAP_End(    MAPp%Input(1),   MAPp%p,   MAPp%x(STATE_CURR),   MAPp%xd(STATE_CURR),   MAPp%z(STATE_CURR),   MAPp%OtherSt,   &
                        MAPp%y,   ErrStat2, ErrMsg2)
      CALL SetErrStat(ErrStat2, ErrMsg2, ErrStat, ErrMsg, RoutineName)
   ELSEIF ( p_FAST%ModuleInitialized(Module_MD) ) THEN
      CALL MD_End(  MD%Input(1), MD%p, MD%x(STATE_CURR), MD%xd(STATE_CURR), MD%z(STATE_CURR), MD%OtherSt(STATE_CURR), &
                    MD%y, MD%m, ErrStat2, ErrMsg2)
      CALL SetErrStat(ErrStat2, ErrMsg2, ErrStat, ErrMsg, RoutineName)
   ELSEIF ( p_FAST%ModuleInitialized(Module_FEAM) ) THEN
      CALL FEAM_End( FEAM%Input(1), FEAM%p, FEAM%x(STATE_CURR), FEAM%xd(STATE_CURR), FEAM%z(STATE_CURR),   &
                     FEAM%OtherSt(STATE_CURR), FEAM%y, FEAM%m, ErrStat2, ErrMsg2)
      CALL SetErrStat(ErrStat2, ErrMsg2, ErrStat, ErrMsg, RoutineName)
   ELSEIF ( p_FAST%ModuleInitialized(Module_Orca) ) THEN
      CALL Orca_End(   Orca%Input(1),  Orca%p,  Orca%x(STATE_CURR),  Orca%xd(STATE_CURR),  Orca%z(STATE_CURR),  Orca%OtherSt(STATE_CURR),  &
                        Orca%y,  Orca%m, ErrStat2, ErrMsg2)
      CALL SetErrStat(ErrStat2, ErrMsg2, ErrStat, ErrMsg, RoutineName)
   END IF

   IF ( p_FAST%ModuleInitialized(Module_IceF) ) THEN
      CALL IceFloe_End(IceF%Input(1), IceF%p, IceF%x(STATE_CURR), IceF%xd(STATE_CURR), IceF%z(STATE_CURR),  &
                       IceF%OtherSt(STATE_CURR), IceF%y, IceF%m, ErrStat2, ErrMsg2)
      CALL SetErrStat(ErrStat2, ErrMsg2, ErrStat, ErrMsg, RoutineName)
   ELSEIF ( p_FAST%ModuleInitialized(Module_IceD) ) THEN

      DO i=1,p_FAST%numIceLegs
         CALL IceD_End(IceD%Input(1,i),  IceD%p(i),  IceD%x(i,STATE_CURR),  IceD%xd(i,STATE_CURR),  IceD%z(i,STATE_CURR), &
                        IceD%OtherSt(i,STATE_CURR),  IceD%y(i),  IceD%m(i), ErrStat2, ErrMsg2)
         CALL SetErrStat(ErrStat2, ErrMsg2, ErrStat, ErrMsg, RoutineName)
      END DO

   END IF

END SUBROUTINE FAST_EndMods
!----------------------------------------------------------------------------------------------------------------------------------
!> This routine calls the destroy routines for each module. (It is basically a duplicate of FAST_DestroyTurbineType().)
SUBROUTINE FAST_DestroyAll( p_FAST, y_FAST, m_FAST, ED, BD, SrvD, AD14, AD, IfW, OpFM, HD, SD, ExtPtfm, &
                            MAPp, FEAM, MD, Orca, IceF, IceD, MeshMapData, ErrStat, ErrMsg )

   TYPE(FAST_ParameterType), INTENT(INOUT) :: p_FAST              !< Parameters for the glue code
   TYPE(FAST_OutputFileType),INTENT(INOUT) :: y_FAST              !< Output variables for the glue code
   TYPE(FAST_MiscVarType),   INTENT(INOUT) :: m_FAST              !< Miscellaneous variables

   TYPE(ElastoDyn_Data),     INTENT(INOUT) :: ED                  !< ElastoDyn data
   TYPE(BeamDyn_Data),       INTENT(INOUT) :: BD                  !< BeamDyn data
   TYPE(ServoDyn_Data),      INTENT(INOUT) :: SrvD                !< ServoDyn data
   TYPE(AeroDyn14_Data),     INTENT(INOUT) :: AD14                !< AeroDyn v14 data
   TYPE(AeroDyn_Data),       INTENT(INOUT) :: AD                  !< AeroDyn data
   TYPE(InflowWind_Data),    INTENT(INOUT) :: IfW                 !< InflowWind data
   TYPE(OpenFOAM_Data),      INTENT(INOUT) :: OpFM                !< OpenFOAM data
   TYPE(HydroDyn_Data),      INTENT(INOUT) :: HD                  !< HydroDyn data
   TYPE(SubDyn_Data),        INTENT(INOUT) :: SD                  !< SubDyn data
   TYPE(ExtPtfm_Data),       INTENT(INOUT) :: ExtPtfm             !< ExtPtfm data
   TYPE(MAP_Data),           INTENT(INOUT) :: MAPp                !< MAP data
   TYPE(FEAMooring_Data),    INTENT(INOUT) :: FEAM                !< FEAMooring data
   TYPE(MoorDyn_Data),       INTENT(INOUT) :: MD                  !< Data for the MoorDyn module
   TYPE(OrcaFlex_Data),      INTENT(INOUT) :: Orca                !< OrcaFlex interface data
   TYPE(IceFloe_Data),       INTENT(INOUT) :: IceF                !< IceFloe data
   TYPE(IceDyn_Data),        INTENT(INOUT) :: IceD                !< All the IceDyn data used in time-step loop

   TYPE(FAST_ModuleMapType), INTENT(INOUT) :: MeshMapData         !< Data for mapping between modules

   INTEGER(IntKi),           INTENT(  OUT) :: ErrStat             !< Error status of the operation
   CHARACTER(*),             INTENT(  OUT) :: ErrMsg              !< Error message if ErrStat /= ErrID_None

   ! local variables
   INTEGER(IntKi)                          :: ErrStat2
   CHARACTER(ErrMsgLen)                    :: ErrMsg2
   CHARACTER(*), PARAMETER                 :: RoutineName = 'FAST_DestroyAll'



   ! -------------------------------------------------------------------------
   ! Deallocate/Destroy structures associated with mesh mapping
   ! -------------------------------------------------------------------------

   ErrStat = ErrID_None
   ErrMsg  = ""


   ! FAST
   CALL FAST_DestroyParam( p_FAST, ErrStat2, ErrMsg2 )
      CALL SetErrStat(ErrStat2, ErrMsg2, ErrStat, ErrMsg, RoutineName)

   CALL FAST_DestroyOutputFileType( y_FAST, ErrStat2, ErrMsg2 )
      CALL SetErrStat(ErrStat2, ErrMsg2, ErrStat, ErrMsg, RoutineName)

   CALL FAST_DestroyMisc( m_FAST, ErrStat2, ErrMsg2 )
      CALL SetErrStat(ErrStat2, ErrMsg2, ErrStat, ErrMsg, RoutineName)

   ! ElastoDyn
   CALL FAST_DestroyElastoDyn_Data( ED, ErrStat2, ErrMsg2 )
      CALL SetErrStat(ErrStat2, ErrMsg2, ErrStat, ErrMsg, RoutineName)

   ! BeamDyn
   CALL FAST_DestroyBeamDyn_Data( BD, ErrStat2, ErrMsg2 )
      CALL SetErrStat(ErrStat2, ErrMsg2, ErrStat, ErrMsg, RoutineName)

   ! ServoDyn
   CALL FAST_DestroyServoDyn_Data( SrvD, ErrStat2, ErrMsg2 )
      CALL SetErrStat(ErrStat2, ErrMsg2, ErrStat, ErrMsg, RoutineName)

   ! AeroDyn14
   CALL FAST_DestroyAeroDyn14_Data( AD14, ErrStat2, ErrMsg2 )
      CALL SetErrStat(ErrStat2, ErrMsg2, ErrStat, ErrMsg, RoutineName)

   ! AeroDyn
   CALL FAST_DestroyAeroDyn_Data( AD, ErrStat2, ErrMsg2 )
      CALL SetErrStat(ErrStat2, ErrMsg2, ErrStat, ErrMsg, RoutineName)

   ! InflowWind
   CALL FAST_DestroyInflowWind_Data( IfW, ErrStat2, ErrMsg2 )
      CALL SetErrStat(ErrStat2, ErrMsg2, ErrStat, ErrMsg, RoutineName)

   ! OpenFOAM
   CALL FAST_DestroyOpenFOAM_Data( OpFM, ErrStat2, ErrMsg2 )
      CALL SetErrStat(ErrStat2, ErrMsg2, ErrStat, ErrMsg, RoutineName)

   ! HydroDyn
   CALL FAST_DestroyHydroDyn_Data( HD, ErrStat2, ErrMsg2 )
      CALL SetErrStat(ErrStat2, ErrMsg2, ErrStat, ErrMsg, RoutineName)

   ! SubDyn
   CALL FAST_DestroySubDyn_Data( SD, ErrStat2, ErrMsg2 )
      CALL SetErrStat(ErrStat2, ErrMsg2, ErrStat, ErrMsg, RoutineName)

   ! ExtPtfm
   CALL FAST_DestroyExtPtfm_Data( ExtPtfm, ErrStat2, ErrMsg2 )
      CALL SetErrStat(ErrStat2, ErrMsg2, ErrStat, ErrMsg, RoutineName)


   ! MAP
   CALL FAST_DestroyMAP_Data( MAPp, ErrStat2, ErrMsg2 )
      CALL SetErrStat(ErrStat2, ErrMsg2, ErrStat, ErrMsg, RoutineName)

   ! FEAMooring
   CALL FAST_DestroyFEAMooring_Data( FEAM, ErrStat2, ErrMsg2 )
      CALL SetErrStat(ErrStat2, ErrMsg2, ErrStat, ErrMsg, RoutineName)

   ! MoorDyn
   CALL FAST_DestroyMoorDyn_Data( MD, ErrStat2, ErrMsg2 )
      CALL SetErrStat(ErrStat2, ErrMsg2, ErrStat, ErrMsg, RoutineName)

   ! Orca
   CALL FAST_DestroyOrcaFlex_Data( Orca, ErrStat2, ErrMsg2 )
      CALL SetErrStat(ErrStat2, ErrMsg2, ErrStat, ErrMsg, RoutineName)


   ! IceFloe
   CALL FAST_DestroyIceFloe_Data( IceF, ErrStat2, ErrMsg2 )
      CALL SetErrStat(ErrStat2, ErrMsg2, ErrStat, ErrMsg, RoutineName)

   ! IceDyn
   CALL FAST_DestroyIceDyn_Data( IceD, ErrStat2, ErrMsg2 )
      CALL SetErrStat(ErrStat2, ErrMsg2, ErrStat, ErrMsg, RoutineName)

   ! Module (Mesh) Mapping data
   CALL FAST_DestroyModuleMapType( MeshMapData, ErrStat2, ErrMsg2 )
      CALL SetErrStat(ErrStat2, ErrMsg2, ErrStat, ErrMsg, RoutineName)



   END SUBROUTINE FAST_DestroyAll
!----------------------------------------------------------------------------------------------------------------------------------


!++++++++++++++++++++++++++++++++++++++++++++++++++++++++++++++++++++++++++++++++++++++++++++++++++++++++++++++++++++++++++++++++++
! CHECKPOINT/RESTART ROUTINES
!++++++++++++++++++++++++++++++++++++++++++++++++++++++++++++++++++++++++++++++++++++++++++++++++++++++++++++++++++++++++++++++++++
!> Routine that calls FAST_CreateCheckpoint_T for an array of Turbine data structures.
SUBROUTINE FAST_CreateCheckpoint_Tary(t_initial, n_t_global, Turbine, CheckpointRoot, ErrStat, ErrMsg)

   REAL(DbKi),               INTENT(IN   ) :: t_initial           !< initial time
   INTEGER(IntKi),           INTENT(IN   ) :: n_t_global          !< loop counter
   TYPE(FAST_TurbineType),   INTENT(INOUT) :: Turbine(:)          !< all data for all turbines
   CHARACTER(*),             INTENT(IN   ) :: CheckpointRoot      !< Rootname of checkpoint file
   INTEGER(IntKi),           INTENT(  OUT) :: ErrStat             !< Error status of the operation
   CHARACTER(*),             INTENT(  OUT) :: ErrMsg              !< Error message if ErrStat /= ErrID_None

      ! local variables
   INTEGER(IntKi)                          :: NumTurbines         ! Number of turbines in this simulation
   INTEGER(IntKi)                          :: i_turb
   INTEGER                                 :: Unit
   INTEGER(IntKi)                          :: ErrStat2            ! local error status
   CHARACTER(ErrMsgLen)                    :: ErrMsg2             ! local error message
   CHARACTER(*),             PARAMETER     :: RoutineName = 'FAST_CreateCheckpoint_Tary'


   NumTurbines = SIZE(Turbine)
   ErrStat = ErrID_None
   ErrMsg  = ""

   ! TRIM(CheckpointRoot)//'.'//TRIM(Num2LStr(Turbine%TurbID))//

      !! This allows us to put all the turbine data in one file.
   Unit = -1
   DO i_turb = 1,NumTurbines
      CALL FAST_CreateCheckpoint_T(t_initial, n_t_global, NumTurbines, Turbine(i_turb), CheckpointRoot, ErrStat2, ErrMsg2, Unit )
         CALL SetErrStat(ErrStat2, ErrMsg2, ErrStat, ErrMsg, RoutineName )
         if (ErrStat >= AbortErrLev ) then
            if (Unit > 0) close(Unit)
            RETURN
         end if

   END DO


END SUBROUTINE FAST_CreateCheckpoint_Tary
!----------------------------------------------------------------------------------------------------------------------------------
!> Routine that packs all of the data from one turbine instance into arrays and writes checkpoint files. If Unit is present and
!! greater than 0, it will append the data to an already open file. Otherwise, it opens a new file and writes header information
!! before writing the turbine data to the file.
SUBROUTINE FAST_CreateCheckpoint_T(t_initial, n_t_global, NumTurbines, Turbine, CheckpointRoot, ErrStat, ErrMsg, Unit )

   USE BladedInterface, ONLY: CallBladedDLL  ! Hack for Bladed-style DLL
   USE BladedInterface, ONLY: GH_DISCON_STATUS_CHECKPOINT

   REAL(DbKi),               INTENT(IN   ) :: t_initial           !< initial time
   INTEGER(IntKi),           INTENT(IN   ) :: n_t_global          !< loop counter
   INTEGER(IntKi),           INTENT(IN   ) :: NumTurbines         !< Number of turbines in this simulation
   TYPE(FAST_TurbineType),   INTENT(INOUT) :: Turbine             !< all data for one instance of a turbine (INTENT(OUT) only because of hack for Bladed DLL)
   CHARACTER(*),             INTENT(IN   ) :: CheckpointRoot      !< Rootname of checkpoint file
   INTEGER(IntKi),           INTENT(  OUT) :: ErrStat             !< Error status of the operation
   CHARACTER(*),             INTENT(  OUT) :: ErrMsg              !< Error message if ErrStat /= ErrID_None
   INTEGER(IntKi), OPTIONAL, INTENT(INOUT) :: Unit                !< unit number for output file

      ! local variables:
   REAL(ReKi),               ALLOCATABLE   :: ReKiBuf(:)
   REAL(DbKi),               ALLOCATABLE   :: DbKiBuf(:)
   INTEGER(IntKi),           ALLOCATABLE   :: IntKiBuf(:)

   INTEGER(B4Ki)                           :: ArraySizes(3)

   INTEGER(IntKi)                          :: unOut               ! unit number for output file
   INTEGER(IntKi)                          :: old_avrSwap1        ! previous value of avrSwap(1) !hack for Bladed DLL checkpoint/restore
   INTEGER(IntKi)                          :: ErrStat2            ! local error status
   CHARACTER(ErrMsgLen)                    :: ErrMsg2             ! local error message
   CHARACTER(*),             PARAMETER     :: RoutineName = 'FAST_CreateCheckpoint_T'

   CHARACTER(1024)                         :: FileName            ! Name of the (output) checkpoint file
   CHARACTER(1024)                         :: DLLFileName         ! Name of the (output) checkpoint file

      ! init error status
   ErrStat = ErrID_None
   ErrMsg  = ""

      ! Get the arrays of data to be stored in the output file
   CALL FAST_PackTurbineType( ReKiBuf, DbKiBuf, IntKiBuf, Turbine, ErrStat2, ErrMsg2 )
      CALL SetErrStat(ErrStat2, ErrMsg2, ErrStat, ErrMsg, RoutineName )
      if (ErrStat >= AbortErrLev ) then
         call cleanup()
         RETURN
      end if


   ArraySizes = 0
   IF ( ALLOCATED(ReKiBuf)  ) ArraySizes(1) = SIZE(ReKiBuf)
   IF ( ALLOCATED(DbKiBuf)  ) ArraySizes(2) = SIZE(DbKiBuf)
   IF ( ALLOCATED(IntKiBuf) ) ArraySizes(3) = SIZE(IntKiBuf)

   FileName    = TRIM(CheckpointRoot)//'.chkp'
   DLLFileName = TRIM(CheckpointRoot)//'.dll.chkp'

   unOut=-1
   IF (PRESENT(Unit)) unOut = Unit

   IF ( unOut < 0 ) THEN

      CALL GetNewUnit( unOut, ErrStat2, ErrMsg2 )
      CALL OpenBOutFile ( unOut, FileName, ErrStat2, ErrMsg2)
         CALL SetErrStat(ErrStat2, ErrMsg2, ErrStat, ErrMsg, RoutineName )
         if (ErrStat >= AbortErrLev ) then
            call cleanup()
            IF (.NOT. PRESENT(Unit)) THEN
               CLOSE(unOut)
               unOut = -1
            END IF

            RETURN
         end if

         ! checkpoint file header:
      WRITE (unOut, IOSTAT=ErrStat2)   INT(ReKi              ,B4Ki)     ! let's make sure we've got the correct number of bytes for reals on restart.
      WRITE (unOut, IOSTAT=ErrStat2)   INT(DbKi              ,B4Ki)     ! let's make sure we've got the correct number of bytes for doubles on restart.
      WRITE (unOut, IOSTAT=ErrStat2)   INT(IntKi             ,B4Ki)     ! let's make sure we've got the correct number of bytes for integers on restart.
      WRITE (unOut, IOSTAT=ErrStat2)   AbortErrLev
      WRITE (unOut, IOSTAT=ErrStat2)   NumTurbines                      ! Number of turbines
      WRITE (unOut, IOSTAT=ErrStat2)   t_initial                        ! initial time
      WRITE (unOut, IOSTAT=ErrStat2)   n_t_global                       ! current time step

   END IF


      ! data from current turbine at time step:
   WRITE (unOut, IOSTAT=ErrStat2)   ArraySizes                       ! Number of reals, doubles, and integers written to file
   WRITE (unOut, IOSTAT=ErrStat2)   ReKiBuf                          ! Packed reals
   WRITE (unOut, IOSTAT=ErrStat2)   DbKiBuf                          ! Packed doubles
   WRITE (unOut, IOSTAT=ErrStat2)   IntKiBuf                         ! Packed integers


   IF ( ALLOCATED(ReKiBuf)  ) DEALLOCATE(ReKiBuf)
   IF ( ALLOCATED(DbKiBuf)  ) DEALLOCATE(DbKiBuf)
   IF ( ALLOCATED(IntKiBuf) ) DEALLOCATE(IntKiBuf)

      !CALL FAST_CreateCheckpoint(t_initial, n_t_global, Turbine%p_FAST, Turbine%y_FAST, Turbine%m_FAST, &
      !            Turbine%ED, Turbine%SrvD, Turbine%AD, Turbine%IfW, &
      !            Turbine%HD, Turbine%SD, Turbine%MAP, Turbine%FEAM, Turbine%MD, &
      !            Turbine%IceF, Turbine%IceD, Turbine%MeshMapData, ErrStat, ErrMsg )


   IF (Turbine%TurbID == NumTurbines .OR. .NOT. PRESENT(Unit)) THEN
      CLOSE(unOut)
      unOut = -1
   END IF

   IF (PRESENT(Unit)) Unit = unOut

      ! A hack to pack Bladed-style DLL data
   IF (Turbine%SrvD%p%UseBladedInterface) THEN
      if (Turbine%SrvD%m%dll_data%avrSWAP( 1) > 0   ) then
            ! store value to be overwritten
         old_avrSwap1 = Turbine%SrvD%m%dll_data%avrSWAP( 1)
         FileName     = Turbine%SrvD%m%dll_data%DLL_InFile
            ! overwrite values:
         Turbine%SrvD%m%dll_data%DLL_InFile = DLLFileName
         Turbine%SrvD%m%dll_data%avrSWAP(50) = REAL( LEN_TRIM(DLLFileName) ) +1 ! No. of characters in the "INFILE"  argument (-) (we add one for the C NULL CHARACTER)
         Turbine%SrvD%m%dll_data%avrSWAP( 1) = GH_DISCON_STATUS_CHECKPOINT
         Turbine%SrvD%m%dll_data%SimStatus = Turbine%SrvD%m%dll_data%avrSWAP( 1)
         CALL CallBladedDLL(Turbine%SrvD%Input(1), Turbine%SrvD%p, Turbine%SrvD%m%dll_data, ErrStat2, ErrMsg2)
            CALL SetErrStat(ErrStat2, ErrMsg2, ErrStat, ErrMsg, RoutineName )

            ! put values back:
         Turbine%SrvD%m%dll_data%DLL_InFile = FileName
         Turbine%SrvD%m%dll_data%avrSWAP(50) = REAL( LEN_TRIM(FileName) ) +1 ! No. of characters in the "INFILE"  argument (-) (we add one for the C NULL CHARACTER)
         Turbine%SrvD%m%dll_data%avrSWAP( 1) = old_avrSwap1
         Turbine%SrvD%m%dll_data%SimStatus = Turbine%SrvD%m%dll_data%avrSWAP( 1)
      end if
   END IF

   call cleanup()

contains
   subroutine cleanup()
      IF ( ALLOCATED(ReKiBuf)  ) DEALLOCATE(ReKiBuf)
      IF ( ALLOCATED(DbKiBuf)  ) DEALLOCATE(DbKiBuf)
      IF ( ALLOCATED(IntKiBuf) ) DEALLOCATE(IntKiBuf)
   end subroutine cleanup
END SUBROUTINE FAST_CreateCheckpoint_T
!----------------------------------------------------------------------------------------------------------------------------------
!> Routine that calls FAST_RestoreFromCheckpoint_T for an array of Turbine data structures.
SUBROUTINE FAST_RestoreFromCheckpoint_Tary(t_initial, n_t_global, Turbine, CheckpointRoot, ErrStat, ErrMsg  )

   REAL(DbKi),               INTENT(IN   ) :: t_initial           !< initial time (for comparing with time from checkpoint file)
   INTEGER(IntKi),           INTENT(  OUT) :: n_t_global          !< loop counter
   TYPE(FAST_TurbineType),   INTENT(INOUT) :: Turbine(:)          !< all data for one instance of a turbine !intent(INOUT) instead of (IN) to attempt to avoid memory warnings in gnu compilers
   CHARACTER(*),             INTENT(IN   ) :: CheckpointRoot      !< Rootname of checkpoint file
   INTEGER(IntKi),           INTENT(  OUT) :: ErrStat             !< Error status of the operation
   CHARACTER(*),             INTENT(  OUT) :: ErrMsg              !< Error message if ErrStat /= ErrID_None

      ! local variables
   REAL(DbKi)                              :: t_initial_out
   INTEGER(IntKi)                          :: NumTurbines_out
   INTEGER(IntKi)                          :: NumTurbines         ! Number of turbines in this simulation
   INTEGER(IntKi)                          :: i_turb
   INTEGER                                 :: Unit
   INTEGER(IntKi)                          :: ErrStat2            ! local error status
   CHARACTER(ErrMsgLen)                    :: ErrMsg2             ! local error message
   CHARACTER(*),             PARAMETER     :: RoutineName = 'FAST_RestoreFromCheckpoint_Tary'


   NumTurbines = SIZE(Turbine)
   ErrStat = ErrID_None
   ErrMsg  = ""

      ! Init NWTC_Library, display copyright and version information:
   CALL FAST_ProgStart( FAST_Ver )

      ! Restore data from checkpoint file
   Unit = -1
   DO i_turb = 1,NumTurbines
      CALL FAST_RestoreFromCheckpoint_T(t_initial_out, n_t_global, NumTurbines_out, Turbine(i_turb), CheckpointRoot, ErrStat2, ErrMsg2, Unit )
         CALL SetErrStat(ErrStat2, ErrMsg2, ErrStat, ErrMsg, RoutineName )

         IF (t_initial_out /= t_initial) CALL SetErrStat(ErrID_Fatal, "invalid value of t_initial.", ErrStat, ErrMsg, RoutineName )
         IF (NumTurbines_out /= NumTurbines) CALL SetErrStat(ErrID_Fatal, "invalid value of NumTurbines.", ErrStat, ErrMsg, RoutineName )
         IF (ErrStat >= AbortErrLev) RETURN
   END DO

   CALL WrScr( ' Restarting simulation at '//TRIM(Num2LStr(n_t_global*Turbine(1)%p_FAST%DT))//' seconds.' )


END SUBROUTINE FAST_RestoreFromCheckpoint_Tary
!----------------------------------------------------------------------------------------------------------------------------------
!> This routine is the inverse of FAST_CreateCheckpoint_T. It reads data from a checkpoint file and populates data structures for
!! the turbine instance.
SUBROUTINE FAST_RestoreFromCheckpoint_T(t_initial, n_t_global, NumTurbines, Turbine, CheckpointRoot, ErrStat, ErrMsg, Unit )
   USE BladedInterface, ONLY: CallBladedDLL  ! Hack for Bladed-style DLL
   USE BladedInterface, ONLY: GH_DISCON_STATUS_RESTARTING

   REAL(DbKi),               INTENT(INOUT) :: t_initial           !< initial time
   INTEGER(IntKi),           INTENT(INOUT) :: n_t_global          !< loop counter
   INTEGER(IntKi),           INTENT(INOUT) :: NumTurbines         !< Number of turbines in this simulation
   TYPE(FAST_TurbineType),   INTENT(INOUT) :: Turbine             !< all data for one instance of a turbine (bjj: note that is intent INOUT instead of OUT only because of a gfortran compiler memory issue)
   CHARACTER(*),             INTENT(IN   ) :: CheckpointRoot      !< Rootname of checkpoint file
   INTEGER(IntKi),           INTENT(  OUT) :: ErrStat             !< Error status of the operation
   CHARACTER(*),             INTENT(  OUT) :: ErrMsg              !< Error message if ErrStat /= ErrID_None
   INTEGER(IntKi), OPTIONAL, INTENT(INOUT) :: Unit                !< unit number for output file

      ! local variables:
   REAL(ReKi),               ALLOCATABLE   :: ReKiBuf(:)
   REAL(DbKi),               ALLOCATABLE   :: DbKiBuf(:)
   INTEGER(IntKi),           ALLOCATABLE   :: IntKiBuf(:)

   INTEGER(B4Ki)                           :: ArraySizes(3)

   INTEGER(IntKi)                          :: unIn                ! unit number for input file
   INTEGER(IntKi)                          :: old_avrSwap1        ! previous value of avrSwap(1) !hack for Bladed DLL checkpoint/restore
   INTEGER(IntKi)                          :: ErrStat2            ! local error status
   CHARACTER(ErrMsgLen)                    :: ErrMsg2             ! local error message
   CHARACTER(*),             PARAMETER     :: RoutineName = 'FAST_RestoreFromCheckpoint_T'

   CHARACTER(1024)                         :: FileName            ! Name of the (input) checkpoint file
   CHARACTER(1024)                         :: DLLFileName         ! Name of the (input) checkpoint file


   ErrStat=ErrID_None
   ErrMsg=""

   FileName    = TRIM(CheckpointRoot)//'.chkp'
   DLLFileName = TRIM(CheckpointRoot)//'.dll.chkp'
   ! FileName = TRIM(CheckpointRoot)//'.cp'
   unIn=-1
   IF (PRESENT(Unit)) unIn = Unit

   IF ( unIn < 0 ) THEN

      CALL GetNewUnit( unIn, ErrStat2, ErrMsg2 )

      CALL OpenBInpFile ( unIn, FileName, ErrStat2, ErrMsg2)
         CALL SetErrStat(ErrStat2, ErrMsg2, ErrStat, ErrMsg, RoutineName )
         IF (ErrStat >= AbortErrLev ) RETURN

         ! checkpoint file header:
      READ (unIn, IOSTAT=ErrStat2)   ArraySizes     ! let's make sure we've got the correct number of bytes for reals, doubles, and integers on restart.

      IF ( ArraySizes(1) /= ReKi  ) CALL SetErrStat(ErrID_Fatal,"ReKi on restart is different than when checkpoint file was created.",ErrStat,ErrMsg,RoutineName)
      IF ( ArraySizes(2) /= DbKi  ) CALL SetErrStat(ErrID_Fatal,"DbKi on restart is different than when checkpoint file was created.",ErrStat,ErrMsg,RoutineName)
      IF ( ArraySizes(3) /= IntKi ) CALL SetErrStat(ErrID_Fatal,"IntKi on restart is different than when checkpoint file was created.",ErrStat,ErrMsg,RoutineName)
      IF (ErrStat >= AbortErrLev) THEN
         CLOSE(unIn)
         unIn = -1
         IF (PRESENT(Unit)) Unit = unIn
         RETURN
      END IF

      READ (unIn, IOSTAT=ErrStat2)   AbortErrLev
      READ (unIn, IOSTAT=ErrStat2)   NumTurbines                      ! Number of turbines
      READ (unIn, IOSTAT=ErrStat2)   t_initial                        ! initial time
      READ (unIn, IOSTAT=ErrStat2)   n_t_global                       ! current time step

   END IF

      ! in case the Turbine data structure isn't empty on entry of this routine:
   call FAST_DestroyTurbineType( Turbine, ErrStat2, ErrMsg2 )

      ! data from current time step:
   READ (unIn, IOSTAT=ErrStat2)   ArraySizes                       ! Number of reals, doubles, and integers written to file

   ALLOCATE(ReKiBuf( ArraySizes(1)), STAT=ErrStat2)
      IF (ErrStat2 /=0) CALL SetErrStat(ErrID_Fatal, "Could not allocate ReKiBuf", ErrStat, ErrMsg, RoutineName )
   ALLOCATE(DbKiBuf( ArraySizes(2)), STAT=ErrStat2)
      IF (ErrStat2 /=0) CALL SetErrStat(ErrID_Fatal, "Could not allocate DbKiBuf", ErrStat, ErrMsg, RoutineName )
   ALLOCATE(IntKiBuf(ArraySizes(3)), STAT=ErrStat2)
      IF (ErrStat2 /=0) CALL SetErrStat(ErrID_Fatal, "Could not allocate IntKiBuf", ErrStat, ErrMsg, RoutineName )

      ! Read the packed arrays
   IF (ErrStat < AbortErrLev) THEN

      READ (unIn, IOSTAT=ErrStat2)   ReKiBuf    ! Packed reals
         IF (ErrStat2 /=0) CALL SetErrStat(ErrID_Fatal, "Could not read ReKiBuf", ErrStat, ErrMsg, RoutineName )
      READ (unIn, IOSTAT=ErrStat2)   DbKiBuf    ! Packed doubles
         IF (ErrStat2 /=0) CALL SetErrStat(ErrID_Fatal, "Could not read DbKiBuf", ErrStat, ErrMsg, RoutineName )
      READ (unIn, IOSTAT=ErrStat2)   IntKiBuf   ! Packed integers
         IF (ErrStat2 /=0) CALL SetErrStat(ErrID_Fatal, "Could not read IntKiBuf", ErrStat, ErrMsg, RoutineName )

   END IF

      ! Put the arrays back in the data types
   IF (ErrStat < AbortErrLev) THEN
      CALL FAST_UnpackTurbineType( ReKiBuf, DbKiBuf, IntKiBuf, Turbine, ErrStat2, ErrMsg2 )
         CALL SetErrStat(ErrStat2, ErrMsg2, ErrStat, ErrMsg, RoutineName )
   END IF


      ! close file if necessary (do this after unpacking turbine data, so that TurbID is set)
   IF (Turbine%TurbID == NumTurbines .OR. .NOT. PRESENT(Unit)) THEN
      CLOSE(unIn)
      unIn = -1
   END IF

   IF (PRESENT(Unit)) Unit = unIn


   IF ( ALLOCATED(ReKiBuf)  ) DEALLOCATE(ReKiBuf)
   IF ( ALLOCATED(DbKiBuf)  ) DEALLOCATE(DbKiBuf)
   IF ( ALLOCATED(IntKiBuf) ) DEALLOCATE(IntKiBuf)


      ! A sort-of hack to restore MAP DLL data (in particular Turbine%MAP%OtherSt%C_Obj%object)
    ! these must be the same variables that are used in MAP_Init because they get allocated in the DLL and
    ! destroyed in MAP_End (also, inside the DLL)
   IF (Turbine%p_FAST%CompMooring == Module_MAP) THEN
      CALL MAP_Restart( Turbine%MAP%Input(1), Turbine%MAP%p, Turbine%MAP%x(STATE_CURR), Turbine%MAP%xd(STATE_CURR), &
                        Turbine%MAP%z(STATE_CURR), Turbine%MAP%OtherSt, Turbine%MAP%y, ErrStat2, ErrMsg2 )
         CALL SetErrStat(ErrStat2, ErrMsg2, ErrStat, ErrMsg, RoutineName )
   END IF


      ! A hack to restore Bladed-style DLL data
   if (Turbine%SrvD%p%UseBladedInterface) then
      if (Turbine%SrvD%m%dll_data%avrSWAP( 1) > 0   ) then ! this isn't allocated if UseBladedInterface is FALSE
            ! store value to be overwritten
         old_avrSwap1 = Turbine%SrvD%m%dll_data%avrSWAP( 1)
         FileName     = Turbine%SrvD%m%dll_data%DLL_InFile
            ! overwrite values before calling DLL:
         Turbine%SrvD%m%dll_data%DLL_InFile = DLLFileName
         Turbine%SrvD%m%dll_data%avrSWAP(50) = REAL( LEN_TRIM(DLLFileName) ) +1 ! No. of characters in the "INFILE"  argument (-) (we add one for the C NULL CHARACTER)
         Turbine%SrvD%m%dll_data%avrSWAP( 1) = GH_DISCON_STATUS_RESTARTING
         Turbine%SrvD%m%dll_data%SimStatus = Turbine%SrvD%m%dll_data%avrSWAP( 1)
         CALL CallBladedDLL(Turbine%SrvD%Input(1), Turbine%SrvD%p,  Turbine%SrvD%m%dll_data, ErrStat2, ErrMsg2)
            CALL SetErrStat(ErrStat2, ErrMsg2, ErrStat, ErrMsg, RoutineName )
            ! put values back:
         Turbine%SrvD%m%dll_data%DLL_InFile = FileName
         Turbine%SrvD%m%dll_data%avrSWAP(50) = REAL( LEN_TRIM(FileName) ) +1 ! No. of characters in the "INFILE"  argument (-) (we add one for the C NULL CHARACTER)
         Turbine%SrvD%m%dll_data%avrSWAP( 1) = old_avrSwap1
         Turbine%SrvD%m%dll_data%SimStatus = Turbine%SrvD%m%dll_data%avrSWAP( 1)
      end if
   end if

      ! deal with sibling meshes here:
   ! (ignoring for now; they are not going to be siblings on restart)

   ! deal with files that were open:
   IF (Turbine%p_FAST%WrTxtOutFile) THEN
      CALL OpenFunkFileAppend ( Turbine%y_FAST%UnOu, TRIM(Turbine%p_FAST%OutFileRoot)//'.out', ErrStat2, ErrMsg2)
      IF ( ErrStat2 >= AbortErrLev ) RETURN
      CALL SetErrStat(ErrStat2, ErrMsg2, ErrStat, ErrMsg, RoutineName )
      CALL WrFileNR ( Turbine%y_FAST%UnOu, '#Restarting here')
      WRITE(Turbine%y_FAST%UnOu, '()')
   END IF
   ! (ignoring for now; will have fort.x files if any were open [though I printed a warning about not outputting binary files earlier])


END SUBROUTINE FAST_RestoreFromCheckpoint_T
!----------------------------------------------------------------------------------------------------------------------------------

!----------------------------------------------------------------------------------------------------------------------------------
!> Routine that calls FAST_RestoreForVTKModeShape_T for an array of Turbine data structures.
SUBROUTINE FAST_RestoreForVTKModeShape_Tary(t_initial, Turbine, InputFileName, ErrStat, ErrMsg  )

   REAL(DbKi),               INTENT(IN   ) :: t_initial           !< initial time (for comparing with time from checkpoint file)
   TYPE(FAST_TurbineType),   INTENT(INOUT) :: Turbine(:)          !< all data for one instance of a turbine !intent(INOUT) instead of (IN) to attempt to avoid memory warnings in gnu compilers
   CHARACTER(*),             INTENT(IN   ) :: InputFileName       !< Name of the input file
   INTEGER(IntKi),           INTENT(  OUT) :: ErrStat             !< Error status of the operation
   CHARACTER(*),             INTENT(  OUT) :: ErrMsg              !< Error message if ErrStat /= ErrID_None

      ! local variables
   INTEGER(IntKi)                          :: i_turb
   INTEGER(IntKi)                          :: n_t_global          !< loop counter
   INTEGER(IntKi)                          :: NumTurbines         ! Number of turbines in this simulation
   INTEGER(IntKi)                          :: ErrStat2            ! local error status
   CHARACTER(ErrMsgLen)                    :: ErrMsg2             ! local error message
   CHARACTER(*),             PARAMETER     :: RoutineName = 'FAST_RestoreForVTKModeShape_Tary'


   ErrStat = ErrID_None
   ErrMsg  = ""

   NumTurbines = SIZE(Turbine)
   if (NumTurbines /=1) then
      call SetErrStat(ErrID_Fatal, "Mode-shape visualization is not available for multiple turbines.", ErrStat, ErrMsg, RoutineName)
      return
   end if


   CALL ReadModeShapeFile( Turbine(1)%p_FAST, trim(InputFileName), ErrStat2, ErrMsg2, checkpointOnly=.true. )
      CALL SetErrStat(ErrStat2, ErrMsg2, ErrStat, ErrMsg, RoutineName )
      if (ErrStat >= AbortErrLev) return

   CALL FAST_RestoreFromCheckpoint_Tary( t_initial, n_t_global, Turbine, trim(Turbine(1)%p_FAST%VTK_modes%CheckpointRoot), ErrStat2, ErrMsg2 )
      CALL SetErrStat(ErrStat2, ErrMsg2, ErrStat, ErrMsg, RoutineName )


   DO i_turb = 1,NumTurbines
      if (.not. allocated(Turbine(i_turb)%m_FAST%Lin%LinTimes)) then
         call SetErrStat(ErrID_Fatal, "Mode-shape visualization requires a checkpoint file from a simulation with linearization analysis, but NLinTimes is 0.", ErrStat, ErrMsg, RoutineName)
         return
      end if

      CALL FAST_RestoreForVTKModeShape_T(t_initial, Turbine(i_turb)%p_FAST, Turbine(i_turb)%y_FAST, Turbine(i_turb)%m_FAST, &
                  Turbine(i_turb)%ED, Turbine(i_turb)%BD, Turbine(i_turb)%SrvD, Turbine(i_turb)%AD14, Turbine(i_turb)%AD, Turbine(i_turb)%IfW, Turbine(i_turb)%OpFM, &
                  Turbine(i_turb)%HD, Turbine(i_turb)%SD, Turbine(i_turb)%ExtPtfm, Turbine(i_turb)%MAP, Turbine(i_turb)%FEAM, Turbine(i_turb)%MD, Turbine(i_turb)%Orca, &
                  Turbine(i_turb)%IceF, Turbine(i_turb)%IceD, Turbine(i_turb)%MeshMapData, trim(InputFileName), ErrStat2, ErrMsg2 )
      CALL SetErrStat(ErrStat2, ErrMsg2, ErrStat, ErrMsg, RoutineName )
   END DO


END SUBROUTINE FAST_RestoreForVTKModeShape_Tary

!----------------------------------------------------------------------------------------------------------------------------------
!> This routine calculates the motions generated by mode shapes and outputs VTK data for it
SUBROUTINE FAST_RestoreForVTKModeShape_T(t_initial, p_FAST, y_FAST, m_FAST, ED, BD, SrvD, AD14, AD, IfW, OpFM, HD, SD, ExtPtfm, &
                         MAPp, FEAM, MD, Orca, IceF, IceD, MeshMapData, InputFileName, ErrStat, ErrMsg )

   REAL(DbKi),               INTENT(IN   ) :: t_initial           !< initial time

   TYPE(FAST_ParameterType), INTENT(INOUT) :: p_FAST              !< Parameters for the glue code
   TYPE(FAST_OutputFileType),INTENT(INOUT) :: y_FAST              !< Output variables for the glue code
   TYPE(FAST_MiscVarType),   INTENT(INOUT) :: m_FAST              !< Miscellaneous variables

   TYPE(ElastoDyn_Data),     INTENT(INOUT) :: ED                  !< ElastoDyn data
   TYPE(BeamDyn_Data),       INTENT(INOUT) :: BD                  !< BeamDyn data
   TYPE(ServoDyn_Data),      INTENT(INOUT) :: SrvD                !< ServoDyn data
   TYPE(AeroDyn14_Data),     INTENT(INOUT) :: AD14                !< AeroDyn14 data
   TYPE(AeroDyn_Data),       INTENT(INOUT) :: AD                  !< AeroDyn data
   TYPE(InflowWind_Data),    INTENT(INOUT) :: IfW                 !< InflowWind data
   TYPE(OpenFOAM_Data),      INTENT(INOUT) :: OpFM                !< OpenFOAM data
   TYPE(HydroDyn_Data),      INTENT(INOUT) :: HD                  !< HydroDyn data
   TYPE(SubDyn_Data),        INTENT(INOUT) :: SD                  !< SubDyn data
   TYPE(ExtPtfm_Data),       INTENT(INOUT) :: ExtPtfm             !< ExtPtfm_MCKF data
   TYPE(MAP_Data),           INTENT(INOUT) :: MAPp                !< MAP data
   TYPE(FEAMooring_Data),    INTENT(INOUT) :: FEAM                !< FEAMooring data
   TYPE(MoorDyn_Data),       INTENT(INOUT) :: MD                  !< Data for the MoorDyn module
   TYPE(OrcaFlex_Data),      INTENT(INOUT) :: Orca                !< OrcaFlex interface data
   TYPE(IceFloe_Data),       INTENT(INOUT) :: IceF                !< IceFloe data
   TYPE(IceDyn_Data),        INTENT(INOUT) :: IceD                !< All the IceDyn data used in time-step loop

   TYPE(FAST_ModuleMapType), INTENT(INOUT) :: MeshMapData         !< Data for mapping between modules
   CHARACTER(*),             INTENT(IN   ) :: InputFileName       !< Name of the input file

   INTEGER(IntKi),           INTENT(  OUT) :: ErrStat             !< Error status of the operation
   CHARACTER(*),             INTENT(  OUT) :: ErrMsg              !< Error message if ErrStat /= ErrID_None

   ! local variables
   REAL(DbKi)                              :: dt                  ! time
   REAL(DbKi)                              :: tprime              ! time
   INTEGER(IntKi)                          :: nt

   INTEGER(IntKi)                          :: iLinTime            ! generic loop counters
   INTEGER(IntKi)                          :: it                  ! generic loop counters
   INTEGER(IntKi)                          :: iMode               ! loop counter on modes
   INTEGER(IntKi)                          :: iModeMax            ! maximum mode number (based on what is present in the binary file)
   INTEGER(IntKi)                          :: ModeNo              ! mode number
   INTEGER(IntKi)                          :: NLinTimes

   INTEGER(IntKi)                          :: ErrStat2
   CHARACTER(ErrMsgLen)                    :: ErrMsg2
   CHARACTER(*), PARAMETER                 :: RoutineName = 'FAST_RestoreForVTKModeShape_T'
   CHARACTER(1024)                         :: VTK_RootName
   CHARACTER(1024)                         :: VTK_RootDir
   CHARACTER(1024)                         :: vtkroot
   CHARACTER(1024)                         :: sInfo !< String used for formatted screen output


   ErrStat = ErrID_None
   ErrMsg  = ""

   CALL ReadModeShapeFile( p_FAST, trim(InputFileName), ErrStat2, ErrMsg2 )
      CALL SetErrStat(ErrStat2, ErrMsg2, ErrStat, ErrMsg, RoutineName )
      if (ErrStat >= AbortErrLev) return

   call ReadModeShapeMatlabFile( p_FAST, ErrStat2, ErrMsg2 )
      CALL SetErrStat(ErrStat2, ErrMsg2, ErrStat, ErrMsg, RoutineName )
      if (ErrStat >= AbortErrLev ) return

   y_FAST%WriteThisStep = .true.
   y_FAST%UnSum = -1

   NLinTimes = min( p_FAST%VTK_modes%VTKNLinTimes, size(p_FAST%VTK_modes%x_eig_magnitude,2), p_FAST%NLinTimes )

   VTK_RootName = p_FAST%VTK_OutFileRoot

   ! Creating VTK folder in case user deleted it.
   ! We have to extract the vtk root dir again because p_FAST%VTK_OutFileRoot contains the full basename
   call GetPath ( p_FAST%OutFileRoot, VTK_RootDir, vtkroot )
   VTK_RootDir = trim(VTK_RootDir) // 'vtk'
   call MKDIR( trim(VTK_RootDir) )


   iModeMax = size(p_FAST%VTK_Modes%x_eig_magnitude, 3)

   do iMode = 1,p_FAST%VTK_modes%VTKLinModes
      ModeNo = p_FAST%VTK_modes%VTKModes(iMode)
      if (ModeNo>iModeMax) then
         call WrScr('   Skipping mode '//trim(num2lstr(ModeNo))//', maximum number of modes reached ('//trim(num2lstr(iModeMax))//'). Exiting.')
         exit; 
      endif
      call  GetTimeConstants(p_FAST%VTK_modes%DampedFreq_Hz(ModeNo), p_FAST%VTK_fps, p_FAST%VTK_modes%VTKLinTim, nt, dt, p_FAST%VTK_tWidth )
      write(sInfo, '(A,I4,A,F12.4,A,I4,A,I0)') 'Mode',ModeNo,', Freq=', p_FAST%VTK_modes%DampedFreq_Hz(ModeNo),'Hz, NLinTimes=',NLinTimes,', nt=',nt
      call WrScr(trim(sInfo))
      if (nt > 500) then
         call WrScr('   Skipping mode '//trim(num2lstr(ModeNo))//' due to low frequency.')
         cycle
      endif

      select case (p_FAST%VTK_modes%VTKLinTim)
      case (1)
         p_FAST%VTK_OutFileRoot = trim(VTK_RootName)//'.Mode'//trim(num2lstr(ModeNo))
         y_FAST%VTK_count = 1  ! we are skipping the reference meshes by starting at 1
         do iLinTime = 1,NLinTimes
            tprime = m_FAST%Lin%LinTimes(iLinTime) - m_FAST%Lin%LinTimes(1)

            if (p_FAST%DT_UJac < p_FAST%TMax) then
               m_FAST%calcJacobian = .true.
               m_FAST%NextJacCalcTime = m_FAST%Lin%LinTimes(iLinTime)
            end if

            call SetOperatingPoint(iLinTime, p_FAST, y_FAST, m_FAST, ED, BD, SrvD, AD, IfW, OpFM, HD, SD, ExtPtfm, &
                                    MAPp, FEAM, MD, Orca, IceF, IceD, ErrStat2, ErrMsg2 )
               CALL SetErrStat(ErrStat2, ErrMsg2, ErrStat, ErrMsg, RoutineName )

               ! set perturbation of states based on x_eig magnitude and phase
            call PerturbOP(tprime, iLinTime, ModeNo, p_FAST, y_FAST, ED, BD, SrvD, AD, IfW, OpFM, HD, SD, ExtPtfm, MAPp, FEAM, MD, Orca, &
                        IceF, IceD, ErrStat2, ErrMsg2 )
               CALL SetErrStat(ErrStat2, ErrMsg2, ErrStat, ErrMsg, RoutineName )
               IF (ErrStat >= AbortErrLev) RETURN

            CALL CalcOutputs_And_SolveForInputs( -1,  m_FAST%Lin%LinTimes(iLinTime),  STATE_CURR, m_FAST%calcJacobian, m_FAST%NextJacCalcTime, &
               p_FAST, m_FAST, .true., ED, BD, SrvD, AD14, AD, IfW, OpFM, HD, SD, ExtPtfm, MAPp, FEAM, MD, Orca, IceF, IceD, MeshMapData, ErrStat2, ErrMsg2 )
               CALL SetErrStat(ErrStat2, ErrMsg2, ErrStat, ErrMsg, RoutineName )
               IF (ErrStat >= AbortErrLev) RETURN

            call WriteVTK(m_FAST%Lin%LinTimes(iLinTime), p_FAST, y_FAST, MeshMapData, ED, BD, AD, IfW, OpFM, HD, SD, ExtPtfm, SrvD, MAPp, FEAM, MD, Orca, IceF, IceD)

         end do ! iLinTime
      case (2)

         do iLinTime = 1,NLinTimes
            p_FAST%VTK_OutFileRoot = trim(VTK_RootName)//'.Mode'//trim(num2lstr(ModeNo))//'.LinTime'//trim(num2lstr(iLinTime))
            y_FAST%VTK_count = 1  ! we are skipping the reference meshes by starting at 1

            if (p_FAST%DT_UJac < p_FAST%TMax) then
               m_FAST%calcJacobian = .true.
               m_FAST%NextJacCalcTime = m_FAST%Lin%LinTimes(iLinTime)
            end if

            do it = 1,nt
               tprime = (it-1)*dt

               call SetOperatingPoint(iLinTime, p_FAST, y_FAST, m_FAST, ED, BD, SrvD, AD, IfW, OpFM, HD, SD, ExtPtfm, &
                                     MAPp, FEAM, MD, Orca, IceF, IceD, ErrStat2, ErrMsg2 )
                  CALL SetErrStat(ErrStat2, ErrMsg2, ErrStat, ErrMsg, RoutineName )

                  ! set perturbation of states based on x_eig magnitude and phase
               call PerturbOP(tprime, iLinTime, ModeNo, p_FAST, y_FAST, ED, BD, SrvD, AD, IfW, OpFM, HD, SD, ExtPtfm, MAPp, FEAM, MD, Orca, &
                         IceF, IceD, ErrStat2, ErrMsg2 )
                  CALL SetErrStat(ErrStat2, ErrMsg2, ErrStat, ErrMsg, RoutineName )
                  IF (ErrStat >= AbortErrLev) RETURN

               CALL CalcOutputs_And_SolveForInputs( -1, m_FAST%Lin%LinTimes(iLinTime),  STATE_CURR, m_FAST%calcJacobian, m_FAST%NextJacCalcTime, &
                  p_FAST, m_FAST, .true., ED, BD, SrvD, AD14, AD, IfW, OpFM, HD, SD, ExtPtfm, MAPp, FEAM, MD, Orca, IceF, IceD, MeshMapData, ErrStat2, ErrMsg2 )
                  CALL SetErrStat(ErrStat2, ErrMsg2, ErrStat, ErrMsg, RoutineName )
                  IF (ErrStat >= AbortErrLev) RETURN

               call WriteVTK(m_FAST%Lin%LinTimes(iLinTime)+tprime, p_FAST, y_FAST, MeshMapData, ED, BD, AD, IfW, OpFM, HD, SD, ExtPtfm, SrvD, MAPp, FEAM, MD, Orca, IceF, IceD)

            end do ! it
         end do ! iLinTime

      end select ! VTKLinTim=1 or 2

   end do ! iMode




END SUBROUTINE FAST_RestoreForVTKModeShape_T
!----------------------------------------------------------------------------------------------------------------------------------
SUBROUTINE GetTimeConstants(DampedFreq_Hz, VTK_fps, VTKLinTim, nt, dt, VTK_tWidth)
   REAL(R8Ki),     INTENT(IN   ) :: DampedFreq_Hz
   REAL(DbKi),     INTENT(IN   ) :: VTK_fps
   INTEGER(IntKi), INTENT(IN   ) :: VTKLinTim
   INTEGER(IntKi), INTENT(  OUT) :: nt  !< number of steps
   REAL(DbKi),     INTENT(  OUT) :: dt  !< time step
   INTEGER(IntKi), INTENT(  OUT) :: VTK_tWidth

   REAL(DbKi)                              :: cycle_time          ! time for one cycle of mode
   INTEGER(IntKi)                          :: NCycles
   INTEGER(IntKi), PARAMETER               :: MinFrames = 5

   if (DampedFreq_Hz <= 1e-4_DbKi) then
      nt = huge(nt)
      dt = epsilon(dt)
      VTK_tWidth = 1
      return
   end if

   if (VTKLinTim==1) then
      nt = 1
      NCycles = 0
      do while (nt<MinFrames)
         NCycles = NCycles + 1
         cycle_time = NCycles * 1.0_DbKi / DampedFreq_Hz

         nt = NINT( max(1.0_DbKi, VTK_fps) * cycle_time )
      end do
   else
      ! All simulation will use VTK_fps
      cycle_time =  1.0_DbKi / DampedFreq_Hz
      nt = NINT(VTK_fps) 
   endif

   dt = cycle_time / nt

   VTK_tWidth = CEILING( log10( real(nt) ) ) + 1

END SUBROUTINE GetTimeConstants
!----------------------------------------------------------------------------------------------------------------------------------
SUBROUTINE ReadModeShapeMatlabFile(p_FAST, ErrStat, ErrMsg)
   TYPE(FAST_ParameterType), INTENT(INOUT) :: p_FAST              !< Parameters for the glue code
   INTEGER(IntKi),           INTENT(  OUT) :: ErrStat             !< Error status of the operation
   CHARACTER(*),             INTENT(  OUT) :: ErrMsg              !< Error message if ErrStat /= ErrID_None

   ! local variables
   INTEGER(IntKi)                          :: ErrStat2
   CHARACTER(ErrMsgLen)                    :: ErrMsg2
   CHARACTER(*), PARAMETER                 :: RoutineName = 'ReadModeShapeMatlabFile'

   INTEGER(4)                              :: FileType
   INTEGER(4)                              :: nModes
   INTEGER(4)                              :: iModeMax !< Max index of modes that the user requests
   INTEGER(4)                              :: nStates
   INTEGER(4)                              :: NLinTimes
   INTEGER(IntKi)                          :: iMode
   INTEGER(IntKi)                          :: UnIn

   ErrStat = ErrID_None
   ErrMsg  = ""

      !  Open data file.
   CALL GetNewUnit( UnIn, ErrStat2, ErrMsg2 )

   CALL OpenBInpFile ( UnIn, trim(p_FAST%VTK_modes%MatlabFileName), ErrStat2, ErrMsg2 )
      CALL SetErrStat( ErrStat2, ErrMsg2, ErrStat, ErrMsg, RoutineName )
      IF (ErrStat >= AbortErrLev) RETURN

      ! Process the requested data records of this file.

   CALL WrScr ( NewLine//' =======================================================' )
   CALL WrScr ( ' Reading binary mode file "'//TRIM( p_FAST%VTK_modes%MatlabFileName )//'".')


      ! Read some of the header information.

   READ (UnIn, IOSTAT=ErrStat2)  FileType    ! placeholder for future file format changes
   IF ( ErrStat2 /= 0 )  THEN
      CALL SetErrStat ( ErrID_Fatal, 'Fatal error reading FileType from file "'//TRIM( p_FAST%VTK_modes%MatlabFileName )//'".', ErrStat, ErrMsg, RoutineName )
      RETURN
   ENDIF

   READ (UnIn, IOSTAT=ErrStat2)  nModes    ! number of modes in the file
   IF ( ErrStat2 /= 0 )  THEN
      CALL SetErrStat ( ErrID_Fatal, 'Fatal error reading nModes from file "'//TRIM( p_FAST%VTK_modes%MatlabFileName )//'".', ErrStat, ErrMsg, RoutineName )
      RETURN
   ENDIF

   READ (UnIn, IOSTAT=ErrStat2)  nStates    ! number of states in the file
   IF ( ErrStat2 /= 0 )  THEN
      CALL SetErrStat ( ErrID_Fatal, 'Fatal error reading nStates from file "'//TRIM( p_FAST%VTK_modes%MatlabFileName )//'".', ErrStat, ErrMsg, RoutineName )
      RETURN
   ENDIF

   READ (UnIn, IOSTAT=ErrStat2)  NLinTimes    ! number of linearization times / azimuths in the file
   IF ( ErrStat2 /= 0 )  THEN
      CALL SetErrStat ( ErrID_Fatal, 'Fatal error reading NLinTimes from file "'//TRIM( p_FAST%VTK_modes%MatlabFileName )//'".', ErrStat, ErrMsg, RoutineName )
      RETURN
   ENDIF
   CALL WrScr ( ' Number of modes: '//TRIM(num2lstr(nModes))//', states: '//TRIM(num2lstr(nStates))//', linTimes: '//TRIM(num2lstr(NLinTimes))//'.')

   ALLOCATE( p_FAST%VTK_Modes%NaturalFreq_Hz(nModes), &
             p_FAST%VTK_Modes%DampingRatio(  nModes), &
             p_FAST%VTK_Modes%DampedFreq_Hz( nModes),   STAT=ErrStat2 )
      IF ( ErrStat2 /= 0 )  THEN
         CALL SetErrStat ( ErrID_Fatal, 'Error allocating arrays to read from file.', ErrStat, ErrMsg, RoutineName )
         RETURN
      ENDIF


   READ(UnIn, IOSTAT=ErrStat2) p_FAST%VTK_Modes%NaturalFreq_Hz ! read entire array
   IF ( ErrStat2 /= 0 )  THEN
      CALL SetErrStat ( ErrID_Fatal, 'Fatal error reading NaturalFreq_Hz array from file "'//TRIM( p_FAST%VTK_modes%MatlabFileName )//'".', ErrStat, ErrMsg, RoutineName )
      RETURN
   ENDIF

   READ(UnIn, IOSTAT=ErrStat2) p_FAST%VTK_Modes%DampingRatio ! read entire array
   IF ( ErrStat2 /= 0 )  THEN
      CALL SetErrStat ( ErrID_Fatal, 'Fatal error reading DampingRatio array from file "'//TRIM( p_FAST%VTK_modes%MatlabFileName )//'".', ErrStat, ErrMsg, RoutineName )
      RETURN
   ENDIF

   READ(UnIn, IOSTAT=ErrStat2) p_FAST%VTK_Modes%DampedFreq_Hz ! read entire array
   IF ( ErrStat2 /= 0 )  THEN
      CALL SetErrStat ( ErrID_Fatal, 'Fatal error reading DampedFreq_Hz array from file "'//TRIM( p_FAST%VTK_modes%MatlabFileName )//'".', ErrStat, ErrMsg, RoutineName )
      RETURN
   ENDIF

   if (NLinTimes /= p_FAST%NLinTimes) CALL SetErrStat(ErrID_Severe,'Number of times linearization was performed is not the same as the number of linearization times in the linearization analysis file "'//TRIM( p_FAST%VTK_modes%MatlabFileName )//'".', ErrStat, ErrMsg, RoutineName)

   ! Maximum mode index requested by user
   iModeMax = maxval(p_FAST%VTK_modes%VTKModes(:))
   if (nModes < iModeMax) then
      call WrScr(' Warning: the maximum index in VTKModes ('//trim(num2lstr(iModeMax))//') exceeds the number of modes ('//trim(num2lstr(nModes))//') from binary file.');
   endif
   ! Let's read only the number of modes we need to use
   nModes = min( nModes, iModeMax)

   ALLOCATE( p_FAST%VTK_Modes%x_eig_magnitude(nStates, NLinTimes, nModes), &
             p_FAST%VTK_Modes%x_eig_phase(    nStates, NLinTimes, nModes), STAT=ErrStat2 )
      IF ( ErrStat2 /= 0 )  THEN
         CALL SetErrStat ( ErrID_Fatal, 'Error allocating arrays to read from file.', ErrStat, ErrMsg, RoutineName )
         RETURN
      ENDIF

    do iMode = 1,nModes

      READ(UnIn, IOSTAT=ErrStat2) p_FAST%VTK_Modes%x_eig_magnitude(:,:,iMode) ! read data for one mode
      IF ( ErrStat2 /= 0 )  THEN
         CALL SetErrStat ( ErrID_Fatal, 'Fatal error reading x_eig_magnitude from file "'//TRIM( p_FAST%VTK_modes%MatlabFileName )//'".', ErrStat, ErrMsg, RoutineName )
         RETURN
      ENDIF

      READ(UnIn, IOSTAT=ErrStat2) p_FAST%VTK_Modes%x_eig_phase(:,:,iMode) ! read data for one mode
      IF ( ErrStat2 /= 0 )  THEN
         CALL SetErrStat ( ErrID_Fatal, 'Fatal error reading x_eig_phase from file "'//TRIM( p_FAST%VTK_modes%MatlabFileName )//'".', ErrStat, ErrMsg, RoutineName )
         RETURN
      ENDIF

    end do

END SUBROUTINE ReadModeShapeMatlabFile
!----------------------------------------------------------------------------------------------------------------------------------
SUBROUTINE ReadModeShapeFile(p_FAST, InputFile, ErrStat, ErrMsg, checkpointOnly)
   TYPE(FAST_ParameterType),     INTENT(INOUT) :: p_FAST          !< Parameters for the glue code
   CHARACTER(*),                 INTENT(IN   ) :: InputFile       !< Name of the text input file to read
   INTEGER(IntKi),               INTENT(  OUT) :: ErrStat         !< Error status of the operation
   CHARACTER(*),                 INTENT(  OUT) :: ErrMsg          !< Error message if ErrStat /= ErrID_None
   LOGICAL,      OPTIONAL,       INTENT(IN   ) :: checkpointOnly  !< Whether to return after reading checkpoint file name

   ! local variables
   INTEGER(IntKi)                          :: ErrStat2
   CHARACTER(ErrMsgLen)                    :: ErrMsg2
   CHARACTER(*), PARAMETER                 :: RoutineName = 'ReadModeShapeFile'

   CHARACTER(1024)                         :: PriPath            ! Path name of the primary file
   INTEGER(IntKi)                          :: i
   INTEGER(IntKi)                          :: UnIn
   INTEGER(IntKi)                          :: UnEc
   LOGICAL                                 :: VTKLinTimes1

   ErrStat = ErrID_None
   ErrMsg  = ""
   UnEc = -1

   CALL GetPath( InputFile, PriPath )    ! Input files will be relative to the path where the primary input file is located.

      !  Open data file.
   CALL GetNewUnit( UnIn, ErrStat2, ErrMsg2 )

   CALL OpenFInpFile ( UnIn, InputFile, ErrStat2, ErrMsg2 )
      CALL SetErrStat( ErrStat2, ErrMsg2, ErrStat, ErrMsg, RoutineName )
      IF (ErrStat >= AbortErrLev) RETURN


   CALL ReadCom( UnIn, InputFile, 'File header: (line 1)', ErrStat2, ErrMsg2, UnEc )
      CALL SetErrStat( ErrStat2, ErrMsg2, ErrStat, ErrMsg, RoutineName )

   CALL ReadCom( UnIn, InputFile, 'File header: (line 2)', ErrStat2, ErrMsg2, UnEc )
      CALL SetErrStat( ErrStat2, ErrMsg2, ErrStat, ErrMsg, RoutineName )

   !----------- FILE NAMES ----------------------------------------------------
   CALL ReadCom( UnIn, InputFile, 'Section Header: File Names', ErrStat2, ErrMsg2, UnEc )
      CALL SetErrStat( ErrStat2, ErrMsg2, ErrStat, ErrMsg, RoutineName )

   CALL ReadVar( UnIn, InputFile, p_FAST%VTK_modes%CheckpointRoot, 'CheckpointRoot', 'Name of the checkpoint file written by FAST when linearization data was produced', ErrStat2, ErrMsg2, UnEc )
      CALL SetErrStat( ErrStat2, ErrMsg2, ErrStat, ErrMsg, RoutineName )

   IF ( PathIsRelative( p_FAST%VTK_modes%CheckpointRoot ) ) p_FAST%VTK_modes%CheckpointRoot = TRIM(PriPath)//TRIM(p_FAST%VTK_modes%CheckpointRoot)

   if (present(checkpointOnly)) then
      if (checkpointOnly) then
         call cleanup()
         return
      end if
   end if


   CALL ReadVar( UnIn, InputFile, p_FAST%VTK_modes%MatlabFileName, 'MatlabFileName', 'Name of the file with eigenvectors written by Matlab', ErrStat2, ErrMsg2, UnEc )
      CALL SetErrStat( ErrStat2, ErrMsg2, ErrStat, ErrMsg, RoutineName )
      IF ( ErrStat >= AbortErrLev ) THEN
         CALL Cleanup()
         RETURN
      END IF
   IF ( PathIsRelative( p_FAST%VTK_modes%MatlabFileName ) ) p_FAST%VTK_modes%MatlabFileName = TRIM(PriPath)//TRIM(p_FAST%VTK_modes%MatlabFileName)

   !----------- VISUALIZATION OPTIONS ------------------------------------------

   CALL ReadCom( UnIn, InputFile, 'Section Header: Visualization Options', ErrStat2, ErrMsg2, UnEc )
      CALL SetErrStat( ErrStat2, ErrMsg2, ErrStat, ErrMsg, RoutineName )

   CALL ReadVar( UnIn, InputFile, p_FAST%VTK_modes%VTKLinModes, 'VTKLinModes', 'Number of modes to visualize', ErrStat2, ErrMsg2, UnEc )
      CALL SetErrStat( ErrStat2, ErrMsg2, ErrStat, ErrMsg, RoutineName )


   if (p_FAST%VTK_modes%VTKLinModes <= 0) CALL SetErrStat( ErrID_Fatal, "VTKLinModes must be a positive number.", ErrStat, ErrMsg, RoutineName )

   if (ErrStat >= AbortErrLev) then
      CALL Cleanup()
      RETURN
   end if


   call AllocAry( p_FAST%VTK_modes%VTKModes, p_FAST%VTK_modes%VTKLinModes, 'VTKModes', ErrStat2, ErrMsg2)
      call SetErrStat( ErrStat2, ErrMsg2, ErrStat, ErrMsg, RoutineName )
      if ( ErrStat >= AbortErrLev ) then
         call Cleanup()
         return
      end if

   p_FAST%VTK_modes%VTKModes = -1

   CALL ReadAry( UnIn, InputFile, p_FAST%VTK_modes%VTKModes, p_FAST%VTK_modes%VTKLinModes, 'VTKModes', 'List of modes to visualize', ErrStat2, ErrMsg2, UnEc )
   ! note that we don't check the ErrStat here; if the user entered fewer than p_FAST%VTK_modes%VTKLinModes values, we will use the
   ! last entry to fill in remaining values.
   !Check 1st value, we need at least one good value from user or throw error
   IF (p_FAST%VTK_modes%VTKModes(1) < 0 ) THEN
      call SetErrStat( ErrID_Fatal, "VTKModes must contain positive numbers.", ErrStat, ErrMsg, RoutineName )
         CALL CleanUp()
         RETURN
   ELSE
      DO i = 2, p_FAST%VTK_modes%VTKLinModes
         IF ( p_FAST%VTK_modes%VTKModes(i) < 0 ) THEN
            p_FAST%VTK_modes%VTKModes(i)=p_FAST%VTK_modes%VTKModes(i-1) + 1
         ENDIF
      ENDDO
   ENDIF


   CALL ReadVar( UnIn, InputFile, p_FAST%VTK_modes%VTKLinScale, 'VTKLinScale', 'Mode shape visualization scaling factor', ErrStat2, ErrMsg2, UnEc )
      CALL SetErrStat( ErrStat2, ErrMsg2, ErrStat, ErrMsg, RoutineName )

   CALL ReadVar( UnIn, InputFile, p_FAST%VTK_modes%VTKLinTim, 'VTKLinTim', 'Switch to make one animation for all LinTimes together (1) or separate animations for each LinTimes(2)', ErrStat2, ErrMsg2, UnEc )
      CALL SetErrStat( ErrStat2, ErrMsg2, ErrStat, ErrMsg, RoutineName )

   CALL ReadVar( UnIn, InputFile, VTKLinTimes1, 'VTKLinTimes1', 'If VTKLinTim=2, visualize modes at LinTimes(1) only?', ErrStat2, ErrMsg2, UnEc )
      CALL SetErrStat( ErrStat2, ErrMsg2, ErrStat, ErrMsg, RoutineName )


   CALL ReadVar( UnIn, InputFile, p_FAST%VTK_modes%VTKLinPhase, 'VTKLinPhase', 'Phase when making one animation for all LinTimes together (used only when VTKLinTim=1)', ErrStat2, ErrMsg2, UnEc )
      CALL SetErrStat( ErrStat2, ErrMsg2, ErrStat, ErrMsg, RoutineName )

! overwrite these based on inputs:

      if (p_FAST%VTK_modes%VTKLinTim == 2) then
         !p_FAST%VTK_modes%VTKLinPhase = 0      ! "Phase when making one animation for all LinTimes together (used only when VTKLinTim=1)" -

         if (VTKLinTimes1) then
            p_FAST%VTK_modes%VTKNLinTimes = 1
         else
            p_FAST%VTK_modes%VTKNLinTimes = p_FAST%NLinTimes
         end if
      else
         p_FAST%VTK_modes%VTKNLinTimes = p_FAST%NLinTimes
      end if

contains
   SUBROUTINE Cleanup()
      IF (UnIn > 0) CLOSE(UnIn)
   END SUBROUTINE Cleanup

END SUBROUTINE ReadModeShapeFile
!----------------------------------------------------------------------------------------------------------------------------------
END MODULE FAST_Subs
!----------------------------------------------------------------------------------------------------------------------------------<|MERGE_RESOLUTION|>--- conflicted
+++ resolved
@@ -499,13 +499,9 @@
       Init%InData_AD%rotors(1)%HubOrientation     = ED%y%HubPtMotion%RefOrientation(:,:,1)
       Init%InData_AD%rotors(1)%NacellePosition    = ED%y%NacelleMotion%Position(:,1)
       Init%InData_AD%rotors(1)%NacelleOrientation = ED%y%NacelleMotion%RefOrientation(:,:,1)
-<<<<<<< HEAD
       ! Note: not passing tailfin position and orientation at init
       Init%InData_AD%rotors(1)%AeroProjMod        = APM_BEM_NoSweepPitchTwist
       
-=======
-
->>>>>>> a0d4f7e7
       do k=1,NumBl
          Init%InData_AD%rotors(1)%BladeRootPosition(:,k)      = ED%y%BladeRootMotion(k)%Position(:,1)
          Init%InData_AD%rotors(1)%BladeRootOrientation(:,:,k) = ED%y%BladeRootMotion(k)%RefOrientation(:,:,1)
@@ -973,17 +969,11 @@
       Init%InData_MD%FileName  = p_FAST%MooringFile         ! This needs to be set according to what is in the FAST input file.
       Init%InData_MD%RootName  = p_FAST%OutFileRoot
 
-<<<<<<< HEAD
       Init%InData_MD%PtfmInit(:,1)  = Init%OutData_ED%PlatformPos ! initial position of the platform (when a FAST module, MoorDyn just takes one row in this matrix)
       Init%InData_MD%FarmSize = 0                                 ! 0 here indicates normal FAST module use of MoorDyn, for a single turbine
       Init%InData_MD%TurbineRefPos(:,1) = 0.0_DbKi                ! for normal FAST use, the global reference frame is at 0,0,0
       Init%InData_MD%g         = p_FAST%Gravity                   ! This need to be according to g used in ElastoDyn
       Init%InData_MD%rhoW      = Init%OutData_HD%WtrDens          ! This needs to be set according to seawater density in HydroDyn
-=======
-      Init%InData_MD%PtfmInit  = Init%OutData_ED%PlatformPos !ED%x(STATE_CURR)%QT(1:6)   ! initial position of the platform !bjj: this should come from Init%OutData_ED, not x_ED
-      Init%InData_MD%g         = p_FAST%Gravity     ! This need to be according to g from driver
-      Init%InData_MD%rhoW      = Init%OutData_HD%WtrDens     ! This needs to be set according to seawater density in HydroDyn
->>>>>>> a0d4f7e7
       Init%InData_MD%WtrDepth  = Init%OutData_HD%WtrDpth    ! This need to be set according to the water depth in HydroDyn
       Init%InData_MD%Tmax      = p_FAST%TMax                      ! expected simulation duration (used by MoorDyn for wave kinematics preprocesing)
 
@@ -1766,13 +1756,8 @@
    ELSEIF ( p%MHK == 1 ) THEN
       p%TurbineType = Type_MHK_Fixed
    ELSEIF ( p%MHK == 2 ) THEN
-<<<<<<< HEAD
       p%TurbineType = Type_MHK_Floating
    ELSE      
-=======
-         p%TurbineType = Type_MHK_Floating
-   ELSE
->>>>>>> a0d4f7e7
       p%TurbineType = Type_LandBased
    END IF
 
@@ -1888,14 +1873,8 @@
    END IF
 
    IF (p%CompElast == Module_BD .and. p%CompAero == Module_AD14 ) CALL SetErrStat( ErrID_Fatal, 'AeroDyn14 cannot be used when BeamDyn is used. Change CompAero or CompElast in the FAST input file.', ErrStat, ErrMsg, RoutineName )
-<<<<<<< HEAD
    if (p%CompInflow == MODULE_OpFM .and. p%CompAero == Module_AD14 ) CALL SetErrStat( ErrID_Fatal, 'AeroDyn14 cannot be used when OpenFOAM is used. Change CompAero or CompInflow in the FAST input file.', ErrStat, ErrMsg, RoutineName )
    
-=======
-
-   IF (p%MHK /= 0) CALL SetErrStat( ErrID_Fatal, 'MHK switch must be 0 in the FAST input file. Functionality to model an MHK turbine has not yet been implemented.', ErrStat, ErrMsg, RoutineName ) ! hkr (4/6/21) Remove after MHK functionality is implemented
-
->>>>>>> a0d4f7e7
    IF (p%MHK /= 0 .and. p%MHK /= 1 .and. p%MHK /= 2) CALL SetErrStat( ErrID_Fatal, 'MHK switch is invalid. Set MHK to 0, 1, or 2 in the FAST input file.', ErrStat, ErrMsg, RoutineName )
 
    IF (p%MHK == 2) CALL SetErrStat( ErrID_Fatal, 'Functionality to model a floating MHK turbine has not yet been implemented.', ErrStat, ErrMsg, RoutineName )
@@ -3489,13 +3468,8 @@
          DO K=1,NumBl
             tipNode  = AD%Input(1)%rotors(1)%BladeMotion(K)%NNodes
             cylNode  = min(3,AD%Input(1)%rotors(1)%BladeMotion(K)%Nnodes)
-<<<<<<< HEAD
          
             call SetVTKDefaultBladeParams(AD%Input(1)%rotors(1)%BladeMotion(K), p_FAST%VTK_Surface%BladeShape(K), tipNode, rootNode, cylNode, 1, ErrStat2, ErrMsg2)
-=======
-
-            call SetVTKDefaultBladeParams(AD%Input(1)%rotors(1)%BladeMotion(K), p_FAST%VTK_Surface%BladeShape(K), tipNode, rootNode, cylNode, ErrStat2, ErrMsg2)
->>>>>>> a0d4f7e7
                CALL SetErrStat(ErrStat2,ErrMsg2,ErrStat,ErrMsg,RoutineName)
                IF (ErrStat >= AbortErrLev) RETURN
          END DO
@@ -5604,7 +5578,6 @@
          enddo
      ENDIF
    end if
-<<<<<<< HEAD
    
       
 !  AeroDyn   
@@ -5626,28 +5599,6 @@
             call MeshWrVTK(p_FAST%TurbinePos, AD%y%rotors(1)%TowerLoad, trim(p_FAST%VTK_OutFileRoot)//'.AD_Tower', y_FAST%VTK_count, p_FAST%VTK_fields, ErrStat2, ErrMsg2, p_FAST%VTK_tWidth, AD%Input(1)%rotors(1)%TowerMotion )
          
          end if
-=======
-
-
-!  AeroDyn
-   IF ( p_FAST%CompAero == Module_AD .and. allocated(AD%Input)) THEN
-
-      if (allocated(AD%Input(1)%rotors(1)%BladeRootMotion)) then
-
-         DO K=1,NumBl
-            call MeshWrVTK(p_FAST%TurbinePos, AD%Input(1)%rotors(1)%BladeRootMotion(K), trim(p_FAST%VTK_OutFileRoot)//'.AD_BladeRootMotion'//trim(num2lstr(k)), y_FAST%VTK_count, p_FAST%VTK_fields, ErrStat2, ErrMsg2, p_FAST%VTK_tWidth )
-            !call MeshWrVTK(p_FAST%TurbinePos, AD%Input(1)%BladeMotion(K), trim(p_FAST%VTK_OutFileRoot)//'.AD_BladeMotion'//trim(num2lstr(k)), y_FAST%VTK_count, p_FAST%VTK_fields, ErrStat2, ErrMsg2, p_FAST%VTK_tWidth )
-         END DO
-
-         call MeshWrVTK(p_FAST%TurbinePos, AD%Input(1)%rotors(1)%HubMotion, trim(p_FAST%VTK_OutFileRoot)//'.AD_HubMotion', y_FAST%VTK_count, p_FAST%VTK_fields, ErrStat2, ErrMsg2, p_FAST%VTK_tWidth )
-         !call MeshWrVTK(p_FAST%TurbinePos, AD%Input(1)%TowerMotion, trim(p_FAST%VTK_OutFileRoot)//'.AD_TowerMotion', y_FAST%VTK_count, p_FAST%VTK_fields, ErrStat2, ErrMsg2, p_FAST%VTK_tWidth )
-
-         DO K=1,NumBl
-            call MeshWrVTK(p_FAST%TurbinePos, AD%y%rotors(1)%BladeLoad(K), trim(p_FAST%VTK_OutFileRoot)//'.AD_Blade'//trim(num2lstr(k)), y_FAST%VTK_count, p_FAST%VTK_fields, ErrStat2, ErrMsg2, p_FAST%VTK_tWidth, AD%Input(1)%rotors(1)%BladeMotion(k) )
-         END DO
-         call MeshWrVTK(p_FAST%TurbinePos, AD%y%rotors(1)%TowerLoad, trim(p_FAST%VTK_OutFileRoot)//'.AD_Tower', y_FAST%VTK_count, p_FAST%VTK_fields, ErrStat2, ErrMsg2, p_FAST%VTK_tWidth, AD%Input(1)%rotors(1)%TowerMotion )
-
->>>>>>> a0d4f7e7
       end if
 
          ! FVW submodule of AD15
@@ -5662,34 +5613,12 @@
          end if
       end if
    END IF
-<<<<<<< HEAD
    
 ! HydroDyn            
    IF ( p_FAST%CompHydro == Module_HD .and. allocated(HD%Input)) THEN     
       call MeshWrVTK(p_FAST%TurbinePos, HD%Input(1)%PRPMesh, trim(p_FAST%VTK_OutFileRoot)//'.HD_PRP', y_FAST%VTK_count, p_FAST%VTK_fields, ErrStat2, ErrMsg2, p_FAST%VTK_tWidth )
       call MeshWrVTK(p_FAST%TurbinePos, HD%y%WamitMesh, trim(p_FAST%VTK_OutFileRoot)//'.HD_WAMIT', y_FAST%VTK_count, p_FAST%VTK_fields, ErrStat2, ErrMsg2, p_FAST%VTK_tWidth, HD%Input(1)%WAMITMesh )
       call MeshWrVTK(p_FAST%TurbinePos, HD%y%Morison%Mesh, trim(p_FAST%VTK_OutFileRoot)//'.HD_Morison', y_FAST%VTK_count, p_FAST%VTK_fields, ErrStat2, ErrMsg2, p_FAST%VTK_tWidth, HD%Input(1)%Morison%Mesh )
-=======
-
-! HydroDyn
-   IF ( p_FAST%CompHydro == Module_HD .and. allocated(HD%Input)) THEN
-      !TODO: Fix for Visualizaton GJH 4/23/20
-      !call MeshWrVTK(p_FAST%TurbinePos, HD%Input(1)%Mesh, trim(p_FAST%VTK_OutFileRoot)//'.HD_Mesh_motion', y_FAST%VTK_count, p_FAST%VTK_fields, ErrStat2, ErrMsg2 )
-      call MeshWrVTK(p_FAST%TurbinePos, HD%Input(1)%Morison%Mesh, trim(p_FAST%VTK_OutFileRoot)//'.HD_Morison_Motion', y_FAST%VTK_count, p_FAST%VTK_fields, ErrStat2, ErrMsg2, p_FAST%VTK_tWidth )
-
-      if (HD%y%WamitMesh%Committed) then
-!         if (p_FAST%CompSub == Module_NONE) then
-!TODO         call MeshWrVTK(p_FAST%TurbinePos, HD%y%WamitMesh, trim(p_FAST%VTK_OutFileRoot)//'.HD_Mesh', y_FAST%VTK_count, p_FAST%VTK_fields, ErrStat2, ErrMsg2, p_FAST%VTK_tWidth, HD%Input(1)%WAMITMesh )
-!            outputFields = .false.
-!         else
-            call MeshWrVTK(p_FAST%TurbinePos, HD%y%WamitMesh, trim(p_FAST%VTK_OutFileRoot)//'.HD_Mesh', y_FAST%VTK_count, p_FAST%VTK_fields, ErrStat2, ErrMsg2, p_FAST%VTK_tWidth, HD%Input(1)%WAMITMesh )
-!            outputFields = p_FAST%VTK_fields
-!         end if
-      endif
-      if (HD%y%Morison%Mesh%Committed) then
-         call MeshWrVTK(p_FAST%TurbinePos, HD%y%Morison%Mesh, trim(p_FAST%VTK_OutFileRoot)//'.HD_Morison', y_FAST%VTK_count, p_FAST%VTK_fields, ErrStat2, ErrMsg2, p_FAST%VTK_tWidth, HD%Input(1)%Morison%Mesh )
-      endif
->>>>>>> a0d4f7e7
    END IF
 
 ! SubDyn
@@ -5791,7 +5720,6 @@
 
 
 ! Blades
-<<<<<<< HEAD
    IF ( p_FAST%CompAero == Module_AD .and. ALLOCATED(AD%Input) ) THEN  ! These meshes may have airfoil data associated with nodes...
       if (allocated(AD%Input(1)%rotors) .and. allocated(AD%y%rotors)) then
          DO K=1,NumBl   
@@ -5800,14 +5728,6 @@
          END DO
       end if
    ELSE IF ( p_FAST%CompElast == Module_BD .and. ALLOCATED(BD%y)) THEN
-=======
-   IF ( p_FAST%CompAero == Module_AD ) THEN  ! These meshes may have airfoil data associated with nodes...
-      DO K=1,NumBl
-         call MeshWrVTK(p_FAST%TurbinePos, AD%Input(1)%rotors(1)%BladeMotion(K), trim(p_FAST%VTK_OutFileRoot)//'.AD_Blade'//trim(num2lstr(k)), &
-                        y_FAST%VTK_count, p_FAST%VTK_fields, ErrStat2, ErrMsg2, p_FAST%VTK_tWidth, Sib=AD%y%rotors(1)%BladeLoad(K) )
-      END DO
-   ELSE IF ( p_FAST%CompElast == Module_BD ) THEN
->>>>>>> a0d4f7e7
       DO K=1,NumBl
          call MeshWrVTK(p_FAST%TurbinePos, BD%y(k)%BldMotion, trim(p_FAST%VTK_OutFileRoot)//'.BD_BldMotion'//trim(num2lstr(k)), &
                         y_FAST%VTK_count, p_FAST%VTK_fields, ErrStat2, ErrMsg2, p_FAST%VTK_tWidth )
@@ -5844,25 +5764,11 @@
 !      call MeshWrVTK(p_FAST%TurbinePos, SD%y%y3Mesh, trim(p_FAST%VTK_OutFileRoot)//'.SD_y3Mesh_motion', y_FAST%VTK_count, ErrStat2, ErrMsg2, p_FAST%VTK_tWidth )
 !   END IF
 
-<<<<<<< HEAD
    IF ( p_FAST%CompHydro == Module_HD .and. ALLOCATED(HD%Input)) THEN
       call MeshWrVTK(p_FAST%TurbinePos, HD%Input(1)%WAMITMesh, trim(p_FAST%VTK_OutFileRoot)//'.HD_WAMIT', y_FAST%VTK_count, & 
                      p_FAST%VTK_fields, ErrStat2, ErrMsg2, p_FAST%VTK_tWidth, HD%y%WAMITMesh )
       call MeshWrVTK(p_FAST%TurbinePos, HD%Input(1)%Morison%Mesh, trim(p_FAST%VTK_OutFileRoot)//'.HD_Morison', y_FAST%VTK_count, &
                      p_FAST%VTK_fields, ErrStat2, ErrMsg2, p_FAST%VTK_tWidth, HD%y%Morison%Mesh )
-=======
-   IF ( p_FAST%CompHydro == Module_HD ) THEN
-
-      if (p_FAST%CompSub == Module_NONE) then
-         call MeshWrVTK(p_FAST%TurbinePos, HD%y%WAMITMesh, trim(p_FAST%VTK_OutFileRoot)//'.HD_AllHdroOrigin', y_FAST%VTK_count, p_FAST%VTK_fields, ErrStat2, ErrMsg2, p_FAST%VTK_tWidth, HD%Input(1)%WAMITMesh )
-         outputFields = .false.
-      else
-         OutputFields = p_FAST%VTK_fields
-      end if
-     !TODO: Fix for Visualization GJH 4/23/20
-     call MeshWrVTK(p_FAST%TurbinePos, HD%Input(1)%Morison%Mesh, trim(p_FAST%VTK_OutFileRoot)//'.HD_Morison', &
-                    y_FAST%VTK_count, OutputFields, ErrStat2, ErrMsg2, p_FAST%VTK_tWidth, Sib=HD%y%Morison%Mesh )
->>>>>>> a0d4f7e7
    END IF
 
 
@@ -5939,7 +5845,6 @@
    end if
    
 ! Blades
-<<<<<<< HEAD
    IF ( p_FAST%CompAero == Module_AD .and. allocated(AD%Input)) THEN  ! These meshes may have airfoil data associated with nodes...
       if (allocated(AD%Input(1)%rotors) .and. allocated(AD%y%rotors)) then
          DO K=1,NumBl
@@ -5949,15 +5854,6 @@
          END DO
       end if
    ELSE IF ( p_FAST%CompElast == Module_BD .and. allocated(BD%y)) THEN
-=======
-   IF ( p_FAST%CompAero == Module_AD ) THEN  ! These meshes may have airfoil data associated with nodes...
-      DO K=1,NumBl
-         call MeshWrVTK_Ln2Surface (p_FAST%TurbinePos, AD%Input(1)%rotors(1)%BladeMotion(K), trim(p_FAST%VTK_OutFileRoot)//'.Blade'//trim(num2lstr(k))//'Surface', &
-                                    y_FAST%VTK_count, OutputFields, ErrStat2, ErrMsg2, p_FAST%VTK_tWidth , verts=p_FAST%VTK_Surface%BladeShape(K)%AirfoilCoords &
-                                    ,Sib=AD%y%rotors(1)%BladeLoad(k) )
-      END DO
-   ELSE IF ( p_FAST%CompElast == Module_BD ) THEN
->>>>>>> a0d4f7e7
       DO K=1,NumBl
          call MeshWrVTK_Ln2Surface (p_FAST%TurbinePos, BD%y(k)%BldMotion, trim(p_FAST%VTK_OutFileRoot)//'.Blade'//trim(num2lstr(k))//'Surface', &
                                     y_FAST%VTK_count, OutputFields, ErrStat2, ErrMsg2, p_FAST%VTK_tWidth , verts=p_FAST%VTK_Surface%BladeShape(K)%AirfoilCoords )
