!**********************************************************************************************************************************
! FAST_Solver.f90, FAST_Subs.f90, FAST_Lin.f90, and FAST_Mods.f90 make up the FAST glue code in the FAST Modularization Framework.
! FAST_Prog.f90, FAST_Library.f90, FAST_Prog.c are different drivers for this code.
!..................................................................................................................................
! LICENSING
! Copyright (C) 2013-2016  National Renewable Energy Laboratory
!
!    This file is part of FAST.
!
! Licensed under the Apache License, Version 2.0 (the "License");
! you may not use this file except in compliance with the License.
! You may obtain a copy of the License at
!
!     http://www.apache.org/licenses/LICENSE-2.0
!
! Unless required by applicable law or agreed to in writing, software
! distributed under the License is distributed on an "AS IS" BASIS,
! WITHOUT WARRANTIES OR CONDITIONS OF ANY KIND, either express or implied.
! See the License for the specific language governing permissions and
! limitations under the License.
!**********************************************************************************************************************************
MODULE FAST_Subs

   USE FAST_Solver
   USE FAST_Linear
   USE Waves, ONLY : WaveGrid_n
   USE SC_DataEx
   USE VersionInfo

   IMPLICIT NONE

CONTAINS
!++++++++++++++++++++++++++++++++++++++++++++++++++++++++++++++++++++++++++++++++++++++++++++++++++++++++++++++++++++++++++++++++++
! INITIALIZATION ROUTINES
!++++++++++++++++++++++++++++++++++++++++++++++++++++++++++++++++++++++++++++++++++++++++++++++++++++++++++++++++++++++++++++++++++
!> a wrapper routine to call FAST_Initialize at the full-turbine simulation level (makes easier to write top-level driver)
SUBROUTINE FAST_InitializeAll_T( t_initial, TurbID, Turbine, ErrStat, ErrMsg, InFile, ExternInitData )

   REAL(DbKi),                        INTENT(IN   ) :: t_initial      !< initial time
   INTEGER(IntKi),                    INTENT(IN   ) :: TurbID         !< turbine Identifier (1-NumTurbines)
   TYPE(FAST_TurbineType),            INTENT(INOUT) :: Turbine        !< all data for one instance of a turbine
   INTEGER(IntKi),                    INTENT(  OUT) :: ErrStat        !< Error status of the operation
   CHARACTER(*),                      INTENT(  OUT) :: ErrMsg         !< Error message if ErrStat /= ErrID_None
   CHARACTER(*),             OPTIONAL,INTENT(IN   ) :: InFile         !< A CHARACTER string containing the name of the primary FAST input file (if not present, we'll get it from the command line)
   TYPE(FAST_ExternInitType),OPTIONAL,INTENT(IN   ) :: ExternInitData !< Initialization input data from an external source (Simulink)

   Turbine%TurbID = TurbID


   IF (PRESENT(InFile)) THEN
      IF (PRESENT(ExternInitData)) THEN
         CALL FAST_InitializeAll( t_initial, Turbine%p_FAST, Turbine%y_FAST, Turbine%m_FAST, &
                     Turbine%ED, Turbine%SED, Turbine%BD, Turbine%SrvD, Turbine%AD14, Turbine%AD, Turbine%ADsk, Turbine%IfW, Turbine%OpFM, Turbine%SC_DX,&
                     Turbine%HD, Turbine%SD, Turbine%ExtPtfm, Turbine%MAP, Turbine%FEAM, Turbine%MD, Turbine%Orca, &
                     Turbine%IceF, Turbine%IceD, Turbine%MeshMapData, ErrStat, ErrMsg, InFile, ExternInitData )
      ELSE
         CALL FAST_InitializeAll( t_initial, Turbine%p_FAST, Turbine%y_FAST, Turbine%m_FAST, &
                     Turbine%ED, Turbine%SED, Turbine%BD, Turbine%SrvD, Turbine%AD14, Turbine%AD, Turbine%ADsk, Turbine%IfW, Turbine%OpFM, Turbine%SC_DX, &
                     Turbine%HD, Turbine%SD, Turbine%ExtPtfm, Turbine%MAP, Turbine%FEAM, Turbine%MD, Turbine%Orca, &
                     Turbine%IceF, Turbine%IceD, Turbine%MeshMapData, ErrStat, ErrMsg, InFile  )
      END IF
   ELSE
      CALL FAST_InitializeAll( t_initial, Turbine%p_FAST, Turbine%y_FAST, Turbine%m_FAST, &
                     Turbine%ED, Turbine%SED, Turbine%BD, Turbine%SrvD, Turbine%AD14, Turbine%AD, Turbine%ADsk, Turbine%IfW, Turbine%OpFM, Turbine%SC_DX, &
                     Turbine%HD, Turbine%SD, Turbine%ExtPtfm, Turbine%MAP, Turbine%FEAM, Turbine%MD, Turbine%Orca, &
                     Turbine%IceF, Turbine%IceD, Turbine%MeshMapData, ErrStat, ErrMsg )
   END IF


END SUBROUTINE FAST_InitializeAll_T
!----------------------------------------------------------------------------------------------------------------------------------
!> Routine to call Init routine for each module. This routine sets all of the init input data for each module.
SUBROUTINE FAST_InitializeAll( t_initial, p_FAST, y_FAST, m_FAST, ED, SED, BD, SrvD, AD14, AD, ADsk, IfW, OpFM, SC_DX, HD, SD, ExtPtfm, &
                               MAPp, FEAM, MD, Orca, IceF, IceD, MeshMapData, ErrStat, ErrMsg, InFile, ExternInitData )

   use ElastoDyn_Parameters, only: Method_RK4

   REAL(DbKi),               INTENT(IN   ) :: t_initial           !< initial time
   TYPE(FAST_ParameterType), INTENT(INOUT) :: p_FAST              !< Parameters for the glue code
   TYPE(FAST_OutputFileType),INTENT(INOUT) :: y_FAST              !< Output variables for the glue code
   TYPE(FAST_MiscVarType),   INTENT(INOUT) :: m_FAST              !< Miscellaneous variables

   TYPE(ElastoDyn_Data),     INTENT(INOUT) :: ED                  !< ElastoDyn data
   TYPE(SED_Data),           INTENT(INOUT) :: SED                 !< Simplified-ElastoDyn data
   TYPE(BeamDyn_Data),       INTENT(INOUT) :: BD                  !< BeamDyn data
   TYPE(ServoDyn_Data),      INTENT(INOUT) :: SrvD                !< ServoDyn data
   TYPE(AeroDyn14_Data),     INTENT(INOUT) :: AD14                !< AeroDyn14 data
   TYPE(AeroDyn_Data),       INTENT(INOUT) :: AD                  !< AeroDyn data
   TYPE(AeroDisk_Data),      INTENT(INOUT) :: ADsk                !< AeroDisk data
   TYPE(InflowWind_Data),    INTENT(INOUT) :: IfW                 !< InflowWind data
   TYPE(OpenFOAM_Data),      INTENT(INOUT) :: OpFM                !< OpenFOAM data
   TYPE(SCDataEx_Data),      INTENT(INOUT) :: SC_DX               !< SuperController exchange data
   TYPE(HydroDyn_Data),      INTENT(INOUT) :: HD                  !< HydroDyn data
   TYPE(SubDyn_Data),        INTENT(INOUT) :: SD                  !< SubDyn data
   TYPE(ExtPtfm_Data),       INTENT(INOUT) :: ExtPtfm             !< ExtPtfm_MCKF data
   TYPE(MAP_Data),           INTENT(INOUT) :: MAPp                !< MAP data
   TYPE(FEAMooring_Data),    INTENT(INOUT) :: FEAM                !< FEAMooring data
   TYPE(MoorDyn_Data),       INTENT(INOUT) :: MD                  !< Data for the MoorDyn module
   TYPE(OrcaFlex_Data),      INTENT(INOUT) :: Orca                !< OrcaFlex interface data

   TYPE(IceFloe_Data),       INTENT(INOUT) :: IceF                !< IceFloe data
   TYPE(IceDyn_Data),        INTENT(INOUT) :: IceD                !< All the IceDyn data used in time-step loop

   TYPE(FAST_ModuleMapType), INTENT(INOUT) :: MeshMapData         !< Data for mapping between modules

   INTEGER(IntKi),           INTENT(  OUT) :: ErrStat             !< Error status of the operation
   CHARACTER(*),             INTENT(  OUT) :: ErrMsg              !< Error message if ErrStat /= ErrID_None
   CHARACTER(*), OPTIONAL,   INTENT(IN   ) :: InFile              !< A CHARACTER string containing the name of the primary FAST input file (if not present, we'll get it from the command line)

   TYPE(FAST_ExternInitType), OPTIONAL, INTENT(IN) :: ExternInitData !< Initialization input data from an external source (Simulink)

   ! local variables
   CHARACTER(1024)                         :: InputFile           !< A CHARACTER string containing the name of the primary FAST input file
   TYPE(FAST_InitData)                     :: Init                !< Initialization data for all modules


   REAL(ReKi)                              :: AirDens             ! air density for initialization/normalization of OpenFOAM data
   REAL(DbKi)                              :: dt_IceD             ! tmp dt variable to ensure IceDyn doesn't specify different dt values for different legs (IceDyn instances)
   REAL(DbKi)                              :: dt_BD               ! tmp dt variable to ensure BeamDyn doesn't specify different dt values for different instances
   INTEGER(IntKi)                          :: ErrStat2
   INTEGER(IntKi)                          :: IceDim              ! dimension we're pre-allocating for number of IceDyn legs/instances
   INTEGER(IntKi)                          :: I                   ! generic loop counter
   INTEGER(IntKi)                          :: k                   ! blade loop counter
   INTEGER(IntKi)                          :: nNodes              ! temp var for OpFM coupling
   logical                                 :: CallStart
   
   
   INTEGER(IntKi)                          :: NumBl
   
   CHARACTER(ErrMsgLen)                    :: ErrMsg2

   CHARACTER(*), PARAMETER                 :: RoutineName = 'FAST_InitializeAll'


   !..........
   ErrStat = ErrID_None
   ErrMsg  = ""

   y_FAST%UnSum = -1                                                    ! set the summary file unit to -1 to indicate it's not open
   y_FAST%UnOu  = -1                                                    ! set the text output file unit to -1 to indicate it's not open
   y_FAST%UnGra = -1                                                    ! set the binary graphics output file unit to -1 to indicate it's not open

   p_FAST%WrVTK = VTK_Unknown                                           ! set this so that we can potentially output VTK information on initialization error
   p_FAST%VTK_tWidth = 1                                                ! initialize in case of error before reading the full file
   p_FAST%n_VTKTime  = 1                                                ! initialize in case of error before reading the full file
   y_FAST%VTK_LastWaveIndx = 1                                          ! Start looking for wave data at the first index
   y_FAST%VTK_count = 0                                                 ! first VTK file has 0 as output
   y_FAST%n_Out = 0                                                     ! set the number of ouptut channels to 0 to indicate there's nothing to write to the binary file
   p_FAST%ModuleInitialized = .FALSE.                                   ! (array initialization) no modules are initialized
   
      ! Get the current time
   CALL DATE_AND_TIME ( Values=m_FAST%StrtTime )                        ! Let's time the whole simulation
   CALL CPU_TIME ( m_FAST%UsrTime1 )                                    ! Initial time (this zeros the start time when used as a MATLAB function)
   m_FAST%UsrTime1 = MAX( 0.0_ReKi, m_FAST%UsrTime1 )                   ! CPU_TIME: If a meaningful time cannot be returned, a processor-dependent negative value is returned


   m_FAST%t_global        = t_initial - 20.                             ! initialize this to a number < t_initial for error message in ProgAbort
   m_FAST%calcJacobian    = .TRUE.                                      ! we need to calculate the Jacobian
   m_FAST%NextJacCalcTime = m_FAST%t_global                             ! We want to calculate the Jacobian on the first step
   p_FAST%TDesc           = ''
!   p_FAST%CheckHSSBrTrqC = .false.

   y_FAST%Lin%WindSpeed = 0.0_ReKi

   if (present(ExternInitData)) then
      CallStart = .not. ExternInitData%FarmIntegration ! .and. ExternInitData%TurbineID == 1
      if (ExternInitData%TurbineID > 0) p_FAST%TDesc = 'T'//trim(num2lstr(ExternInitData%TurbineID))
   else
      CallStart = .true.
   end if


      ! Init NWTC_Library, display copyright and version information:
   if (CallStart) then
      AbortErrLev = ErrID_Fatal                                 ! Until we read otherwise from the FAST input file, we abort only on FATAL errors
      CALL FAST_ProgStart( FAST_Ver )
      p_FAST%WrSttsTime = .TRUE.
   else
      ! if we don't call the start data (e.g., from FAST.Farm), we won't override AbortErrLev either
      CALL DispNVD( FAST_Ver )
      p_FAST%WrSttsTime = .FALSE.
   end if

   IF (PRESENT(InFile)) THEN
      p_FAST%UseDWM = .FALSE.
      InputFile = InFile
   ELSE
      CALL GetInputFileName(InputFile,p_FAST%UseDWM,ErrStat2,ErrMsg2)
         CALL SetErrStat( ErrStat2, ErrMsg2, ErrStat, ErrMsg, RoutineName )
         IF (ErrStat >= AbortErrLev) THEN
            CALL Cleanup()
            RETURN
         END IF
   END IF

   ! ... Open and read input files ...
   ! also, set applicable farm paramters and turbine reference position also for graphics output
   p_FAST%UseSC = .FALSE.
   if (PRESENT(ExternInitData)) then
      p_FAST%FarmIntegration = ExternInitData%FarmIntegration  
      p_FAST%TurbinePos = ExternInitData%TurbinePos
      p_FAST%WaveFieldMod = ExternInitData%WaveFieldMod
      if( (ExternInitData%NumSC2CtrlGlob .gt. 0) .or. (ExternInitData%NumSC2Ctrl .gt. 0) .or. (ExternInitData%NumCtrl2SC .gt. 0)) then
         p_FAST%UseSC = .TRUE.
      end if

      if (ExternInitData%FarmIntegration) then ! we're integrating with FAST.Farm
         CALL FAST_Init( p_FAST, m_FAST, y_FAST, t_initial, InputFile, ErrStat2, ErrMsg2, ExternInitData%TMax, OverrideAbortLev=.false., RootName=ExternInitData%RootName )
      else
         CALL FAST_Init( p_FAST, m_FAST, y_FAST, t_initial, InputFile, ErrStat2, ErrMsg2, ExternInitData%TMax, ExternInitData%TurbineID )  ! We have the name of the input file and the simulation length from somewhere else (e.g. Simulink)
      end if

   else
      p_FAST%TurbinePos = 0.0_ReKi
      p_FAST%WaveFieldMod = 0
      CALL FAST_Init( p_FAST, m_FAST, y_FAST, t_initial, InputFile, ErrStat2, ErrMsg2 )                       ! We have the name of the input file from somewhere else (e.g. Simulink)
   end if

   CALL SetErrStat(ErrStat2, ErrMsg2, ErrStat, ErrMsg, RoutineName )
   IF (ErrStat >= AbortErrLev) THEN
      CALL Cleanup()
      RETURN
   END IF


   !...............................................................................................................................

   p_FAST%dt_module = p_FAST%dt ! initialize time steps for each module

   if (p_FAST%CompElast == Module_SED) then
      ! ........................
      ! initialize Simplified-ElastoDyn (must be done first)
      ! ........................
      ALLOCATE( SED%Input( p_FAST%InterpOrder+1 ), SED%InputTimes( p_FAST%InterpOrder+1 ),STAT = ErrStat2 )
         IF (ErrStat2 /= 0) THEN
            CALL SetErrStat(ErrID_Fatal,"Error allocating SED%Input and SED%InputTimes.",ErrStat,ErrMsg,RoutineName)
            CALL Cleanup()
            RETURN
         END IF
 
      Init%InData_SED%Linearize = p_FAST%Linearize
      Init%InData_SED%InputFile = p_FAST%EDFile
      Init%InData_SED%RootName  = TRIM(p_FAST%OutFileRoot)//'.'//TRIM(y_FAST%Module_Abrev(Module_SED))
   
      CALL SED_Init( Init%InData_SED, SED%Input(1), SED%p, SED%x(STATE_CURR), SED%xd(STATE_CURR), SED%z(STATE_CURR), SED%OtherSt(STATE_CURR), &
                     SED%y, SED%m, p_FAST%dt_module( MODULE_SED ), Init%OutData_SED, ErrStat2, ErrMsg2 )
         CALL SetErrStat(ErrStat2,ErrMsg2,ErrStat,ErrMsg,RoutineName)
   
      p_FAST%ModuleInitialized(Module_SED) = .TRUE.
      CALL SetModuleSubstepTime(Module_SED, p_FAST, y_FAST, ErrStat2, ErrMsg2)
         CALL SetErrStat(ErrStat2,ErrMsg2,ErrStat,ErrMsg,RoutineName)
        
      NumBl = Init%OutData_SED%NumBl
      
   else
      ! ........................
      ! initialize ElastoDyn (must be done first)
      ! ........................
      ALLOCATE( ED%Input( p_FAST%InterpOrder+1 ), ED%InputTimes( p_FAST%InterpOrder+1 ),STAT = ErrStat2 )
         IF (ErrStat2 /= 0) THEN
            CALL SetErrStat(ErrID_Fatal,"Error allocating ED%Input and ED%InputTimes.",ErrStat,ErrMsg,RoutineName)
            CALL Cleanup()
            RETURN
         END IF
   
      Init%InData_ED%Linearize = p_FAST%Linearize
      Init%InData_ED%InputFile = p_FAST%EDFile
      IF ( p_FAST%CompAero == Module_AD14 ) THEN
         Init%InData_ED%ADInputFile = p_FAST%AeroFile
      ELSE
         Init%InData_ED%ADInputFile = ""
      END IF
   
      Init%InData_ED%RootName      = TRIM(p_FAST%OutFileRoot)//'.'//TRIM(y_FAST%Module_Abrev(Module_ED))
      Init%InData_ED%CompElast     = p_FAST%CompElast == Module_ED
      Init%InData_ED%RigidAero     = p_FAST%CompAero  == Module_ADsk
   
      Init%InData_ED%Gravity       = p_FAST%Gravity
   
      CALL ED_Init( Init%InData_ED, ED%Input(1), ED%p, ED%x(STATE_CURR), ED%xd(STATE_CURR), ED%z(STATE_CURR), ED%OtherSt(STATE_CURR), &
                     ED%y, ED%m, p_FAST%dt_module( MODULE_ED ), Init%OutData_ED, ErrStat2, ErrMsg2 )
         CALL SetErrStat(ErrStat2,ErrMsg2,ErrStat,ErrMsg,RoutineName)
   
      p_FAST%ModuleInitialized(Module_ED) = .TRUE.
      CALL SetModuleSubstepTime(Module_ED, p_FAST, y_FAST, ErrStat2, ErrMsg2)
         CALL SetErrStat(ErrStat2,ErrMsg2,ErrStat,ErrMsg,RoutineName)
   
         ! bjj: added this check per jmj; perhaps it would be better in ElastoDyn, but I'll leave it here for now:
      IF ( p_FAST%TurbineType == Type_Offshore_Floating ) THEN
         IF ( ED%p%TowerBsHt < 0.0_ReKi .AND. .NOT. EqualRealNos( ED%p%TowerBsHt, 0.0_ReKi ) ) THEN
            CALL SetErrStat(ErrID_Fatal,"ElastoDyn TowerBsHt must not be negative for floating offshore systems.",ErrStat,ErrMsg,RoutineName)
         END IF
      END IF
   
      allocate( y_FAST%Lin%Modules(MODULE_ED)%Instance(1), stat=ErrStat2)
      if (ErrStat2 /= 0 ) then
         call SetErrStat(ErrID_Fatal, "Error allocating Lin%Modules(ED).", ErrStat, ErrMsg, RoutineName )
      else
   
         if (allocated(Init%OutData_ED%LinNames_y)) call move_alloc(Init%OutData_ED%LinNames_y,y_FAST%Lin%Modules(MODULE_ED)%Instance(1)%Names_y)
         if (allocated(Init%OutData_ED%LinNames_x)) call move_alloc(Init%OutData_ED%LinNames_x,y_FAST%Lin%Modules(MODULE_ED)%Instance(1)%Names_x)
         if (allocated(Init%OutData_ED%LinNames_u)) call move_alloc(Init%OutData_ED%LinNames_u,y_FAST%Lin%Modules(MODULE_ED)%Instance(1)%Names_u)
         if (allocated(Init%OutData_ED%RotFrame_y)) call move_alloc(Init%OutData_ED%RotFrame_y,y_FAST%Lin%Modules(MODULE_ED)%Instance(1)%RotFrame_y)
         if (allocated(Init%OutData_ED%RotFrame_x)) call move_alloc(Init%OutData_ED%RotFrame_x,y_FAST%Lin%Modules(MODULE_ED)%Instance(1)%RotFrame_x)
         if (allocated(Init%OutData_ED%DerivOrder_x)) call move_alloc(Init%OutData_ED%DerivOrder_x,y_FAST%Lin%Modules(MODULE_ED)%Instance(1)%DerivOrder_x)
         if (allocated(Init%OutData_ED%RotFrame_u)) call move_alloc(Init%OutData_ED%RotFrame_u,y_FAST%Lin%Modules(MODULE_ED)%Instance(1)%RotFrame_u)
         if (allocated(Init%OutData_ED%IsLoad_u  )) call move_alloc(Init%OutData_ED%IsLoad_u  ,y_FAST%Lin%Modules(MODULE_ED)%Instance(1)%IsLoad_u  )
   
         if (allocated(Init%OutData_ED%WriteOutputHdr)) y_FAST%Lin%Modules(MODULE_ED)%Instance(1)%NumOutputs = size(Init%OutData_ED%WriteOutputHdr)
      end if
   
      IF (ErrStat >= AbortErrLev) THEN
         CALL Cleanup()
         RETURN
      END IF
<<<<<<< HEAD
         
      NumBl = Init%OutData_ED%NumBl
         
=======

   Init%InData_ED%Linearize = p_FAST%Linearize
   Init%InData_ED%InputFile = p_FAST%EDFile
   IF ( p_FAST%CompAero == Module_AD14 ) THEN
      Init%InData_ED%ADInputFile = p_FAST%AeroFile
   ELSE
      Init%InData_ED%ADInputFile = ""
   END IF

   Init%InData_ED%RootName      = TRIM(p_FAST%OutFileRoot)//'.'//TRIM(y_FAST%Module_Abrev(Module_ED))
   Init%InData_ED%CompElast     = p_FAST%CompElast == Module_ED

   Init%InData_ED%Gravity       = p_FAST%Gravity

   Init%InData_ED%MHK           = p_FAST%MHK
   Init%InData_ED%WtrDpth       = p_FAST%WtrDpth

   CALL ED_Init( Init%InData_ED, ED%Input(1), ED%p, ED%x(STATE_CURR), ED%xd(STATE_CURR), ED%z(STATE_CURR), ED%OtherSt(STATE_CURR), &
                  ED%y, ED%m, p_FAST%dt_module( MODULE_ED ), Init%OutData_ED, ErrStat2, ErrMsg2 )
      CALL SetErrStat(ErrStat2,ErrMsg2,ErrStat,ErrMsg,RoutineName)

   p_FAST%ModuleInitialized(Module_ED) = .TRUE.
   CALL SetModuleSubstepTime(Module_ED, p_FAST, y_FAST, ErrStat2, ErrMsg2)
      CALL SetErrStat(ErrStat2,ErrMsg2,ErrStat,ErrMsg,RoutineName)

      ! bjj: added this check per jmj; perhaps it would be better in ElastoDyn, but I'll leave it here for now:
   IF ( p_FAST%TurbineType == Type_Offshore_Floating ) THEN
      IF ( ED%p%TowerBsHt < 0.0_ReKi .AND. .NOT. EqualRealNos( ED%p%TowerBsHt, 0.0_ReKi ) ) THEN
         CALL SetErrStat(ErrID_Fatal,"ElastoDyn TowerBsHt must not be negative for floating offshore systems.",ErrStat,ErrMsg,RoutineName)
      END IF
   END IF

   allocate( y_FAST%Lin%Modules(MODULE_ED)%Instance(1), stat=ErrStat2)
   if (ErrStat2 /= 0 ) then
      call SetErrStat(ErrID_Fatal, "Error allocating Lin%Modules(ED).", ErrStat, ErrMsg, RoutineName )
   else

      if (allocated(Init%OutData_ED%LinNames_y)) call move_alloc(Init%OutData_ED%LinNames_y,y_FAST%Lin%Modules(MODULE_ED)%Instance(1)%Names_y)
      if (allocated(Init%OutData_ED%LinNames_x)) call move_alloc(Init%OutData_ED%LinNames_x,y_FAST%Lin%Modules(MODULE_ED)%Instance(1)%Names_x)
      if (allocated(Init%OutData_ED%LinNames_u)) call move_alloc(Init%OutData_ED%LinNames_u,y_FAST%Lin%Modules(MODULE_ED)%Instance(1)%Names_u)
      if (allocated(Init%OutData_ED%RotFrame_y)) call move_alloc(Init%OutData_ED%RotFrame_y,y_FAST%Lin%Modules(MODULE_ED)%Instance(1)%RotFrame_y)
      if (allocated(Init%OutData_ED%RotFrame_x)) call move_alloc(Init%OutData_ED%RotFrame_x,y_FAST%Lin%Modules(MODULE_ED)%Instance(1)%RotFrame_x)
      if (allocated(Init%OutData_ED%DerivOrder_x)) call move_alloc(Init%OutData_ED%DerivOrder_x,y_FAST%Lin%Modules(MODULE_ED)%Instance(1)%DerivOrder_x)
      if (allocated(Init%OutData_ED%RotFrame_u)) call move_alloc(Init%OutData_ED%RotFrame_u,y_FAST%Lin%Modules(MODULE_ED)%Instance(1)%RotFrame_u)
      if (allocated(Init%OutData_ED%IsLoad_u  )) call move_alloc(Init%OutData_ED%IsLoad_u  ,y_FAST%Lin%Modules(MODULE_ED)%Instance(1)%IsLoad_u  )

      if (allocated(Init%OutData_ED%WriteOutputHdr)) y_FAST%Lin%Modules(MODULE_ED)%Instance(1)%NumOutputs = size(Init%OutData_ED%WriteOutputHdr)
   end if

   IF (ErrStat >= AbortErrLev) THEN
      CALL Cleanup()
      RETURN
   END IF
      
   NumBl = Init%OutData_ED%NumBl
>>>>>>> f7d968bc
      
      if (p_FAST%CalcSteady) then
         if ( EqualRealNos(Init%OutData_ED%RotSpeed, 0.0_ReKi) ) then
            p_FAST%TrimCase = TrimCase_none
            p_FAST%NLinTimes = 1
            p_FAST%LinInterpOrder = 0 ! constant values
         elseif ( Init%OutData_ED%isFixed_GenDOF ) then
            p_FAST%TrimCase = TrimCase_none
         end if
      end if
   endif ! SED/ED


   ! ........................
   ! initialize BeamDyn
   ! ........................
   IF ( p_FAST%CompElast == Module_BD ) THEN
      p_FAST%nBeams = Init%OutData_ED%NumBl          ! initialize number of BeamDyn instances = number of blades
   ELSE
      p_FAST%nBeams = 0
   END IF

   ALLOCATE( BD%Input( p_FAST%InterpOrder+1, p_FAST%nBeams ), BD%InputTimes( p_FAST%InterpOrder+1, p_FAST%nBeams ), STAT = ErrStat2 )
      IF (ErrStat2 /= 0) THEN
         CALL SetErrStat(ErrID_Fatal,"Error allocating BD%Input and BD%InputTimes.",ErrStat,ErrMsg,RoutineName)
         CALL Cleanup()
         RETURN
      END IF

   ALLOCATE( BD%x(           p_FAST%nBeams,2), &
             BD%xd(          p_FAST%nBeams,2), &
             BD%z(           p_FAST%nBeams,2), &
             BD%OtherSt(     p_FAST%nBeams,2), &
             BD%p(           p_FAST%nBeams  ), &
             BD%u(           p_FAST%nBeams  ), &
             BD%y(           p_FAST%nBeams  ), &
             BD%m(           p_FAST%nBeams  ), &
             Init%OutData_BD(p_FAST%nBeams  ), &
                                             STAT = ErrStat2 )
      IF (ErrStat2 /= 0) THEN
         CALL SetErrStat(ErrID_Fatal,"Error allocating BeamDyn state, input, and output data.",ErrStat,ErrMsg,RoutineName)
         CALL Cleanup()
         RETURN
      END IF

   IF (p_FAST%CompElast == Module_BD) THEN

      Init%InData_BD%DynamicSolve = .TRUE.       ! FAST can only couple to BeamDyn when dynamic solve is used.

      Init%InData_BD%Linearize = p_FAST%Linearize
      Init%InData_BD%gravity      = (/ 0.0_ReKi, 0.0_ReKi, -p_FAST%Gravity /)       ! "Gravitational acceleration" m/s^2
      
         ! now initialize BeamDyn for all beams
      dt_BD = p_FAST%dt_module( MODULE_BD )

      Init%InData_BD%HubPos = ED%y%HubPtMotion%Position(:,1)
      Init%InData_BD%HubRot = ED%y%HubPtMotion%RefOrientation(:,:,1)

      p_FAST%BD_OutputSibling = .true.

      allocate( y_FAST%Lin%Modules(MODULE_BD)%Instance(p_FAST%nBeams), stat=ErrStat2)
      if (ErrStat2 /= 0 ) then
         call SetErrStat(ErrID_Fatal, "Error allocating Lin%Modules(BD).", ErrStat, ErrMsg, RoutineName )
         CALL Cleanup()
         RETURN
      end if

      DO k=1,p_FAST%nBeams
         Init%InData_BD%RootName     = TRIM(p_FAST%OutFileRoot)//'.'//TRIM(y_FAST%Module_Abrev(Module_BD))//TRIM( Num2LStr(k) )


         Init%InData_BD%InputFile    = p_FAST%BDBldFile(k)

         Init%InData_BD%GlbPos       = ED%y%BladeRootMotion(k)%Position(:,1)          ! {:}    - - "Initial Position Vector of the local blade coordinate system"
         Init%InData_BD%GlbRot       = ED%y%BladeRootMotion(k)%RefOrientation(:,:,1)  ! {:}{:} - - "Initial direction cosine matrix of the local blade coordinate system"

         Init%InData_BD%RootDisp     = ED%y%BladeRootMotion(k)%TranslationDisp(:,1)   ! {:}    - - "Initial root displacement"
         Init%InData_BD%RootOri      = ED%y%BladeRootMotion(k)%Orientation(:,:,1)     ! {:}{:} - - "Initial root orientation"
         Init%InData_BD%RootVel(1:3) = ED%y%BladeRootMotion(k)%TranslationVel(:,1)    ! {:}    - - "Initial root velocities and angular veolcities"
         Init%InData_BD%RootVel(4:6) = ED%y%BladeRootMotion(k)%RotationVel(:,1)       ! {:}    - - "Initial root velocities and angular veolcities"

         CALL BD_Init( Init%InData_BD, BD%Input(1,k), BD%p(k),  BD%x(k,STATE_CURR), BD%xd(k,STATE_CURR), BD%z(k,STATE_CURR), &
                           BD%OtherSt(k,STATE_CURR), BD%y(k),  BD%m(k), dt_BD, Init%OutData_BD(k), ErrStat2, ErrMsg2 )
            CALL SetErrStat(ErrStat2,ErrMsg2,ErrStat,ErrMsg,RoutineName)

         !bjj: we're going to force this to have the same timestep because I don't want to have to deal with n BD modules with n timesteps.
         IF ( k == 1 ) THEN
            p_FAST%dt_module( MODULE_BD ) = dt_BD

            p_FAST%ModuleInitialized(Module_BD) = .TRUE. ! this really should be once per BD instance, but BD doesn't care so I won't go through the effort to track this
            CALL SetModuleSubstepTime(Module_BD, p_FAST, y_FAST, ErrStat2, ErrMsg2)
               CALL SetErrStat(ErrStat2,ErrMsg2,ErrStat,ErrMsg,RoutineName)
         ELSEIF ( .NOT. EqualRealNos( p_FAST%dt_module( MODULE_BD ),dt_BD )) THEN
            CALL SetErrStat(ErrID_Fatal,"All instances of BeamDyn (one per blade) must have the same time step.",ErrStat,ErrMsg,RoutineName)
         END IF

            ! We're going to do fewer computations if the BD input and output meshes that couple to AD are siblings:
         if (BD%p(k)%BldMotionNodeLoc /= BD_MESH_QP) p_FAST%BD_OutputSibling = .false.

         if (ErrStat>=AbortErrLev) exit !exit this loop so we don't get p_FAST%nBeams of the same errors
         
         if (size(y_FAST%Lin%Modules(MODULE_BD)%Instance) >= k) then ! for aero maps, we only use the first instance:
            if (allocated(Init%OutData_BD(k)%LinNames_y)) call move_alloc(Init%OutData_BD(k)%LinNames_y, y_FAST%Lin%Modules(MODULE_BD)%Instance(k)%Names_y )
            if (allocated(Init%OutData_BD(k)%LinNames_x)) call move_alloc(Init%OutData_BD(k)%LinNames_x, y_FAST%Lin%Modules(MODULE_BD)%Instance(k)%Names_x )
            if (allocated(Init%OutData_BD(k)%LinNames_u)) call move_alloc(Init%OutData_BD(k)%LinNames_u, y_FAST%Lin%Modules(MODULE_BD)%Instance(k)%Names_u )
            if (allocated(Init%OutData_BD(k)%RotFrame_y)) call move_alloc(Init%OutData_BD(k)%RotFrame_y, y_FAST%Lin%Modules(MODULE_BD)%Instance(k)%RotFrame_y )
            if (allocated(Init%OutData_BD(k)%RotFrame_x)) call move_alloc(Init%OutData_BD(k)%RotFrame_x, y_FAST%Lin%Modules(MODULE_BD)%Instance(k)%RotFrame_x )
            if (allocated(Init%OutData_BD(k)%RotFrame_u)) call move_alloc(Init%OutData_BD(k)%RotFrame_u, y_FAST%Lin%Modules(MODULE_BD)%Instance(k)%RotFrame_u )
            if (allocated(Init%OutData_BD(k)%IsLoad_u  )) call move_alloc(Init%OutData_BD(k)%IsLoad_u  , y_FAST%Lin%Modules(MODULE_BD)%Instance(k)%IsLoad_u   )
            if (allocated(Init%OutData_BD(k)%DerivOrder_x)) call move_alloc(Init%OutData_BD(k)%DerivOrder_x, y_FAST%Lin%Modules(MODULE_BD)%Instance(k)%DerivOrder_x )
         
            if (allocated(Init%OutData_BD(k)%WriteOutputHdr)) y_FAST%Lin%Modules(MODULE_BD)%Instance(k)%NumOutputs = size(Init%OutData_BD(k)%WriteOutputHdr)
         end if
         
      END DO
      
      IF (ErrStat >= AbortErrLev) THEN
         CALL Cleanup()
         RETURN
      END IF
      

   END IF


   ! ........................
   ! initialize AeroDyn
   ! ........................
   ALLOCATE( AD14%Input( p_FAST%InterpOrder+1 ), AD14%InputTimes( p_FAST%InterpOrder+1 ), STAT = ErrStat2 )
      IF (ErrStat2 /= 0) THEN
         CALL SetErrStat(ErrID_Fatal,"Error allocating AD14%Input and AD14%InputTimes.",ErrStat,ErrMsg,RoutineName)
         CALL Cleanup()
         RETURN
      END IF

   ALLOCATE( AD%Input( p_FAST%InterpOrder+1 ), AD%InputTimes( p_FAST%InterpOrder+1 ), STAT = ErrStat2 )
      IF (ErrStat2 /= 0) THEN
         CALL SetErrStat(ErrID_Fatal,"Error allocating AD%Input and AD%InputTimes.",ErrStat,ErrMsg,RoutineName)
         CALL Cleanup()
         RETURN
      END IF

   ALLOCATE( ADsk%Input( p_FAST%InterpOrder+1 ), ADsk%InputTimes( p_FAST%InterpOrder+1 ), STAT = ErrStat2 )
      IF (ErrStat2 /= 0) THEN
         CALL SetErrStat(ErrID_Fatal,"Error allocating ADsk%Input and ADsk%InputTimes.",ErrStat,ErrMsg,RoutineName)
         CALL Cleanup()
         RETURN
      END IF

   ALLOCATE( AD%Input( p_FAST%InterpOrder+1 ), AD%InputTimes( p_FAST%InterpOrder+1 ), STAT = ErrStat2 )

   IF ( p_FAST%CompAero == Module_AD14 ) THEN

      CALL AD14_SetInitInput(Init%InData_AD14, Init%OutData_ED, ED%y, p_FAST, ErrStat2, ErrMsg2)            ! set the values in Init%InData_AD14
         CALL SetErrStat(ErrStat2,ErrMsg2,ErrStat,ErrMsg,RoutineName)

      CALL AD14_Init( Init%InData_AD14, AD14%Input(1), AD14%p, AD14%x(STATE_CURR), AD14%xd(STATE_CURR), AD14%z(STATE_CURR), &
                     AD14%OtherSt(STATE_CURR), AD14%y, AD14%m, p_FAST%dt_module( MODULE_AD14 ), Init%OutData_AD14, ErrStat2, ErrMsg2 )
         CALL SetErrStat(ErrStat2,ErrMsg2,ErrStat,ErrMsg,RoutineName)

      p_FAST%ModuleInitialized(Module_AD14) = .TRUE.
      CALL SetModuleSubstepTime(Module_AD14, p_FAST, y_FAST, ErrStat2, ErrMsg2)
         CALL SetErrStat(ErrStat2,ErrMsg2,ErrStat,ErrMsg,RoutineName)

         ! bjj: this really shouldn't be in the FAST glue code, but I'm going to put this check here so people don't use an invalid model
         !    and send me emails to debug numerical issues in their results.
      IF ( AD14%p%TwrProps%PJM_Version .AND. p_FAST%TurbineType == Type_Offshore_Floating ) THEN
         CALL SetErrStat(ErrID_Fatal,'AeroDyn v14 tower influence model "NEWTOWER" is invalid for models of floating offshore turbines.',ErrStat,ErrMsg,RoutineName)
      END IF

      AirDens = Init%OutData_AD14%AirDens

      IF (ErrStat >= AbortErrLev) THEN
         CALL Cleanup()
         RETURN
      END IF

   ELSEIF ( p_FAST%CompAero == Module_AD ) THEN
   
      allocate(Init%InData_AD%rotors(1), stat=ErrStat2) 
      if (ErrStat2 /= 0 ) then
         call SetErrStat( ErrID_Fatal, 'Allocating rotors', errStat, errMsg, RoutineName )
         call Cleanup()
         return
      end if
   
      Init%InData_AD%rotors(1)%NumBlades  = NumBl
      
      
         ! set initialization data for AD
      CALL AllocAry( Init%InData_AD%rotors(1)%BladeRootPosition,      3, Init%InData_AD%rotors(1)%NumBlades, 'Init%InData_AD%BladeRootPosition', errStat2, ErrMsg2)
         CALL SetErrStat(ErrStat2,ErrMsg2,ErrStat,ErrMsg,RoutineName)
      CALL AllocAry( Init%InData_AD%rotors(1)%BladeRootOrientation,3, 3, Init%InData_AD%rotors(1)%NumBlades, 'Init%InData_AD%BladeRootOrientation', errStat2, ErrMsg2)
         CALL SetErrStat(ErrStat2,ErrMsg2,ErrStat,ErrMsg,RoutineName)
         IF (ErrStat >= AbortErrLev) THEN
            CALL Cleanup()
            RETURN
         END IF
      Init%InData_AD%Gravity            = p_FAST%Gravity      
      Init%InData_AD%Linearize          = p_FAST%Linearize
      Init%InData_AD%InputFile          = p_FAST%AeroFile
      Init%InData_AD%RootName           = p_FAST%OutFileRoot
      Init%InData_AD%MHK                = p_FAST%MHK
      if ( p_FAST%MHK == 0 ) then
         Init%InData_AD%defFldDens      = p_FAST%AirDens
      elseif ( p_FAST%MHK == 1 .or. p_FAST%MHK == 2 ) then
         Init%InData_AD%defFldDens      = p_FAST%WtrDens
      end if
      Init%InData_AD%defKinVisc         = p_FAST%KinVisc
      Init%InData_AD%defSpdSound        = p_FAST%SpdSound
      Init%InData_AD%defPatm            = p_FAST%Patm
      Init%InData_AD%defPvap            = p_FAST%Pvap
      Init%InData_AD%WtrDpth            = p_FAST%WtrDpth
      Init%InData_AD%MSL2SWL            = p_FAST%MSL2SWL
      

      if (p_FAST%CompElast == Module_SED) then
         Init%InData_AD%rotors(1)%HubPosition        = SED%y%HubPtMotion%Position(:,1)
         Init%InData_AD%rotors(1)%HubOrientation     = SED%y%HubPtMotion%RefOrientation(:,:,1)
         Init%InData_AD%rotors(1)%NacellePosition    = SED%y%NacelleMotion%Position(:,1)
         Init%InData_AD%rotors(1)%NacelleOrientation = SED%y%NacelleMotion%RefOrientation(:,:,1)
         Init%InData_AD%rotors(1)%AeroProjMod        = APM_BEM_NoSweepPitchTwist
         
         do k=1,NumBl
            Init%InData_AD%rotors(1)%BladeRootPosition(:,k)      = SED%y%BladeRootMotion(k)%Position(:,1)
            Init%InData_AD%rotors(1)%BladeRootOrientation(:,:,k) = SED%y%BladeRootMotion(k)%RefOrientation(:,:,1)
         end do
      else
         Init%InData_AD%rotors(1)%HubPosition        = ED%y%HubPtMotion%Position(:,1)
         Init%InData_AD%rotors(1)%HubOrientation     = ED%y%HubPtMotion%RefOrientation(:,:,1)
         Init%InData_AD%rotors(1)%NacellePosition    = ED%y%NacelleMotion%Position(:,1)
         Init%InData_AD%rotors(1)%NacelleOrientation = ED%y%NacelleMotion%RefOrientation(:,:,1)
         ! Note: not passing tailfin position and orientation at init
         Init%InData_AD%rotors(1)%AeroProjMod        = APM_BEM_NoSweepPitchTwist
         
         do k=1,NumBl
            Init%InData_AD%rotors(1)%BladeRootPosition(:,k)      = ED%y%BladeRootMotion(k)%Position(:,1)
            Init%InData_AD%rotors(1)%BladeRootOrientation(:,:,k) = ED%y%BladeRootMotion(k)%RefOrientation(:,:,1)
         end do
      endif
      
      CALL AD_Init( Init%InData_AD, AD%Input(1), AD%p, AD%x(STATE_CURR), AD%xd(STATE_CURR), AD%z(STATE_CURR), &
                    AD%OtherSt(STATE_CURR), AD%y, AD%m, p_FAST%dt_module( MODULE_AD ), Init%OutData_AD, ErrStat2, ErrMsg2 )
         CALL SetErrStat(ErrStat2,ErrMsg2,ErrStat,ErrMsg,RoutineName)

      p_FAST%ModuleInitialized(Module_AD) = .TRUE.
      CALL SetModuleSubstepTime(Module_AD, p_FAST, y_FAST, ErrStat2, ErrMsg2)
         CALL SetErrStat(ErrStat2,ErrMsg2,ErrStat,ErrMsg,RoutineName)

      allocate( y_FAST%Lin%Modules(MODULE_AD)%Instance(1), stat=ErrStat2)
      if (ErrStat2 /= 0 ) then
         call SetErrStat(ErrID_Fatal, "Error allocating Lin%Modules(AD).", ErrStat, ErrMsg, RoutineName )
      else
         if (allocated(Init%OutData_AD%rotors(1)%LinNames_u  )) call move_alloc(Init%OutData_AD%rotors(1)%LinNames_u  ,y_FAST%Lin%Modules(MODULE_AD)%Instance(1)%Names_u )
         if (allocated(Init%OutData_AD%rotors(1)%LinNames_y  )) call move_alloc(Init%OutData_AD%rotors(1)%LinNames_y  ,y_FAST%Lin%Modules(MODULE_AD)%Instance(1)%Names_y )
         if (allocated(Init%OutData_AD%rotors(1)%LinNames_x  )) call move_alloc(Init%OutData_AD%rotors(1)%LinNames_x  ,y_FAST%Lin%Modules(MODULE_AD)%Instance(1)%Names_x )
         if (allocated(Init%OutData_AD%rotors(1)%RotFrame_u  )) call move_alloc(Init%OutData_AD%rotors(1)%RotFrame_u  ,y_FAST%Lin%Modules(MODULE_AD)%Instance(1)%RotFrame_u )
         if (allocated(Init%OutData_AD%rotors(1)%RotFrame_y  )) call move_alloc(Init%OutData_AD%rotors(1)%RotFrame_y  ,y_FAST%Lin%Modules(MODULE_AD)%Instance(1)%RotFrame_y )
         if (allocated(Init%OutData_AD%rotors(1)%RotFrame_x  )) call move_alloc(Init%OutData_AD%rotors(1)%RotFrame_x  ,y_FAST%Lin%Modules(MODULE_AD)%Instance(1)%RotFrame_x )
         if (allocated(Init%OutData_AD%rotors(1)%IsLoad_u    )) call move_alloc(Init%OutData_AD%rotors(1)%IsLoad_u    ,y_FAST%Lin%Modules(MODULE_AD)%Instance(1)%IsLoad_u   )
         if (allocated(Init%OutData_AD%rotors(1)%DerivOrder_x)) call move_alloc(Init%OutData_AD%rotors(1)%DerivOrder_x,y_FAST%Lin%Modules(MODULE_AD)%Instance(1)%DerivOrder_x )

         if (allocated(Init%OutData_AD%rotors(1)%WriteOutputHdr)) y_FAST%Lin%Modules(MODULE_AD)%Instance(1)%NumOutputs = size(Init%OutData_AD%rotors(1)%WriteOutputHdr)
      end if

      IF (ErrStat >= AbortErrLev) THEN
         CALL Cleanup()
         RETURN
      END IF       
      
      AirDens = Init%OutData_AD%rotors(1)%AirDens
      
   ELSEIF ( p_FAST%CompAero == Module_ADsk ) THEN
      Init%InData_ADsk%InputFile       = p_FAST%AeroFile
      Init%InData_ADsk%RootName        = p_FAST%OutFileRoot
      ! NOTE: cone angle is not included in the RotorRad calculation!!!
      if (p_FAST%CompElast == Module_SED) then
         Init%InData_ADsk%RotorRad        = Init%OutData_SED%HubRad + Init%OutData_SED%BladeLength
         Init%InData_ADsk%HubPosition     = SED%y%HubPtMotion%Position(:,1)
         Init%InData_ADsk%HubOrientation  = SED%y%HubPtMotion%RefOrientation(:,:,1)
      else
         Init%InData_ADsk%RotorRad        = Init%OutData_ED%HubRad + Init%OutData_ED%BladeLength
         Init%InData_ADsk%HubPosition     = ED%y%HubPtMotion%Position(:,1)
         Init%InData_ADsk%HubOrientation  = ED%y%HubPtMotion%RefOrientation(:,:,1)
      endif
      Init%InData_ADsk%defAirDens      = p_FAST%AirDens
      Init%InData_ADsk%Linearize       = p_FAST%Linearize   ! NOTE: This module cannot be linearized 
      Init%InData_ADsk%UseInputFile    = .true. 
      !Init%InData_ADsk%PassedFileData  =                   ! Passing filename instead of file contents

      CALL ADsk_Init( Init%InData_ADsk, ADsk%Input(1), ADsk%p, ADsk%x(STATE_CURR), ADsk%xd(STATE_CURR), ADsk%z(STATE_CURR), &
                    ADsk%OtherSt(STATE_CURR), ADsk%y, ADsk%m, p_FAST%dt_module( MODULE_ADsk ), Init%OutData_ADsk, ErrStat2, ErrMsg2 )
         CALL SetErrStat(ErrStat2,ErrMsg2,ErrStat,ErrMsg,RoutineName)

      p_FAST%ModuleInitialized(Module_ADsk) = .TRUE.
      CALL SetModuleSubstepTime(Module_ADsk, p_FAST, y_FAST, ErrStat2, ErrMsg2)
         CALL SetErrStat(ErrStat2,ErrMsg2,ErrStat,ErrMsg,RoutineName)

   ELSE
      AirDens = 0.0_ReKi
   END IF ! CompAero


   ! ........................
   ! initialize InflowWind
   ! ........................
   ALLOCATE( IfW%Input( p_FAST%InterpOrder+1 ), IfW%InputTimes( p_FAST%InterpOrder+1 ), STAT = ErrStat2 )
      IF (ErrStat2 /= 0) THEN
         CALL SetErrStat(ErrID_Fatal,"Error allocating IfW%Input and IfW%InputTimes.",ErrStat,ErrMsg,RoutineName)
         CALL Cleanup()
         RETURN
      END IF

   IF ( p_FAST%CompInflow == Module_IfW ) THEN

      Init%InData_IfW%Linearize        = p_FAST%Linearize
      Init%InData_IfW%InputFileName    = p_FAST%InflowFile
      Init%InData_IfW%RootName         = TRIM(p_FAST%OutFileRoot)//'.'//TRIM(y_FAST%Module_Abrev(Module_IfW))
      Init%InData_IfW%UseInputFile     = .TRUE.
      Init%InData_IfW%FixedWindFileRootName = .FALSE.
      Init%InData_IfW%OutputAccel      = p_FAST%MHK > 0

      Init%InData_IfW%MHK              = p_FAST%MHK
      Init%InData_IfW%WtrDpth          = p_FAST%WtrDpth

      Init%InData_IfW%NumWindPoints = 0
      IF ( p_FAST%CompServo == Module_SrvD ) Init%InData_IfW%NumWindPoints = Init%InData_IfW%NumWindPoints + 1
      IF ( p_FAST%CompAero  == Module_AD14 ) THEN
         Init%InData_IfW%NumWindPoints = Init%InData_IfW%NumWindPoints + NumBl * AD14%Input(1)%InputMarkers(1)%NNodes + AD14%Input(1)%Twr_InputMarkers%NNodes
      ELSEIF ( p_FAST%CompAero  == Module_AD ) THEN
         ! Number of Wind points from AeroDyn, see AeroDyn.f90
         Init%InData_IfW%NumWindPoints = Init%InData_IfW%NumWindPoints + AD_NumWindPoints(AD%Input(1), AD%OtherSt(STATE_CURR))
<<<<<<< HEAD
      ELSEIF ( p_FAST%CompAero  == Module_ADsk ) THEN
         ! AeroDisk only uses the disk averaged wind velecity
=======
         ! Wake -- we allow the wake positions to exceed the wind box
         if (allocated(AD%OtherSt(STATE_CURR)%WakeLocationPoints)) then
            Init%InData_IfW%BoxExceedAllowF = .true.
            Init%InData_IfW%BoxExceedAllowIdx = min(Init%InData_IfW%BoxExceedAllowIdx, AD_BoxExceedPointsIdx(AD%Input(1), AD%OtherSt(STATE_CURR)))
         endif
>>>>>>> f7d968bc
      END IF

      ! lidar
      Init%InData_IfW%lidar%Tmax                   = p_FAST%TMax
      if (p_FAST%CompElast == Module_SED) then
         Init%InData_IfW%lidar%HubPosition = SED%y%HubPtMotion%Position(:,1)
      else
         Init%InData_IfW%lidar%HubPosition = ED%y%HubPtMotion%Position(:,1)
      endif

      if ( p_FAST%CompElast == Module_SED ) then
         Init%InData_IfW%RadAvg = Init%OutData_SED%BladeLength
      elseif ( p_FAST%CompElast == Module_ED ) then
         Init%InData_IfW%RadAvg = Init%OutData_ED%BladeLength
      elseif ( p_FAST%CompElast == Module_BD ) then
         Init%InData_IfW%RadAvg = TwoNorm(BD%y(1)%BldMotion%Position(:,1) - BD%y(1)%BldMotion%Position(:,BD%y(1)%BldMotion%Nnodes))
      end if
      
      IF ( PRESENT(ExternInitData) ) THEN
         Init%InData_IfW%Use4Dext = ExternInitData%FarmIntegration

         if (Init%InData_IfW%Use4Dext) then
            Init%InData_IfW%FDext%n      = ExternInitData%windGrid_n
            Init%InData_IfW%FDext%delta  = ExternInitData%windGrid_delta
            Init%InData_IfW%FDext%pZero  = ExternInitData%windGrid_pZero
         end if
      ELSE
         Init%InData_IfW%Use4Dext                  = .false.
      END IF

      CALL InflowWind_Init( Init%InData_IfW, IfW%Input(1), IfW%p, IfW%x(STATE_CURR), IfW%xd(STATE_CURR), IfW%z(STATE_CURR),  &
                     IfW%OtherSt(STATE_CURR), IfW%y, IfW%m, p_FAST%dt_module( MODULE_IfW ), Init%OutData_IfW, ErrStat2, ErrMsg2 )
         CALL SetErrStat(ErrStat2,ErrMsg2,ErrStat,ErrMsg,RoutineName)

      p_FAST%ModuleInitialized(Module_IfW) = .TRUE.
      CALL SetModuleSubstepTime(Module_IfW, p_FAST, y_FAST, ErrStat2, ErrMsg2)
         CALL SetErrStat(ErrStat2,ErrMsg2,ErrStat,ErrMsg,RoutineName)

      allocate( y_FAST%Lin%Modules(MODULE_IfW)%Instance(1), stat=ErrStat2)
      if (ErrStat2 /= 0 ) then
         call SetErrStat(ErrID_Fatal, "Error allocating Lin%Modules(IfW).", ErrStat, ErrMsg, RoutineName )
      else
         if (allocated(Init%OutData_IfW%LinNames_y)) call move_alloc(Init%OutData_IfW%LinNames_y,y_FAST%Lin%Modules(MODULE_IfW)%Instance(1)%Names_y )
         if (allocated(Init%OutData_IfW%LinNames_u)) call move_alloc(Init%OutData_IfW%LinNames_u,y_FAST%Lin%Modules(MODULE_IfW)%Instance(1)%Names_u )
         if (allocated(Init%OutData_IfW%RotFrame_y)) call move_alloc(Init%OutData_IfW%RotFrame_y,y_FAST%Lin%Modules(MODULE_IfW)%Instance(1)%RotFrame_y )
         if (allocated(Init%OutData_IfW%RotFrame_u)) call move_alloc(Init%OutData_IfW%RotFrame_u,y_FAST%Lin%Modules(MODULE_IfW)%Instance(1)%RotFrame_u )
         if (allocated(Init%OutData_IfW%IsLoad_u  )) call move_alloc(Init%OutData_IfW%IsLoad_u  ,y_FAST%Lin%Modules(MODULE_IfW)%Instance(1)%IsLoad_u   )

         if (allocated(Init%OutData_IfW%WriteOutputHdr)) y_FAST%Lin%Modules(MODULE_IfW)%Instance(1)%NumOutputs = size(Init%OutData_IfW%WriteOutputHdr)
         y_FAST%Lin%WindSpeed = Init%OutData_IfW%WindFileInfo%MWS
      end if

      IF (ErrStat >= AbortErrLev) THEN
         CALL Cleanup()
         RETURN
      END IF
      
      IF ( p_FAST%CompServo == Module_SrvD ) THEN !assign the number of gates to ServD
         if (allocated(IfW%y%lidar%LidSpeed)) then    ! make sure we have the array allocated before setting it
            CALL AllocAry(Init%InData_SrvD%LidSpeed, size(IfW%y%lidar%LidSpeed), 'Init%InData_SrvD%LidSpeed',     errStat2, ErrMsg2)
            CALL SetErrStat(ErrStat2,ErrMsg2,ErrStat,ErrMsg,RoutineName)
            Init%InData_SrvD%LidSpeed = IfW%y%lidar%LidSpeed
         endif
         if (allocated(IfW%y%lidar%MsrPositionsX)) then    ! make sure we have the array allocated before setting it
            CALL AllocAry(Init%InData_SrvD%MsrPositionsX, size(IfW%y%lidar%MsrPositionsX), 'Init%InData_SrvD%MsrPositionsX',     errStat2, ErrMsg2)
            CALL SetErrStat(ErrStat2,ErrMsg2,ErrStat,ErrMsg,RoutineName)
            Init%InData_SrvD%MsrPositionsX = IfW%y%lidar%MsrPositionsX
         endif
         if (allocated(IfW%y%lidar%MsrPositionsY)) then    ! make sure we have the array allocated before setting it
            CALL AllocAry(Init%InData_SrvD%MsrPositionsY, size(IfW%y%lidar%MsrPositionsY), 'Init%InData_SrvD%MsrPositionsY',     errStat2, ErrMsg2)
            CALL SetErrStat(ErrStat2,ErrMsg2,ErrStat,ErrMsg,RoutineName)
            Init%InData_SrvD%MsrPositionsY = IfW%y%lidar%MsrPositionsY
         endif
         if (allocated(IfW%y%lidar%MsrPositionsZ)) then    ! make sure we have the array allocated before setting it
            CALL AllocAry(Init%InData_SrvD%MsrPositionsZ, size(IfW%y%lidar%MsrPositionsZ), 'Init%InData_SrvD%MsrPositionsZ',     errStat2, ErrMsg2)
            CALL SetErrStat(ErrStat2,ErrMsg2,ErrStat,ErrMsg,RoutineName)
            Init%InData_SrvD%MsrPositionsZ = IfW%y%lidar%MsrPositionsZ
         endif
         Init%InData_SrvD%SensorType    = IfW%p%lidar%SensorType
         Init%InData_SrvD%NumBeam       = IfW%p%lidar%NumBeam
         Init%InData_SrvD%NumPulseGate  = IfW%p%lidar%NumPulseGate
         Init%InData_SrvD%PulseSpacing  = IfW%p%lidar%PulseSpacing
      END IF
      

   ELSEIF ( p_FAST%CompInflow == Module_OpFM ) THEN

      IF ( PRESENT(ExternInitData) ) THEN
         Init%InData_OpFM%NumActForcePtsBlade = ExternInitData%NumActForcePtsBlade
         Init%InData_OpFM%NumActForcePtsTower = ExternInitData%NumActForcePtsTower
      ELSE
         CALL SetErrStat( ErrID_Fatal, 'OpenFOAM integration can be used only with external input data (not the stand-alone executable).', ErrStat, ErrMsg, RoutineName )
         CALL Cleanup()
         RETURN
      END IF
      ! get blade and tower info from AD.  Assumption made that all blades have same spanwise characteristics
      Init%InData_OpFM%BladeLength = Init%OutData_AD%rotors(1)%BladeProps(1)%BlSpn(Init%OutData_AD%rotors(1)%BladeProps(1)%NumBlNds)
      if (allocated(Init%OutData_AD%rotors(1)%TwrElev)) then
         Init%InData_OpFM%TowerHeight     = Init%OutData_AD%rotors(1)%TwrElev(SIZE(Init%OutData_AD%rotors(1)%TwrElev)) - Init%OutData_AD%rotors(1)%TwrElev(1)   ! TwrElev is based on ground or MSL.  Need flexible tower length and first node
         Init%InData_OpFM%TowerBaseHeight = Init%OutData_AD%rotors(1)%TwrElev(1)
         ALLOCATE(Init%InData_OpFM%StructTwrHNodes( SIZE(Init%OutData_AD%rotors(1)%TwrElev)),  STAT=ErrStat2)
         Init%InData_OpFM%StructTwrHNodes(:) = Init%OutData_AD%rotors(1)%TwrElev(:)
      else
         Init%InData_OpFM%TowerHeight     = 0.0_ReKi
         Init%InData_OpFM%TowerBaseHeight = 0.0_ReKi
      endif
      ALLOCATE(Init%InData_OpFM%StructBldRNodes(Init%OutData_AD%rotors(1)%BladeProps(1)%NumBlNds),  STAT=ErrStat2)
      Init%InData_OpFM%StructBldRNodes(:) = Init%OutData_AD%rotors(1)%BladeProps(1)%BlSpn(:)
      IF (ErrStat2 /= 0) THEN
         CALL SetErrStat(ErrID_Fatal,"Error allocating OpFM%InitInput.",ErrStat,ErrMsg,RoutineName)
         CALL Cleanup()
         RETURN
      END IF
         ! set up the data structures for integration with OpenFOAM
      CALL Init_OpFM( Init%InData_OpFM, p_FAST, AirDens, AD%Input(1), Init%OutData_AD, AD%y, OpFM, Init%OutData_OpFM, ErrStat2, ErrMsg2 )
         CALL SetErrStat(ErrStat2,ErrMsg2,ErrStat,ErrMsg,RoutineName)

      IF (ErrStat >= AbortErrLev) THEN
         CALL Cleanup()
         RETURN
      END IF

      !bjj: fix me!!! to do
      Init%OutData_IfW%WindFileInfo%MWS = 0.0_ReKi

   ELSE
      Init%OutData_IfW%WindFileInfo%MWS = 0.0_ReKi
   END IF   ! CompInflow

   ! ........................
   ! initialize SuperController
   ! ........................
      IF ( PRESENT(ExternInitData) ) THEN
            ! set up the data structures for integration with supercontroller
         IF ( p_FAST%UseSC ) THEN
            CALL SC_DX_Init( ExternInitData%NumSC2CtrlGlob, ExternInitData%NumSC2Ctrl, ExternInitData%NumCtrl2SC, SC_DX, ErrStat2, ErrMsg2 )
            CALL SetErrStat(ErrStat2, ErrMsg2, ErrStat, ErrMsg, RoutineName )
         ELSE
            SC_DX%u%c_obj%toSC_Len       = 0
            SC_DX%u%c_obj%toSC           = C_NULL_PTR
            SC_DX%y%c_obj%fromSC_Len     = 0
            SC_DX%y%c_obj%fromSC         = C_NULL_PTR
            SC_DX%y%c_obj%fromSCglob_Len = 0
            SC_DX%y%c_obj%fromSCglob     = C_NULL_PTR
         END IF
      END IF

      IF (ErrStat >= AbortErrLev) THEN
         CALL Cleanup()
         RETURN
      END IF

   ! ........................
   ! some checks for AeroDyn14's Dynamic Inflow with Mean Wind Speed from InflowWind:
   ! (DO NOT COPY THIS CODE!)
   ! bjj: AeroDyn14 should not need this rule of thumb; it should check the instantaneous values when the code runs
   ! ........................

   IF ( p_FAST%CompAero == Module_AD14 ) THEN
      IF (AD14%p%DynInfl) THEN
         IF ( Init%OutData_IfW%WindFileInfo%MWS  < 8.0 ) THEN
            CALL SetErrStat(ErrID_Fatal,'AeroDyn v14 "DYNINFL" InfModel is invalid for models with wind speeds less than 8 m/s.',ErrStat,ErrMsg,RoutineName)
            !CALL SetErrStat(ErrID_Info,'Estimated average inflow wind speed is less than 8 m/s. Dynamic Inflow will be turned off.',ErrStat,ErrMess,RoutineName )
         END IF
      END IF
   END IF


   ! ........................
   ! set some VTK parameters required before HydroDyn init (so we can get wave elevations for visualization)
   ! ........................

      ! get wave elevation data for visualization
   if ( p_FAST%WrVTK > VTK_None ) then
      call SetVTKParameters_B4HD(p_FAST, Init%OutData_ED, Init%OutData_SED, Init%InData_HD, BD, ErrStat2, ErrMsg2)
         CALL SetErrStat(ErrStat2,ErrMsg2,ErrStat,ErrMsg,RoutineName)
         IF (ErrStat >= AbortErrLev) THEN
            CALL Cleanup()
            RETURN
         END IF
   end if


   ! ........................
   ! initialize HydroDyn
   ! ........................
   ALLOCATE( HD%Input( p_FAST%InterpOrder+1 ), HD%InputTimes( p_FAST%InterpOrder+1 ), STAT = ErrStat2 )
      IF (ErrStat2 /= 0) THEN
         CALL SetErrStat(ErrID_Fatal,"Error allocating HD%Input and HD%InputTimes.",ErrStat,ErrMsg,RoutineName)
         CALL Cleanup()
         RETURN
      END IF

   IF ( p_FAST%CompHydro == Module_HD ) THEN

      Init%InData_HD%Gravity       = p_FAST%Gravity
      Init%InData_HD%defWtrDens    = p_FAST%WtrDens
      Init%InData_HD%defWtrDpth    = p_FAST%WtrDpth
      Init%InData_HD%defMSL2SWL    = p_FAST%MSL2SWL
      Init%InData_HD%UseInputFile  = .TRUE.
      Init%InData_HD%InputFile     = p_FAST%HydroFile
      Init%InData_HD%OutRootName   = p_FAST%OutFileRoot
      Init%InData_HD%TMax          = p_FAST%TMax
      Init%InData_HD%hasIce        = p_FAST%CompIce /= Module_None
      Init%InData_HD%Linearize     = p_FAST%Linearize

         ! these values support wave field handling
      Init%InData_HD%WaveFieldMod  = p_FAST%WaveFieldMod
      Init%InData_HD%PtfmLocationX = p_FAST%TurbinePos(1)
      Init%InData_HD%PtfmLocationY = p_FAST%TurbinePos(2)

      CALL HydroDyn_Init( Init%InData_HD, HD%Input(1), HD%p,  HD%x(STATE_CURR), HD%xd(STATE_CURR), HD%z(STATE_CURR), &
                          HD%OtherSt(STATE_CURR), HD%y, HD%m, p_FAST%dt_module( MODULE_HD ), Init%OutData_HD, ErrStat2, ErrMsg2 )
         CALL SetErrStat(ErrStat2,ErrMsg2,ErrStat,ErrMsg,RoutineName)

      p_FAST%ModuleInitialized(Module_HD) = .TRUE.
      CALL SetModuleSubstepTime(Module_HD, p_FAST, y_FAST, ErrStat2, ErrMsg2)
         CALL SetErrStat(ErrStat2,ErrMsg2,ErrStat,ErrMsg,RoutineName)

      allocate( y_FAST%Lin%Modules(MODULE_HD)%Instance(1), stat=ErrStat2)
      if (ErrStat2 /= 0 ) then
         call SetErrStat(ErrID_Fatal, "Error allocating Lin%Modules(HD).", ErrStat, ErrMsg, RoutineName )
      else
         if (allocated(Init%OutData_HD%LinNames_y)) call move_alloc(Init%OutData_HD%LinNames_y,y_FAST%Lin%Modules(MODULE_HD)%Instance(1)%Names_y )
         if (allocated(Init%OutData_HD%LinNames_u)) call move_alloc(Init%OutData_HD%LinNames_u,y_FAST%Lin%Modules(MODULE_HD)%Instance(1)%Names_u )
         if (allocated(Init%OutData_HD%LinNames_x)) call move_alloc(Init%OutData_HD%LinNames_x, y_FAST%Lin%Modules(MODULE_HD)%Instance(1)%Names_x )
         if (allocated(Init%OutData_HD%DerivOrder_x)) call move_alloc(Init%OutData_HD%DerivOrder_x,y_FAST%Lin%Modules(MODULE_HD)%Instance(1)%DerivOrder_x)
         if (allocated(Init%OutData_HD%IsLoad_u  )) call move_alloc(Init%OutData_HD%IsLoad_u  ,y_FAST%Lin%Modules(MODULE_HD)%Instance(1)%IsLoad_u   )

         if (allocated(Init%OutData_HD%WriteOutputHdr)) y_FAST%Lin%Modules(MODULE_HD)%Instance(1)%NumOutputs = size(Init%OutData_HD%WriteOutputHdr)
      end if

      IF (ErrStat >= AbortErrLev) THEN
         CALL Cleanup()
         RETURN
      END IF
   END IF   ! CompHydro

   ! ........................
   ! initialize SubDyn or ExtPtfm_MCKF
   ! ........................
   ALLOCATE( SD%Input( p_FAST%InterpOrder+1 ), SD%InputTimes( p_FAST%InterpOrder+1 ), STAT = ErrStat2 )
      IF (ErrStat2 /= 0) THEN
         CALL SetErrStat(ErrID_Fatal,"Error allocating SD%Input and SD%InputTimes.",ErrStat,ErrMsg,RoutineName)
         CALL Cleanup()
         RETURN
      END IF

   ALLOCATE( ExtPtfm%Input( p_FAST%InterpOrder+1 ), ExtPtfm%InputTimes( p_FAST%InterpOrder+1 ), STAT = ErrStat2 )
      IF (ErrStat2 /= 0) THEN
         CALL SetErrStat(ErrID_Fatal,"Error allocating ExtPtfm%Input and ExtPtfm%InputTimes.",ErrStat,ErrMsg,RoutineName)
         CALL Cleanup()
         RETURN
      END IF

   IF ( p_FAST%CompSub == Module_SD ) THEN

      IF ( p_FAST%CompHydro == Module_HD ) THEN
         Init%InData_SD%WtrDpth = Init%OutData_HD%WtrDpth
      ELSE
         Init%InData_SD%WtrDpth = 0.0_ReKi
      END IF
            
      Init%InData_SD%Linearize     = p_FAST%Linearize
      Init%InData_SD%g             = p_FAST%Gravity     
      !Ini%tInData_SD%UseInputFile = .TRUE. 
      Init%InData_SD%SDInputFile   = p_FAST%SubFile
      Init%InData_SD%RootName      = p_FAST%OutFileRoot
      Init%InData_SD%TP_RefPoint   = ED%y%PlatformPtMesh%Position(:,1)  ! "Interface point" where loads will be transferred to
      Init%InData_SD%SubRotateZ    = 0.0                                        ! Used by driver to rotate structure around z
      
            
      CALL SD_Init( Init%InData_SD, SD%Input(1), SD%p,  SD%x(STATE_CURR), SD%xd(STATE_CURR), SD%z(STATE_CURR),  &
                    SD%OtherSt(STATE_CURR), SD%y, SD%m, p_FAST%dt_module( MODULE_SD ), Init%OutData_SD, ErrStat2, ErrMsg2 )
         CALL SetErrStat(ErrStat2,ErrMsg2,ErrStat,ErrMsg,RoutineName)

      p_FAST%ModuleInitialized(Module_SD) = .TRUE.
      CALL SetModuleSubstepTime(Module_SD, p_FAST, y_FAST, ErrStat2, ErrMsg2)
         CALL SetErrStat(ErrStat2,ErrMsg2,ErrStat,ErrMsg,RoutineName)

      allocate( y_FAST%Lin%Modules(MODULE_SD)%Instance(1), stat=ErrStat2)
      if (ErrStat2 /= 0 ) then
         call SetErrStat(ErrID_Fatal, "Error allocating Lin%Modules(SD).", ErrStat, ErrMsg, RoutineName )
      else
         if (allocated(Init%OutData_SD%LinNames_y)) call move_alloc(Init%OutData_SD%LinNames_y,y_FAST%Lin%Modules(MODULE_SD)%Instance(1)%Names_y)
         if (allocated(Init%OutData_SD%LinNames_x)) call move_alloc(Init%OutData_SD%LinNames_x,y_FAST%Lin%Modules(MODULE_SD)%Instance(1)%Names_x)
         if (allocated(Init%OutData_SD%LinNames_u)) call move_alloc(Init%OutData_SD%LinNames_u,y_FAST%Lin%Modules(MODULE_SD)%Instance(1)%Names_u)
         if (allocated(Init%OutData_SD%RotFrame_y)) call move_alloc(Init%OutData_SD%RotFrame_y,y_FAST%Lin%Modules(MODULE_SD)%Instance(1)%RotFrame_y)
         if (allocated(Init%OutData_SD%RotFrame_x)) call move_alloc(Init%OutData_SD%RotFrame_x,y_FAST%Lin%Modules(MODULE_SD)%Instance(1)%RotFrame_x)
         if (allocated(Init%OutData_SD%RotFrame_u)) call move_alloc(Init%OutData_SD%RotFrame_u,y_FAST%Lin%Modules(MODULE_SD)%Instance(1)%RotFrame_u)
         if (allocated(Init%OutData_SD%IsLoad_u  )) call move_alloc(Init%OutData_SD%IsLoad_u  ,y_FAST%Lin%Modules(MODULE_SD)%Instance(1)%IsLoad_u  )
         if (allocated(Init%OutData_SD%WriteOutputHdr)) y_FAST%Lin%Modules(MODULE_SD)%Instance(1)%NumOutputs = size(Init%OutData_SD%WriteOutputHdr)
         if (allocated(Init%OutData_SD%DerivOrder_x)) call move_alloc(Init%OutData_SD%DerivOrder_x,y_FAST%Lin%Modules(MODULE_SD)%Instance(1)%DerivOrder_x)
      end if
               
      IF (ErrStat >= AbortErrLev) THEN
         CALL Cleanup()
         RETURN
      END IF
   ELSE IF ( p_FAST%CompSub == Module_ExtPtfm ) THEN

      Init%InData_ExtPtfm%InputFile = p_FAST%SubFile
      Init%InData_ExtPtfm%RootName  = trim(p_FAST%OutFileRoot)//'.'//TRIM(y_FAST%Module_Abrev(Module_ExtPtfm))
      Init%InData_ExtPtfm%Linearize = p_FAST%Linearize
      Init%InData_ExtPtfm%PtfmRefzt = ED%p%PtfmRefzt ! Required

      CALL ExtPtfm_Init( Init%InData_ExtPtfm, ExtPtfm%Input(1), ExtPtfm%p,  &
                         ExtPtfm%x(STATE_CURR), ExtPtfm%xd(STATE_CURR), ExtPtfm%z(STATE_CURR),  ExtPtfm%OtherSt(STATE_CURR), &
                         ExtPtfm%y, ExtPtfm%m, p_FAST%dt_module( MODULE_ExtPtfm ), Init%OutData_ExtPtfm, ErrStat2, ErrMsg2 )
         CALL SetErrStat(ErrStat2,ErrMsg2,ErrStat,ErrMsg,RoutineName)

      p_FAST%ModuleInitialized(MODULE_ExtPtfm) = .TRUE.
      CALL SetModuleSubstepTime(MODULE_ExtPtfm, p_FAST, y_FAST, ErrStat2, ErrMsg2)
         CALL SetErrStat(ErrStat2,ErrMsg2,ErrStat,ErrMsg,RoutineName)

      allocate( y_FAST%Lin%Modules(MODULE_ExtPtfm)%Instance(1), stat=ErrStat2)
      if (ErrStat2 /= 0 ) then
         call SetErrStat(ErrID_Fatal, "Error allocating Lin%Modules(ExtPtfm).", ErrStat, ErrMsg, RoutineName )
      else
         if (allocated(Init%OutData_ExtPtfm%LinNames_y)) call move_alloc(Init%OutData_ExtPtfm%LinNames_y,y_FAST%Lin%Modules(MODULE_ExtPtfm)%Instance(1)%Names_y)
         if (allocated(Init%OutData_ExtPtfm%LinNames_x)) call move_alloc(Init%OutData_ExtPtfm%LinNames_x,y_FAST%Lin%Modules(MODULE_ExtPtfm)%Instance(1)%Names_x)
         if (allocated(Init%OutData_ExtPtfm%LinNames_u)) call move_alloc(Init%OutData_ExtPtfm%LinNames_u,y_FAST%Lin%Modules(MODULE_ExtPtfm)%Instance(1)%Names_u)
         if (allocated(Init%OutData_ExtPtfm%RotFrame_y)) call move_alloc(Init%OutData_ExtPtfm%RotFrame_y,y_FAST%Lin%Modules(MODULE_ExtPtfm)%Instance(1)%RotFrame_y)
         if (allocated(Init%OutData_ExtPtfm%RotFrame_x)) call move_alloc(Init%OutData_ExtPtfm%RotFrame_x,y_FAST%Lin%Modules(MODULE_ExtPtfm)%Instance(1)%RotFrame_x)
         if (allocated(Init%OutData_ExtPtfm%RotFrame_u)) call move_alloc(Init%OutData_ExtPtfm%RotFrame_u,y_FAST%Lin%Modules(MODULE_ExtPtfm)%Instance(1)%RotFrame_u)
         if (allocated(Init%OutData_ExtPtfm%IsLoad_u  )) call move_alloc(Init%OutData_ExtPtfm%IsLoad_u  ,y_FAST%Lin%Modules(MODULE_ExtPtfm)%Instance(1)%IsLoad_u  )
         if (allocated(Init%OutData_ExtPtfm%WriteOutputHdr)) y_FAST%Lin%Modules(MODULE_ExtPtfm)%Instance(1)%NumOutputs = size(Init%OutData_ExtPtfm%WriteOutputHdr)
         if (allocated(Init%OutData_ExtPtfm%DerivOrder_x)) call move_alloc(Init%OutData_ExtPtfm%DerivOrder_x,y_FAST%Lin%Modules(MODULE_ExtPtfm)%Instance(1)%DerivOrder_x)
      end if

      IF (ErrStat >= AbortErrLev) THEN
         CALL Cleanup()
         RETURN
      END IF

   END IF

   ! ------------------------------
   ! initialize CompMooring modules
   ! ------------------------------
   ALLOCATE( MAPp%Input( p_FAST%InterpOrder+1 ), MAPp%InputTimes( p_FAST%InterpOrder+1 ), STAT = ErrStat2 )
      IF (ErrStat2 /= 0) THEN
         CALL SetErrStat(ErrID_Fatal,"Error allocating MAPp%Input and MAPp%InputTimes.",ErrStat,ErrMsg,RoutineName)
         CALL Cleanup()
         RETURN
      END IF
   ALLOCATE( MD%Input( p_FAST%InterpOrder+1 ), MD%InputTimes( p_FAST%InterpOrder+1 ), STAT = ErrStat2 )
      IF (ErrStat2 /= 0) THEN
         CALL SetErrStat(ErrID_Fatal,"Error allocating MD%Input and MD%InputTimes.",ErrStat,ErrMsg,RoutineName)
         CALL Cleanup()
         RETURN
      END IF
   ALLOCATE( FEAM%Input( p_FAST%InterpOrder+1 ), FEAM%InputTimes( p_FAST%InterpOrder+1 ), STAT = ErrStat2 )
      IF (ErrStat2 /= 0) THEN
         CALL SetErrStat(ErrID_Fatal,"Error allocating FEAM%Input and FEAM%InputTimes.",ErrStat,ErrMsg,RoutineName)
         CALL Cleanup()
         RETURN
      END IF
   ALLOCATE( Orca%Input( p_FAST%InterpOrder+1 ), Orca%InputTimes( p_FAST%InterpOrder+1 ), STAT = ErrStat2 )
      IF (ErrStat2 /= 0) THEN
         CALL SetErrStat(ErrID_Fatal,"Error allocating Orca%Input and Orca%InputTimes.",ErrStat,ErrMsg,RoutineName)
         CALL Cleanup()
         RETURN
      END IF

   ! ........................
   ! initialize MAP
   ! ........................
   IF (p_FAST%CompMooring == Module_MAP) THEN
      !bjj: until we modify this, MAP requires HydroDyn to be used. (perhaps we could send air density from AeroDyn or something...)

      CALL WrScr(NewLine) !bjj: I'm printing two blank lines here because MAP seems to be writing over the last line on the screen.

!      Init%InData_MAP%rootname          =  p_FAST%OutFileRoot        ! Output file name 
      Init%InData_MAP%gravity           =  p_FAST%Gravity    ! This need to be according to g from driver
      Init%InData_MAP%sea_density       =  Init%OutData_HD%WtrDens    ! This needs to be set according to seawater density in HydroDyn
      Init%InData_MAP%depth             =  Init%OutData_HD%WtrDpth    ! This need to be set according to the water depth in HydroDyn

   ! differences for MAP++
      Init%InData_MAP%file_name         =  p_FAST%MooringFile        ! This needs to be set according to what is in the FAST input file.
      Init%InData_MAP%summary_file_name =  TRIM(p_FAST%OutFileRoot)//'.MAP.sum'        ! Output file name
      Init%InData_MAP%depth             = -Init%OutData_HD%WtrDpth    ! This need to be set according to the water depth in HydroDyn

      Init%InData_MAP%LinInitInp%Linearize = p_FAST%Linearize

      CALL MAP_Init( Init%InData_MAP, MAPp%Input(1), MAPp%p,  MAPp%x(STATE_CURR), MAPp%xd(STATE_CURR), MAPp%z(STATE_CURR), MAPp%OtherSt, &
                      MAPp%y, p_FAST%dt_module( MODULE_MAP ), Init%OutData_MAP, ErrStat2, ErrMsg2 )
         CALL SetErrStat(ErrStat2,ErrMsg2,ErrStat,ErrMsg,RoutineName)

      p_FAST%ModuleInitialized(Module_MAP) = .TRUE.
      CALL SetModuleSubstepTime(Module_MAP, p_FAST, y_FAST, ErrStat2, ErrMsg2)
         CALL SetErrStat(ErrStat2,ErrMsg2,ErrStat,ErrMsg,RoutineName)

      allocate( y_FAST%Lin%Modules(Module_MAP)%Instance(1), stat=ErrStat2)
      if (ErrStat2 /= 0 ) then
         call SetErrStat(ErrID_Fatal, "Error allocating Lin%Modules(MAP).", ErrStat, ErrMsg, RoutineName )
      else
         if (allocated(Init%OutData_MAP%LinInitOut%LinNames_y)) call move_alloc(Init%OutData_MAP%LinInitOut%LinNames_y,y_FAST%Lin%Modules(Module_MAP)%Instance(1)%Names_y )
         if (allocated(Init%OutData_MAP%LinInitOut%LinNames_u)) call move_alloc(Init%OutData_MAP%LinInitOut%LinNames_u,y_FAST%Lin%Modules(Module_MAP)%Instance(1)%Names_u )
         if (allocated(Init%OutData_MAP%LinInitOut%IsLoad_u  )) call move_alloc(Init%OutData_MAP%LinInitOut%IsLoad_u  ,y_FAST%Lin%Modules(Module_MAP)%Instance(1)%IsLoad_u   )

         if (allocated(Init%OutData_MAP%WriteOutputHdr)) y_FAST%Lin%Modules(Module_MAP)%Instance(1)%NumOutputs = size(Init%OutData_MAP%WriteOutputHdr)
      end if

      IF (ErrStat >= AbortErrLev) THEN
         CALL Cleanup()
         RETURN
      END IF
   ! ........................
   ! initialize MoorDyn
   ! ........................
   ELSEIF (p_FAST%CompMooring == Module_MD) THEN
   
      ! some new allocations needed with version that's compatible with farm-level use
      ALLOCATE( Init%InData_MD%PtfmInit(6,1), Init%InData_MD%TurbineRefPos(3,1), STAT = ErrStat2 )
      IF (ErrStat2 /= 0) THEN
         CALL SetErrStat(ErrID_Fatal,"Error allocating MoorDyn PtfmInit and TurbineRefPos initialization inputs.",ErrStat,ErrMsg,RoutineName)
         CALL Cleanup()
         RETURN
      END IF

      Init%InData_MD%FileName  = p_FAST%MooringFile         ! This needs to be set according to what is in the FAST input file.
      Init%InData_MD%RootName  = p_FAST%OutFileRoot

      Init%InData_MD%PtfmInit(:,1)  = Init%OutData_ED%PlatformPos ! initial position of the platform (when a FAST module, MoorDyn just takes one row in this matrix)
      Init%InData_MD%FarmSize = 0                                 ! 0 here indicates normal FAST module use of MoorDyn, for a single turbine
      Init%InData_MD%TurbineRefPos(:,1) = 0.0_DbKi                ! for normal FAST use, the global reference frame is at 0,0,0
      Init%InData_MD%g         = p_FAST%Gravity                   ! This need to be according to g used in ElastoDyn
      Init%InData_MD%rhoW      = Init%OutData_HD%WtrDens          ! This needs to be set according to seawater density in HydroDyn
      Init%InData_MD%WtrDepth  = Init%OutData_HD%WtrDpth    ! This need to be set according to the water depth in HydroDyn
      Init%InData_MD%Tmax      = p_FAST%TMax                      ! expected simulation duration (used by MoorDyn for wave kinematics preprocesing)

      Init%InData_MD%Linearize = p_FAST%Linearize


      CALL MD_Init( Init%InData_MD, MD%Input(1), MD%p, MD%x(STATE_CURR), MD%xd(STATE_CURR), MD%z(STATE_CURR), &
                    MD%OtherSt(STATE_CURR), MD%y, MD%m, p_FAST%dt_module( MODULE_MD ), Init%OutData_MD, ErrStat2, ErrMsg2 )
         CALL SetErrStat(ErrStat2,ErrMsg2,ErrStat,ErrMsg,RoutineName)

      p_FAST%ModuleInitialized(Module_MD) = .TRUE.
      CALL SetModuleSubstepTime(Module_MD, p_FAST, y_FAST, ErrStat2, ErrMsg2)
         CALL SetErrStat(ErrStat2,ErrMsg2,ErrStat,ErrMsg,RoutineName)
      
      allocate( y_FAST%Lin%Modules(MODULE_MD)%Instance(1), stat=ErrStat2)
      if (ErrStat2 /= 0 ) then
         call SetErrStat(ErrID_Fatal, "Error allocating Lin%Modules(MD).", ErrStat, ErrMsg, RoutineName )
      else
         if (allocated(Init%OutData_MD%LinNames_y)) call move_alloc(Init%OutData_MD%LinNames_y,y_FAST%Lin%Modules(MODULE_MD)%Instance(1)%Names_y)
         if (allocated(Init%OutData_MD%LinNames_x)) call move_alloc(Init%OutData_MD%LinNames_x,y_FAST%Lin%Modules(MODULE_MD)%Instance(1)%Names_x)
         if (allocated(Init%OutData_MD%LinNames_u)) call move_alloc(Init%OutData_MD%LinNames_u,y_FAST%Lin%Modules(MODULE_MD)%Instance(1)%Names_u)
         if (allocated(Init%OutData_MD%RotFrame_y)) call move_alloc(Init%OutData_MD%RotFrame_y,y_FAST%Lin%Modules(MODULE_MD)%Instance(1)%RotFrame_y)
         if (allocated(Init%OutData_MD%RotFrame_x)) call move_alloc(Init%OutData_MD%RotFrame_x,y_FAST%Lin%Modules(MODULE_MD)%Instance(1)%RotFrame_x)
         if (allocated(Init%OutData_MD%RotFrame_u)) call move_alloc(Init%OutData_MD%RotFrame_u,y_FAST%Lin%Modules(MODULE_MD)%Instance(1)%RotFrame_u)
         if (allocated(Init%OutData_MD%IsLoad_u  )) call move_alloc(Init%OutData_MD%IsLoad_u  ,y_FAST%Lin%Modules(MODULE_MD)%Instance(1)%IsLoad_u  )
         if (allocated(Init%OutData_MD%WriteOutputHdr)) y_FAST%Lin%Modules(MODULE_MD)%Instance(1)%NumOutputs = size(Init%OutData_MD%WriteOutputHdr)
         if (allocated(Init%OutData_MD%DerivOrder_x)) call move_alloc(Init%OutData_MD%DerivOrder_x,y_FAST%Lin%Modules(MODULE_MD)%Instance(1)%DerivOrder_x)
      end if
               
      IF (ErrStat >= AbortErrLev) THEN
         CALL Cleanup()
         RETURN
      END IF
   ! ........................
   ! initialize FEAM
   ! ........................
   ELSEIF (p_FAST%CompMooring == Module_FEAM) THEN

      Init%InData_FEAM%InputFile   = p_FAST%MooringFile         ! This needs to be set according to what is in the FAST input file.
      Init%InData_FEAM%RootName    = TRIM(p_FAST%OutFileRoot)//'.'//TRIM(y_FAST%Module_Abrev(Module_FEAM))

      Init%InData_FEAM%PtfmInit    = Init%OutData_ED%PlatformPos !ED%x(STATE_CURR)%QT(1:6)   ! initial position of the platform !bjj: this should come from Init%OutData_ED, not x_ED
      Init%InData_FEAM%NStepWave   = 1                          ! an arbitrary number > 0 (to set the size of the wave data, which currently contains all zero values)     
      Init%InData_FEAM%gravity     = p_FAST%Gravity     ! This need to be according to g from driver
      Init%InData_FEAM%WtrDens     = Init%OutData_HD%WtrDens     ! This needs to be set according to seawater density in HydroDyn      
!      Init%InData_FEAM%depth       =  Init%OutData_HD%WtrDpth    ! This need to be set according to the water depth in HydroDyn

      CALL FEAM_Init( Init%InData_FEAM, FEAM%Input(1), FEAM%p,  FEAM%x(STATE_CURR), FEAM%xd(STATE_CURR), FEAM%z(STATE_CURR), &
                      FEAM%OtherSt(STATE_CURR), FEAM%y, FEAM%m, p_FAST%dt_module( MODULE_FEAM ), Init%OutData_FEAM, ErrStat2, ErrMsg2 )
         CALL SetErrStat(ErrStat2,ErrMsg2,ErrStat,ErrMsg,RoutineName)

      p_FAST%ModuleInitialized(Module_FEAM) = .TRUE.
      CALL SetModuleSubstepTime(Module_FEAM, p_FAST, y_FAST, ErrStat2, ErrMsg2)
         CALL SetErrStat(ErrStat2,ErrMsg2,ErrStat,ErrMsg,RoutineName)

      IF (ErrStat >= AbortErrLev) THEN
         CALL Cleanup()
         RETURN
      END IF
   ! ........................
   ! initialize OrcaFlex Interface
   ! ........................
   ELSEIF (p_FAST%CompMooring == Module_Orca) THEN

      Init%InData_Orca%InputFile = p_FAST%MooringFile
      Init%InData_Orca%RootName  = p_FAST%OutFileRoot
      Init%InData_Orca%TMax      = p_FAST%TMax

      CALL Orca_Init( Init%InData_Orca, Orca%Input(1), Orca%p,  Orca%x(STATE_CURR), Orca%xd(STATE_CURR), Orca%z(STATE_CURR), Orca%OtherSt(STATE_CURR), &
                      Orca%y, Orca%m, p_FAST%dt_module( MODULE_Orca ), Init%OutData_Orca, ErrStat2, ErrMsg2 )
         CALL SetErrStat(ErrStat2,ErrMsg2,ErrStat,ErrMsg,RoutineName)

      p_FAST%ModuleInitialized(MODULE_Orca) = .TRUE.
      CALL SetModuleSubstepTime(MODULE_Orca, p_FAST, y_FAST, ErrStat2, ErrMsg2)
         CALL SetErrStat(ErrStat2,ErrMsg2,ErrStat,ErrMsg,RoutineName)

      IF (ErrStat >= AbortErrLev) THEN
         CALL Cleanup()
         RETURN
      END IF
   END IF

   ! ------------------------------
   ! initialize CompIce modules
   ! ------------------------------
   ALLOCATE( IceF%Input( p_FAST%InterpOrder+1 ), IceF%InputTimes( p_FAST%InterpOrder+1 ), STAT = ErrStat2 )
      IF (ErrStat2 /= 0) THEN
         CALL SetErrStat(ErrID_Fatal,"Error allocating IceF%Input and IceF%InputTimes.",ErrStat,ErrMsg,RoutineName)
         CALL Cleanup()
         RETURN
      END IF

      ! We need this to be allocated (else we have issues passing nonallocated arrays and using the first index of Input(),
      !   but we don't need the space of IceD_MaxLegs if we're not using it.
   IF ( p_FAST%CompIce /= Module_IceD ) THEN
      IceDim = 1
   ELSE
      IceDim = IceD_MaxLegs
   END IF

      ! because there may be multiple instances of IceDyn, we'll allocate arrays for that here
      ! we could allocate these after
   ALLOCATE( IceD%Input( p_FAST%InterpOrder+1, IceDim ), IceD%InputTimes( p_FAST%InterpOrder+1, IceDim ), STAT = ErrStat2 )
      IF (ErrStat2 /= 0) THEN
         CALL SetErrStat(ErrID_Fatal,"Error allocating IceD%Input and IceD%InputTimes.",ErrStat,ErrMsg,RoutineName)
         CALL Cleanup()
         RETURN
      END IF

     ALLOCATE( IceD%x(           IceDim,2), &
               IceD%xd(          IceDim,2), &
               IceD%z(           IceDim,2), &
               IceD%OtherSt(     IceDim,2), &
               IceD%p(           IceDim  ), &
               IceD%u(           IceDim  ), &
               IceD%y(           IceDim  ), &
               IceD%m(           IceDim  ), &
                                             STAT = ErrStat2 )
      IF (ErrStat2 /= 0) THEN
         CALL SetErrStat(ErrID_Fatal,"Error allocating IceD state, input, and output data.",ErrStat,ErrMsg,RoutineName)
         CALL Cleanup()
         RETURN
      END IF


   ! ........................
   ! initialize IceFloe
   ! ........................
   IF ( p_FAST%CompIce == Module_IceF ) THEN

      Init%InData_IceF%InputFile     = p_FAST%IceFile
      Init%InData_IceF%RootName      = TRIM(p_FAST%OutFileRoot)//'.'//TRIM(y_FAST%Module_Abrev(Module_IceF))
      Init%InData_IceF%simLength     = p_FAST%TMax  !bjj: IceFloe stores this as single-precision (ReKi) TMax is DbKi
      Init%InData_IceF%MSL2SWL       = Init%OutData_HD%MSL2SWL
      Init%InData_IceF%gravity       = p_FAST%Gravity
      
      CALL IceFloe_Init( Init%InData_IceF, IceF%Input(1), IceF%p,  IceF%x(STATE_CURR), IceF%xd(STATE_CURR), IceF%z(STATE_CURR), &
                         IceF%OtherSt(STATE_CURR), IceF%y, IceF%m, p_FAST%dt_module( MODULE_IceF ), Init%OutData_IceF, ErrStat2, ErrMsg2 )
         CALL SetErrStat(ErrStat2,ErrMsg2,ErrStat,ErrMsg,RoutineName)

      p_FAST%ModuleInitialized(Module_IceF) = .TRUE.
      CALL SetModuleSubstepTime(Module_IceF, p_FAST, y_FAST, ErrStat2, ErrMsg2)
         CALL SetErrStat(ErrStat2,ErrMsg2,ErrStat,ErrMsg,RoutineName)

      IF (ErrStat >= AbortErrLev) THEN
         CALL Cleanup()
         RETURN
      END IF
   ! ........................
   ! initialize IceDyn
   ! ........................
   ELSEIF ( p_FAST%CompIce == Module_IceD ) THEN

      Init%InData_IceD%InputFile     = p_FAST%IceFile
      Init%InData_IceD%RootName      = TRIM(p_FAST%OutFileRoot)//'.'//TRIM(y_FAST%Module_Abrev(Module_IceD))//'1'     
      Init%InData_IceD%MSL2SWL       = Init%OutData_HD%MSL2SWL      
      Init%InData_IceD%WtrDens       = Init%OutData_HD%WtrDens    
      Init%InData_IceD%gravity       = p_FAST%Gravity
      Init%InData_IceD%TMax          = p_FAST%TMax
      Init%InData_IceD%LegNum        = 1

      CALL IceD_Init( Init%InData_IceD, IceD%Input(1,1), IceD%p(1),  IceD%x(1,STATE_CURR), IceD%xd(1,STATE_CURR), IceD%z(1,STATE_CURR), &
                      IceD%OtherSt(1,STATE_CURR), IceD%y(1), IceD%m(1), p_FAST%dt_module( MODULE_IceD ), Init%OutData_IceD, ErrStat2, ErrMsg2 )
         CALL SetErrStat(ErrStat2,ErrMsg2,ErrStat,ErrMsg,RoutineName)

      p_FAST%ModuleInitialized(Module_IceD) = .TRUE.
      CALL SetModuleSubstepTime(Module_IceD, p_FAST, y_FAST, ErrStat2, ErrMsg2)
         CALL SetErrStat(ErrStat2,ErrMsg2,ErrStat,ErrMsg,RoutineName)

         ! now initialize IceD for additional legs (if necessary)
      dt_IceD           = p_FAST%dt_module( MODULE_IceD )
      p_FAST%numIceLegs = Init%OutData_IceD%numLegs

      IF (p_FAST%numIceLegs > IceD_MaxLegs) THEN
         CALL SetErrStat(ErrID_Fatal,'IceDyn-FAST coupling is supported for up to '//TRIM(Num2LStr(IceD_MaxLegs))//' legs, but ' &
                           //TRIM(Num2LStr(p_FAST%numIceLegs))//' legs were specified.',ErrStat,ErrMsg,RoutineName)
      END IF


      DO i=2,p_FAST%numIceLegs  ! basically, we just need IceDyn to set up its meshes for inputs/outputs and possibly initial values for states
         Init%InData_IceD%LegNum = i
         Init%InData_IceD%RootName = TRIM(p_FAST%OutFileRoot)//'.'//TRIM(y_FAST%Module_Abrev(Module_IceD))//TRIM(Num2LStr(i))

         CALL IceD_Init( Init%InData_IceD, IceD%Input(1,i), IceD%p(i),  IceD%x(i,STATE_CURR), IceD%xd(i,STATE_CURR), IceD%z(i,STATE_CURR), &
                            IceD%OtherSt(i,STATE_CURR), IceD%y(i), IceD%m(i), dt_IceD, Init%OutData_IceD, ErrStat2, ErrMsg2 )
            CALL SetErrStat(ErrStat2,ErrMsg2,ErrStat,ErrMsg,RoutineName)

         !bjj: we're going to force this to have the same timestep because I don't want to have to deal with n IceD modules with n timesteps.
         IF (.NOT. EqualRealNos( p_FAST%dt_module( MODULE_IceD ),dt_IceD )) THEN
            CALL SetErrStat(ErrID_Fatal,"All instances of IceDyn (one per support-structure leg) must be the same",ErrStat,ErrMsg,RoutineName)
         END IF
      END DO

      IF (ErrStat >= AbortErrLev) THEN
         CALL Cleanup()
         RETURN
      END IF

   END IF


   ! ........................
   ! initialize ServoDyn 
   ! ........................
   ALLOCATE( SrvD%Input( p_FAST%InterpOrder+1 ), SrvD%InputTimes( p_FAST%InterpOrder+1 ), STAT = ErrStat2 )
      IF (ErrStat2 /= 0) THEN
         CALL SetErrStat(ErrID_Fatal,"Error allocating SrvD%Input and SrvD%InputTimes.",ErrStat,ErrMsg,RoutineName)
         CALL Cleanup()
         RETURN
      END IF
      
   IF ( p_FAST%CompServo == Module_SrvD ) THEN
      Init%InData_SrvD%InputFile     = p_FAST%ServoFile
      Init%InData_SrvD%RootName      = TRIM(p_FAST%OutFileRoot)//'.'//TRIM(y_FAST%Module_Abrev(Module_SrvD))
      Init%InData_SrvD%NumBl         = NumBl
      Init%InData_SrvD%Gravity       = (/ 0.0_ReKi, 0.0_ReKi, -p_FAST%Gravity /)       ! "Gravitational acceleration vector" m/s^2

      CALL AllocAry(Init%InData_SrvD%BlPitchInit, NumBl, 'BlPitchInit', ErrStat2, ErrMsg2)
         CALL SetErrStat(ErrStat2,ErrMsg2,ErrStat,ErrMsg,RoutineName)
      if (ErrStat >= abortErrLev) then ! make sure allocatable arrays are valid before setting them
         CALL Cleanup()
         RETURN
      end if

      if (p_FAST%CompElast == Module_SED) then
         Init%InData_SrvD%NacRefPos(1:3)        = SED%y%NacelleMotion%Position(1:3,1)
         Init%InData_SrvD%NacTransDisp(1:3)     = SED%y%NacelleMotion%TranslationDisp(1:3,1)     ! R8Ki
         Init%InData_SrvD%NacRefOrient(1:3,1:3) = SED%y%NacelleMotion%RefOrientation(1:3,1:3,1)  ! R8Ki
         Init%InData_SrvD%NacOrient(1:3,1:3)    = SED%y%NacelleMotion%Orientation(1:3,1:3,1)     ! R8Ki
         Init%InData_SrvD%TwrBaseRefPos         = 0.0_ReKi
         Init%InData_SrvD%TwrBaseTransDisp      = 0.0_R8Ki
         Init%InData_SrvD%TwrBaseRefOrient      = 0.0_R8Ki
         Init%InData_SrvD%TwrBaseOrient         = 0.0_R8Ki
         Init%InData_SrvD%PtfmRefPos(1:3)       = SED%y%PlatformPtMesh%Position(1:3,1)
         Init%InData_SrvD%PtfmTransDisp(1:3)    = SED%y%PlatformPtMesh%TranslationDisp(1:3,1)    ! R8Ki
         Init%InData_SrvD%PtfmRefOrient(1:3,1:3)= SED%y%PlatformPtMesh%RefOrientation(1:3,1:3,1) ! R8Ki
         Init%InData_SrvD%PtfmOrient(1:3,1:3)   = SED%y%PlatformPtMesh%Orientation(1:3,1:3,1)    ! R8Ki
         Init%InData_SrvD%RotSpeedRef           = Init%OutData_SED%RotSpeed
         Init%InData_SrvD%BlPitchInit           = Init%OutData_SED%BlPitch
      else
         Init%InData_SrvD%NacRefPos(1:3)        = ED%y%NacelleMotion%Position(1:3,1)
         Init%InData_SrvD%NacTransDisp(1:3)     = ED%y%NacelleMotion%TranslationDisp(1:3,1)     ! R8Ki
         Init%InData_SrvD%NacRefOrient(1:3,1:3) = ED%y%NacelleMotion%RefOrientation(1:3,1:3,1)  ! R8Ki
         Init%InData_SrvD%NacOrient(1:3,1:3)    = ED%y%NacelleMotion%Orientation(1:3,1:3,1)     ! R8Ki
         Init%InData_SrvD%TwrBaseRefPos         = Init%OutData_ED%TwrBaseRefPos
         Init%InData_SrvD%TwrBaseTransDisp      = Init%OutData_ED%TwrBaseTransDisp              ! R8Ki
         Init%InData_SrvD%TwrBaseRefOrient      = Init%OutData_ED%TwrBaseRefOrient              ! R8Ki
         Init%InData_SrvD%TwrBaseOrient         = Init%OutData_ED%TwrBaseOrient                 ! R8Ki
         Init%InData_SrvD%PtfmRefPos(1:3)       = ED%y%PlatformPtMesh%Position(1:3,1)
         Init%InData_SrvD%PtfmTransDisp(1:3)    = ED%y%PlatformPtMesh%TranslationDisp(1:3,1)    ! R8Ki
         Init%InData_SrvD%PtfmRefOrient(1:3,1:3)= ED%y%PlatformPtMesh%RefOrientation(1:3,1:3,1) ! R8Ki
         Init%InData_SrvD%PtfmOrient(1:3,1:3)   = ED%y%PlatformPtMesh%Orientation(1:3,1:3,1)    ! R8Ki
         Init%InData_SrvD%RotSpeedRef           = Init%OutData_ED%RotSpeed
         Init%InData_SrvD%BlPitchInit           = Init%OutData_ED%BlPitch
      endif
      Init%InData_SrvD%TMax          = p_FAST%TMax
      Init%InData_SrvD%AirDens       = AirDens
      Init%InData_SrvD%AvgWindSpeed  = Init%OutData_IfW%WindFileInfo%MWS
      Init%InData_SrvD%Linearize     = p_FAST%Linearize
      Init%InData_SrvD%TrimCase      = p_FAST%TrimCase
      Init%InData_SrvD%TrimGain      = p_FAST%TrimGain
      Init%InData_SrvD%InterpOrder   = p_FAST%InterpOrder

      CALL AllocAry( Init%InData_SrvD%BladeRootRefPos,         3, NumBl, 'Init%InData_SrvD%BladeRootRefPos',     errStat2, ErrMsg2)
         CALL SetErrStat(ErrStat2,ErrMsg2,ErrStat,ErrMsg,RoutineName)
      CALL AllocAry( Init%InData_SrvD%BladeRootTransDisp,      3, NumBl, 'Init%InData_SrvD%BladeRootTransDisp',  errStat2, ErrMsg2)
         CALL SetErrStat(ErrStat2,ErrMsg2,ErrStat,ErrMsg,RoutineName)
      CALL AllocAry( Init%InData_SrvD%BladeRootRefOrient,   3, 3, NumBl, 'Init%InData_SrvD%BladeRootRefOrient',  errStat2, ErrMsg2)
         CALL SetErrStat(ErrStat2,ErrMsg2,ErrStat,ErrMsg,RoutineName)
      CALL AllocAry( Init%InData_SrvD%BladeRootOrient,      3, 3, NumBl, 'Init%InData_SrvD%BladeRootOrient',     errStat2, ErrMsg2)
         CALL SetErrStat(ErrStat2,ErrMsg2,ErrStat,ErrMsg,RoutineName)
         IF (ErrStat >= AbortErrLev) THEN
            CALL Cleanup()
            RETURN
         END IF
      ! Set blade root info -- used for Blade StC.  Set from SED even though SED is not compatible -- we won't know
      !  if the BStC was used until after calling SrvD_Init.
      if (p_FAST%CompElast == Module_SED) then
         do k=1,NumBl
            Init%InData_SrvD%BladeRootRefPos(:,k)     = SED%y%BladeRootMotion(k)%Position(:,1)
            Init%InData_SrvD%BladeRootTransDisp(:,k)  = SED%y%BladeRootMotion(k)%TranslationDisp(:,1)
            Init%InData_SrvD%BladeRootRefOrient(:,:,k)= SED%y%BladeRootMotion(k)%RefOrientation(:,:,1)
            Init%InData_SrvD%BladeRootOrient(:,:,k)   = SED%y%BladeRootMotion(k)%Orientation(:,:,1)
         enddo
      else
         do k=1,NumBl
            Init%InData_SrvD%BladeRootRefPos(:,k)     = ED%y%BladeRootMotion(k)%Position(:,1)
            Init%InData_SrvD%BladeRootTransDisp(:,k)  = ED%y%BladeRootMotion(k)%TranslationDisp(:,1)
            Init%InData_SrvD%BladeRootRefOrient(:,:,k)= ED%y%BladeRootMotion(k)%RefOrientation(:,:,1)
            Init%InData_SrvD%BladeRootOrient(:,:,k)   = ED%y%BladeRootMotion(k)%Orientation(:,:,1)
         enddo
      endif

      
      IF ( PRESENT(ExternInitData) ) THEN
         Init%InData_SrvD%NumSC2CtrlGlob = ExternInitData%NumSC2CtrlGlob
         IF ( (Init%InData_SrvD%NumSC2CtrlGlob > 0) ) THEN
            CALL AllocAry( Init%InData_SrvD%fromSCGlob, Init%InData_SrvD%NumSC2CtrlGlob, 'Init%InData_SrvD%fromSCGlob', ErrStat2, ErrMsg2)
               CALL SetErrStat(ErrStat2,ErrMsg2,ErrStat,ErrMsg,RoutineName)
               IF (ErrStat >= AbortErrLev) THEN
                  CALL Cleanup()
                  RETURN
               END IF
               
            do i=1,Init%InData_SrvD%NumSC2CtrlGlob
               Init%InData_SrvD%fromSCGlob(i) = ExternInitData%fromSCGlob(i)
            end do
         END IF

         Init%InData_SrvD%NumSC2Ctrl = ExternInitData%NumSC2Ctrl
         IF ( (Init%InData_SrvD%NumSC2Ctrl > 0) ) THEN
            CALL AllocAry( Init%InData_SrvD%fromSC, Init%InData_SrvD%NumSC2Ctrl, 'Init%InData_SrvD%fromSC', ErrStat2, ErrMsg2)
               CALL SetErrStat(ErrStat2,ErrMsg2,ErrStat,ErrMsg,RoutineName)
               IF (ErrStat >= AbortErrLev) THEN
                  CALL Cleanup()
                  RETURN
               END IF
            
            do i=1,Init%InData_SrvD%NumSC2Ctrl
               Init%InData_SrvD%fromSC(i) = ExternInitData%fromSC(i)
            end do
         END IF

         Init%InData_SrvD%NumCtrl2SC = ExternInitData%NumCtrl2SC

      ELSE
         Init%InData_SrvD%NumSC2CtrlGlob = 0
         Init%InData_SrvD%NumSC2Ctrl = 0
         Init%InData_SrvD%NumCtrl2SC = 0
      END IF     

      ! Set cable controls inputs (if requested by other modules)  -- There is probably a nicer way to do this, but this will work for now.
      call SetSrvDCableControls()
  
            
      CALL SrvD_Init( Init%InData_SrvD, SrvD%Input(1), SrvD%p, SrvD%x(STATE_CURR), SrvD%xd(STATE_CURR), SrvD%z(STATE_CURR), &
                      SrvD%OtherSt(STATE_CURR), SrvD%y, SrvD%m, p_FAST%dt_module( MODULE_SrvD ), Init%OutData_SrvD, ErrStat2, ErrMsg2 )
         CALL SetErrStat(ErrStat2,ErrMsg2,ErrStat,ErrMsg,RoutineName)
      p_FAST%ModuleInitialized(Module_SrvD) = .TRUE.

      !IF ( Init%OutData_SrvD%CouplingScheme == ExplicitLoose ) THEN ...  bjj: abort if we're doing anything else!

      CALL SetModuleSubstepTime(Module_SrvD, p_FAST, y_FAST, ErrStat2, ErrMsg2)
         CALL SetErrStat(ErrStat2,ErrMsg2,ErrStat,ErrMsg,RoutineName)

      !! initialize SrvD%y%ElecPwr and SrvD%y%GenTq because they are one timestep different (used as input for the next step)?
                  
      allocate( y_FAST%Lin%Modules(MODULE_SrvD)%Instance(1), stat=ErrStat2)
      if (ErrStat2 /= 0 ) then
         call SetErrStat(ErrID_Fatal, "Error allocating Lin%Modules(SrvD).", ErrStat, ErrMsg, RoutineName )
      else
         if (allocated(Init%OutData_SrvD%LinNames_y)) call move_alloc(Init%OutData_SrvD%LinNames_y,y_FAST%Lin%Modules(MODULE_SrvD)%Instance(1)%Names_y )
         if (allocated(Init%OutData_SrvD%LinNames_u)) call move_alloc(Init%OutData_SrvD%LinNames_u,y_FAST%Lin%Modules(MODULE_SrvD)%Instance(1)%Names_u )
         if (allocated(Init%OutData_SrvD%LinNames_x)) call move_alloc(Init%OutData_SrvD%LinNames_x,y_FAST%Lin%Modules(MODULE_SrvD)%Instance(1)%Names_x )
         if (allocated(Init%OutData_SrvD%RotFrame_y)) call move_alloc(Init%OutData_SrvD%RotFrame_y,y_FAST%Lin%Modules(MODULE_SrvD)%Instance(1)%RotFrame_y )
         if (allocated(Init%OutData_SrvD%RotFrame_u)) call move_alloc(Init%OutData_SrvD%RotFrame_u,y_FAST%Lin%Modules(MODULE_SrvD)%Instance(1)%RotFrame_u )
         if (allocated(Init%OutData_SrvD%RotFrame_x)) call move_alloc(Init%OutData_SrvD%RotFrame_x,y_FAST%Lin%Modules(MODULE_SrvD)%Instance(1)%RotFrame_x )
         if (allocated(Init%OutData_SrvD%IsLoad_u  )) call move_alloc(Init%OutData_SrvD%IsLoad_u  ,y_FAST%Lin%Modules(MODULE_SrvD)%Instance(1)%IsLoad_u   )
         if (allocated(Init%OutData_SrvD%DerivOrder_x)) call move_alloc(Init%OutData_SrvD%DerivOrder_x,y_FAST%Lin%Modules(MODULE_SrvD)%Instance(1)%DerivOrder_x)

         if (allocated(Init%OutData_SrvD%WriteOutputHdr)) y_FAST%Lin%Modules(MODULE_SrvD)%Instance(1)%NumOutputs = size(Init%OutData_SrvD%WriteOutputHdr)
      end if
      
      IF (ErrStat >= AbortErrLev) THEN
         CALL Cleanup()
         RETURN
      END IF
      
   ! ........................
   ! some checks for AeroDyn and ElastoDyn inputs with the high-speed shaft brake hack in ElastoDyn:
   ! (DO NOT COPY THIS CODE!)
   ! ........................   
         ! bjj: this is a hack to get high-speed shaft braking in FAST v8
      
      IF ( Init%OutData_SrvD%UseHSSBrake ) THEN
         IF ( p_FAST%CompAero == Module_AD14 ) THEN
            IF ( AD14%p%DYNINFL ) THEN
               CALL SetErrStat(ErrID_Fatal,'AeroDyn v14 "DYNINFL" InfModel is invalid for models with high-speed shaft braking.',ErrStat,ErrMsg,RoutineName)
            END IF
         END IF
         

         IF ( ED%p%method == Method_RK4 ) THEN ! bjj: should be using ElastoDyn's Method_ABM4 Method_AB4 parameters
            CALL SetErrStat(ErrID_Fatal,'ElastoDyn must use the AB4 or ABM4 integration method to implement high-speed shaft braking.',ErrStat,ErrMsg,RoutineName)
         ENDIF
      END IF ! Init%OutData_SrvD%UseHSSBrake
      
      ! SED module is not compatible with structural controls
      if (p_FAST%CompElast == Module_SED) then
         if (allocated(SrvD%Input(1)%BStCMotionMesh)) call SetErrStat(ErrID_Fatal,'Blade Structural Controls (BStC) from ServoDyn are not compatable with the Simplified-ElastoDyn module (SED).',ErrStat,ErrMsg,RoutineName)
         if (allocated(SrvD%Input(1)%NStCMotionMesh)) call SetErrStat(ErrID_Fatal,'Nacelle Structural Controls (NStC) from ServoDyn are not compatable with the Simplified-ElastoDyn module (SED).',ErrStat,ErrMsg,RoutineName)
         if (allocated(SrvD%Input(1)%TStCMotionMesh)) call SetErrStat(ErrID_Fatal,'Tower Structural Controls (TStC) from ServoDyn are not compatable with the Simplified-ElastoDyn module (SED).',ErrStat,ErrMsg,RoutineName)
         if (allocated(SrvD%Input(1)%SStCMotionMesh)) call SetErrStat(ErrID_Fatal,'Substructure Structural Controls (SStC) from ServoDyn are not compatable with the Simplified-ElastoDyn module (SED).',ErrStat,ErrMsg,RoutineName)
      endif
      
   END IF


   ! ........................
   ! Set up output for glue code (must be done after all modules are initialized so we have their WriteOutput information)
   ! ........................

   CALL FAST_InitOutput( p_FAST, y_FAST, Init, ErrStat2, ErrMsg2 )
      CALL SetErrStat(ErrStat2,ErrMsg2,ErrStat,ErrMsg,RoutineName)


   ! -------------------------------------------------------------------------
   ! Initialize mesh-mapping data
   ! -------------------------------------------------------------------------

   CALL InitModuleMappings(p_FAST, ED, SED, BD, AD14, AD, ADsk, HD, SD, ExtPtfm, SrvD, MAPp, FEAM, MD, Orca, IceF, IceD, MeshMapData, ErrStat2, ErrMsg2)
      CALL SetErrStat(ErrStat2,ErrMsg2,ErrStat,ErrMsg,RoutineName)

      IF (ErrStat >= AbortErrLev) THEN
         CALL Cleanup()
         RETURN
      ELSEIF (ErrStat /= ErrID_None) THEN
         ! a little work-around in case the mesh mapping info messages get too long
         CALL WrScr( NewLine//TRIM(ErrMsg)//NewLine )
         ErrStat = ErrID_None
         ErrMsg = ""
      END IF

   ! -------------------------------------------------------------------------
   ! Initialize for linearization:
   ! -------------------------------------------------------------------------
   if ( p_FAST%Linearize ) then      
      ! NOTE: In the following call, we use Init%OutData_AD%BladeProps(1)%NumBlNds as the number of aero nodes on EACH blade, which 
      !       is consistent with the current AD implementation, but if AD changes this, then it must be handled here, too!
      if (p_FAST%CompAero == MODULE_AD) then
         call Init_Lin(p_FAST, y_FAST, m_FAST, AD, ED, NumBl, Init%OutData_AD%rotors(1)%BladeProps(1)%NumBlNds, ErrStat2, ErrMsg2) 
      else
         call Init_Lin(p_FAST, y_FAST, m_FAST, AD, ED, NumBl, -1, ErrStat2, ErrMsg2) 
      endif     
         call SetErrStat(ErrStat2,ErrMsg2,ErrStat,ErrMsg,RoutineName)

         if (ErrStat >= AbortErrLev) then
            call Cleanup()
            return
         end if
   end if


   ! -------------------------------------------------------------------------
   ! Initialize data for VTK output
   ! -------------------------------------------------------------------------
   if ( p_FAST%WrVTK > VTK_None ) then
      call SetVTKParameters(p_FAST, Init%OutData_ED, Init%OutData_SED, Init%OutData_AD, Init%InData_HD, Init%OutData_HD, ED, SED, BD, AD, HD, ErrStat2, ErrMsg2)
         call SetErrStat(ErrStat2,ErrMsg2,ErrStat,ErrMsg,RoutineName)
   end if

   ! -------------------------------------------------------------------------
   ! Write initialization data to FAST summary file:
   ! -------------------------------------------------------------------------
   if (p_FAST%SumPrint)  then
       CALL FAST_WrSum( p_FAST, y_FAST, MeshMapData, ErrStat2, ErrMsg2 )
          CALL SetErrStat(ErrStat2,ErrMsg2,ErrStat,ErrMsg,RoutineName)
   endif


   ! -------------------------------------------------------------------------
   ! other misc variables initialized here:
   ! -------------------------------------------------------------------------

   m_FAST%t_global        = t_initial

   ! Initialize external inputs for first step
   if ( p_FAST%CompServo == MODULE_SrvD ) then
      m_FAST%ExternInput%GenTrq     = SrvD%Input(1)%ExternalGenTrq !0.0_ReKi
      m_FAST%ExternInput%ElecPwr    = SrvD%Input(1)%ExternalElecPwr
      m_FAST%ExternInput%YawPosCom  = SrvD%Input(1)%ExternalYawPosCom
      m_FAST%ExternInput%YawRateCom = SrvD%Input(1)%ExternalYawRateCom
      m_FAST%ExternInput%HSSBrFrac  = SrvD%Input(1)%ExternalHSSBrFrac

      do i=1,SIZE(SrvD%Input(1)%ExternalBlPitchCom)
         m_FAST%ExternInput%BlPitchCom(i) = SrvD%Input(1)%ExternalBlPitchCom(i)
      end do

      do i=1,SIZE(SrvD%Input(1)%ExternalBlAirfoilCom)
         m_FAST%ExternInput%BlAirfoilCom(i) = SrvD%Input(1)%ExternalBlAirfoilCom(i)
      end do

         ! Cable Controls (only 20 channels are passed to simulink, but may be less or more in SrvD)
      if (allocated(SrvD%Input(1)%ExternalCableDeltaL)) then
         do i=1,min(SIZE(m_FAST%ExternInput%CableDeltaL),SIZE(SrvD%Input(1)%ExternalCableDeltaL))
            m_FAST%ExternInput%CableDeltaL(i) = SrvD%Input(1)%ExternalCableDeltaL(i)
         end do
      else  ! Initialize to zero for consistency
         m_FAST%ExternInput%CableDeltaL = 0.0_Reki
      endif
      if (allocated(SrvD%Input(1)%ExternalCableDeltaLdot)) then
         do i=1,min(SIZE(m_FAST%ExternInput%CableDeltaLdot),SIZE(SrvD%Input(1)%ExternalCableDeltaLdot))
            m_FAST%ExternInput%CableDeltaLdot(i) = SrvD%Input(1)%ExternalCableDeltaLdot(i)
         end do
      else  ! Initialize to zero for consistency
         m_FAST%ExternInput%CableDeltaLdot = 0.0_Reki
      endif
   end if




   !...............................................................................................................................
   ! Destroy initializion data
   !...............................................................................................................................
   CALL Cleanup()

CONTAINS
   SUBROUTINE Cleanup()
   !...............................................................................................................................
   ! Destroy initializion data
   !...............................................................................................................................
      CALL FAST_DestroyInitData( Init, ErrStat2, ErrMsg2 )
         CALL SetErrStat(ErrStat2,ErrMsg2,ErrStat,ErrMsg,RoutineName)

   END SUBROUTINE Cleanup

   SUBROUTINE SetSrvDCableControls()
      ! There is probably a better method for doint this, but this will work for now.  Kind of an ugly bit of hacking.
      Init%InData_SrvD%NumCableControl = 0
      if (allocated(Init%OutData_SD%CableCChanRqst)) then
         Init%InData_SrvD%NumCableControl = max(Init%InData_SrvD%NumCableControl, size(Init%OutData_SD%CableCChanRqst))
      endif
      if (allocated(Init%OutData_MD%CableCChanRqst)) then
         Init%InData_SrvD%NumCableControl = max(Init%InData_SrvD%NumCableControl, size(Init%OutData_MD%CableCChanRqst))
      endif
      ! Set an array listing which modules requested which channels.
      !     They may not all be requested, so check the arrays returned from them during initialization.
      if (Init%InData_SrvD%NumCableControl > 0) then
         call AllocAry(Init%InData_SrvD%CableControlRequestor, Init%InData_SrvD%NumCableControl, 'CableControlRequestor', ErrStat2, ErrMsg2)
            call SetErrStat(ErrStat2,ErrMsg2,ErrStat,ErrMsg,RoutineName)
         if (ErrStat >= abortErrLev) then ! make sure allocatable arrays are valid before setting them
            call Cleanup()
            return
         endif
         !  Fill a string array that we pass to SrvD containing info about which module is using which of the
         !  requested channels.  This is not strictly necessary, but will greatly simplify troubleshooting erros
         !  with the setup later.
         Init%InData_SrvD%CableControlRequestor = ''
         do I=1,Init%InData_SrvD%NumCableControl
            ! SD -- lots of logic here since we don't know if SD did the requesting of the channels
            if (allocated(Init%OutData_SD%CableCChanRqst)) then
               if (I <= size(Init%OutData_SD%CableCChanRqst)) then
                  if (Init%OutData_SD%CableCChanRqst(I)) then
                     if (len_trim(Init%InData_SrvD%CableControlRequestor(I))>0) Init%InData_SrvD%CableControlRequestor(I) = trim(Init%InData_SrvD%CableControlRequestor(I))//', '
                     Init%InData_SrvD%CableControlRequestor(I) = trim(Init%InData_SrvD%CableControlRequestor(I))//trim(y_FAST%Module_Ver( Module_SD )%Name)
                  endif
               endif
            endif
            ! MD -- lots of logic here since we don't know if MD did the requesting of the channels
            if (allocated(Init%OutData_MD%CableCChanRqst)) then
               if (I <= size(Init%OutData_MD%CableCChanRqst)) then
                  if (Init%OutData_MD%CableCChanRqst(I)) then
                     if (len_trim(Init%InData_SrvD%CableControlRequestor(I))>0) Init%InData_SrvD%CableControlRequestor(I) = trim(Init%InData_SrvD%CableControlRequestor(I))//', '
                     Init%InData_SrvD%CableControlRequestor(I) = trim(Init%InData_SrvD%CableControlRequestor(I))//trim(y_FAST%Module_Ver( Module_MD )%Name)
                  endif
               endif
            endif
         enddo
      endif

      !  Now that we actually know which channels are requested, resize the arrays sent into SD and MD.  They can both handle
      !  larger and sparse arrays. They will simply ignore the channels they aren't looking for.,
      if (Init%InData_SrvD%NumCableControl > 0) then
         !  SD has one array (CableDeltaL)
         if (allocated(SD%Input)) then
            if (allocated(SD%Input(1)%CableDeltaL)) then
               if (size(SD%Input(1)%CableDeltaL)<Init%InData_SrvD%NumCableControl) then
                  deallocate(SD%Input(1)%CableDeltaL)
                  call AllocAry(SD%Input(1)%CableDeltaL,Init%InData_SrvD%NumCableControl,'SD%Input(1)%CableDeltaL', ErrStat2, ErrMsg2)
                     call SetErrStat(ErrStat2,ErrMsg2,ErrStat,ErrMsg,RoutineName)
                  if (ErrStat >= abortErrLev) then ! make sure allocatable arrays are valid before setting them
                     call Cleanup()
                     return
                  endif
                  SD%Input(1)%CableDeltaL = 0.0_ReKi
               endif
            endif
         endif
         ! Resize the MD arrays as needed -- They may have requested different inputs, but we are passing larger arrays if necessary.
         !  MD has two arrays (DeltaL, DeltaLdot)
         if (allocated(MD%Input)) then
            if (allocated(MD%Input(1)%DeltaL)) then
               if (size(MD%Input(1)%DeltaL)<Init%InData_SrvD%NumCableControl) then
                  deallocate(MD%Input(1)%DeltaL)
                  call AllocAry(MD%Input(1)%DeltaL,Init%InData_SrvD%NumCableControl,'MD%Input(1)%DeltaL', ErrStat2, ErrMsg2)
                     call SetErrStat(ErrStat2,ErrMsg2,ErrStat,ErrMsg,RoutineName)
                  if (ErrStat >= abortErrLev) then ! make sure allocatable arrays are valid before setting them
                     call Cleanup()
                     return
                  endif
                  MD%Input(1)%DeltaL = 0.0_ReKi
               endif
            endif
         endif
         if (allocated(MD%Input)) then
            if (allocated(MD%Input(1)%DeltaLdot)) then
               if (size(MD%Input(1)%DeltaLdot)<Init%InData_SrvD%NumCableControl) then
                  deallocate(MD%Input(1)%DeltaLdot)
                  call AllocAry(MD%Input(1)%DeltaLdot,Init%InData_SrvD%NumCableControl,'MD%Input(1)%DeltaLdot', ErrStat2, ErrMsg2)
                     call SetErrStat(ErrStat2,ErrMsg2,ErrStat,ErrMsg,RoutineName)
                  if (ErrStat >= abortErrLev) then ! make sure allocatable arrays are valid before setting them
                     call Cleanup()
                     return
                  endif
                  MD%Input(1)%DeltaLdot = 0.0_ReKi
               endif
            endif
         endif
      endif
   END SUBROUTINE SetSrvDCableControls

END SUBROUTINE FAST_InitializeAll

!----------------------------------------------------------------------------------------------------------------------------------
!> This subroutine is called at the start (or restart) of a FAST program (or FAST.Farm). It initializes the NWTC subroutine library,
!! displays the copyright notice, and displays some version information (including addressing scheme and precision).
SUBROUTINE FAST_ProgStart(ThisProgVer)
   TYPE(ProgDesc), INTENT(IN) :: ThisProgVer     !< program name/date/version description

   ! ... Initialize NWTC Library
   ! sets the pi constants, open console for output, etc...
   CALL NWTC_Init( ProgNameIN=ThisProgVer%Name, EchoLibVer=.FALSE. )

   ! Display the copyright notice and compile info:
   CALL DispCopyrightLicense( ThisProgVer%Name )
   CALL DispCompileRuntimeInfo( ThisProgVer%Name )

END SUBROUTINE FAST_ProgStart
!----------------------------------------------------------------------------------------------------------------------------------
!> This routine gets the name of the FAST input file from the command line. It also returns a logical indicating if this there
!! was a "DWM" argument after the file name.
SUBROUTINE GetInputFileName(InputFile,UseDWM,ErrStat,ErrMsg)
   CHARACTER(*),             INTENT(OUT)           :: InputFile         !< A CHARACTER string containing the name of the primary FAST input file (if not present, we'll get it from the command line)
   LOGICAL,                  INTENT(OUT)           :: UseDWM            !< whether the last argument from the command line is "DWM"
   INTEGER(IntKi),           INTENT(OUT)           :: ErrStat           !< Error status
   CHARACTER(*),             INTENT(OUT)           :: ErrMsg            !< Error message

   INTEGER(IntKi)                                  :: ErrStat2          ! local error stat
   CHARACTER(1024)                                 :: LastArg           ! A second command-line argument that will allow DWM module to be used in AeroDyn

   ErrStat = ErrID_None
   ErrMsg = ''

   UseDWM = .FALSE.  ! by default, we're not going to use the DWM module
   InputFile = ""  ! initialize to empty string to make sure it's input from the command line
   CALL CheckArgs( InputFile, ErrStat2, LastArg )  ! if ErrStat2 /= ErrID_None, we'll ignore and deal with the problem when we try to read the input file

   IF (LEN_TRIM(InputFile) == 0) THEN ! no input file was specified
      ErrStat = ErrID_Fatal
      ErrMsg  = 'The required input file was not specified on the command line.'
      RETURN
   END IF

   IF (LEN_TRIM(LastArg) > 0) THEN ! see if DWM was specified as the second option
      CALL Conv2UC( LastArg )
      IF ( TRIM(LastArg) == "DWM" ) THEN
         UseDWM    = .TRUE.
      END IF
   END IF

END SUBROUTINE GetInputFileName
!----------------------------------------------------------------------------------------------------------------------------------
!> This subroutine checks for command-line arguments, gets the root name of the input files
!! (including full path name), and creates the names of the output files.
SUBROUTINE FAST_Init( p, m_FAST, y_FAST, t_initial, InputFile, ErrStat, ErrMsg, TMax, TurbID, OverrideAbortLev, RootName )

      IMPLICIT                        NONE

   ! Passed variables

   TYPE(FAST_ParameterType), INTENT(INOUT)         :: p                 !< The parameter data for the FAST (glue-code) simulation
   TYPE(FAST_MiscVarType),   INTENT(INOUT)         :: m_FAST            !< Miscellaneous variables
   TYPE(FAST_OutputFileType),INTENT(INOUT)         :: y_FAST            !< The output data for the FAST (glue-code) simulation
   REAL(DbKi),               INTENT(IN)            :: t_initial         !< the beginning time of the simulation
   INTEGER(IntKi),           INTENT(OUT)           :: ErrStat           !< Error status
   CHARACTER(*),             INTENT(OUT)           :: ErrMsg            !< Error message
   CHARACTER(*),             INTENT(IN)            :: InputFile         !< A CHARACTER string containing the name of the primary FAST input file (if not present, we'll get it from the command line)
   REAL(DbKi),               INTENT(IN), OPTIONAL  :: TMax              !< the length of the simulation (from Simulink or FAST.Farm)
   INTEGER(IntKi),           INTENT(IN), OPTIONAL  :: TurbID            !< an ID for naming the tubine output file
   LOGICAL,                  INTENT(IN), OPTIONAL  :: OverrideAbortLev  !< whether or not we should override the abort error level (e.g., FAST.Farm)
   CHARACTER(*),             INTENT(IN), OPTIONAL  :: RootName          !< A CHARACTER string containing the root name of FAST output files, overriding normal naming convention
      ! Local variables

   INTEGER                      :: i                                    ! loop counter
   !CHARACTER(1024)              :: DirName                              ! A CHARACTER string containing the path of the current working directory


   LOGICAL                      :: OverrideAbortErrLev
   CHARACTER(*), PARAMETER      :: RoutineName = "FAST_Init"

   INTEGER(IntKi)               :: ErrStat2
   CHARACTER(ErrMsgLen)         :: ErrMsg2

      ! Initialize some variables
   ErrStat = ErrID_None
   ErrMsg = ''

   IF (PRESENT(OverrideAbortLev)) THEN
      OverrideAbortErrLev = OverrideAbortLev
   ELSE
      OverrideAbortErrLev = .true.
   END IF



   !...............................................................................................................................
   ! Set the root name of the output files based on the input file name
   !...............................................................................................................................

   if (present(RootName)) then
      p%OutFileRoot = RootName
   else
         ! Determine the root name of the primary file (will be used for output files)
      CALL GetRoot( InputFile, p%OutFileRoot )
      IF ( Cmpl4SFun )  p%OutFileRoot = TRIM( p%OutFileRoot )//'.SFunc'
      IF ( PRESENT(TurbID) ) THEN
         IF ( TurbID > 0 ) THEN
            p%OutFileRoot = TRIM( p%OutFileRoot )//'.T'//TRIM(Num2LStr(TurbID))
         END IF
      END IF

   end if
   p%VTK_OutFileRoot = p%OutFileRoot !initialize this here in case of error before it is set later


   !...............................................................................................................................
   ! Initialize the module name/date/version info:
   !...............................................................................................................................

   y_FAST%Module_Ver( Module_Glue   ) = FAST_Ver
   
   DO i=2,NumModules
      y_FAST%Module_Ver(i)%Date = 'unknown date'
      y_FAST%Module_Ver(i)%Ver  = 'unknown version'
   END DO
   y_FAST%Module_Ver( Module_IfW    )%Name = 'InflowWind'
   y_FAST%Module_Ver( Module_OpFM   )%Name = 'OpenFOAM integration'
   y_FAST%Module_Ver( Module_ED     )%Name = 'ElastoDyn'
   y_FAST%Module_Ver( Module_SED    )%Name = 'Simplified-ElastoDyn'
   y_FAST%Module_Ver( Module_BD     )%Name = 'BeamDyn'
   y_FAST%Module_Ver( Module_AD14   )%Name = 'AeroDyn14'
   y_FAST%Module_Ver( Module_AD     )%Name = 'AeroDyn'
   y_FAST%Module_Ver( Module_ADsk   )%Name = 'AeroDisk'
   y_FAST%Module_Ver( Module_SrvD   )%Name = 'ServoDyn'
   y_FAST%Module_Ver( Module_HD     )%Name = 'HydroDyn'
   y_FAST%Module_Ver( Module_SD     )%Name = 'SubDyn'
   y_FAST%Module_Ver( Module_ExtPtfm)%Name = 'ExtPtfm_MCKF'
   y_FAST%Module_Ver( Module_MAP    )%Name = 'MAP'
   y_FAST%Module_Ver( Module_FEAM   )%Name = 'FEAMooring'
   y_FAST%Module_Ver( Module_MD     )%Name = 'MoorDyn'
   y_FAST%Module_Ver( Module_Orca   )%Name = 'OrcaFlexInterface'
   y_FAST%Module_Ver( Module_IceF   )%Name = 'IceFloe'
   y_FAST%Module_Ver( Module_IceD   )%Name = 'IceDyn'
         
   y_FAST%Module_Abrev( Module_Glue   ) = 'FAST'
   y_FAST%Module_Abrev( Module_IfW    ) = 'IfW'
   y_FAST%Module_Abrev( Module_OpFM   ) = 'OpFM'
   y_FAST%Module_Abrev( Module_ED     ) = 'ED'
   y_FAST%Module_Abrev( Module_SED    ) = 'SED'
   y_FAST%Module_Abrev( Module_BD     ) = 'BD'
   y_FAST%Module_Abrev( Module_AD14   ) = 'AD14'
   y_FAST%Module_Abrev( Module_AD     ) = 'AD'
   y_FAST%Module_Abrev( Module_ADsk   ) = 'ADsk'
   y_FAST%Module_Abrev( Module_SrvD   ) = 'SrvD'
   y_FAST%Module_Abrev( Module_HD     ) = 'HD'
   y_FAST%Module_Abrev( Module_SD     ) = 'SD'
   y_FAST%Module_Abrev( Module_ExtPtfm) = 'ExtPtfm'
   y_FAST%Module_Abrev( Module_MAP    ) = 'MAP'
   y_FAST%Module_Abrev( Module_FEAM   ) = 'FEAM'
   y_FAST%Module_Abrev( Module_MD     ) = 'MD'
   y_FAST%Module_Abrev( Module_Orca   ) = 'Orca'
   y_FAST%Module_Abrev( Module_IceF   ) = 'IceF'
   y_FAST%Module_Abrev( Module_IceD   ) = 'IceD'

   p%n_substeps = 1                                                ! number of substeps for between modules and global/FAST time
   p%BD_OutputSibling = .false.

   !...............................................................................................................................
   ! Read the primary file for the glue code:
   !...............................................................................................................................
   CALL FAST_ReadPrimaryFile( InputFile, p, m_FAST, OverrideAbortErrLev, ErrStat2, ErrMsg2 )
      CALL SetErrStat( ErrStat2, ErrMsg2, ErrStat, ErrMsg, RoutineName )

      ! make sure some linearization variables are consistant
   if (.not. p%Linearize)  p%CalcSteady = .false.
   if (.not. p%CalcSteady) p%TrimCase = TrimCase_none
   m_FAST%Lin%FoundSteady = .false.
   p%LinInterpOrder = p%InterpOrder ! 1 ! always use linear (or constant) interpolation on rotor?

      ! overwrite TMax if necessary)
   IF (PRESENT(TMax)) THEN
      p%TMax = TMax
      !p%TMax = MAX( TMax, p%TMax )
   END IF

   IF ( ErrStat >= AbortErrLev ) RETURN


   p%KMax = 1                 ! after more checking, we may put this in the input file...
   !IF (p%CompIce == Module_IceF) p%KMax = 2
   p%SizeJac_Opt1 = 0  ! initialize this vector to zero; after we figure out what size the ED/SD/HD/BD meshes are, we'll fill this

   p%numIceLegs = 0           ! initialize number of support-structure legs in contact with ice (IceDyn will set this later)

   p%nBeams = 0               ! initialize number of BeamDyn instances (will be set later)

      ! determine what kind of turbine we're modeling:
   IF ( p%CompHydro == Module_HD .and. p%MHK == 0) THEN
      IF ( p%CompSub == Module_SD ) THEN
         p%TurbineType = Type_Offshore_Fixed
      ELSE
         p%TurbineType = Type_Offshore_Floating
      END IF
   ELSEIF ( p%CompMooring == Module_Orca .and. p%MHK == 0) THEN
      p%TurbineType = Type_Offshore_Floating
   ELSEIF ( p%CompSub == Module_ExtPtfm .and. p%MHK == 0) THEN
      p%TurbineType = Type_Offshore_Fixed
   ELSEIF ( p%MHK == 1 ) THEN
      p%TurbineType = Type_MHK_Fixed
   ELSEIF ( p%MHK == 2 ) THEN
      p%TurbineType = Type_MHK_Floating
   ELSE      
      p%TurbineType = Type_LandBased
   END IF


   p%n_TMax_m1  = CEILING( ( (p%TMax - t_initial) / p%DT ) ) - 1 ! We're going to go from step 0 to n_TMax (thus the -1 here)

   if (p%TMax < 1.0_DbKi) then ! log10(0) gives floating point divide-by-zero error
      p%TChanLen = MinChanLen
   else
      p%TChanLen = max( MinChanLen, int(log10(p%TMax))+7 )
   end if
   p%OutFmt_t = 'F'//trim(num2lstr( p%TChanLen ))//'.4' ! 'F10.4'

   !...............................................................................................................................
   ! Do some error checking on the inputs (validation):
   !...............................................................................................................................
   call ValidateInputData(p, m_FAST, ErrStat2, ErrMsg2)
      CALL SetErrStat( ErrStat2, ErrMsg2, ErrStat, ErrMsg, RoutineName )



   IF ( ErrStat >= AbortErrLev ) RETURN


   RETURN
END SUBROUTINE FAST_Init
!----------------------------------------------------------------------------------------------------------------------------------
!> This routine validates FAST data.
SUBROUTINE ValidateInputData(p, m_FAST, ErrStat, ErrMsg)

   TYPE(FAST_ParameterType), INTENT(INOUT)         :: p                 !< The parameter data for the FAST (glue-code) simulation
   TYPE(FAST_MiscVarType),   INTENT(IN   )         :: m_FAST            !< The misc data for the FAST (glue-code) simulation
   INTEGER(IntKi),           INTENT(  OUT)         :: ErrStat           !< Error status
   CHARACTER(*),             INTENT(  OUT)         :: ErrMsg            !< Error message

   REAL(DbKi)                                      :: TmpTime           ! A temporary variable for error checking

   INTEGER(IntKi)                                  :: i
   INTEGER(IntKi)                                  :: ErrStat2
   CHARACTER(ErrMsgLen)                            :: ErrMsg2
   CHARACTER(*), PARAMETER                         :: RoutineName='ValidateInputData'

   ErrStat = ErrID_None
   ErrMsg  = ""


   IF ( p%TMax < 0.0_DbKi  )  THEN
      CALL SetErrStat( ErrID_Fatal, 'TMax must not be a negative number.', ErrStat, ErrMsg, RoutineName )
   ELSE IF ( p%TMax < p%TStart )  THEN
      CALL SetErrStat( ErrID_Fatal, 'TStart ('//trim(num2lstr(p%TStart))//') should be greater than TMax ('//trim(num2lstr(p%TMax))//') in OpenFAST input file.', ErrStat, ErrMsg, RoutineName )
   END IF

   IF ( p%n_ChkptTime < p%n_TMax_m1 ) THEN
      if (.NOT. p%WrBinOutFile) CALL SetErrStat( ErrID_Severe, 'It is highly recommended that time-marching output files be generated in binary format when generating checkpoint files.', ErrStat, ErrMsg, RoutineName )
      if (p%CompMooring==MODULE_Orca) CALL SetErrStat( ErrID_Fatal, 'Restart capability for OrcaFlexInterface is not supported. Set ChkptTime larger than TMax.', ErrStat, ErrMsg, RoutineName )
      ! also check for other features that aren't supported with restart (like ServoDyn's user-defined control routines)
   END IF

   IF ( p%DT <= 0.0_DbKi )  THEN
      CALL SetErrStat( ErrID_Fatal, 'DT must be greater than 0.', ErrStat, ErrMsg, RoutineName )
   ELSE ! Test DT and TMax to ensure numerical stability -- HINT: see the use of OnePlusEps
      TmpTime = p%TMax*EPSILON(p%DT)
      IF ( p%DT <= TmpTime ) THEN
         CALL SetErrStat( ErrID_Fatal, 'DT must be greater than '//TRIM ( Num2LStr( TmpTime ) )//' seconds.', ErrStat, ErrMsg, RoutineName )
      END IF
   END IF

      ! Check that InputFileData%OutFmt is a valid format specifier and will fit over the column headings
   CALL ChkRealFmtStr( p%OutFmt, 'OutFmt', p%FmtWidth, ErrStat2, ErrMsg2 )
      call SetErrStat(ErrStat2, ErrMsg2, ErrStat, ErrMsg, RoutineName)

   IF ( p%WrTxtOutFile .and. p%FmtWidth < MinChanLen ) CALL SetErrStat( ErrID_Warn, 'OutFmt produces a column width of '// &
         TRIM(Num2LStr(p%FmtWidth))//'), which may be too small.', ErrStat, ErrMsg, RoutineName )

   IF ( p%WrTxtOutFile .AND. p%TChanLen > ChanLen  )  THEN ! ( p%TMax > 9999.999_DbKi )
      CALL SetErrStat( ErrID_Warn, 'TMax is too large for a '//trim(num2lstr(ChanLen))//'-character time column in text tabular (time-marching) output files.'// &
                                   ' Postprocessors with this limitation may not work.', ErrStat, ErrMsg, RoutineName )
   END IF

   IF ( p%TStart      <  0.0_DbKi ) CALL SetErrStat( ErrID_Fatal, 'TStart must not be less than 0 seconds.', ErrStat, ErrMsg, RoutineName )
!  IF ( p%SttsTime    <= 0.0_DbKi ) CALL SetErrStat( ErrID_Fatal, 'SttsTime must be greater than 0 seconds.', ErrStat, ErrMsg, RoutineName )
   IF ( p%n_SttsTime  < 1_IntKi   ) CALL SetErrStat( ErrID_Fatal, 'SttsTime must be greater than 0 seconds.', ErrStat, ErrMsg, RoutineName )
   IF ( p%n_ChkptTime < 1_IntKi   ) CALL SetErrStat( ErrID_Fatal, 'ChkptTime must be greater than 0 seconds.', ErrStat, ErrMsg, RoutineName )
   IF ( p%KMax        < 1_IntKi   ) CALL SetErrStat( ErrID_Fatal, 'KMax must be greater than 0.', ErrStat, ErrMsg, RoutineName )

   IF (p%CompElast   == Module_Unknown) CALL SetErrStat( ErrID_Fatal, 'CompElast must be 1 (ElastoDyn), 2 (BeamDyn), or 3 (Simplified-ElastoDyn).', ErrStat, ErrMsg, RoutineName )
   IF (p%CompAero    == Module_Unknown) CALL SetErrStat( ErrID_Fatal, 'CompAero must be 0 (None), 1 (AeroDyn14), 2 (AeroDyn), or 3 (AeroDisk).', ErrStat, ErrMsg, RoutineName )
   IF (p%CompServo   == Module_Unknown) CALL SetErrStat( ErrID_Fatal, 'CompServo must be 0 (None) or 1 (ServoDyn).', ErrStat, ErrMsg, RoutineName )
   IF (p%CompHydro   == Module_Unknown) CALL SetErrStat( ErrID_Fatal, 'CompHydro must be 0 (None) or 1 (HydroDyn).', ErrStat, ErrMsg, RoutineName )
   IF (p%CompSub     == Module_Unknown) CALL SetErrStat( ErrID_Fatal, 'CompSub must be 0 (None), 1 (SubDyn), or 2 (ExtPtfm_MCKF).', ErrStat, ErrMsg, RoutineName )
   IF (p%CompMooring == Module_Unknown) CALL SetErrStat( ErrID_Fatal, 'CompMooring must be 0 (None), 1 (MAP), 2 (FEAMooring), 3 (MoorDyn), or 4 (OrcaFlex).', ErrStat, ErrMsg, RoutineName )
   IF (p%CompIce     == Module_Unknown) CALL SetErrStat( ErrID_Fatal, 'CompIce must be 0 (None) or 1 (IceFloe).', ErrStat, ErrMsg, RoutineName )
   IF (p%CompHydro /= Module_HD) THEN
      IF (p%CompMooring == Module_MAP) THEN
         CALL SetErrStat( ErrID_Fatal, 'HydroDyn must be used when MAP is used. Set CompHydro > 0 or CompMooring = 0 in the FAST input file.', ErrStat, ErrMsg, RoutineName )
      ELSEIF (p%CompMooring == Module_FEAM) THEN
         CALL SetErrStat( ErrID_Fatal, 'HydroDyn must be used when FEAMooring is used. Set CompHydro > 0 or CompMooring = 0 in the FAST input file.', ErrStat, ErrMsg, RoutineName )
      ELSEIF (p%CompMooring == Module_MD) THEN
         CALL SetErrStat( ErrID_Fatal, 'HydroDyn must be used when MoorDyn is used. Set CompHydro > 0 or CompMooring = 0 in the FAST input file.', ErrStat, ErrMsg, RoutineName )
      END IF
   ELSE
      IF (p%CompMooring == Module_Orca) CALL SetErrStat( ErrID_Fatal, 'HydroDyn cannot be used if OrcaFlex is used. Set CompHydro = 0 or CompMooring < 4 in the FAST input file.', ErrStat, ErrMsg, RoutineName )
      IF (p%CompSub == Module_ExtPtfm) CALL SetErrStat( ErrID_Fatal, 'HydroDyn cannot be used if ExtPtfm_MCKF is used. Set CompHydro = 0 or CompSub < 2 in the FAST input file.', ErrStat, ErrMsg, RoutineName )
   END IF

   ! SED cannot be used with certain modules
   if (p%CompElast == Module_SED) then
      if (p%CompSub == Module_SD)         call SetErrStat( ErrID_Fatal, 'Simplified-ElastoDyn (SED) cannot be used with SubDyn.  Set CompSub == 0 or CompElast /= 3 in the FAST input file.', ErrStat, ErrMsg, RoutineName )
      if (p%CompHydro == Module_HD)       call SetErrStat( ErrID_Fatal, 'Simplified-ElastoDyn (SED) cannot be used with HydroDyn.  Set CompHydro == 0 or CompElast /= 3 in the FAST input file.', ErrStat, ErrMsg, RoutineName )
      if (p%CompIce /= Module_None)       call SetErrStat( ErrID_Fatal, 'Simplified-ElastoDyn (SED) cannot be used with any ice modules.  Set CompIce == 0 or CompElast /= 3 in the FAST input file.', ErrStat, ErrMsg, RoutineName )
      if (p%CompMooring /= Module_None)   call SetErrStat( ErrID_Fatal, 'Simplified-ElastoDyn (SED) cannot be used with any mooring modules.  Set CompMooring == 0 or CompElast /= 3 in the FAST input file.', ErrStat, ErrMsg, RoutineName )
      if (p%CompAero == Module_AD14)      call SetErrStat( ErrID_Fatal, 'Simplified-ElastoDyn (SED) cannot be used with AeroDyn14.  Set CompAero /= 1 or CompElast /= 3 in the FAST input file.', ErrStat, ErrMsg, RoutineName )
      if (p%MHK == 1 .or. p%MHK == 2)     call SetErrStat( ErrID_Fatal, 'Simplified-ElastoDyn (SED) cannot be used with an MHK turbine. Set MHK == 0 or CompElast /= 3 in the FAST input file.', ErrStat, ErrMsg, RoutineName )
      if (p%CompInflow == Module_OpFM )   call SetErrStat( ErrID_Fatal, 'Simplified-ElastoDyn (SED) cannot be used with OpenFOAM.  Set CompInflow /= 2 or CompElast /= 3 in the FAST input file.', ErrStat, ErrMsg, RoutineName )
   endif

   IF (p%CompIce == Module_IceF) THEN
      IF (p%CompSub   /= Module_SD) CALL SetErrStat( ErrID_Fatal, 'SubDyn must be used when IceFloe is used. Set CompSub > 0 or CompIce = 0 in the FAST input file.', ErrStat, ErrMsg, RoutineName )
      IF (p%CompHydro /= Module_HD) CALL SetErrStat( ErrID_Fatal, 'HydroDyn must be used when IceFloe is used. Set CompHydro > 0 or CompIce = 0 in the FAST input file.', ErrStat, ErrMsg, RoutineName )
   ELSEIF (p%CompIce == Module_IceD) THEN
      IF (p%CompSub   /= Module_SD) CALL SetErrStat( ErrID_Fatal, 'SubDyn must be used when IceDyn is used. Set CompSub > 0 or CompIce = 0 in the FAST input file.', ErrStat, ErrMsg, RoutineName )
      IF (p%CompHydro /= Module_HD) CALL SetErrStat( ErrID_Fatal, 'HydroDyn must be used when IceDyn is used. Set CompHydro > 0 or CompIce = 0 in the FAST input file.', ErrStat, ErrMsg, RoutineName )
   END IF

   IF (p%CompElast == Module_BD .and. (p%CompAero == Module_AD14 .or. p%CompAero == Module_ADsk) ) CALL SetErrStat( ErrID_Fatal, 'AeroDyn14 or AeroDisk cannot be used when BeamDyn is used. Change CompAero or CompElast in the FAST input file.', ErrStat, ErrMsg, RoutineName )

   ! No method at the moment for getting disk average velocity from OpFM
   if (p%CompAero == Module_ADsk .and. p%CompInflow == MODULE_OpFM) call SetErrStat( ErrID_Fatal, 'AeroDisk cannot be used with OpenFOAM or the library interface', ErrStat, ErrMsg, RoutineName ) 

   if (p%CompInflow == MODULE_OpFM .and. p%CompAero == Module_AD14 ) CALL SetErrStat( ErrID_Fatal, 'AeroDyn14 cannot be used when OpenFOAM is used. Change CompAero or CompInflow in the FAST input file.', ErrStat, ErrMsg, RoutineName )
   
   IF (p%MHK /= 0 .and. p%MHK /= 1 .and. p%MHK /= 2) CALL SetErrStat( ErrID_Fatal, 'MHK switch is invalid. Set MHK to 0, 1, or 2 in the FAST input file.', ErrStat, ErrMsg, RoutineName )

<<<<<<< HEAD
   IF (p%MHK == 2) CALL SetErrStat( ErrID_Fatal, 'Functionality to model a floating MHK turbine has not yet been implemented.', ErrStat, ErrMsg, RoutineName )

   IF ((p%CompAero == Module_AD14 .or. p%CompAero == Module_ADsk) .and. (p%MHK == 1 .or. p%MHK == 2)) CALL SetErrStat( ErrID_Fatal, 'AeroDyn14 and AeroDisk cannot be used with an MHK turbine. Change CompAero or MHK in the FAST input file.', ErrStat, ErrMsg, RoutineName )
=======
   IF (p%MHK == 1 .and. p%CompAero == Module_AD14 .or. p%MHK == 2 .and. p%CompAero == Module_AD14) CALL SetErrStat( ErrID_Fatal, 'AeroDyn14 cannot be used with an MHK turbine. Change CompAero or MHK in the FAST input file.', ErrStat, ErrMsg, RoutineName )
>>>>>>> f7d968bc

   IF (p%MHK == 1 .and. p%Linearize .or. p%MHK == 2 .and. p%Linearize) CALL SetErrStat( ErrID_Fatal, 'Linearization has not yet been implemented for an MHK turbine. Change MHK or Linearize in the FAST input file.', ErrStat, ErrMsg, RoutineName )

   IF (p%Gravity < 0.0_ReKi) CALL SetErrStat( ErrID_Fatal, 'Gravity must not be negative.', ErrStat, ErrMsg, RoutineName )

   IF (p%WtrDpth < 0.0_ReKi) CALL SetErrStat( ErrID_Fatal, 'WtrDpth must not be negative.', ErrStat, ErrMsg, RoutineName )

!   IF ( p%InterpOrder < 0 .OR. p%InterpOrder > 2 ) THEN
   IF ( p%InterpOrder < 1 .OR. p%InterpOrder > 2 ) THEN
      CALL SetErrStat( ErrID_Fatal, 'InterpOrder must be 1 or 2.', ErrStat, ErrMsg, RoutineName ) ! 5/13/14 bjj: MAS and JMJ compromise for certain integrators is that InterpOrder cannot be 0
      p%InterpOrder = 1    ! Avoid problems in error handling by setting this to 0
   END IF

   IF ( p%NumCrctn < 0_IntKi ) THEN
      CALL SetErrStat( ErrID_Fatal, 'NumCrctn must be 0 or greater.', ErrStat, ErrMsg, RoutineName )
   END IF


   if ( p%WrVTK == VTK_Unknown ) then
      call SetErrStat(ErrID_Fatal, 'WrVTK must be 0 (none), 1 (initialization only), 2 (animation), or 3 (mode shapes).', ErrStat, ErrMsg, RoutineName)
   else
      if ( p%VTK_type == VTK_Unknown ) then
         call SetErrStat(ErrID_Fatal, 'VTK_type must be 1 (surfaces), 2 (basic meshes:lines/points), or 3 (all meshes).', ErrStat, ErrMsg, RoutineName)
         ! note I'm not going to write that 4 (old) is an option
      end if

      if (p%WrVTK == VTK_ModeShapes .and. .not. p%Linearize) then
         call SetErrStat(ErrID_Fatal, 'WrVTK cannot be 3 (mode shapes) when Linearize is false. (Mode shapes require linearization analysis.)', ErrStat, ErrMsg, RoutineName)
      end if
   end if

   if (p%Linearize) then

      if (p%CalcSteady) then
         if (p%NLinTimes < 1) call SetErrStat(ErrID_Fatal,'NLinTimes must be at least 1 for linearization analysis.',ErrStat, ErrMsg, RoutineName)
         if (p%TrimCase /= TrimCase_yaw .and. p%TrimCase /= TrimCase_torque .and. p%TrimCase /= TrimCase_pitch) then
            call SetErrStat(ErrID_Fatal,'TrimCase must be either 1, 2, or 3.',ErrStat, ErrMsg, RoutineName)
         end if

         if (p%TrimTol <= epsilon(p%TrimTol)) call SetErrStat(ErrID_Fatal,'TrimTol must be larger than '//trim(num2lstr(epsilon(p%TrimTol)))//'.',ErrStat, ErrMsg, RoutineName)
         if (p%Twr_Kdmp < 0.0_ReKi) call SetErrStat(ErrID_Fatal,'Twr_Kdmp must not be negative.',ErrStat, ErrMsg, RoutineName)
         if (p%Bld_Kdmp < 0.0_ReKi) call SetErrStat(ErrID_Fatal,'Bld_Kdmp must not be negative.',ErrStat, ErrMsg, RoutineName)
      else

         if (.not. allocated(m_FAST%Lin%LinTimes)) then
            call SetErrStat(ErrID_Fatal, 'NLinTimes must be at least 1 for linearization analysis.',ErrStat, ErrMsg, RoutineName)
         else
            do i=1,p%NLinTimes
               if (m_FAST%Lin%LinTimes(i) < 0) call SetErrStat(ErrID_Fatal,'LinTimes must be positive values.',ErrStat, ErrMsg, RoutineName)
            end do
            do i=2,p%NLinTimes
               if (m_FAST%Lin%LinTimes(i) <= m_FAST%Lin%LinTimes(i-1)) call SetErrStat(ErrID_Fatal,'LinTimes must be unique values entered in increasing order.',ErrStat, ErrMsg, RoutineName)
            end do

            if (m_FAST%Lin%LinTimes(p%NLinTimes) > p%TMax) call SetErrStat(ErrID_Info, 'Tmax is less than the last linearization time. Linearization analysis will not be performed after TMax.',ErrStat, ErrMsg, RoutineName)
         end if

      end if

      if (p%LinInputs < LIN_NONE .or. p%LinInputs > LIN_ALL) call SetErrStat(ErrID_Fatal,'LinInputs must be 0, 1, or 2.',ErrStat, ErrMsg, RoutineName)
      if (p%LinOutputs < LIN_NONE .or. p%LinOutputs > LIN_ALL) call SetErrStat(ErrID_Fatal,'LinOutputs must be 0, 1, or 2.',ErrStat, ErrMsg, RoutineName)

      if (p%LinOutJac) then
         if ( p%LinInputs /= LIN_ALL .or. p%LinOutputs /= LIN_ALL) then
            call SetErrStat(ErrID_Info,'LinOutJac can be used only when LinInputs=LinOutputs=2.',ErrStat, ErrMsg, RoutineName)
            p%LinOutJac = .false.
         end if
      end if

      ! now, make sure we haven't asked for any modules that we can't yet linearize:
      if (p%CompInflow == MODULE_OpFM) call SetErrStat(ErrID_Fatal,'Linearization is not implemented for the OpenFOAM coupling.',ErrStat, ErrMsg, RoutineName)
      if (p%CompAero == MODULE_AD14) call SetErrStat(ErrID_Fatal,'Linearization is not implemented for the AeroDyn v14 module.',ErrStat, ErrMsg, RoutineName)
      if (p%CompAero == MODULE_ADsk) call SetErrStat(ErrID_Fatal,'Linearization is not implemented for the AeroDisk module.',ErrStat, ErrMsg, RoutineName)
      if (p%CompSub /= MODULE_None .and. p%CompSub /= MODULE_SD )     call SetErrStat(ErrID_Fatal,'Linearization is not implemented for the ExtPtfm_MCKF substructure module.',ErrStat, ErrMsg, RoutineName)
      if (p%CompMooring /= MODULE_None .and. p%CompMooring == MODULE_FEAM) call SetErrStat(ErrID_Fatal,'Linearization is not implemented for the FEAMooring mooring module.',ErrStat, ErrMsg, RoutineName)
      if (p%CompIce /= MODULE_None) call SetErrStat(ErrID_Fatal,'Linearization is not implemented for any of the ice loading modules.',ErrStat, ErrMsg, RoutineName)

   end if
      
   
   if ( (p%TurbineType == Type_Offshore_Fixed .or. p%TurbineType == Type_Offshore_Floating) .and. .not. EqualRealNos(p%TurbinePos(3), 0.0_SiKi) ) then
    call SetErrStat(ErrID_Fatal, 'Height of turbine location, TurbinePos(3), must be 0 for offshore turbines.', ErrStat, ErrMsg, RoutineName)
   end if

   !...............................................................................................................................

      ! temporary check on p_FAST%DT_out

   IF ( .NOT. EqualRealNos( p%DT_out, p%DT ) ) THEN
      IF ( p%DT_out < p%DT ) THEN
         CALL SetErrStat( ErrID_Fatal, 'DT_out must be at least DT ('//TRIM(Num2LStr(p%DT))//' s).', ErrStat, ErrMsg, RoutineName )
      ELSEIF ( .NOT. EqualRealNos( p%DT_out, p%DT * p%n_DT_Out )  ) THEN
         CALL SetErrStat( ErrID_Fatal, 'DT_out must be an integer multiple of DT.', ErrStat, ErrMsg, RoutineName )
      END IF
   END IF



END SUBROUTINE ValidateInputData
!----------------------------------------------------------------------------------------------------------------------------------
!> This routine initializes the output for the glue code, including writing the header for the primary output file.
SUBROUTINE FAST_InitOutput( p_FAST, y_FAST, Init, ErrStat, ErrMsg )

   IMPLICIT NONE

      ! Passed variables
   TYPE(FAST_ParameterType),       INTENT(IN)           :: p_FAST                                !< Glue-code simulation parameters
   TYPE(FAST_OutputFileType),      INTENT(INOUT)        :: y_FAST                                !< Glue-code simulation outputs
   TYPE(FAST_InitData),            INTENT(IN)           :: Init                                  !< Initialization data for all modules

   INTEGER(IntKi),                 INTENT(OUT)          :: ErrStat                               !< Error status
   CHARACTER(*),                   INTENT(OUT)          :: ErrMsg                                !< Error message corresponding to ErrStat


      ! Local variables.

   INTEGER(IntKi)                   :: I, J                                            ! Generic index for DO loops.
   INTEGER(IntKi)                   :: indxNext                                        ! The index of the next value to be written to an array
   INTEGER(IntKi)                   :: NumOuts                                         ! number of channels to be written to the output file(s)



   !......................................................
   ! Set the description lines to be printed in the output file
   !......................................................
   y_FAST%FileDescLines(1)  = 'Predictions were generated on '//CurDate()//' at '//CurTime()//' using '//TRIM(GetVersion(FAST_Ver, Cmpl4SFun, Cmpl4LV))
   y_FAST%FileDescLines(2)  = 'linked with ' //' '//TRIM(GetNVD(NWTC_Ver            ))  ! we'll get the rest of the linked modules in the section below
   y_FAST%FileDescLines(3)  = 'Description from the FAST input file: '//TRIM(p_FAST%FTitle)

   !......................................................
   ! We'll fill out the rest of FileDescLines(2),
   ! and save the module version info for later use, too:
   !......................................................

   IF ( p_FAST%CompElast == Module_SED )  THEN
      y_FAST%Module_Ver( Module_SED ) = Init%OutData_SED%Ver
      y_FAST%FileDescLines(2) = TRIM(y_FAST%FileDescLines(2) ) //'; '//TRIM(GetNVD(y_FAST%Module_Ver( Module_SED )  ))
   ELSE
      y_FAST%Module_Ver( Module_ED ) = Init%OutData_ED%Ver
      y_FAST%FileDescLines(2) = TRIM(y_FAST%FileDescLines(2) ) //'; '//TRIM(GetNVD(y_FAST%Module_Ver( Module_ED )  ))
   END IF

   IF ( p_FAST%CompElast == Module_BD )  THEN
      y_FAST%Module_Ver( Module_BD ) = Init%OutData_BD(1)%Ver ! call copy routine for this type if it every uses dynamic memory
      y_FAST%FileDescLines(2)  = TRIM(y_FAST%FileDescLines(2) ) //'; '//TRIM(GetNVD(y_FAST%Module_Ver( Module_BD )))
   END IF


   IF ( p_FAST%CompInflow == Module_IfW )  THEN
      y_FAST%Module_Ver( Module_IfW ) = Init%OutData_IfW%Ver ! call copy routine for this type if it every uses dynamic memory
      y_FAST%FileDescLines(2)  = TRIM(y_FAST%FileDescLines(2) ) //'; '//TRIM(GetNVD(y_FAST%Module_Ver( Module_IfW )))
   ELSEIF ( p_FAST%CompInflow == Module_OpFM )  THEN
      y_FAST%Module_Ver( Module_OpFM ) = Init%OutData_OpFM%Ver ! call copy routine for this type if it every uses dynamic memory
      y_FAST%FileDescLines(2)  = TRIM(y_FAST%FileDescLines(2) ) //'; '//TRIM(GetNVD(y_FAST%Module_Ver( Module_OpFM )))
   END IF

   IF ( p_FAST%CompAero == Module_AD14 )  THEN
      y_FAST%Module_Ver( Module_AD14  ) = Init%OutData_AD14%Ver
      y_FAST%FileDescLines(2)  = TRIM(y_FAST%FileDescLines(2) ) //'; '//TRIM(GetNVD(y_FAST%Module_Ver( Module_AD14  ) ))
   ELSEIF ( p_FAST%CompAero == Module_AD )  THEN
      y_FAST%Module_Ver( Module_AD  ) = Init%OutData_AD%Ver
      y_FAST%FileDescLines(2)  = TRIM(y_FAST%FileDescLines(2) ) //'; '//TRIM(GetNVD(y_FAST%Module_Ver( Module_AD  ) ))
   ELSEIF ( p_FAST%CompAero == Module_ADsk )  THEN
      y_FAST%Module_Ver( Module_ADsk  ) = Init%OutData_ADsk%Ver
      y_FAST%FileDescLines(2)  = TRIM(y_FAST%FileDescLines(2) ) //'; '//TRIM(GetNVD(y_FAST%Module_Ver( Module_ADsk  ) ))
   END IF

   IF ( p_FAST%CompServo == Module_SrvD ) THEN
      y_FAST%Module_Ver( Module_SrvD ) = Init%OutData_SrvD%Ver
      y_FAST%FileDescLines(2)  = TRIM(y_FAST%FileDescLines(2) ) //'; '//TRIM(GetNVD(y_FAST%Module_Ver( Module_SrvD )))
   END IF

   IF ( p_FAST%CompHydro == Module_HD ) THEN
      y_FAST%Module_Ver( Module_HD )   = Init%OutData_HD%Ver
      y_FAST%FileDescLines(2)  = TRIM(y_FAST%FileDescLines(2) ) //'; '//TRIM(GetNVD(y_FAST%Module_Ver( Module_HD )))
   END IF

   IF ( p_FAST%CompSub == Module_SD ) THEN
      y_FAST%Module_Ver( Module_SD )   = Init%OutData_SD%Ver
      y_FAST%FileDescLines(2)  = TRIM(y_FAST%FileDescLines(2) ) //'; '//TRIM(GetNVD(y_FAST%Module_Ver( Module_SD )))
   ELSE IF ( p_FAST%CompSub == Module_ExtPtfm ) THEN
      y_FAST%Module_Ver( Module_ExtPtfm )   = Init%OutData_ExtPtfm%Ver
      y_FAST%FileDescLines(2)  = TRIM(y_FAST%FileDescLines(2) ) //'; '//TRIM(GetNVD(y_FAST%Module_Ver( Module_ExtPtfm )))
   END IF

   IF ( p_FAST%CompMooring == Module_MAP ) THEN
      y_FAST%Module_Ver( Module_MAP )   = Init%OutData_MAP%Ver
      y_FAST%FileDescLines(2)  = TRIM(y_FAST%FileDescLines(2) ) //'; '//TRIM(GetNVD(y_FAST%Module_Ver( Module_MAP )))
   ELSEIF ( p_FAST%CompMooring == Module_MD ) THEN
      y_FAST%Module_Ver( Module_MD )   = Init%OutData_MD%Ver
      y_FAST%FileDescLines(2)  = TRIM(y_FAST%FileDescLines(2) ) //'; '//TRIM(GetNVD(y_FAST%Module_Ver( Module_MD )))
   ELSEIF ( p_FAST%CompMooring == Module_FEAM ) THEN
      y_FAST%Module_Ver( Module_FEAM )   = Init%OutData_FEAM%Ver
      y_FAST%FileDescLines(2)  = TRIM(y_FAST%FileDescLines(2) ) //'; '//TRIM(GetNVD(y_FAST%Module_Ver( Module_FEAM )))
   ELSEIF ( p_FAST%CompMooring == Module_Orca ) THEN
      y_FAST%Module_Ver( Module_Orca )   = Init%OutData_Orca%Ver
      y_FAST%FileDescLines(2)  = TRIM(y_FAST%FileDescLines(2) ) //'; '//TRIM(GetNVD(y_FAST%Module_Ver( Module_Orca)))
   END IF

   IF ( p_FAST%CompIce == Module_IceF ) THEN
      y_FAST%Module_Ver( Module_IceF )   = Init%OutData_IceF%Ver
      y_FAST%FileDescLines(2)  = TRIM(y_FAST%FileDescLines(2) ) //'; '//TRIM(GetNVD(y_FAST%Module_Ver( Module_IceF )))
   ELSEIF ( p_FAST%CompIce == Module_IceD ) THEN
      y_FAST%Module_Ver( Module_IceD )   = Init%OutData_IceD%Ver
      y_FAST%FileDescLines(2)  = TRIM(y_FAST%FileDescLines(2) ) //'; '//TRIM(GetNVD(y_FAST%Module_Ver( Module_IceD )))
   END IF

   !......................................................
   ! Set the number of output columns from each module
   !......................................................
   y_FAST%numOuts = 0    ! Inintialize entire array
   
   IF ( ALLOCATED( Init%OutData_IfW%WriteOutputHdr  ) ) y_FAST%numOuts(Module_IfW)  = SIZE(Init%OutData_IfW%WriteOutputHdr)
   IF ( ALLOCATED( Init%OutData_OpFM%WriteOutputHdr ) ) y_FAST%numOuts(Module_OpFM) = SIZE(Init%OutData_OpFM%WriteOutputHdr)
   IF ( ALLOCATED( Init%OutData_ED%WriteOutputHdr   ) ) y_FAST%numOuts(Module_ED)   = SIZE(Init%OutData_ED%WriteOutputHdr)
   IF ( ALLOCATED( Init%OutData_SED%WriteOutputHdr  ) ) y_FAST%numOuts(Module_SED)  = SIZE(Init%OutData_SED%WriteOutputHdr)
do i=1,p_FAST%nBeams
   IF ( ALLOCATED( Init%OutData_BD(i)%WriteOutputHdr) ) y_FAST%numOuts(Module_BD)   = y_FAST%numOuts(Module_BD) + SIZE(Init%OutData_BD(i)%WriteOutputHdr)
end do
!ad14 doesn't have outputs:
                                                       y_FAST%numOuts(Module_AD14) = 0
                                                       
   IF ( ALLOCATED( Init%OutData_AD%rotors)) then
      IF ( ALLOCATED( Init%OutData_AD%rotors(1)%WriteOutputHdr)) y_FAST%numOuts(Module_AD) = SIZE(Init%OutData_AD%rotors(1)%WriteOutputHdr)
   ENDIF
   IF ( ALLOCATED( Init%OutData_ADsk%WriteOutputHdr   ) ) y_FAST%numOuts(Module_ADsk)   = SIZE(Init%OutData_ADsk%WriteOutputHdr)
   IF ( ALLOCATED( Init%OutData_SrvD%WriteOutputHdr   ) ) y_FAST%numOuts(Module_SrvD)   = SIZE(Init%OutData_SrvD%WriteOutputHdr)
   IF ( ALLOCATED( Init%OutData_HD%WriteOutputHdr     ) ) y_FAST%numOuts(Module_HD)     = SIZE(Init%OutData_HD%WriteOutputHdr)
   IF ( ALLOCATED( Init%OutData_SD%WriteOutputHdr     ) ) y_FAST%numOuts(Module_SD)     = SIZE(Init%OutData_SD%WriteOutputHdr)
   IF ( ALLOCATED( Init%OutData_ExtPtfm%WriteOutputHdr) ) y_FAST%numOuts(Module_ExtPtfm)= SIZE(Init%OutData_ExtPtfm%WriteOutputHdr)
   IF ( ALLOCATED( Init%OutData_MAP%WriteOutputHdr    ) ) y_FAST%numOuts(Module_MAP)    = SIZE(Init%OutData_MAP%WriteOutputHdr)
   IF ( ALLOCATED( Init%OutData_FEAM%WriteOutputHdr   ) ) y_FAST%numOuts(Module_FEAM)   = SIZE(Init%OutData_FEAM%WriteOutputHdr)
   IF ( ALLOCATED( Init%OutData_MD%WriteOutputHdr     ) ) y_FAST%numOuts(Module_MD)     = SIZE(Init%OutData_MD%WriteOutputHdr)
   IF ( ALLOCATED( Init%OutData_Orca%WriteOutputHdr   ) ) y_FAST%numOuts(Module_Orca)   = SIZE(Init%OutData_Orca%WriteOutputHdr)
   IF ( ALLOCATED( Init%OutData_IceF%WriteOutputHdr   ) ) y_FAST%numOuts(Module_IceF)   = SIZE(Init%OutData_IceF%WriteOutputHdr)
   IF ( ALLOCATED( Init%OutData_IceD%WriteOutputHdr   ) ) y_FAST%numOuts(Module_IceD)   = SIZE(Init%OutData_IceD%WriteOutputHdr)*p_FAST%numIceLegs

   !......................................................
   ! Initialize the output channel names and units
   !......................................................
      y_FAST%numOuts(Module_Glue) = 1 ! time

   
   NumOuts   = SUM( y_FAST%numOuts )

   CALL AllocAry( y_FAST%ChannelNames,NumOuts, 'ChannelNames', ErrStat, ErrMsg )
      IF ( ErrStat /= ErrID_None ) RETURN
   CALL AllocAry( y_FAST%ChannelUnits,NumOuts, 'ChannelUnits', ErrStat, ErrMsg )
      IF ( ErrStat /= ErrID_None ) RETURN

      ! Glue outputs: 
   y_FAST%ChannelNames(1) = 'Time'
   y_FAST%ChannelUnits(1) = '(s)'

   
   indxNext = y_FAST%numOuts(Module_Glue) + 1
   
   DO i=1,y_FAST%numOuts(Module_IfW) !InflowWind
      y_FAST%ChannelNames(indxNext) = Init%OutData_IfW%WriteOutputHdr(i)
      y_FAST%ChannelUnits(indxNext) = Init%OutData_IfW%WriteOutputUnt(i)
      indxNext = indxNext + 1
   END DO

   DO i=1,y_FAST%numOuts(Module_OpFM) !OpenFOAM
      y_FAST%ChannelNames(indxNext) = Init%OutData_OpFM%WriteOutputHdr(i)
      y_FAST%ChannelUnits(indxNext) = Init%OutData_OpFM%WriteOutputUnt(i)
      indxNext = indxNext + 1
   END DO

   DO i=1,y_FAST%numOuts(Module_ED) !ElastoDyn
      y_FAST%ChannelNames(indxNext) = Init%OutData_ED%WriteOutputHdr(i)
      y_FAST%ChannelUnits(indxNext) = Init%OutData_ED%WriteOutputUnt(i)
      indxNext = indxNext + 1
   END DO

   DO i=1,y_FAST%numOuts(Module_SED) !Simnplified-ElastoDyn
      y_FAST%ChannelNames(indxNext) = Init%OutData_SED%WriteOutputHdr(i)
      y_FAST%ChannelUnits(indxNext) = Init%OutData_SED%WriteOutputUnt(i)
      indxNext = indxNext + 1
   END DO

   IF ( y_FAST%numOuts(Module_BD) > 0_IntKi ) THEN !BeamDyn
      do i=1,p_FAST%nBeams
         if ( allocated(Init%OutData_BD(i)%WriteOutputHdr) ) then
            do j=1,size(Init%OutData_BD(i)%WriteOutputHdr)
               y_FAST%ChannelNames(indxNext) = 'B'//TRIM(Num2Lstr(i))//trim(Init%OutData_BD(i)%WriteOutputHdr(j))
               y_FAST%ChannelUnits(indxNext) = Init%OutData_BD(i)%WriteOutputUnt(j)
               indxNext = indxNext + 1
            end do ! j
         end if
      end do
   END IF


   ! none for AeroDyn14

   DO i=1,y_FAST%numOuts(Module_AD) !AeroDyn
      y_FAST%ChannelNames(indxNext) = Init%OutData_AD%rotors(1)%WriteOutputHdr(i)
      y_FAST%ChannelUnits(indxNext) = Init%OutData_AD%rotors(1)%WriteOutputUnt(i)
      indxNext = indxNext + 1
   END DO

   DO i=1,y_FAST%numOuts(Module_ADsk) !AeroDisk
      y_FAST%ChannelNames(indxNext) = Init%OutData_ADsk%WriteOutputHdr(i)
      y_FAST%ChannelUnits(indxNext) = Init%OutData_ADsk%WriteOutputUnt(i)
      indxNext = indxNext + 1
   END DO

   DO i=1,y_FAST%numOuts(Module_SrvD) !ServoDyn
      y_FAST%ChannelNames(indxNext) = Init%OutData_SrvD%WriteOutputHdr(i)
      y_FAST%ChannelUnits(indxNext) = Init%OutData_SrvD%WriteOutputUnt(i)
      indxNext = indxNext + 1
   END DO

   DO i=1,y_FAST%numOuts(Module_HD) !HydroDyn
      y_FAST%ChannelNames(indxNext) = Init%OutData_HD%WriteOutputHdr(i)
      y_FAST%ChannelUnits(indxNext) = Init%OutData_HD%WriteOutputUnt(i)
      indxNext = indxNext + 1
   END DO

   DO i=1,y_FAST%numOuts(Module_SD) !SubDyn
      y_FAST%ChannelNames(indxNext) = Init%OutData_SD%WriteOutputHdr(i)
      y_FAST%ChannelUnits(indxNext) = Init%OutData_SD%WriteOutputUnt(i)
      indxNext = indxNext + 1
   END DO

   DO i=1,y_FAST%numOuts(Module_ExtPtfm) !ExtPtfm_MCKF
      y_FAST%ChannelNames(indxNext) = Init%OutData_ExtPtfm%WriteOutputHdr(i)
      y_FAST%ChannelUnits(indxNext) = Init%OutData_ExtPtfm%WriteOutputUnt(i)
      indxNext = indxNext + 1
   END DO

   DO i=1,y_FAST%numOuts(Module_MAP) !MAP
      y_FAST%ChannelNames(indxNext) = Init%OutData_MAP%WriteOutputHdr(i)
      y_FAST%ChannelUnits(indxNext) = Init%OutData_MAP%WriteOutputUnt(i)
      indxNext = indxNext + 1
   END DO

   DO i=1,y_FAST%numOuts(Module_MD) !MoorDyn
      y_FAST%ChannelNames(indxNext) = Init%OutData_MD%WriteOutputHdr(i)
      y_FAST%ChannelUnits(indxNext) = Init%OutData_MD%WriteOutputUnt(i)
      indxNext = indxNext + 1
   END DO

   DO i=1,y_FAST%numOuts(Module_FEAM) !FEAMooring
      y_FAST%ChannelNames(indxNext) = Init%OutData_FEAM%WriteOutputHdr(i)
      y_FAST%ChannelUnits(indxNext) = Init%OutData_FEAM%WriteOutputUnt(i)
      indxNext = indxNext + 1
   END DO

   DO i=1,y_FAST%numOuts(Module_Orca) !OrcaFlex
      y_FAST%ChannelNames(indxNext) = Init%OutData_Orca%WriteOutputHdr(i)
      y_FAST%ChannelUnits(indxNext) = Init%OutData_Orca%WriteOutputUnt(i)
      indxNext = indxNext + 1
   END DO

   DO i=1,y_FAST%numOuts(Module_IceF) !IceFloe
      y_FAST%ChannelNames(indxNext) = Init%OutData_IceF%WriteOutputHdr(i)
      y_FAST%ChannelUnits(indxNext) = Init%OutData_IceF%WriteOutputUnt(i)
      indxNext = indxNext + 1
   END DO

   IF ( y_FAST%numOuts(Module_IceD) > 0_IntKi ) THEN !IceDyn
      DO I=1,p_FAST%numIceLegs
         DO J=1,SIZE(Init%OutData_IceD%WriteOutputHdr)
            y_FAST%ChannelNames(indxNext) =TRIM(Init%OutData_IceD%WriteOutputHdr(J))//'L'//TRIM(Num2Lstr(I))  !bjj: do we want this "Lx" at the end?
            y_FAST%ChannelUnits(indxNext) = Init%OutData_IceD%WriteOutputUnt(J)
            indxNext = indxNext + 1
         END DO ! J
      END DO ! I
   END IF


   !......................................................
   ! Open the text output file and print the headers
   !......................................................

   IF (p_FAST%WrTxtOutFile) THEN

      y_FAST%ActualChanLen = max( MinChanLen, p_FAST%FmtWidth )
      DO I=1,NumOuts
         y_FAST%ActualChanLen = max( y_FAST%ActualChanLen, LEN_TRIM(y_FAST%ChannelNames(I)) )
         y_FAST%ActualChanLen = max( y_FAST%ActualChanLen, LEN_TRIM(y_FAST%ChannelUnits(I)) )
      ENDDO ! I

      y_FAST%OutFmt_a = '"'//p_FAST%Delim//'"'//p_FAST%OutFmt      ! format for array elements from individual modules
      if (p_FAST%FmtWidth < y_FAST%ActualChanLen) then
         y_FAST%OutFmt_a = trim(y_FAST%OutFmt_a)//','//trim(num2lstr(y_FAST%ActualChanLen - p_FAST%FmtWidth))//'x'
      end if

      CALL GetNewUnit( y_FAST%UnOu, ErrStat, ErrMsg )
         IF ( ErrStat >= AbortErrLev ) RETURN

      CALL OpenFOutFile ( y_FAST%UnOu, TRIM(p_FAST%OutFileRoot)//'.out', ErrStat, ErrMsg )
         IF ( ErrStat >= AbortErrLev ) RETURN

         ! Add some file information:

      WRITE (y_FAST%UnOu,'(/,A)')  TRIM( y_FAST%FileDescLines(1) )
      WRITE (y_FAST%UnOu,'(1X,A)') TRIM( y_FAST%FileDescLines(2) )
      WRITE (y_FAST%UnOu,'()' )    !print a blank line
      WRITE (y_FAST%UnOu,'(A)'   ) TRIM( y_FAST%FileDescLines(3) )
      WRITE (y_FAST%UnOu,'()' )    !print a blank line


         !......................................................
         ! Write the names of the output parameters on one line:
         !......................................................
      if (p_FAST%Delim /= " ") then ! trim trailing spaces if not space delimited:

         CALL WrFileNR ( y_FAST%UnOu, trim(y_FAST%ChannelNames(1)) ) ! first one is time, with a special format

         DO I=2,NumOuts
            CALL WrFileNR ( y_FAST%UnOu, p_FAST%Delim//trim(y_FAST%ChannelNames(I)) )
         ENDDO ! I
      else

         CALL WrFileNR ( y_FAST%UnOu, y_FAST%ChannelNames(1)(1:p_FAST%TChanLen) ) ! first one is time, with a special format

         DO I=2,NumOuts
            CALL WrFileNR ( y_FAST%UnOu, p_FAST%Delim//y_FAST%ChannelNames(I)(1:y_FAST%ActualChanLen) )
         ENDDO ! I
      end if

      WRITE (y_FAST%UnOu,'()')

         !......................................................
         ! Write the units of the output parameters on one line:
         !......................................................

      if (p_FAST%Delim /= " ") then

         CALL WrFileNR ( y_FAST%UnOu, trim(y_FAST%ChannelUnits(1)) )

         DO I=2,NumOuts
            CALL WrFileNR ( y_FAST%UnOu, p_FAST%Delim//trim(y_FAST%ChannelUnits(I)) )
         ENDDO ! I
      else

         CALL WrFileNR ( y_FAST%UnOu, y_FAST%ChannelUnits(1)(1:p_FAST%TChanLen) )

         DO I=2,NumOuts
            CALL WrFileNR ( y_FAST%UnOu, p_FAST%Delim//y_FAST%ChannelUnits(I)(1:y_FAST%ActualChanLen) )
         ENDDO ! I
      end if

      WRITE (y_FAST%UnOu,'()')

   END IF

   !......................................................
   ! Allocate data for binary output file
   !......................................................
   IF (p_FAST%WrBinOutFile) THEN

         ! calculate the size of the array of outputs we need to store
      y_FAST%NOutSteps = CEILING ( (p_FAST%TMax - p_FAST%TStart) / p_FAST%DT_OUT ) + 1

      CALL AllocAry( y_FAST%AllOutData, NumOuts-1, y_FAST%NOutSteps, 'AllOutData', ErrStat, ErrMsg ) ! this does not include the time channel
      IF ( ErrStat >= AbortErrLev ) RETURN
      y_FAST%AllOutData = 0.0_ReKi

      IF ( p_FAST%WrBinMod == FileFmtID_WithTime ) THEN   ! we store the entire time array
         CALL AllocAry( y_FAST%TimeData, y_FAST%NOutSteps, 'TimeData', ErrStat, ErrMsg )
         IF ( ErrStat >= AbortErrLev ) RETURN
      ELSE
         CALL AllocAry( y_FAST%TimeData, 2_IntKi, 'TimeData', ErrStat, ErrMsg )
         IF ( ErrStat >= AbortErrLev ) RETURN

         y_FAST%TimeData(1) = 0.0_DbKi           ! This is the first output time, which we will set later
         y_FAST%TimeData(2) = p_FAST%DT_out      ! This is the (constant) time between subsequent writes to the output file
      END IF

      y_FAST%n_Out = 0  !number of steps actually written to the file

   END IF

   y_FAST%VTK_count = 0  ! first VTK file has 0 as output

RETURN
END SUBROUTINE FAST_InitOutput
!----------------------------------------------------------------------------------------------------------------------------------
!> This routine reads in the primary FAST input file, does some validation, and places the values it reads in the
!!   parameter structure (p). It prints to an echo file if requested.
SUBROUTINE FAST_ReadPrimaryFile( InputFile, p, m_FAST, OverrideAbortErrLev, ErrStat, ErrMsg )

   IMPLICIT                        NONE

      ! Passed variables
   TYPE(FAST_ParameterType), INTENT(INOUT) :: p                               !< The parameter data for the FAST (glue-code) simulation
   TYPE(FAST_MiscVarType),   INTENT(INOUT) :: m_FAST                          !< Miscellaneous variables
   CHARACTER(*),             INTENT(IN)    :: InputFile                       !< Name of the file containing the primary input data
   LOGICAL,                  INTENT(IN)    :: OverrideAbortErrLev             !< Determines if we should override AbortErrLev
   INTEGER(IntKi),           INTENT(OUT)   :: ErrStat                         !< Error status
   CHARACTER(*),             INTENT(OUT)   :: ErrMsg                          !< Error message

      ! Local variables:
   REAL(DbKi)                    :: TmpRate                                   ! temporary variable to read VTK_fps before converting to #steps based on DT
   REAL(DbKi)                    :: TmpTime                                   ! temporary variable to read SttsTime and ChkptTime before converting to #steps based on DT
   INTEGER(IntKi)                :: I                                         ! loop counter
   INTEGER(IntKi)                :: UnIn                                      ! Unit number for reading file
   INTEGER(IntKi)                :: UnEc                                      ! I/O unit for echo file. If > 0, file is open for writing.

   INTEGER(IntKi)                :: IOS                                       ! Temporary Error status
   INTEGER(IntKi)                :: ErrStat2                                  ! Temporary Error status
   INTEGER(IntKi)                :: OutFileFmt                                ! An integer that indicates what kind of tabular output should be generated (1=text, 2=binary, 3=both)
   LOGICAL                       :: Echo                                      ! Determines if an echo file should be written
   LOGICAL                       :: TabDelim                                  ! Determines if text output should be delimited by tabs (true) or space (false)
   CHARACTER(ErrMsgLen)          :: ErrMsg2                                   ! Temporary Error message
   CHARACTER(1024)               :: PriPath                                   ! Path name of the primary file

   CHARACTER(10)                 :: AbortLevel                                ! String that indicates which error level should be used to abort the program: WARNING, SEVERE, or FATAL
   CHARACTER(30)                 :: Line                                      ! string for default entry in input file

   CHARACTER(*),   PARAMETER     :: RoutineName = 'FAST_ReadPrimaryFile'


      ! Initialize some variables:
   UnEc = -1
   Echo = .FALSE.                        ! Don't echo until we've read the "Echo" flag
   CALL GetPath( InputFile, PriPath )    ! Input files will be relative to the path where the primary input file is located.


      ! Get an available unit number for the file.

   CALL GetNewUnit( UnIn, ErrStat, ErrMsg )
   IF ( ErrStat >= AbortErrLev ) RETURN


      ! Open the Primary input file.

   CALL OpenFInpFile ( UnIn, InputFile, ErrStat2, ErrMsg2 )
      CALL SetErrStat( ErrStat2, ErrMsg2,ErrStat,ErrMsg,RoutineName)
      if ( ErrStat >= AbortErrLev ) then
         call cleanup()
         RETURN
      end if


   ! Read the lines up/including to the "Echo" simulation control variable
   ! If echo is FALSE, don't write these lines to the echo file.
   ! If Echo is TRUE, rewind and write on the second try.

   I = 1 !set the number of times we've read the file
   DO
   !-------------------------- HEADER ---------------------------------------------

      CALL ReadCom( UnIn, InputFile, 'File header: Module Version (line 1)', ErrStat2, ErrMsg2, UnEc )
         CALL SetErrStat( ErrStat2, ErrMsg2,ErrStat,ErrMsg,RoutineName)
         if ( ErrStat >= AbortErrLev ) then
            call cleanup()
            RETURN
         end if

      CALL ReadStr( UnIn, InputFile, p%FTitle, 'FTitle', 'File Header: File Description (line 2)', ErrStat2, ErrMsg2, UnEc )
         CALL SetErrStat( ErrStat2, ErrMsg2,ErrStat,ErrMsg,RoutineName)
         if ( ErrStat >= AbortErrLev ) then
            call cleanup()
            RETURN
         end if


   !---------------------- SIMULATION CONTROL --------------------------------------
      CALL ReadCom( UnIn, InputFile, 'Section Header: Simulation Control', ErrStat2, ErrMsg2, UnEc )
         CALL SetErrStat( ErrStat2, ErrMsg2,ErrStat,ErrMsg,RoutineName)
         if ( ErrStat >= AbortErrLev ) then
            call cleanup()
            RETURN
         end if


         ! Echo - Echo input data to <RootName>.ech (flag):
      CALL ReadVar( UnIn, InputFile, Echo, "Echo", "Echo input data to <RootName>.ech (flag)", ErrStat2, ErrMsg2, UnEc)
         CALL SetErrStat( ErrStat2, ErrMsg2,ErrStat,ErrMsg,RoutineName)
         if ( ErrStat >= AbortErrLev ) then
            call cleanup()
            RETURN
         end if


      IF (.NOT. Echo .OR. I > 1) EXIT !exit this loop

         ! Otherwise, open the echo file, then rewind the input file and echo everything we've read

      I = I + 1         ! make sure we do this only once (increment counter that says how many times we've read this file)

      CALL OpenEcho ( UnEc, TRIM(p%OutFileRoot)//'.ech', ErrStat2, ErrMsg2, FAST_Ver )
         CALL SetErrStat( ErrStat2, ErrMsg2,ErrStat,ErrMsg,RoutineName)
         if ( ErrStat >= AbortErrLev ) then
            call cleanup()
            RETURN
         end if

      IF ( UnEc > 0 )  WRITE (UnEc,'(/,A,/)')  'Data from '//TRIM(FAST_Ver%Name)//' primary input file "'//TRIM( InputFile )//'":'

      REWIND( UnIn, IOSTAT=ErrStat2 )
         IF (ErrStat2 /= 0_IntKi ) THEN
            CALL SetErrStat( ErrID_Fatal, 'Error rewinding file "'//TRIM(InputFile)//'".',ErrStat,ErrMsg,RoutineName)
            call cleanup()
            RETURN
         END IF

   END DO

   CALL WrScr( TRIM(FAST_Ver%Name)//' input file heading:' )
   CALL WrScr( '    '//TRIM( p%FTitle ) )
   CALL WrScr('')


      ! AbortLevel - Error level when simulation should abort:
   CALL ReadVar( UnIn, InputFile, AbortLevel, "AbortLevel", "Error level when simulation should abort (string)", &
                        ErrStat2, ErrMsg2, UnEc)
      CALL SetErrStat( ErrStat2, ErrMsg2,ErrStat,ErrMsg,RoutineName)
      if ( ErrStat >= AbortErrLev ) then
         call cleanup()
         RETURN
      end if

      IF (OverrideAbortErrLev) THEN
      ! Let's set the abort level here.... knowing that everything before this aborted only on FATAL errors!
         CALL Conv2UC( AbortLevel ) !convert to upper case
         SELECT CASE( TRIM(AbortLevel) )
            CASE ( "WARNING" )
               AbortErrLev = ErrID_Warn
            CASE ( "SEVERE" )
               AbortErrLev = ErrID_Severe
            CASE ( "FATAL" )
               AbortErrLev = ErrID_Fatal
            CASE DEFAULT
               CALL SetErrStat( ErrID_Fatal, 'Invalid AbortLevel specified in FAST input file. '// &
                                'Valid entries are "WARNING", "SEVERE", or "FATAL".',ErrStat,ErrMsg,RoutineName)
               call cleanup()
               RETURN
         END SELECT
      END IF


      ! TMax - Total run time (s):
   CALL ReadVar( UnIn, InputFile, p%TMax, "TMax", "Total run time (s)", ErrStat2, ErrMsg2, UnEc)
      CALL SetErrStat( ErrStat2, ErrMsg2, ErrStat, ErrMsg, RoutineName)
      if ( ErrStat >= AbortErrLev ) then
         call cleanup()
         RETURN
      end if

      ! DT - Recommended module time step (s):
   CALL ReadVar( UnIn, InputFile, p%DT, "DT", "Recommended module time step (s)", ErrStat2, ErrMsg2, UnEc)
      CALL SetErrStat( ErrStat2, ErrMsg2, ErrStat, ErrMsg, RoutineName)
      if ( ErrStat >= AbortErrLev ) then
         call cleanup()
         RETURN
      end if

      if ( EqualRealNos(p%DT, 0.0_DbKi) ) then
         ! add a fatal error here because we're going to divide by DT later in this routine:
         CALL SetErrStat( ErrID_Fatal, 'DT cannot be zero.', ErrStat, ErrMsg, RoutineName)
         call cleanup()
         return
      end if


      ! InterpOrder - Interpolation order for inputs and outputs {0=nearest neighbor ,1=linear, 2=quadratic}
   CALL ReadVar( UnIn, InputFile, p%InterpOrder, "InterpOrder", "Interpolation order "//&
                   "for inputs and outputs {0=nearest neighbor ,1=linear, 2=quadratic} (-)", ErrStat2, ErrMsg2, UnEc)
      CALL SetErrStat( ErrStat2, ErrMsg2, ErrStat, ErrMsg, RoutineName)
      if ( ErrStat >= AbortErrLev ) then
         call cleanup()
         RETURN
      end if

      ! NumCrctn - Number of predictor-corrector iterations {1=explicit calculation, i.e., no corrections}
   CALL ReadVar( UnIn, InputFile, p%NumCrctn, "NumCrctn", "Number of corrections"//&
                   "{0=explicit calculation, i.e., no corrections} (-)", ErrStat2, ErrMsg2, UnEc)
      CALL SetErrStat( ErrStat2, ErrMsg2, ErrStat, ErrMsg, RoutineName)
      if ( ErrStat >= AbortErrLev ) then
         call cleanup()
         RETURN
      end if

      ! DT_UJac - Time between calls to get Jacobians (s)
   CALL ReadVar( UnIn, InputFile, p%DT_UJac, "DT_UJac", "Time between calls to get Jacobians (s)", ErrStat2, ErrMsg2, UnEc)
      CALL SetErrStat( ErrStat2, ErrMsg2, ErrStat, ErrMsg, RoutineName)
      if ( ErrStat >= AbortErrLev ) then
         call cleanup()
         RETURN
      end if

      ! UJacSclFact - Scaling factor used in Jacobians (-)
   CALL ReadVar( UnIn, InputFile, p%UJacSclFact, "UJacSclFact", "Scaling factor used in Jacobians (-)", ErrStat2, ErrMsg2, UnEc)
      CALL SetErrStat( ErrStat2, ErrMsg2, ErrStat, ErrMsg, RoutineName)
      if ( ErrStat >= AbortErrLev ) then
         call cleanup()
         RETURN
      end if

   !---------------------- FEATURE SWITCHES AND FLAGS --------------------------------
   CALL ReadCom( UnIn, InputFile, 'Section Header: Feature Switches and Flags', ErrStat2, ErrMsg2, UnEc )
      CALL SetErrStat( ErrStat2, ErrMsg2, ErrStat, ErrMsg, RoutineName)
      if ( ErrStat >= AbortErrLev ) then
         call cleanup()
         RETURN
      end if

      ! CompElast - Compute structural dynamics (switch) {1=ElastoDyn; 2=ElastoDyn + BeamDyn for blades}:
   CALL ReadVar( UnIn, InputFile, p%CompElast, "CompElast", "Compute structural dynamics (switch) {1=ElastoDyn; 2=ElastoDyn + BeamDyn for blades; 3=Simplified-ElastoDyn}", ErrStat2, ErrMsg2, UnEc)
      CALL SetErrStat( ErrStat2, ErrMsg2, ErrStat, ErrMsg, RoutineName)
      if ( ErrStat >= AbortErrLev ) then
         call cleanup()
         RETURN
      end if

          ! immediately convert to values used inside the code:
         IF ( p%CompElast == 1 ) THEN
            p%CompElast = Module_ED
         ELSEIF ( p%CompElast == 2 ) THEN
            p%CompElast = Module_BD
         ELSEIF ( p%CompElast == 3 ) THEN
            p%CompElast = Module_SED
         ELSE
            p%CompElast = Module_Unknown
         END IF

      ! CompInflow - inflow wind velocities (switch) {0=still air; 1=InflowWind}:
   CALL ReadVar( UnIn, InputFile, p%CompInflow, "CompInflow", "inflow wind velocities (switch) {0=still air; 1=InflowWind}", ErrStat2, ErrMsg2, UnEc)
      CALL SetErrStat( ErrStat2, ErrMsg2, ErrStat, ErrMsg, RoutineName)
      if ( ErrStat >= AbortErrLev ) then
         call cleanup()
         RETURN
      end if

          ! immediately convert to values used inside the code:
         IF ( p%CompInflow == 0 ) THEN
            p%CompInflow = Module_NONE
         ELSEIF ( p%CompInflow == 1 ) THEN
            p%CompInflow = Module_IfW
         ELSEIF ( p%CompInflow == 2 ) THEN
            p%CompInflow = Module_OpFM
         ELSE
            p%CompInflow = Module_Unknown
         END IF

      ! CompAero - Compute aerodynamic loads (switch) {0=None; 1=AeroDyn v14; 2=AeroDyn v14; 3=AeroDisk}:
   CALL ReadVar( UnIn, InputFile, p%CompAero, "CompAero", "Compute aerodynamic loads (switch) {0=None; 1=AeroDyn v14; 2=AeroDyn v14; 3=AeroDisk}", ErrStat2, ErrMsg2, UnEc)
      CALL SetErrStat( ErrStat2, ErrMsg2, ErrStat, ErrMsg, RoutineName)
      if ( ErrStat >= AbortErrLev ) then
         call cleanup()
         RETURN
      end if

          ! immediately convert to values used inside the code:
         IF ( p%CompAero == 0 ) THEN
            p%CompAero = Module_NONE
         ELSEIF ( p%CompAero == 1 ) THEN
            p%CompAero = Module_AD14
         ELSEIF ( p%CompAero == 2 ) THEN
            p%CompAero = Module_AD
         ELSEIF ( p%CompAero == 3 ) THEN
            p%CompAero = Module_ADsk
         ELSE
            p%CompAero = Module_Unknown
         END IF

      ! CompServo - Compute control and electrical-drive dynamics (switch) {0=None; 1=ServoDyn}:
   CALL ReadVar( UnIn, InputFile, p%CompServo, "CompServo", "Compute control and electrical-drive dynamics (switch) {0=None; 1=ServoDyn}", ErrStat2, ErrMsg2, UnEc)
      CALL SetErrStat( ErrStat2, ErrMsg2, ErrStat, ErrMsg, RoutineName)
      if ( ErrStat >= AbortErrLev ) then
         call cleanup()
         RETURN
      end if

          ! immediately convert to values used inside the code:
         IF ( p%CompServo == 0 ) THEN
            p%CompServo = Module_NONE
         ELSEIF ( p%CompServo == 1 ) THEN
            p%CompServo = Module_SrvD
         ELSE
            p%CompServo = Module_Unknown
         END IF


      ! CompHydro - Compute hydrodynamic loads (switch) {0=None; 1=HydroDyn}:
   CALL ReadVar( UnIn, InputFile, p%CompHydro, "CompHydro", "Compute hydrodynamic loads (switch) {0=None; 1=HydroDyn}", ErrStat2, ErrMsg2, UnEc)
      CALL SetErrStat( ErrStat2, ErrMsg2, ErrStat, ErrMsg, RoutineName)
      if ( ErrStat >= AbortErrLev ) then
         call cleanup()
         RETURN
      end if

          ! immediately convert to values used inside the code:
         IF ( p%CompHydro == 0 ) THEN
            p%CompHydro = Module_NONE
         ELSEIF ( p%CompHydro == 1 ) THEN
            p%CompHydro = Module_HD
         ELSE
            p%CompHydro = Module_Unknown
         END IF

      ! CompSub - Compute sub-structural dynamics (switch) {0=None; 1=SubDyn; 2=ExtPtfm_MCKF}:
   CALL ReadVar( UnIn, InputFile, p%CompSub, "CompSub", "Compute sub-structural dynamics (switch) {0=None; 1=SubDyn}", ErrStat2, ErrMsg2, UnEc)
      CALL SetErrStat( ErrStat2, ErrMsg2, ErrStat, ErrMsg, RoutineName)
      if ( ErrStat >= AbortErrLev ) then
         call cleanup()
         RETURN
      end if

          ! immediately convert to values used inside the code:
         IF ( p%CompSub == 0 ) THEN
            p%CompSub = Module_NONE
         ELSEIF ( p%CompSub == 1 ) THEN
            p%CompSub = Module_SD
         ELSEIF ( p%CompSub == 2 ) THEN
            p%CompSub = Module_ExtPtfm
         ELSE
            p%CompSub = Module_Unknown
         END IF

      ! CompMooring - Compute mooring line dynamics (flag):
   CALL ReadVar( UnIn, InputFile, p%CompMooring, "CompMooring", "Compute mooring system (switch) {0=None; 1=MAP; 2=FEAMooring; 3=MoorDyn; 4=OrcaFlex}", ErrStat2, ErrMsg2, UnEc)
      CALL SetErrStat( ErrStat2, ErrMsg2, ErrStat, ErrMsg, RoutineName)
      if ( ErrStat >= AbortErrLev ) then
         call cleanup()
         RETURN
      end if

          ! immediately convert to values used inside the code:
         IF ( p%CompMooring == 0 ) THEN
            p%CompMooring = Module_NONE
         ELSEIF ( p%CompMooring == 1 ) THEN
            p%CompMooring = Module_MAP
         ELSEIF ( p%CompMooring == 2 ) THEN
            p%CompMooring = Module_FEAM
         ELSEIF ( p%CompMooring == 3 ) THEN
            p%CompMooring = Module_MD
         ELSEIF ( p%CompMooring == 4 ) THEN
            p%CompMooring = Module_Orca
         ELSE
            p%CompMooring = Module_Unknown
         END IF

      ! CompIce - Compute ice loads (switch) {0=None; 1=IceFloe}:
   CALL ReadVar( UnIn, InputFile, p%CompIce, "CompIce", "Compute ice loads (switch) {0=None; 1=IceFloe}", ErrStat2, ErrMsg2, UnEc)
      CALL SetErrStat( ErrStat2, ErrMsg2, ErrStat, ErrMsg, RoutineName)
      if ( ErrStat >= AbortErrLev ) then
         call cleanup()
         RETURN
      end if

          ! immediately convert to values used inside the code:
         IF ( p%CompIce == 0 ) THEN
            p%CompIce = Module_NONE
         ELSEIF ( p%CompIce == 1 ) THEN
            p%CompIce = Module_IceF
         ELSEIF ( p%CompIce == 2 ) THEN
            p%CompIce = Module_IceD
         ELSE
            p%CompIce = Module_Unknown
         END IF
               
      ! MHK - MHK turbine type (switch) {0=Not an MHK turbine; 1=Fixed MHK turbine; 2=Floating MHK turbine}:
   CALL ReadVar( UnIn, InputFile, p%MHK, "MHK", "MHK turbine type (switch) {0=Not an MHK turbine; 1=Fixed MHK turbine; 2=Floating MHK turbine}", ErrStat2, ErrMsg2, UnEc)
      CALL SetErrStat( ErrStat2, ErrMsg2, ErrStat, ErrMsg, RoutineName)
      if ( ErrStat >= AbortErrLev ) then
         call cleanup()
         RETURN        
      end if

   !---------------------- ENVIRONMENTAL CONDITIONS --------------------------------
   CALL ReadCom( UnIn, InputFile, 'Section Header: Environmental Conditions', ErrStat2, ErrMsg2, UnEc )
      CALL SetErrStat( ErrStat2, ErrMsg2, ErrStat, ErrMsg, RoutineName)
      if ( ErrStat >= AbortErrLev ) then
         call cleanup()
         RETURN        
      end if   
      
      ! Gravity - Gravitational acceleration (m/s^2):
   CALL ReadVar( UnIn, InputFile, p%Gravity, "Gravity", "Gravitational acceleration (m/s^2)", ErrStat2, ErrMsg2, UnEc)
      CALL SetErrStat( ErrStat2, ErrMsg2, ErrStat, ErrMsg, RoutineName)
      if ( ErrStat >= AbortErrLev ) then
         call cleanup()
         RETURN        
      end if

         ! AirDens - Air density (kg/m^3):
   CALL ReadVar( UnIn, InputFile, p%AirDens, "AirDens", "Air density (kg/m^3)", ErrStat2, ErrMsg2, UnEc)
      CALL SetErrStat( ErrStat2, ErrMsg2, ErrStat, ErrMsg, RoutineName)
      if ( ErrStat >= AbortErrLev ) then
         call cleanup()
         RETURN        
      end if

         ! WtrDens - Water density (kg/m^3):
   CALL ReadVar( UnIn, InputFile, p%WtrDens, "WtrDens", "Water density (kg/m^3)", ErrStat2, ErrMsg2, UnEc)
      CALL SetErrStat( ErrStat2, ErrMsg2, ErrStat, ErrMsg, RoutineName)
      if ( ErrStat >= AbortErrLev ) then
         call cleanup()
         RETURN        
      end if

         ! KinVisc - Kinematic viscosity of working fluid (m^2/s):
   CALL ReadVar( UnIn, InputFile, p%KinVisc, "KinVisc", "Kinematic viscosity of working fluid (m^2/s)", ErrStat2, ErrMsg2, UnEc)
      CALL SetErrStat( ErrStat2, ErrMsg2, ErrStat, ErrMsg, RoutineName)
      if ( ErrStat >= AbortErrLev ) then
         call cleanup()
         RETURN        
      end if

         ! SpdSound - Speed of sound in working fluid (m/s):
   CALL ReadVar( UnIn, InputFile, p%SpdSound, "SpdSound", "Speed of sound in working fluid (m/s)", ErrStat2, ErrMsg2, UnEc)
      CALL SetErrStat( ErrStat2, ErrMsg2, ErrStat, ErrMsg, RoutineName)
      if ( ErrStat >= AbortErrLev ) then
         call cleanup()
         RETURN        
      end if

         ! Patm - Atmospheric pressure (Pa):
   CALL ReadVar( UnIn, InputFile, p%Patm, "Patm", "Atmospheric pressure (Pa)", ErrStat2, ErrMsg2, UnEc)
      CALL SetErrStat( ErrStat2, ErrMsg2, ErrStat, ErrMsg, RoutineName)
      if ( ErrStat >= AbortErrLev ) then
         call cleanup()
         RETURN        
      end if

         ! Pvap - Vapour pressure of working fluid (Pa):
   CALL ReadVar( UnIn, InputFile, p%Pvap, "Pvap", "Vapour pressure of working fluid (Pa)", ErrStat2, ErrMsg2, UnEc)
      CALL SetErrStat( ErrStat2, ErrMsg2, ErrStat, ErrMsg, RoutineName)
      if ( ErrStat >= AbortErrLev ) then
         call cleanup()
         RETURN        
      end if

         ! WtrDpth - Water depth (m):
   CALL ReadVar( UnIn, InputFile, p%WtrDpth, "WtrDpth", "Water depth (m)", ErrStat2, ErrMsg2, UnEc)
      CALL SetErrStat( ErrStat2, ErrMsg2, ErrStat, ErrMsg, RoutineName)
      if ( ErrStat >= AbortErrLev ) then
         call cleanup()
         RETURN        
      end if

         ! MSL2SWL - Offset between still-water level and mean sea level (m):
   CALL ReadVar( UnIn, InputFile, p%MSL2SWL, "MSL2SWL", "Offset between still-water level and mean sea level (m)", ErrStat2, ErrMsg2, UnEc)
      CALL SetErrStat( ErrStat2, ErrMsg2, ErrStat, ErrMsg, RoutineName)
      if ( ErrStat >= AbortErrLev ) then
         call cleanup()
         RETURN        
      end if

   !---------------------- INPUT FILES ---------------------------------------------
   CALL ReadCom( UnIn, InputFile, 'Section Header: Input Files', ErrStat2, ErrMsg2, UnEc )
      CALL SetErrStat( ErrStat2, ErrMsg2, ErrStat, ErrMsg, RoutineName)
      if ( ErrStat >= AbortErrLev ) then
         call cleanup()
         RETURN
      end if

      ! EDFile - Name of file containing ElastoDyn input parameters (-):
   CALL ReadVar( UnIn, InputFile, p%EDFile, "EDFile", "Name of file containing ElastoDyn input parameters (-)", ErrStat2, ErrMsg2, UnEc)
      CALL SetErrStat( ErrStat2, ErrMsg2, ErrStat, ErrMsg, RoutineName)
      if ( ErrStat >= AbortErrLev ) then
         call cleanup()
         RETURN
      end if
   IF ( PathIsRelative( p%EDFile ) ) p%EDFile = TRIM(PriPath)//TRIM(p%EDFile)

DO i=1,MaxNBlades
      ! BDBldFile - Name of file containing BeamDyn blade input parameters (-):
   CALL ReadVar( UnIn, InputFile, p%BDBldFile(i), "BDBldFile("//TRIM(num2LStr(i))//")", "Name of file containing BeamDyn blade "//trim(num2lstr(i))//"input parameters (-)", ErrStat2, ErrMsg2, UnEc)
      CALL SetErrStat( ErrStat2, ErrMsg2, ErrStat, ErrMsg, RoutineName)
      if ( ErrStat >= AbortErrLev ) then
         call cleanup()
         RETURN
      end if
   IF ( PathIsRelative( p%BDBldFile(i) ) ) p%BDBldFile(i) = TRIM(PriPath)//TRIM(p%BDBldFile(i))
END DO

      ! InflowFile - Name of file containing inflow wind input parameters (-):
   CALL ReadVar( UnIn, InputFile, p%InflowFile, "InflowFile", "Name of file containing inflow wind input parameters (-)", ErrStat2, ErrMsg2, UnEc)
      CALL SetErrStat( ErrStat2, ErrMsg2, ErrStat, ErrMsg, RoutineName)
      if ( ErrStat >= AbortErrLev ) then
         call cleanup()
         RETURN
      end if
   IF ( PathIsRelative( p%InflowFile ) ) p%InflowFile = TRIM(PriPath)//TRIM(p%InflowFile)

      ! AeroFile - Name of file containing aerodynamic input parameters (-):
   CALL ReadVar( UnIn, InputFile, p%AeroFile, "AeroFile", "Name of file containing aerodynamic input parameters (-)", ErrStat2, ErrMsg2, UnEc)
      CALL SetErrStat( ErrStat2, ErrMsg2, ErrStat, ErrMsg, RoutineName)
      if ( ErrStat >= AbortErrLev ) then
         call cleanup()
         RETURN
      end if
   IF ( PathIsRelative( p%AeroFile ) ) p%AeroFile = TRIM(PriPath)//TRIM(p%AeroFile)

      ! ServoFile - Name of file containing control and electrical-drive input parameters (-):
   CALL ReadVar( UnIn, InputFile, p%ServoFile, "ServoFile", "Name of file containing control and electrical-drive input parameters (-)", ErrStat2, ErrMsg2, UnEc)
      CALL SetErrStat( ErrStat2, ErrMsg2, ErrStat, ErrMsg, RoutineName)
      if ( ErrStat >= AbortErrLev ) then
         call cleanup()
         RETURN
      end if
   IF ( PathIsRelative( p%ServoFile ) ) p%ServoFile = TRIM(PriPath)//TRIM(p%ServoFile)

      ! HydroFile - Name of file containing hydrodynamic input parameters (-):
   CALL ReadVar( UnIn, InputFile, p%HydroFile, "HydroFile", "Name of file containing hydrodynamic input parameters (-)", ErrStat2, ErrMsg2, UnEc)
      CALL SetErrStat( ErrStat2, ErrMsg2, ErrStat, ErrMsg, RoutineName)
      if ( ErrStat >= AbortErrLev ) then
         call cleanup()
         RETURN
      end if
   IF ( PathIsRelative( p%HydroFile ) ) p%HydroFile = TRIM(PriPath)//TRIM(p%HydroFile)

      ! SubFile - Name of file containing sub-structural input parameters (-):
   CALL ReadVar( UnIn, InputFile, p%SubFile, "SubFile", "Name of file containing sub-structural input parameters (-)", ErrStat2, ErrMsg2, UnEc)
      CALL SetErrStat( ErrStat2, ErrMsg2, ErrStat, ErrMsg, RoutineName)
      if ( ErrStat >= AbortErrLev ) then
         call cleanup()
         RETURN
      end if
   IF ( PathIsRelative( p%SubFile ) ) p%SubFile = TRIM(PriPath)//TRIM(p%SubFile)

      ! MooringFile - Name of file containing mooring system input parameters (-):
   CALL ReadVar( UnIn, InputFile, p%MooringFile, "MooringFile", "Name of file containing mooring system input parameters (-)", ErrStat2, ErrMsg2, UnEc)
      CALL SetErrStat( ErrStat2, ErrMsg2, ErrStat, ErrMsg, RoutineName)
      if ( ErrStat >= AbortErrLev ) then
         call cleanup()
         RETURN
      end if
   IF ( PathIsRelative( p%MooringFile ) ) p%MooringFile = TRIM(PriPath)//TRIM(p%MooringFile)

      ! IceFile - Name of file containing ice input parameters (-):
   CALL ReadVar( UnIn, InputFile, p%IceFile, "IceFile", "Name of file containing ice input parameters (-)", ErrStat2, ErrMsg2, UnEc)
      CALL SetErrStat( ErrStat2, ErrMsg2, ErrStat, ErrMsg, RoutineName)
      if ( ErrStat >= AbortErrLev ) then
         call cleanup()
         RETURN
      end if
   IF ( PathIsRelative( p%IceFile ) ) p%IceFile = TRIM(PriPath)//TRIM(p%IceFile)


   !---------------------- OUTPUT --------------------------------------------------
   CALL ReadCom( UnIn, InputFile, 'Section Header: Output', ErrStat2, ErrMsg2, UnEc )
      CALL SetErrStat( ErrStat2, ErrMsg2, ErrStat, ErrMsg, RoutineName)
      if ( ErrStat >= AbortErrLev ) then
         call cleanup()
         RETURN
      end if

      ! SumPrint - Print summary data to <RootName>.sum (flag):
   CALL ReadVar( UnIn, InputFile, p%SumPrint, "SumPrint", "Print summary data to <RootName>.sum (flag)", ErrStat2, ErrMsg2, UnEc)
      CALL SetErrStat( ErrStat2, ErrMsg2, ErrStat, ErrMsg, RoutineName)
      if ( ErrStat >= AbortErrLev ) then
         call cleanup()
         RETURN
      end if

      ! SttsTime - Amount of time between screen status messages (s):
   CALL ReadVar( UnIn, InputFile, TmpTime, "SttsTime", "Amount of time between screen status messages (s)", ErrStat2, ErrMsg2, UnEc)
      CALL SetErrStat( ErrStat2, ErrMsg2, ErrStat, ErrMsg, RoutineName)
      if ( ErrStat >= AbortErrLev ) then
         call cleanup()
         RETURN
      end if

      IF (TmpTime > p%TMax) THEN
         p%n_SttsTime = HUGE(p%n_SttsTime)
      ELSE
         p%n_SttsTime = NINT( TmpTime / p%DT )
      END IF

      ! ChkptTime - Amount of time between creating checkpoint files for potential restart (s):
   CALL ReadVar( UnIn, InputFile, TmpTime, "ChkptTime", "Amount of time between creating checkpoint files for potential restart (s)", ErrStat2, ErrMsg2, UnEc)
      CALL SetErrStat( ErrStat2, ErrMsg2, ErrStat, ErrMsg, RoutineName)
      if ( ErrStat >= AbortErrLev ) then
         call cleanup()
         RETURN
      end if

      IF (TmpTime > p%TMax) THEN
         p%n_ChkptTime = HUGE(p%n_ChkptTime)
      ELSE
         p%n_ChkptTime = NINT( TmpTime / p%DT )
      END IF

      ! DT_Out - Time step for tabular output (s):
   CALL ReadVar( UnIn, InputFile, Line, "DT_Out", "Time step for tabular output (s)", ErrStat2, ErrMsg2, UnEc)
   !CALL ReadVar( UnIn, InputFile, p%DT_Out, "DT_Out", "Time step for tabular output (s)", ErrStat2, ErrMsg2, UnEc)
      CALL SetErrStat( ErrStat2, ErrMsg2, ErrStat, ErrMsg, RoutineName)
      if ( ErrStat >= AbortErrLev ) then
         call cleanup()
         RETURN
      end if

      CALL Conv2UC( Line )
      IF ( INDEX(Line, "DEFAULT" ) == 1 ) THEN
         p%DT_Out = p%DT
      ELSE
         ! If it's not "default", read this variable; otherwise use the value in p%DT
         READ( Line, *, IOSTAT=IOS) p%DT_Out
            CALL CheckIOS ( IOS, InputFile, 'DT_Out', NumType, ErrStat2, ErrMsg2 )
            CALL SetErrStat( ErrStat2, ErrMsg2, ErrStat, ErrMsg, RoutineName)
            if ( ErrStat >= AbortErrLev ) then
               call cleanup()
               RETURN
            end if
      END IF

      p%n_DT_Out = NINT( p%DT_Out / p%DT )


      ! TStart - Time to begin tabular output (s):
   CALL ReadVar( UnIn, InputFile, p%TStart, "TStart", "Time to begin tabular output (s)", ErrStat2, ErrMsg2, UnEc)
      CALL SetErrStat( ErrStat2, ErrMsg2, ErrStat, ErrMsg, RoutineName)
      if ( ErrStat >= AbortErrLev ) then
         call cleanup()
         RETURN
      end if


      !> OutFileFmt - Format for tabular (time-marching) output file (switch) {1: text file [<RootName>.out], 2: binary file [<RootName>.outb], 4: HDF5 [<RootName>.h5], add for combinations}
      !!
      !!  Combinations of output files are possible by adding the values corresponding to each file.  The possible combination of options are therefore
      !!
      !! | `OutFileFmt` | Description                                                          |
      !! |:------------:|:---------------------------------------------------------------------|
      !! | 1            | Text file only `<RootName>.out`                                      |
      !! | 2            | Binary file only `<RootName>.outb`                                   |
      !! | 3            | Text and binary files                                                |
      !! | 4            | uncompressed binary file `<RootName>.outbu`                          |
      !! | 5            | Text and uncompressed binary files                                   |
      !! | 6  => 4      | Binary (not written) and uncompressed binary files; same as 4        |
      !! | 7  => 5      | Text, Binary (not written), and uncompressed binary files; same as 5 |
      !!

      ! OutFileFmt - Format for tabular (time-marching) output file(s) (1: text file [<RootName>.out], 2: binary file [<RootName>.outb], 3: both) (-):
   CALL ReadVar( UnIn, InputFile, OutFileFmt, "OutFileFmt", "Format for tabular (time-marching) output file(s) {0: uncompressed binary and text file, 1: text file [<RootName>.out], 2: compressed binary file [<RootName>.outb], 3: both text and compressed binary, 4: uncompressed binary <RootName>.outb]; add for combinations) (-)", ErrStat2, ErrMsg2, UnEc)
      CALL SetErrStat( ErrStat2, ErrMsg2, ErrStat, ErrMsg, RoutineName)
      if ( ErrStat >= AbortErrLev ) then
         call cleanup()
         RETURN
      end if

     if (OutFileFmt == 0) OutFileFmt = 5

         ! convert integer to binary representation of which file formats to generate:
      p%WrTxtOutFile = mod(OutFileFmt,2) == 1

      OutFileFmt = OutFileFmt / 2 ! integer division
      p%WrBinOutFile = mod(OutFileFmt,2) == 1

      OutFileFmt = OutFileFmt / 2 ! integer division
      if (mod(OutFileFmt,2) == 1) then
         ! This is a feature for the regression testing system.  It writes binary output stored as uncompressed double floating point data instead of compressed int16 data.
         ! If the compressed binary version was requested, that will not be generated
         if (p%WrBinOutFile) then
            call SetErrStat(ErrID_Warn,'Binary compressed file will not be generated because the uncompressed version was also requested.', ErrStat, ErrMsg, RoutineName)
         else
            p%WrBinOutFile = .true.
         end if
         p%WrBinMod = FileFmtID_NoCompressWithoutTime    ! A format specifier for the binary output file format (3=don't include time channel and do not pack data)
      else
         p%WrBinMod = FileFmtID_ChanLen_In               ! A format specifier for the binary output file format (4=don't include time channel; do include channel width; do pack data)
      end if

      OutFileFmt = OutFileFmt / 2 ! integer division

      if (OutFileFmt /= 0) then
         call SetErrStat( ErrID_Fatal, "OutFileFmt must be 0, 1, 2, or 3.",ErrStat,ErrMsg,RoutineName)
         call cleanup()
         return
      end if

      ! TabDelim - Use tab delimiters in text tabular output file? (flag):
   CALL ReadVar( UnIn, InputFile, TabDelim, "TabDelim", "Use tab delimiters in text tabular output file? (flag)", ErrStat2, ErrMsg2, UnEc)
      CALL SetErrStat( ErrStat2, ErrMsg2, ErrStat, ErrMsg, RoutineName)
      if ( ErrStat >= AbortErrLev ) then
         call cleanup()
         RETURN
      end if

      IF ( TabDelim ) THEN
         p%Delim = TAB
      ELSE
         p%Delim = ' '
      END IF

      ! OutFmt - Format used for text tabular output (except time).  Resulting field should be 10 characters. (-):
   CALL ReadVar( UnIn, InputFile, p%OutFmt, "OutFmt", "Format used for text tabular output (except time).  Resulting field should be 10 characters. (-)", ErrStat2, ErrMsg2, UnEc)
      CALL SetErrStat( ErrStat2, ErrMsg2, ErrStat, ErrMsg, RoutineName)
      if ( ErrStat >= AbortErrLev ) then
         call cleanup()
         RETURN
      end if


   !---------------------- LINEARIZATION -----------------------------------------------
   CALL ReadCom( UnIn, InputFile, 'Section Header: Linearization', ErrStat2, ErrMsg2, UnEc )
      CALL SetErrStat( ErrStat2, ErrMsg2, ErrStat, ErrMsg, RoutineName)
      if ( ErrStat >= AbortErrLev ) then
         call cleanup()
         RETURN
      end if


      ! Linearize - Linearization analysis (flag)
   CALL ReadVar( UnIn, InputFile, p%Linearize, "Linearize", "Linearization analysis (flag)", ErrStat2, ErrMsg2, UnEc)
      CALL SetErrStat( ErrStat2, ErrMsg2, ErrStat, ErrMsg, RoutineName)
      if ( ErrStat >= AbortErrLev ) then
         call cleanup()
         RETURN
      end if


      ! CalcSteady - Calculate a steady-state periodic operating point before linearization? [unused if Linearize=False] (flag)
   CALL ReadVar( UnIn, InputFile, p%CalcSteady, "CalcSteady", "Calculate a steady-state periodic operating point before linearization? (flag)", ErrStat2, ErrMsg2, UnEc)
      CALL SetErrStat( ErrStat2, ErrMsg2, ErrStat, ErrMsg, RoutineName)

      ! TrimCase - Controller parameter to be trimmed {1:yaw; 2:torque; 3:pitch} [used only if CalcSteady=True] (-)
   CALL ReadVar( UnIn, InputFile, p%TrimCase, "TrimCase", "Controller parameter to be trimmed {1:yaw; 2:torque; 3:pitch} (-)", ErrStat2, ErrMsg2, UnEc)
      CALL SetErrStat( ErrStat2, ErrMsg2, ErrStat, ErrMsg, RoutineName)

      ! TrimTol - Tolerance for the rotational speed convergence [used only if CalcSteady=True] (-)
   CALL ReadVar( UnIn, InputFile, p%TrimTol, "TrimTol", "Tolerance for the rotational speed convergence (-)", ErrStat2, ErrMsg2, UnEc)
      CALL SetErrStat( ErrStat2, ErrMsg2, ErrStat, ErrMsg, RoutineName)

      ! TrimGain - Proportional gain for the rotational speed error (>0) [used only if CalcSteady=True] (rad/(rad/s) for yaw or pitch; Nm/(rad/s) for torque)
   CALL ReadVar( UnIn, InputFile, p%TrimGain, "TrimGain", "Proportional gain for the rotational speed error (>0) (rad/(rad/s) for yaw or pitch; Nm/(rad/s) for torque)", ErrStat2, ErrMsg2, UnEc)
      CALL SetErrStat( ErrStat2, ErrMsg2, ErrStat, ErrMsg, RoutineName)

      ! Twr_Kdmp - Damping factor for the tower [used only if CalcSteady=True] (N/(m/s))
   CALL ReadVar( UnIn, InputFile, p%Twr_Kdmp, "Twr_Kdmp", "Damping factor for the tower (N/(m/s))", ErrStat2, ErrMsg2, UnEc)
      CALL SetErrStat( ErrStat2, ErrMsg2, ErrStat, ErrMsg, RoutineName)

      ! Bld_Kdmp - Damping factor for the blades [used only if CalcSteady=True] (N/(m/s))
   CALL ReadVar( UnIn, InputFile, p%Bld_Kdmp, "Bld_Kdmp", "Damping factor for the blades (N/(m/s))", ErrStat2, ErrMsg2, UnEc)
      CALL SetErrStat( ErrStat2, ErrMsg2, ErrStat, ErrMsg, RoutineName)

      if ( ErrStat >= AbortErrLev ) then
         call cleanup()
         RETURN
      end if

      ! NLinTimes - Number of times to linearize (or number of equally spaced azimuth steps in periodic linearized model) (-) [>=1]
   CALL ReadVar( UnIn, InputFile, p%NLinTimes, "NLinTimes", "Number of times to linearize (-) [>=1]", ErrStat2, ErrMsg2, UnEc)
      CALL SetErrStat( ErrStat2, ErrMsg2, ErrStat, ErrMsg, RoutineName)
      if ( ErrStat >= AbortErrLev ) then
         call cleanup()
         RETURN
      end if

   if (.not. p%Linearize) then
      p%CalcSteady = .false.
      p%NLinTimes = 0
   end if

         ! LinTimes - Times to linearize (s) [1 to NLinTimes]
   if (.not. p%CalcSteady .and. p%NLinTimes >= 1 ) then
      call AllocAry( m_FAST%Lin%LinTimes, p%NLinTimes, 'LinTimes', ErrStat2, ErrMsg2 )
         CALL SetErrStat( ErrStat2, ErrMsg2, ErrStat, ErrMsg, RoutineName)
         if ( ErrStat >= AbortErrLev ) then
            call cleanup()
            RETURN
         end if

      CALL ReadAry( UnIn, InputFile, m_FAST%Lin%LinTimes, p%NLinTimes, "LinTimes", "Times to linearize (s) [1 to NLinTimes]", ErrStat2, ErrMsg2, UnEc)
   else
      CALL ReadCom( UnIn, InputFile, 'Times to linearize (s) [1 to NLinTimes] ', ErrStat2, ErrMsg2, UnEc )
   end if
   CALL SetErrStat( ErrStat2, ErrMsg2,ErrStat,ErrMsg,RoutineName)
   if ( ErrStat >= AbortErrLev ) then
      call cleanup()
      RETURN
   end if

      ! LinInputs - Include inputs in linearization (switch) {0=none; 1=standard; 2=all module inputs (debug)}
   CALL ReadVar( UnIn, InputFile, p%LinInputs, "LinInputs", "Include inputs in linearization (switch) {0=none; 1=standard; 2=all module inputs (debug)}", ErrStat2, ErrMsg2, UnEc)
      CALL SetErrStat( ErrStat2, ErrMsg2, ErrStat, ErrMsg, RoutineName)
      if ( ErrStat >= AbortErrLev ) then
         call cleanup()
         RETURN
      end if

      ! LinOutputs - Include outputs in linearization (switch) (0=none; 1=from OutList(s); 2=all module outputs (debug))
   CALL ReadVar( UnIn, InputFile, p%LinOutputs, "LinOutputs", "Include outputs in linearization (switch) (0=none; 1=from OutList(s); 2=all module outputs (debug))", ErrStat2, ErrMsg2, UnEc)
      CALL SetErrStat( ErrStat2, ErrMsg2, ErrStat, ErrMsg, RoutineName)
      if ( ErrStat >= AbortErrLev ) then
         call cleanup()
         RETURN
      end if

      ! LinOutJac - Include full Jacabians in linearization output (for debug) (flag)
   CALL ReadVar( UnIn, InputFile, p%LinOutJac, "LinOutJac", "Include full Jacabians in linearization output (for debug) (flag)", ErrStat2, ErrMsg2, UnEc)
      CALL SetErrStat( ErrStat2, ErrMsg2, ErrStat, ErrMsg, RoutineName)
      if ( ErrStat >= AbortErrLev ) then
         call cleanup()
         RETURN
      end if

      ! LinOutMod - Write module-level linearization output files in addition to output for full system? (flag)
   CALL ReadVar( UnIn, InputFile, p%LinOutMod, "LinOutMod", "Write module-level linearization output files in addition to output for full system? (flag)", ErrStat2, ErrMsg2, UnEc)
      CALL SetErrStat( ErrStat2, ErrMsg2, ErrStat, ErrMsg, RoutineName)
      if ( ErrStat >= AbortErrLev ) then
         call cleanup()
         RETURN
      end if

   !---------------------- VISUALIZATION -----------------------------------------------
   CALL ReadCom( UnIn, InputFile, 'Section Header: Visualization', ErrStat2, ErrMsg2, UnEc )
      CALL SetErrStat( ErrStat2, ErrMsg2, ErrStat, ErrMsg, RoutineName)
      if ( ErrStat >= AbortErrLev ) then
         call cleanup()
         RETURN
      end if

      ! WrVTK - VTK Visualization data output: (switch) {0=none; 1=initialization data only; 2=animation; 3=mode shapes}:
   CALL ReadVar( UnIn, InputFile, p%WrVTK, "WrVTK", "Write VTK visualization files (0=none; 1=initialization data only; 2=animation; 3=mode shapes)", ErrStat2, ErrMsg2, UnEc)
      CALL SetErrStat( ErrStat2, ErrMsg2, ErrStat, ErrMsg, RoutineName)
      if ( ErrStat >= AbortErrLev ) then
         call cleanup()
         RETURN
      end if

      IF ( p%WrVTK < 0 .OR. p%WrVTK > 3 ) THEN
         p%WrVTK = VTK_Unknown
      END IF

      ! VTK_Type - Type of  VTK visualization data: (switch) {1=surfaces; 2=basic meshes (lines/points); 3=all meshes (debug)}:
   CALL ReadVar( UnIn, InputFile, p%VTK_Type, "VTK_Type", "Type of  VTK visualization data: (1=surfaces; 2=basic meshes (lines/points); 3=all meshes)", ErrStat2, ErrMsg2, UnEc)
      CALL SetErrStat( ErrStat2, ErrMsg2, ErrStat, ErrMsg, RoutineName)
      if ( ErrStat >= AbortErrLev ) then
         call cleanup()
         RETURN
      end if

          ! immediately convert to values used inside the code:
         IF ( p%VTK_Type == 0 ) THEN
            p%VTK_Type = VTK_None
         ELSEIF ( p%VTK_Type == 1 ) THEN
            p%VTK_Type = VTK_Surf
         ELSEIF ( p%VTK_Type == 2 ) THEN
            p%VTK_Type = VTK_Basic
         ELSEIF ( p%VTK_Type == 3 ) THEN
            p%VTK_Type = VTK_All
         ELSEIF ( p%VTK_Type == 4 ) THEN
            p%VTK_Type = VTK_Old
         ELSE
            p%VTK_Type = VTK_Unknown
         END IF

         !! equivalent:
         !IF ( p%VTK_Type < 0 .OR. p%VTK_Type > 4 ) THEN
         !   p%VTK_Type = VTK_Unknown
         !END IF

      ! VTK_fields - Write mesh fields to VTK data files? (flag) {true/false}:
   CALL ReadVar( UnIn, InputFile, p%VTK_fields, "VTK_fields", "Write mesh fields to VTK data files? (flag)", ErrStat2, ErrMsg2, UnEc)
      CALL SetErrStat( ErrStat2, ErrMsg2, ErrStat, ErrMsg, RoutineName)
      if ( ErrStat >= AbortErrLev ) then
         call cleanup()
         RETURN
      end if

      ! VTK_fps - Frame rate for VTK output (frames per second) {will use closest integer multiple of DT}
   CALL ReadVar( UnIn, InputFile, p%VTK_fps, "VTK_fps", "Frame rate for VTK output(fps)", ErrStat2, ErrMsg2, UnEc)
      CALL SetErrStat( ErrStat2, ErrMsg2, ErrStat, ErrMsg, RoutineName)
      if ( ErrStat >= AbortErrLev ) then
         call cleanup()
         RETURN
      end if


      ! convert frames-per-second to seconds per sample:
      if ( EqualRealNos(p%VTK_fps, 0.0_DbKi) ) then
         TmpTime = p%TMax + p%DT
      else
         TmpTime = 1.0_DbKi / p%VTK_fps
      end if

      ! now save the number of time steps between VTK file output:
      IF (p%WrVTK == VTK_ModeShapes) THEN
         p%n_VTKTime = 1
      ELSE IF (TmpTime > p%TMax) THEN
         p%n_VTKTime = HUGE(p%n_VTKTime)
      ELSE
         p%n_VTKTime = NINT( TmpTime / p%DT )
         ! I'll warn if p%n_VTKTime*p%DT is not TmpTime
         IF (p%WrVTK == VTK_Animate) THEN
            TmpRate = p%n_VTKTime*p%DT
            if (.not. EqualRealNos(TmpRate, TmpTime)) then
               call SetErrStat(ErrID_Info, '1/VTK_fps is not an integer multiple of DT. FAST will output VTK information at '//&
                              trim(num2lstr(1.0_DbKi/TmpRate))//' fps, the closest rate possible.',ErrStat,ErrMsg,RoutineName)
            end if
         END IF

      END IF

   call cleanup()
   RETURN

CONTAINS
   !...............................................................................................................................
   subroutine cleanup()
      CLOSE( UnIn )
      IF ( UnEc > 0 ) CLOSE ( UnEc )
   end subroutine cleanup
   !...............................................................................................................................
END SUBROUTINE FAST_ReadPrimaryFile
!----------------------------------------------------------------------------------------------------------------------------------
!> This subroutine sets up some of the information needed for plotting VTK surfaces. It initializes only the data needed before
!! HD initialization. (HD needs some of this data so it can return the wave elevation data we want.)
SUBROUTINE SetVTKParameters_B4HD(p_FAST, InitOutData_ED, InitOutData_SED, InitInData_HD, BD, ErrStat, ErrMsg)

   TYPE(FAST_ParameterType),     INTENT(INOUT) :: p_FAST           !< The parameters of the glue code
   TYPE(ED_InitOutputType),      INTENT(IN   ) :: InitOutData_ED   !< The initialization output from structural dynamics module
   TYPE(SED_InitOutputType),     INTENT(IN   ) :: InitOutData_SED  !< The initialization output from structural dynamics module
   TYPE(HydroDyn_InitInputType), INTENT(INOUT) :: InitInData_HD    !< The initialization input to HydroDyn
   TYPE(BeamDyn_Data),           INTENT(IN   ) :: BD               !< BeamDyn data
   INTEGER(IntKi),               INTENT(  OUT) :: ErrStat          !< Error status of the operation
   CHARACTER(*),                 INTENT(  OUT) :: ErrMsg           !< Error message if ErrStat /= ErrID_None


   REAL(SiKi)                              :: BladeLength, Width, WidthBy2
   REAL(SiKi)                              :: dx, dy
   INTEGER(IntKi)                          :: i, j, n
   INTEGER(IntKi)                          :: ErrStat2
   CHARACTER(ErrMsgLen)                    :: ErrMsg2
   CHARACTER(*), PARAMETER                 :: RoutineName = 'SetVTKParameters_B4HD'


   ErrStat = ErrID_None
   ErrMsg  = ""

      ! Get radius for ground (blade length + hub radius):
   if ( p_FAST%CompElast == Module_BD ) then
      BladeLength = TwoNorm(BD%y(1)%BldMotion%Position(:,1) - BD%y(1)%BldMotion%Position(:,BD%y(1)%BldMotion%Nnodes))
      p_FAST%VTK_Surface%HubRad = InitOutData_ED%HubRad
   elseif ( p_FAST%CompElast == Module_ED ) then
      BladeLength = InitOutData_ED%BladeLength
      p_FAST%VTK_Surface%HubRad    = InitOutData_ED%HubRad
   elseif ( p_FAST%CompElast == Module_SED ) then
      BladeLength = InitOutData_SED%BladeLength
      p_FAST%VTK_Surface%HubRad = InitOutData_SED%HubRad
   end if
   p_FAST%VTK_Surface%GroundRad = BladeLength + p_FAST%VTK_Surface%HubRad

   !........................................................................................................
   ! We don't use the rest of this routine for stick-figure output
   if (p_FAST%VTK_Type /= VTK_Surf) return
   !........................................................................................................

      ! initialize wave elevation data:
   if ( p_FAST%CompHydro == Module_HD ) then

      p_FAST%VTK_surface%NWaveElevPts(1) = 25
      p_FAST%VTK_surface%NWaveElevPts(2) = 25

      call allocAry( InitInData_HD%WaveElevXY, 2, p_FAST%VTK_surface%NWaveElevPts(1)*p_FAST%VTK_surface%NWaveElevPts(2), 'WaveElevXY', ErrStat2, ErrMsg2)
         call SetErrStat(ErrStat2, ErrMsg2, ErrStat, ErrMsg, RoutineName)
         if (ErrStat >= AbortErrLev) return

      Width = p_FAST%VTK_Surface%GroundRad * VTK_GroundFactor
      dx = Width / (p_FAST%VTK_surface%NWaveElevPts(1) - 1)
      dy = Width / (p_FAST%VTK_surface%NWaveElevPts(2) - 1)

      WidthBy2 = Width / 2.0_SiKi
      n = 1
      do i=1,p_FAST%VTK_surface%NWaveElevPts(1)
         do j=1,p_FAST%VTK_surface%NWaveElevPts(2)
            InitInData_HD%WaveElevXY(1,n) = dx*(i-1) - WidthBy2 !+ p_FAST%TurbinePos(1) ! HD takes p_FAST%TurbinePos into account already
            InitInData_HD%WaveElevXY(2,n) = dy*(j-1) - WidthBy2 !+ p_FAST%TurbinePos(2)
            n = n+1
         end do
      end do

   end if


END SUBROUTINE SetVTKParameters_B4HD
!----------------------------------------------------------------------------------------------------------------------------------
!> This subroutine sets up the information needed for plotting VTK surfaces.
SUBROUTINE SetVTKParameters(p_FAST, InitOutData_ED, InitOutData_SED, InitOutData_AD, InitInData_HD, InitOutData_HD, ED, SED, BD, AD, HD, ErrStat, ErrMsg)

   TYPE(FAST_ParameterType),     INTENT(INOUT) :: p_FAST           !< The parameters of the glue code
   TYPE(ED_InitOutputType),      INTENT(IN   ) :: InitOutData_ED   !< The initialization output from structural dynamics module
   TYPE(SED_InitOutputType),     INTENT(IN   ) :: InitOutData_SED  !< The initialization output from structural dynamics module
   TYPE(AD_InitOutputType),      INTENT(INOUT) :: InitOutData_AD   !< The initialization output from AeroDyn
   TYPE(HydroDyn_InitInputType), INTENT(INOUT) :: InitInData_HD    !< The initialization input to HydroDyn
   TYPE(HydroDyn_InitOutputType),INTENT(INOUT) :: InitOutData_HD   !< The initialization output from HydroDyn
   TYPE(ElastoDyn_Data),         INTENT(IN   ) :: ED               !< ElastoDyn data
   TYPE(SED_Data),               INTENT(IN   ) :: SED              !< Simplified-ElastoDyn data
   TYPE(BeamDyn_Data),           INTENT(IN   ) :: BD               !< BeamDyn data
   TYPE(AeroDyn_Data),           INTENT(IN   ) :: AD               !< AeroDyn data
   TYPE(HydroDyn_Data),          INTENT(IN   ) :: HD               !< HydroDyn data
   INTEGER(IntKi),               INTENT(  OUT) :: ErrStat          !< Error status of the operation
   CHARACTER(*),                 INTENT(  OUT) :: ErrMsg           !< Error message if ErrStat /= ErrID_None

   REAL(SiKi)                              :: RefPoint(3), RefLengths(2)
   REAL(SiKi)                              :: x, y
   REAL(SiKi)                              :: TwrDiam_top, TwrDiam_base, TwrRatio, TwrLength
   INTEGER(IntKi)                          :: topNode, baseNode
   INTEGER(IntKi)                          :: NumBl, k
   CHARACTER(1024)                         :: vtkroot
   INTEGER(IntKi)                          :: ErrStat2
   CHARACTER(ErrMsgLen)                    :: ErrMsg2
   CHARACTER(*), PARAMETER                 :: RoutineName = 'SetVTKParameters'
   INTEGER(IntKi)                          :: rootNode, cylNode, tipNode


   ErrStat = ErrID_None
   ErrMsg  = ""

   ! get the name of the output directory for vtk files (in a subdirectory called "vtk" of the output directory), and
   ! create the VTK directory if it does not exist

   call GetPath ( p_FAST%OutFileRoot, p_FAST%VTK_OutFileRoot, vtkroot ) ! the returned p_FAST%VTK_OutFileRoot includes a file separator character at the end
   p_FAST%VTK_OutFileRoot = trim(p_FAST%VTK_OutFileRoot) // 'vtk'

   call MKDIR( trim(p_FAST%VTK_OutFileRoot) )

   p_FAST%VTK_OutFileRoot = trim( p_FAST%VTK_OutFileRoot ) // PathSep // trim(vtkroot)


   ! calculate the number of digits in 'y_FAST%NOutSteps' (Maximum number of output steps to be written)
   ! this will be used to pad the write-out step in the VTK filename with zeros in calls to MeshWrVTK()
   if (p_FAST%WrVTK == VTK_ModeShapes .AND. p_FAST%VTK_modes%VTKLinTim==1) then
      if (p_FAST%NLinTimes < 1) p_FAST%NLinTimes = 1 !in case we reached here with an error
      p_FAST%VTK_tWidth = CEILING( log10( real( p_FAST%NLinTimes) ) ) + 1
   else
      p_FAST%VTK_tWidth = CEILING( log10( real(p_FAST%n_TMax_m1+1, ReKi) / p_FAST%n_VTKTime ) ) + 1
   end if

   ! determine number of blades
   if (p_FAST%CompElast == Module_SED) then
      NumBl = InitOutData_SED%NumBl
   else
      NumBl = InitOutData_ED%NumBl
   endif

   ! initialize the vtk data

   p_FAST%VTK_Surface%NumSectors = 25
   ! NOTE: we set p_FAST%VTK_Surface%GroundRad and p_FAST%VTK_Surface%HubRad in SetVTKParameters_B4HD


   ! write the ground or seabed reference polygon:
   RefPoint = p_FAST%TurbinePos
   if (p_FAST%CompHydro == MODULE_HD) then
      RefLengths = p_FAST%VTK_Surface%GroundRad*VTK_GroundFactor/2.0_SiKi

      ! note that p_FAST%TurbinePos(3) must be 0 for offshore turbines
      RefPoint(3) = p_FAST%TurbinePos(3) - InitOutData_HD%WtrDpth
      call WrVTK_Ground ( RefPoint, RefLengths, trim(p_FAST%VTK_OutFileRoot) // '.SeabedSurface', ErrStat2, ErrMsg2 )

      RefPoint(3) = p_FAST%TurbinePos(3) - InitOutData_HD%MSL2SWL
      call WrVTK_Ground ( RefPoint, RefLengths, trim(p_FAST%VTK_OutFileRoot) // '.StillWaterSurface', ErrStat2, ErrMsg2 )
   else
      RefLengths = p_FAST%VTK_Surface%GroundRad !array = scalar
      call WrVTK_Ground ( RefPoint, RefLengths, trim(p_FAST%VTK_OutFileRoot) // '.GroundSurface', ErrStat2, ErrMsg2 )
   end if


   !........................................................................................................
   ! We don't use the rest of this routine for stick-figure output
   if (p_FAST%VTK_Type /= VTK_Surf) return
   !........................................................................................................

      ! we're going to create a box using these dimensions
   if (p_FAST%CompElast == Module_SED) then
      y  =          ED%y%HubPtMotion%Position(3,  1) - ED%y%NacelleMotion%Position(3,  1)
      x  = TwoNorm( ED%y%HubPtMotion%Position(1:2,1) - ED%y%NacelleMotion%Position(1:2,1) ) - p_FAST%VTK_Surface%HubRad
   else
      y  =          SED%y%HubPtMotion%Position(3,  1) - SED%y%NacelleMotion%Position(3,  1)
      x  = TwoNorm( SED%y%HubPtMotion%Position(1:2,1) - SED%y%NacelleMotion%Position(1:2,1) ) - p_FAST%VTK_Surface%HubRad
   endif


   p_FAST%VTK_Surface%NacelleBox(:,1) = (/ -x,  y, 0.0_SiKi /)
   p_FAST%VTK_Surface%NacelleBox(:,2) = (/  x,  y, 0.0_SiKi /)
   p_FAST%VTK_Surface%NacelleBox(:,3) = (/  x, -y, 0.0_SiKi /)
   p_FAST%VTK_Surface%NacelleBox(:,4) = (/ -x, -y, 0.0_SiKi /)
   p_FAST%VTK_Surface%NacelleBox(:,5) = (/ -x, -y, 2*y      /)
   p_FAST%VTK_Surface%NacelleBox(:,6) = (/  x, -y, 2*y      /)
   p_FAST%VTK_Surface%NacelleBox(:,7) = (/  x,  y, 2*y      /)
   p_FAST%VTK_Surface%NacelleBox(:,8) = (/ -x,  y, 2*y      /)

   !.......................
   ! tapered tower
   !.......................

   CALL AllocAry(p_FAST%VTK_Surface%TowerRad,ED%y%TowerLn2Mesh%NNodes,'VTK_Surface%TowerRad',ErrStat2,ErrMsg2)
      CALL SetErrStat(ErrStat2,ErrMsg2,ErrStat,ErrMsg,RoutineName)
      IF (ErrStat >= AbortErrLev) RETURN

   topNode   = ED%y%TowerLn2Mesh%NNodes - 1
   baseNode  = ED%y%TowerLn2Mesh%refNode
   TwrLength = TwoNorm( ED%y%TowerLn2Mesh%position(:,topNode) - ED%y%TowerLn2Mesh%position(:,baseNode) ) ! this is the assumed length of the tower
   TwrRatio  = TwrLength / 87.6_SiKi  ! use ratio of the tower length to the length of the 5MW tower
   TwrDiam_top  = 3.87*TwrRatio
   TwrDiam_base = 6.0*TwrRatio

   TwrRatio = 0.5 * (TwrDiam_top - TwrDiam_base) / TwrLength
   do k=1,ED%y%TowerLn2Mesh%NNodes
      TwrLength = TwoNorm( ED%y%TowerLn2Mesh%position(:,k) - ED%y%TowerLn2Mesh%position(:,baseNode) )
      p_FAST%VTK_Surface%TowerRad(k) = 0.5*TwrDiam_Base + TwrRatio*TwrLength
   end do



   !.......................
   ! blade surfaces
   !.......................
   allocate(p_FAST%VTK_Surface%BladeShape(NumBl),stat=ErrStat2)
   if (errStat2/=0) then
      call setErrStat(ErrID_Fatal,'Error allocating VTK_Surface%BladeShape.',ErrStat,ErrMsg,RoutineName)
      return
   end if

   IF ( p_FAST%CompAero == Module_AD ) THEN  ! These meshes may have airfoil data associated with nodes...

      IF (ALLOCATED(InitOutData_AD%rotors(1)%BladeShape)) THEN
         do k=1,NumBl   
            call move_alloc( InitOutData_AD%rotors(1)%BladeShape(k)%AirfoilCoords, p_FAST%VTK_Surface%BladeShape(k)%AirfoilCoords )
         end do
      ELSE
      ! AD used without airfoil coordinates specified
      call WrScr('Using generic blade surfaces for AeroDyn (S809 airfoil, assumed chord, twist, AC). ')

         rootNode = 1
      
         DO K=1,NumBl   
            tipNode  = AD%Input(1)%rotors(1)%BladeMotion(K)%NNodes
            cylNode  = min(3,AD%Input(1)%rotors(1)%BladeMotion(K)%Nnodes)
         
            call SetVTKDefaultBladeParams(AD%Input(1)%rotors(1)%BladeMotion(K), p_FAST%VTK_Surface%BladeShape(K), tipNode, rootNode, cylNode, 1, ErrStat2, ErrMsg2)
               CALL SetErrStat(ErrStat2,ErrMsg2,ErrStat,ErrMsg,RoutineName)
               IF (ErrStat >= AbortErrLev) RETURN
         END DO
      END IF

   ELSE IF ( p_FAST%CompElast == Module_BD ) THEN
      call WrScr('Using generic blade surfaces for BeamDyn (rectangular airfoil, constant chord). ') ! TODO make this an option
      rootNode = 1
      DO K=1,NumBl
         tipNode  = BD%y(k)%BldMotion%NNodes
         cylNode  = min(3,BD%y(k)%BldMotion%NNodes)

         call SetVTKDefaultBladeParams(BD%y(k)%BldMotion, p_FAST%VTK_Surface%BladeShape(K), tipNode, rootNode, cylNode, 4, ErrStat2, ErrMsg2)
            CALL SetErrStat(ErrStat2,ErrMsg2,ErrStat,ErrMsg,RoutineName)
            IF (ErrStat >= AbortErrLev) RETURN
      END DO
!   ELSE IF (p_FAST%CompElast == Module_SED) THEN     ! no blade surface info from SED
   ELSE
      call WrScr('Using generic blade surfaces for ElastoDyn (rectangular airfoil, constant chord). ') ! TODO make this an option
      DO K=1,NumBl
         rootNode = ED%y%BladeLn2Mesh(K)%NNodes
         tipNode  = ED%y%BladeLn2Mesh(K)%NNodes-1
         cylNode  = min(2,ED%y%BladeLn2Mesh(K)%NNodes)

         call SetVTKDefaultBladeParams(ED%y%BladeLn2Mesh(K), p_FAST%VTK_Surface%BladeShape(K), tipNode, rootNode, cylNode, 4, ErrStat2, ErrMsg2)
            CALL SetErrStat(ErrStat2,ErrMsg2,ErrStat,ErrMsg,RoutineName)
            IF (ErrStat >= AbortErrLev) RETURN
      END DO
   END IF


   !.......................
   ! wave elevation
   !.......................

   !bjj: interpolate here instead of each time step?
   if ( allocated(InitOutData_HD%WaveElevSeries) ) then
      call move_alloc( InitInData_HD%WaveElevXY, p_FAST%VTK_Surface%WaveElevXY )
      call move_alloc( InitOutData_HD%WaveElevSeries, p_FAST%VTK_Surface%WaveElev )

         ! put the following lines in loops to avoid stack-size issues:
      do k=1,size(p_FAST%VTK_Surface%WaveElevXY,2)
         p_FAST%VTK_Surface%WaveElevXY(:,k) = p_FAST%VTK_Surface%WaveElevXY(:,k) + p_FAST%TurbinePos(1:2)
      end do

      ! note that p_FAST%TurbinePos(3) must be 0 for offshore turbines
      !do k=1,size(p_FAST%VTK_Surface%WaveElev,2)
      !   p_FAST%VTK_Surface%WaveElev(:,k) = p_FAST%VTK_Surface%WaveElev(:,k) + p_FAST%TurbinePos(3)  ! not sure this is really accurate if p_FAST%TurbinePos(3) is non-zero
      !end do

   end if

   !.......................
   ! morison surfaces
   !.......................
   
   IF ( HD%Input(1)%Morison%Mesh%Committed ) THEN      
    !TODO: FIX for visualization GJH 4/23/20  
    !  call move_alloc(InitOutData_HD%Morison%Morison_Rad, p_FAST%VTK_Surface%MorisonRad)
      
   END IF

END SUBROUTINE SetVTKParameters
!----------------------------------------------------------------------------------------------------------------------------------
!> This subroutine comes up with some default airfoils for blade surfaces for a given blade mesh, M.
SUBROUTINE SetVTKDefaultBladeParams(M, BladeShape, tipNode, rootNode, cylNode, iShape, ErrStat, ErrMsg)

   TYPE(MeshType),               INTENT(IN   ) :: M                !< The Mesh the defaults should be calculated for
   TYPE(FAST_VTK_BLSurfaceType), INTENT(INOUT) :: BladeShape       !< BladeShape to set to default values
   INTEGER(IntKi),               INTENT(IN   ) :: rootNode         !< Index of root node (innermost node) for this mesh
   INTEGER(IntKi),               INTENT(IN   ) :: tipNode          !< Index of tip node (outermost node) for this mesh
   INTEGER(IntKi),               INTENT(IN   ) :: cylNode          !< Index of last node to have a cylinder shape
   INTEGER(IntKi),               INTENT(IN   ) :: iShape           !< 1: S809, 2: circle, 3: square, 4: rectangle
   INTEGER(IntKi),               INTENT(  OUT) :: ErrStat          !< Error status of the operation
   CHARACTER(*),                 INTENT(  OUT) :: ErrMsg           !< Error message if ErrStat /= ErrID_None


   REAL(SiKi)                                  :: bladeLength, chord, pitchAxis
   REAL(SiKi)                                  :: bladeLengthFract, bladeLengthFract2, ratio, posLength ! temporary quantities
   REAL(SiKi)                                  :: cylinderLength, x, y, angle
   INTEGER(IntKi)                              :: i, j
   INTEGER(IntKi)                              :: ErrStat2
   CHARACTER(ErrMsgLen)                        :: ErrMsg2
   CHARACTER(*), PARAMETER                     :: RoutineName = 'SetVTKDefaultBladeParams'
   integer :: N  ! Number of points for airfoil
   real, allocatable, dimension(:) :: xc, yc ! Coordinate of airfoil

   ErrStat = ErrID_None
   ErrMsg  = ''

   select case (iShape)
   case (1)
      N=66
      call AllocAry(xc, N, 'xc', Errstat2, ErrMsg2)
      call AllocAry(yc, N, 'yc', Errstat2, ErrMsg2)
      call SetErrStat(ErrStat2,ErrMsg2,ErrStat,ErrMsg,RoutineName); if (ErrStat >= AbortErrLev) return
      xc=(/ 1.0,0.996203,0.98519,0.967844,0.945073,0.917488,0.885293,0.848455,0.80747,0.763042,0.715952,0.667064,0.617331,0.56783,0.519832,0.474243,0.428461,0.382612,0.33726,0.29297,0.250247,0.209576,0.171409,0.136174,0.104263,0.076035,0.051823,0.03191,0.01659,0.006026,0.000658,0.000204,0.0,0.000213,0.001045,0.001208,0.002398,0.009313,0.02323,0.04232,0.065877,0.093426,0.124111,0.157653,0.193738,0.231914,0.271438,0.311968,0.35337,0.395329,0.438273,0.48192,0.527928,0.576211,0.626092,0.676744,0.727211,0.776432,0.823285,0.86663,0.905365,0.938474,0.965086,0.984478,0.996141,1.0 /)
      yc=(/ 0.0,0.000487,0.002373,0.00596,0.011024,0.017033,0.023458,0.03028,0.037766,0.045974,0.054872,0.064353,0.074214,0.084095,0.093268,0.099392,0.10176,0.10184,0.10007,0.096703,0.091908,0.085851,0.078687,0.07058,0.061697,0.052224,0.042352,0.032299,0.02229,0.012615,0.003723,0.001942,-0.00002,-0.001794,-0.003477,-0.003724,-0.005266,-0.011499,-0.020399,-0.030269,-0.040821,-0.051923,-0.063082,-0.07373,-0.083567,-0.092442,-0.099905,-0.105281,-0.108181,-0.108011,-0.104552,-0.097347,-0.086571,-0.073979,-0.060644,-0.047441,-0.0351,-0.024204,-0.015163,-0.008204,-0.003363,-0.000487,0.000743,0.000775,0.00029,0.0 /)
   case (2)
      ! Circle
      N=21
      call AllocAry(xc, N, 'xc', Errstat2, ErrMsg2)
      call AllocAry(yc, N, 'yc', Errstat2, ErrMsg2)
      call SetErrStat(ErrStat2,ErrMsg2,ErrStat,ErrMsg,RoutineName); if (ErrStat >= AbortErrLev) return
      do i=1,N
         angle = (i-1)*TwoPi/(N-1)
         xc(i) = (cos(angle)+1)/2        ! between 0 and 1, 0.5 substracted later
         yc(i) = (sin(angle)+1)/2-0.5    ! between -0.5 and 0.5
      enddo
   case (3)
      ! Square
      N=5
      call AllocAry(xc, N, 'xc', Errstat2, ErrMsg2)
      call AllocAry(yc, N, 'yc', Errstat2, ErrMsg2)
      call SetErrStat(ErrStat2,ErrMsg2,ErrStat,ErrMsg,RoutineName); if (ErrStat >= AbortErrLev) return
      xc = (/1.0  , 0.0  , 0.0 , 1.0 , 1.0/)  ! between 0 and 1, 0.5 substracted later
      yc = (/-0.5 , -0.5 , 0.5 , 0.5 , -0.5/) ! between -0.5 and 0.5
   case (4)
      ! Rectangle
      N=5
      call AllocAry(xc, N, 'xc', Errstat2, ErrMsg2)
      call AllocAry(yc, N, 'yc', Errstat2, ErrMsg2)
      call SetErrStat(ErrStat2,ErrMsg2,ErrStat,ErrMsg,RoutineName); if (ErrStat >= AbortErrLev) return
      xc = (/1.0   , 0.0   , 0.0  , 1.0  , 1.0/) ! between 0 and 1, 0.5 substracted later
      yc = (/-0.25 , -0.25 , 0.25 , 0.25 , 0.0/) ! between 0.25 and 0.25
   case default
      call SetErrStat(ErrID_Fatal, 'Unknown iShape specfied for VTK default shapes',ErrStat,ErrMsg,RoutineName)
      return
   end select

   ! default airfoil shape coordinates; uses S809 values from http://wind.nrel.gov/airfoils/Shapes/S809_Shape.html:
   call AllocAry(BladeShape%AirfoilCoords, 2, N, M%NNodes, 'BladeShape%AirfoilCoords', ErrStat2, ErrMsg2)
      CALL SetErrStat(ErrStat2,ErrMsg2,ErrStat,ErrMsg,RoutineName)
      IF (ErrStat >= AbortErrLev) RETURN

   ! Chord length and pitch axis location are given by scaling law
   bladeLength       = TwoNorm( M%position(:,tipNode) - M%Position(:,rootNode) )
   cylinderLength    = TwoNorm( M%Position(:,cylNode) - M%Position(:,rootNode) )
   bladeLengthFract  = 0.22*bladeLength
   bladeLengthFract2 = bladeLength-bladeLengthFract != 0.78*bladeLength

 
   ! Circle, square or rectangle, constant chord
   if (iShape>1) then
      chord = bladeLength*0.04 ! chord set to 4% of blade length
      DO i=1,M%Nnodes
         posLength = TwoNorm( M%Position(:,i) - M%Position(:,rootNode) )
         DO j=1,N
            ! normalized x,y coordinates for airfoil
            x = yc(j)
            y = xc(j) - 0.5
               ! x,y coordinates for cylinder
            BladeShape%AirfoilCoords(1,j,i) = chord*x 
            BladeShape%AirfoilCoords(2,j,i) = chord*y 
         END DO
      enddo
      return ! We exit this routine
   endif

   ! Assumed chord/twist/AC distribution for a blade
   DO i=1,M%Nnodes
      posLength = TwoNorm( M%Position(:,i) - M%Position(:,rootNode) )

      IF (posLength .LE. bladeLengthFract) THEN
         ratio     = posLength/bladeLengthFract
         chord     =  (0.06 + 0.02*ratio)*bladeLength
         pitchAxis =   0.25 + 0.125*ratio
      ELSE
         chord     = (0.08 - 0.06*(posLength-bladeLengthFract)/bladeLengthFract2)*bladeLength
         pitchAxis = 0.375
      END IF

      IF (posLength .LE. cylinderLength) THEN
         ! create a cylinder for this node

         chord = chord/2.0_SiKi

         DO j=1,N
            ! normalized x,y coordinates for airfoil
            x = yc(j)
            y = xc(j) - 0.5

            angle = ATAN2( y, x)

               ! x,y coordinates for cylinder
            BladeShape%AirfoilCoords(1,j,i) = chord*COS(angle) ! x (note that "chord" is really representing chord/2 here)
            BladeShape%AirfoilCoords(2,j,i) = chord*SIN(angle) ! y (note that "chord" is really representing chord/2 here)
         END DO

      ELSE
         ! create an airfoil for this node

         DO j=1,N
            ! normalized x,y coordinates for airfoil, assuming an upwind turbine
            x = yc(j)
            y = xc(j) - pitchAxis

               ! x,y coordinates for airfoil
            BladeShape%AirfoilCoords(1,j,i) =  chord*x
            BladeShape%AirfoilCoords(2,j,i) =  chord*y
         END DO

      END IF

   END DO ! nodes on mesh

END SUBROUTINE SetVTKDefaultBladeParams
!----------------------------------------------------------------------------------------------------------------------------------
!> This routine writes the ground or seabed reference surface information in VTK format.
!! see VTK file information format for XML, here: http://www.vtk.org/wp-content/uploads/2015/04/file-formats.pdf
SUBROUTINE WrVTK_Ground ( RefPoint, HalfLengths, FileRootName, ErrStat, ErrMsg )

   REAL(SiKi),      INTENT(IN)           :: RefPoint(3)     !< reference point (plane will be created around it)
   REAL(SiKi),      INTENT(IN)           :: HalfLengths(2)  !< half of the X-Y lengths of plane surrounding RefPoint
   CHARACTER(*),    INTENT(IN)           :: FileRootName    !< Name of the file to write the output in (excluding extension)

   INTEGER(IntKi),  INTENT(OUT)          :: ErrStat         !< Indicates whether an error occurred (see NWTC_Library)
   CHARACTER(*),    INTENT(OUT)          :: ErrMsg          !< Error message associated with the ErrStat


   ! local variables
   INTEGER(IntKi)                        :: Un            ! fortran unit number
   INTEGER(IntKi)                        :: ix            ! loop counters
   CHARACTER(1024)                       :: FileName
   INTEGER(IntKi), parameter             :: NumberOfPoints = 4
   INTEGER(IntKi), parameter             :: NumberOfLines = 0
   INTEGER(IntKi), parameter             :: NumberOfPolys = 1

   INTEGER(IntKi)                        :: ErrStat2
   CHARACTER(ErrMsgLen)                  :: ErrMsg2
   CHARACTER(*),PARAMETER                :: RoutineName = 'WrVTK_Ground'

   ErrStat = ErrID_None
   ErrMsg  = ""

   !.................................................................
   ! write the data that potentially changes each time step:
   !.................................................................

   ! PolyData (.vtp) - Serial vtkPolyData (unstructured) file
   FileName = TRIM(FileRootName)//'.vtp'

   call WrVTK_header( FileName, NumberOfPoints, NumberOfLines, NumberOfPolys, Un, ErrStat2, ErrMsg2 )
      call SetErrStat(ErrStat2,ErrMsg2,ErrStat,ErrMsg,RoutineName)
      if (ErrStat >= AbortErrLev) return

! points (nodes, augmented with NumSegments):
      WRITE(Un,'(A)')         '      <Points>'
      WRITE(Un,'(A)')         '        <DataArray type="Float32" NumberOfComponents="3" format="ascii">'

      WRITE(Un,VTK_AryFmt) RefPoint(1) + HalfLengths(1) , RefPoint(2) + HalfLengths(2), RefPoint(3)
      WRITE(Un,VTK_AryFmt) RefPoint(1) + HalfLengths(1) , RefPoint(2) - HalfLengths(2), RefPoint(3)
      WRITE(Un,VTK_AryFmt) RefPoint(1) - HalfLengths(1) , RefPoint(2) - HalfLengths(2), RefPoint(3)
      WRITE(Un,VTK_AryFmt) RefPoint(1) - HalfLengths(1) , RefPoint(2) + HalfLengths(2), RefPoint(3)

      WRITE(Un,'(A)')         '        </DataArray>'
      WRITE(Un,'(A)')         '      </Points>'


      WRITE(Un,'(A)')         '      <Polys>'
      WRITE(Un,'(A)')         '        <DataArray type="Int32" Name="connectivity" format="ascii">'
      WRITE(Un,'('//trim(num2lstr(NumberOfPoints))//'(i7))') (ix, ix=0,NumberOfPoints-1)
      WRITE(Un,'(A)')         '        </DataArray>'

      WRITE(Un,'(A)')         '        <DataArray type="Int32" Name="offsets" format="ascii">'
      WRITE(Un,'(i7)') NumberOfPoints
      WRITE(Un,'(A)')         '        </DataArray>'
      WRITE(Un,'(A)')         '      </Polys>'

      call WrVTK_footer( Un )

END SUBROUTINE WrVTK_Ground
!----------------------------------------------------------------------------------------------------------------------------------
!> This subroutine sets up the information needed to initialize AeroDyn14.  Call AD14_Init after calling this routine
SUBROUTINE AD14_SetInitInput(InitInData_AD14, InitOutData_ED, y_ED, p_FAST, ErrStat, ErrMsg)

   ! Passed variables:
   TYPE(AD14_InitInputType),INTENT(INOUT) :: InitInData_AD14  !< The initialization input to AeroDyn14
   TYPE(ED_InitOutputType), INTENT(IN)    :: InitOutData_ED   !< The initialization output from structural dynamics module
   TYPE(ED_OutputType),     INTENT(IN)    :: y_ED             !< The outputs of the structural dynamics module (meshes with position/RefOrientation set)
   TYPE(FAST_ParameterType),INTENT(IN)    :: p_FAST           !< The parameters of the glue code
   INTEGER(IntKi)                         :: ErrStat          !< Error status of the operation
   CHARACTER(*)                           :: ErrMsg           !< Error message if ErrStat /= ErrID_None

      ! Local variables

   !TYPE(AD_InitOptions)       :: ADOptions                  ! Options for AeroDyn

   INTEGER                    :: K


   ErrStat = ErrID_None
   ErrMsg  = ""


      ! Set up the AeroDyn parameters
   InitInData_AD14%ADFileName   = p_FAST%AeroFile
   InitInData_AD14%OutRootName  = p_FAST%OutFileRoot
   InitInData_AD14%WrSumFile    = p_FAST%SumPrint
   InitInData_AD14%NumBl        = InitOutData_ED%NumBl
   InitInData_AD14%UseDWM       = p_FAST%UseDWM

   InitInData_AD14%DWM%IfW%InputFileName   = p_FAST%InflowFile

      ! Hub position and orientation (relative here, but does not need to be)

   InitInData_AD14%TurbineComponents%Hub%Position(:)      = y_ED%HubPtMotion14%Position(:,1) - y_ED%HubPtMotion14%Position(:,1)  ! bjj: was 0; mesh was changed by adding p_ED%HubHt to 3rd component
   InitInData_AD14%TurbineComponents%Hub%Orientation(:,:) = y_ED%HubPtMotion14%RefOrientation(:,:,1)
   InitInData_AD14%TurbineComponents%Hub%TranslationVel   = 0.0_ReKi ! bjj: we don't need this field
   InitInData_AD14%TurbineComponents%Hub%RotationVel      = 0.0_ReKi ! bjj: we don't need this field

      ! Blade root position and orientation (relative here, but does not need to be)

   IF (.NOT. ALLOCATED( InitInData_AD14%TurbineComponents%Blade ) ) THEN
      ALLOCATE( InitInData_AD14%TurbineComponents%Blade( InitInData_AD14%NumBl ), STAT = ErrStat )
      IF ( ErrStat /= 0 ) THEN
         ErrStat = ErrID_Fatal
         ErrMsg = ' Error allocating space for InitInData_AD%TurbineComponents%Blade.'
         RETURN
      ELSE
         ErrStat = ErrID_None !reset to ErrID_None, just in case ErrID_None /= 0
      END IF
   END IF

   DO K=1, InitInData_AD14%NumBl
      InitInData_AD14%TurbineComponents%Blade(K)%Position        = y_ED%BladeRootMotion14%Position(:,K)
      InitInData_AD14%TurbineComponents%Blade(K)%Orientation     = y_ED%BladeRootMotion14%RefOrientation(:,:,K)
      InitInData_AD14%TurbineComponents%Blade(K)%TranslationVel  = 0.0_ReKi ! bjj: we don't need this field
      InitInData_AD14%TurbineComponents%Blade(K)%RotationVel     = 0.0_ReKi ! bjj: we don't need this field
   END DO


      ! Blade length
   IF (p_FAST%CompElast == Module_ED) THEN  ! note, we can't get here if we're using BeamDyn....
      InitInData_AD14%TurbineComponents%BladeLength = InitOutData_ED%BladeLength
   END IF


      ! Tower mesh ( here only because we currently need line2 meshes to contain the same nodes/elements )

   InitInData_AD14%NumTwrNodes = y_ED%TowerLn2Mesh%NNodes - 2
   IF (.NOT. ALLOCATED( InitInData_AD14%TwrNodeLocs ) ) THEN
      ALLOCATE( InitInData_AD14%TwrNodeLocs( 3, InitInData_AD14%NumTwrNodes ), STAT = ErrStat )
      IF ( ErrStat /= 0 ) THEN
         ErrStat = ErrID_Fatal
         ErrMsg = ' Error allocating space for InitInData_AD%TwrNodeLocs.'
         RETURN
      ELSE
         ErrStat = ErrID_None
      END IF
   END IF

   IF ( InitInData_AD14%NumTwrNodes > 0 ) THEN
      InitInData_AD14%TwrNodeLocs = y_ED%TowerLn2Mesh%Position(:,1:InitInData_AD14%NumTwrNodes)  ! ED has extra nodes at beginning and top and bottom of tower
   END IF

      ! hub height
   InitInData_AD14%HubHt = InitOutData_ED%HubHt


   RETURN
END SUBROUTINE AD14_SetInitInput
!----------------------------------------------------------------------------------------------------------------------------------
!> This routine sets the number of subcycles (substeps) for modules at initialization, checking to make sure that their requested
!! time step is valid.
SUBROUTINE SetModuleSubstepTime(ModuleID, p_FAST, y_FAST, ErrStat, ErrMsg)
   INTEGER(IntKi),           INTENT(IN   ) :: ModuleID            !< ID of the module to check time step and set
   TYPE(FAST_ParameterType), INTENT(INOUT) :: p_FAST              !< Parameters for the glue code
   TYPE(FAST_OutputFileType),INTENT(IN   ) :: y_FAST              !< Output variables for the glue code
   INTEGER(IntKi),           INTENT(  OUT) :: ErrStat             !< Error status of the operation
   CHARACTER(*),             INTENT(  OUT) :: ErrMsg              !< Error message if ErrStat /= ErrID_None


   ErrStat = ErrID_None
   ErrMsg  = ""

   IF ( EqualRealNos( p_FAST%dt_module( ModuleID ), p_FAST%dt ) ) THEN
      p_FAST%n_substeps(ModuleID) = 1
   ELSE
      IF ( p_FAST%dt_module( ModuleID ) > p_FAST%dt ) THEN
         ErrStat = ErrID_Fatal
         ErrMsg = "The "//TRIM(y_FAST%Module_Ver(ModuleID)%Name)//" module time step ("//&
                          TRIM(Num2LStr(p_FAST%dt_module( ModuleID )))// &
                    " s) cannot be larger than FAST time step ("//TRIM(Num2LStr(p_FAST%dt))//" s)."
      ELSE
            ! calculate the number of subcycles:
         p_FAST%n_substeps(ModuleID) = NINT( p_FAST%dt / p_FAST%dt_module( ModuleID ) )

            ! let's make sure THE module DT is an exact integer divisor of the global (FAST) time step:
         IF ( .NOT. EqualRealNos( p_FAST%dt, p_FAST%dt_module( ModuleID ) * p_FAST%n_substeps(ModuleID) )  ) THEN
            ErrStat = ErrID_Fatal
            ErrMsg  = "The "//TRIM(y_FAST%Module_Ver(ModuleID)%Name)//" module time step ("//&
                              TRIM(Num2LStr(p_FAST%dt_module( ModuleID )))// &
                              " s) must be an integer divisor of the FAST time step ("//TRIM(Num2LStr(p_FAST%dt))//" s)."
         END IF

      END IF
   END IF

   RETURN

END SUBROUTINE SetModuleSubstepTime
!----------------------------------------------------------------------------------------------------------------------------------
!> This writes data to the FAST summary file.
SUBROUTINE FAST_WrSum( p_FAST, y_FAST, MeshMapData, ErrStat, ErrMsg )

   TYPE(FAST_ParameterType), INTENT(IN)    :: p_FAST                             !< Glue-code simulation parameters
   TYPE(FAST_OutputFileType),INTENT(INOUT) :: y_FAST                             !< Glue-code simulation outputs (changes value of UnSum)
   TYPE(FAST_ModuleMapType), INTENT(IN)    :: MeshMapData                        !< Data for mapping between modules
   INTEGER(IntKi),           INTENT(OUT)   :: ErrStat                            !< Error status (level)
   CHARACTER(*),             INTENT(OUT)   :: ErrMsg                             !< Message describing error reported in ErrStat

      ! local variables
   REAL(ReKi)                              :: TmpRate                            ! temporary rate for vtk output
   INTEGER(IntKi)                          :: I                                  ! temporary counter
   INTEGER(IntKi)                          :: J                                  ! temporary counter
   INTEGER(IntKi)                          :: Module_Number                      ! loop counter through the modules
   CHARACTER(200)                          :: Fmt                                ! temporary format string
   CHARACTER(200)                          :: DescStr                            ! temporary string to write text
   CHARACTER(*), PARAMETER                 :: NotUsedTxt = " [not called]"       ! text written if a module is not called
   CHARACTER(ChanLen)                      :: ChanTxt(2)                         ! temp strings to help with formatting with unknown ChanLen size

      ! Get a unit number and open the file:

   CALL GetNewUnit( y_FAST%UnSum, ErrStat, ErrMsg )
      IF ( ErrStat >= AbortErrLev ) RETURN

   CALL OpenFOutFile ( y_FAST%UnSum, TRIM(p_FAST%OutFileRoot)//'.sum', ErrStat, ErrMsg )
      IF ( ErrStat >= AbortErrLev ) RETURN

         ! Add some file information:

   !.......................... Module Versions .....................................................
   !bjj: modules in this list are ordered by the order they are specified in the FAST input file

   WRITE (y_FAST%UnSum,'(/A)') 'FAST Summary File'
   WRITE (y_FAST%UnSum,'(/A)')  TRIM( y_FAST%FileDescLines(1) )

   WRITE (y_FAST%UnSum,'(2X,A)'   )  'compiled with'
   Fmt = '(4x,A)'
   WRITE (y_FAST%UnSum,Fmt)  TRIM( GetNVD(        NWTC_Ver ) )

   DescStr = GetNVD( y_FAST%Module_Ver( Module_ED ) )
   IF ((p_FAST%CompElast /= Module_ED) .or. (p_FAST%CompElast /= Module_BD)) DescStr = TRIM(DescStr)//NotUsedTxt
   WRITE (y_FAST%UnSum,Fmt)  TRIM( DescStr )

   DescStr = GetNVD( y_FAST%Module_Ver( Module_BD ) )
   IF ( p_FAST%CompElast /= Module_BD ) DescStr = TRIM(DescStr)//NotUsedTxt
   WRITE (y_FAST%UnSum,Fmt)  TRIM( DescStr )

   DescStr = GetNVD( y_FAST%Module_Ver( Module_SED ) )
   IF ( p_FAST%CompElast /= Module_SED ) DescStr = TRIM(DescStr)//NotUsedTxt
   WRITE (y_FAST%UnSum,Fmt)  TRIM( DescStr )

   DescStr = GetNVD( y_FAST%Module_Ver( Module_IfW ) )
   IF ( p_FAST%CompInflow /= Module_IfW ) DescStr = TRIM(DescStr)//NotUsedTxt
   WRITE (y_FAST%UnSum,Fmt)  TRIM( DescStr )

   ! I'm not going to write the openfoam module info to the summary file
   !DescStr = GetNVD( y_FAST%Module_Ver( Module_OpFM ) )
   !IF ( p_FAST%CompInflow /= Module_OpFM ) DescStr = TRIM(DescStr)//NotUsedTxt
   !WRITE (y_FAST%UnSum,Fmt)  TRIM( DescStr )

   DescStr = GetNVD( y_FAST%Module_Ver( Module_AD14 ) )
   IF ( p_FAST%CompAero /= Module_AD14 ) DescStr = TRIM(DescStr)//NotUsedTxt
   WRITE (y_FAST%UnSum,Fmt)  TRIM( DescStr )

   DescStr = GetNVD( y_FAST%Module_Ver( Module_AD ) )
   IF ( p_FAST%CompAero /= Module_AD ) DescStr = TRIM(DescStr)//NotUsedTxt
   WRITE (y_FAST%UnSum,Fmt)  TRIM( DescStr )

   DescStr = GetNVD( y_FAST%Module_Ver( Module_ADsk ) )
   IF ( p_FAST%CompAero /= Module_ADsk ) DescStr = TRIM(DescStr)//NotUsedTxt
   WRITE (y_FAST%UnSum,Fmt)  TRIM( DescStr )

   DescStr = GetNVD( y_FAST%Module_Ver( Module_SrvD ) )
   IF ( p_FAST%CompServo /= Module_SrvD ) DescStr = TRIM(DescStr)//NotUsedTxt
   WRITE (y_FAST%UnSum,Fmt)  TRIM( DescStr )

   DescStr = GetNVD( y_FAST%Module_Ver( Module_HD ) )
   IF ( p_FAST%CompHydro /= Module_HD  ) DescStr = TRIM(DescStr)//NotUsedTxt
   WRITE (y_FAST%UnSum,Fmt)  TRIM( DescStr )

   DescStr = GetNVD( y_FAST%Module_Ver( Module_SD ) )
   IF ( p_FAST%CompSub /= Module_SD ) DescStr = TRIM(DescStr)//NotUsedTxt
   WRITE (y_FAST%UnSum,Fmt)  TRIM( DescStr )

   DescStr = GetNVD( y_FAST%Module_Ver( Module_ExtPtfm ) )
   IF ( p_FAST%CompSub /= Module_ExtPtfm ) DescStr = TRIM(DescStr)//NotUsedTxt
   WRITE (y_FAST%UnSum,Fmt)  TRIM( DescStr )

   DescStr = GetNVD( y_FAST%Module_Ver( Module_MAP ) )
   IF ( p_FAST%CompMooring /= Module_MAP ) DescStr = TRIM(DescStr)//NotUsedTxt
   WRITE (y_FAST%UnSum,Fmt)  TRIM( DescStr )

   DescStr = GetNVD( y_FAST%Module_Ver( Module_FEAM ) )
   IF ( p_FAST%CompMooring /= Module_FEAM ) DescStr = TRIM(DescStr)//NotUsedTxt
   WRITE (y_FAST%UnSum,Fmt)  TRIM( DescStr )

   DescStr = GetNVD( y_FAST%Module_Ver( Module_MD ) )
   IF ( p_FAST%CompMooring /= Module_MD ) DescStr = TRIM(DescStr)//NotUsedTxt
   WRITE (y_FAST%UnSum,Fmt)  TRIM( DescStr )

   DescStr = GetNVD( y_FAST%Module_Ver( Module_Orca ) )
   IF ( p_FAST%CompMooring /= Module_Orca ) DescStr = TRIM(DescStr)//NotUsedTxt
   WRITE (y_FAST%UnSum,Fmt)  TRIM( DescStr )

   DescStr = GetNVD( y_FAST%Module_Ver( Module_IceF ) )
   IF ( p_FAST%CompIce /= Module_IceF ) DescStr = TRIM(DescStr)//NotUsedTxt
   WRITE (y_FAST%UnSum,Fmt)  TRIM( DescStr )

   DescStr = GetNVD( y_FAST%Module_Ver( Module_IceD ) )
   IF ( p_FAST%CompIce /= Module_IceD ) DescStr = TRIM(DescStr)//NotUsedTxt
   WRITE (y_FAST%UnSum,Fmt)  TRIM( DescStr )


   !.......................... Information from FAST input File ......................................
! OTHER information we could print here:
! current working directory
! output file root name
! output file time step
! output file format (text/binary)
! coupling method

   SELECT CASE ( p_FAST%TurbineType )
   CASE ( Type_LandBased )
      DescStr = 'Modeling a land-based turbine'
   CASE ( Type_Offshore_Fixed )
      DescStr = 'Modeling a fixed-bottom offshore turbine'
   CASE ( Type_Offshore_Floating )
      DescStr = 'Modeling a floating offshore turbine'
   CASE ( Type_MHK_Fixed )
      DescStr = 'Modeling a fixed-bottom MHK turbine'
   CASE ( Type_MHK_Floating )
      DescStr = 'Modeling a floating MHK turbine'
   CASE DEFAULT ! This should never happen
      DescStr=""
   END SELECT
   WRITE(y_FAST%UnSum,'(//A)') TRIM(DescStr)

   WRITE (y_FAST%UnSum,'(A)' )   'Description from the FAST input file: '
   WRITE (y_FAST%UnSum,'(2X,A)')  TRIM(p_FAST%FTitle)

   !.......................... Requested Features ...................................................

   SELECT CASE ( p_FAST%InterpOrder )
   CASE (0)
      DescStr = ' (nearest neighbor)'
   CASE (1)
      DescStr = ' (linear)'
   CASE (2)
      DescStr = ' (quadratic)'
   CASE DEFAULT
      DescStr = ' ( )'
   END SELECT

   WRITE(y_FAST%UnSum,'(/A,I1,A)'  ) 'Interpolation order for input/output time histories: ', p_FAST%InterpOrder, TRIM(DescStr)
   WRITE(y_FAST%UnSum,'( A,I2)'    ) 'Number of correction iterations: ', p_FAST%NumCrctn


   !.......................... Information About Coupling ...................................................

   IF ( ALLOCATED( MeshMapData%Jacobian_Opt1 ) ) then ! we're using option 1

      IF ( p_FAST%CompSub /= Module_None .OR. p_FAST%CompElast == Module_BD .OR. p_FAST%CompMooring == Module_Orca ) THEN  ! SubDyn-BeamDyn-HydroDyn-ElastoDyn-ExtPtfm
         DescStr = 'ElastoDyn, SubDyn, HydroDyn, OrcaFlex, ExtPtfm_MCKF, and/or BeamDyn'
      ELSE ! IF ( p_FAST%CompHydro == Module_HD ) THEN
         DescStr = "ElastoDyn to HydroDyn"
      END IF

      WRITE(y_FAST%UnSum,'( A,I6)'  ) 'Number of rows in Jacobian matrix used for coupling '//TRIM(DescStr)//': ', &
                                       SIZE(MeshMapData%Jacobian_Opt1, 1)
   END IF

   !.......................... Time step information: ...................................................

   WRITE (y_FAST%UnSum,'(//,2X,A)') " Requested Time Steps  "
   WRITE (y_FAST%UnSum,   '(2X,A)') "-------------------------------------------------"
   Fmt = '(2X,A17,2X,A15,2X,A13)'
   WRITE (y_FAST%UnSum, Fmt ) "Component        ", "Time Step (s)  ", "Subcycles (-)"
   WRITE (y_FAST%UnSum, Fmt ) "-----------------", "---------------", "-------------"
   Fmt = '(2X,A17,2X,'//TRIM(p_FAST%OutFmt)//',:,T37,2X,I8,:,A)'
   WRITE (y_FAST%UnSum, Fmt ) "FAST (glue code) ", p_FAST%DT
   DO Module_Number=2,NumModules ! assumes glue-code is module number 1 (i.e., MODULE_Glue == 1)
      IF (p_FAST%ModuleInitialized(Module_Number)) THEN
         WRITE (y_FAST%UnSum, Fmt ) y_FAST%Module_Ver(Module_Number)%Name, p_FAST%DT_module(Module_Number), p_FAST%n_substeps(Module_Number)
      END IF
   END DO
   IF ( p_FAST%n_DT_Out  == 1_IntKi ) THEN
      WRITE (y_FAST%UnSum, Fmt ) "FAST output files", p_FAST%DT_out, 1_IntKi   ! we'll write "1" instead of "1^-1"
   ELSE
      WRITE (y_FAST%UnSum, Fmt ) "FAST output files", p_FAST%DT_out, p_FAST%n_DT_Out,"^-1"
   END IF

   IF (p_FAST%WrVTK == VTK_Animate) THEN

      TmpRate = p_FAST%DT*p_FAST%n_VTKTime

      IF ( p_FAST%n_VTKTime == 1_IntKi ) THEN
         WRITE (y_FAST%UnSum, Fmt ) "VTK output files ", p_FAST%DT, 1_IntKi   ! we'll write "1" instead of "1^-1"
      ELSE
         WRITE (y_FAST%UnSum, Fmt ) "VTK output files ", TmpRate, p_FAST%n_VTKTime,"^-1"
      END IF
   ELSE
      TmpRate = p_FAST%VTK_fps
   END IF

      ! bjj: fix this; possibly add names of which files will be generated?
   IF (p_FAST%WrVTK == VTK_Animate .or. p_FAST%WrVTK == VTK_ModeShapes) THEN
      Fmt = '(2X,A17,2X,'//TRIM(p_FAST%OutFmt)//',:,T37,:,A)'

      WRITE (y_FAST%UnSum,'(//,2X,A)') " Requested Visualization Output"
      WRITE (y_FAST%UnSum,   '(2X,A)') "-------------------------------------------------"
      WRITE (y_FAST%UnSum,     Fmt   ) "Frame rate", 1.0_DbKi/TmpRate, " fps"
   END IF


   !.......................... Requested Output Channels ............................................

   WRITE (y_FAST%UnSum,'(//,2X,A)') " Requested Channels in FAST Output File(s)  "
   WRITE (y_FAST%UnSum,   '(2X,A)') "--------------------------------------------"
   Fmt = '(2X,A6,2(2X,A'//TRIM(num2lstr(ChanLen))//'),2X,A)'
   ChanTxt(1) = 'Name'
   ChanTxt(2) = 'Units'
   WRITE (y_FAST%UnSum, Fmt ) "Number", ChanTxt, "Generated by"
   ChanTxt = '--------------------' !this ought to be sufficiently long
   WRITE (y_FAST%UnSum, Fmt ) "------", ChanTxt, "------------"

   Fmt = '(4X,I4,2(2X,A'//TRIM(num2lstr(ChanLen))//'),2X,A)'
   I = 0
   DO Module_Number = 1,NumModules
      DO J = 1,y_FAST%numOuts( Module_Number )
         I = I + 1
         WRITE (y_FAST%UnSum, Fmt ) I, y_FAST%ChannelNames(I), y_FAST%ChannelUnits(I), TRIM(y_FAST%Module_Ver( Module_Number )%Name)
      END DO
   END DO


   !.......................... End of Summary File ............................................

   ! bjj: note that I'm not closing the summary file here, though at the present time we don't write to this file again.
   ! In the future, we may want to write additional information to this file during the simulation.
   ! bjj 4/21/2015: closing the file now because of restart. If it needs to be open later, we can change it again.

   CLOSE( y_FAST%UnSum )
   y_FAST%UnSum = -1

END SUBROUTINE FAST_WrSum
!----------------------------------------------------------------------------------------------------------------------------------

!++++++++++++++++++++++++++++++++++++++++++++++++++++++++++++++++++++++++++++++++++++++++++++++++++++++++++++++++++++++++++++++++++
! TIME-STEP SOLVER ROUTINES (includes initialization after first call to calcOutput at t=0)
!++++++++++++++++++++++++++++++++++++++++++++++++++++++++++++++++++++++++++++++++++++++++++++++++++++++++++++++++++++++++++++++++++
!> Routine that calls FAST_Solution0 for one instance of a Turbine data structure. This is a separate subroutine so that the FAST
!! driver programs do not need to change or operate on the individual module level.
SUBROUTINE FAST_Solution0_T(Turbine, ErrStat, ErrMsg)

   TYPE(FAST_TurbineType),   INTENT(INOUT) :: Turbine             !< all data for one instance of a turbine
   INTEGER(IntKi),           INTENT(  OUT) :: ErrStat             !< Error status of the operation
   CHARACTER(*),             INTENT(  OUT) :: ErrMsg              !< Error message if ErrStat /= ErrID_None


   CALL FAST_Solution0(Turbine%p_FAST, Turbine%y_FAST, Turbine%m_FAST, &
                     Turbine%ED, Turbine%SED, Turbine%BD, Turbine%SrvD, Turbine%AD14, Turbine%AD, Turbine%ADsk, Turbine%IfW, Turbine%OpFM, Turbine%SC_DX,&
                     Turbine%HD, Turbine%SD, Turbine%ExtPtfm, Turbine%MAP, Turbine%FEAM, Turbine%MD, Turbine%Orca, &
                     Turbine%IceF, Turbine%IceD, Turbine%MeshMapData, ErrStat, ErrMsg )

END SUBROUTINE FAST_Solution0_T
!----------------------------------------------------------------------------------------------------------------------------------
!> Routine that calls CalcOutput for the first time of the simulation (at t=0). After the initial solve, data arrays are initialized.
SUBROUTINE FAST_Solution0(p_FAST, y_FAST, m_FAST, ED, SED, BD, SrvD, AD14, AD, ADsk, IfW, OpFM, SC_DX, HD, SD, ExtPtfm, &
                          MAPp, FEAM, MD, Orca, IceF, IceD, MeshMapData, ErrStat, ErrMsg )

   TYPE(FAST_ParameterType), INTENT(IN   ) :: p_FAST              !< Parameters for the glue code
   TYPE(FAST_OutputFileType),INTENT(INOUT) :: y_FAST              !< Output variables for the glue code
   TYPE(FAST_MiscVarType),   INTENT(INOUT) :: m_FAST              !< Miscellaneous variables

   TYPE(ElastoDyn_Data),     INTENT(INOUT) :: ED                  !< ElastoDyn data
   TYPE(SED_Data),           INTENT(INOUT) :: SED                 !< Simplified-ElastoDyn data
   TYPE(BeamDyn_Data),       INTENT(INOUT) :: BD                  !< BeamDyn data
   TYPE(ServoDyn_Data),      INTENT(INOUT) :: SrvD                !< ServoDyn data
   TYPE(AeroDyn14_Data),     INTENT(INOUT) :: AD14                !< AeroDyn14 data
   TYPE(AeroDyn_Data),       INTENT(INOUT) :: AD                  !< AeroDyn data
   TYPE(AeroDisk_Data),      INTENT(INOUT) :: ADsk                !< AeroDisk data
   TYPE(InflowWind_Data),    INTENT(INOUT) :: IfW                 !< InflowWind data
   TYPE(OpenFOAM_Data),      INTENT(INOUT) :: OpFM                !< OpenFOAM data
   TYPE(SCDataEx_Data),      INTENT(INOUT) :: SC_DX               !< Supercontroller exchange data
   TYPE(HydroDyn_Data),      INTENT(INOUT) :: HD                  !< HydroDyn data
   TYPE(SubDyn_Data),        INTENT(INOUT) :: SD                  !< SubDyn data
   TYPE(ExtPtfm_Data),       INTENT(INOUT) :: ExtPtfm             !< ExtPtfm_MCKF data
   TYPE(MAP_Data),           INTENT(INOUT) :: MAPp                !< MAP data
   TYPE(FEAMooring_Data),    INTENT(INOUT) :: FEAM                !< FEAMooring data
   TYPE(MoorDyn_Data),       INTENT(INOUT) :: MD                  !< Data for the MoorDyn module
   TYPE(OrcaFlex_Data),      INTENT(INOUT) :: Orca                !< OrcaFlex interface data
   TYPE(IceFloe_Data),       INTENT(INOUT) :: IceF                !< IceFloe data
   TYPE(IceDyn_Data),        INTENT(INOUT) :: IceD                !< All the IceDyn data used in time-step loop

   TYPE(FAST_ModuleMapType), INTENT(INOUT) :: MeshMapData         !< Data for mapping between modules

   INTEGER(IntKi),           INTENT(  OUT) :: ErrStat             !< Error status of the operation
   CHARACTER(*),             INTENT(  OUT) :: ErrMsg              !< Error message if ErrStat /= ErrID_None

   ! local variables
   INTEGER(IntKi), PARAMETER               :: n_t_global = -1     ! loop counter
   INTEGER(IntKi), PARAMETER               :: n_t_global_next = 0 ! loop counter
   REAL(DbKi)                              :: t_initial           ! next simulation time (t_global_next)

   INTEGER(IntKi)                          :: ErrStat2
   CHARACTER(ErrMsgLen)                    :: ErrMsg2
   CHARACTER(*), PARAMETER                 :: RoutineName = 'FAST_Solution0'


   !NOTE: m_FAST%t_global is t_initial in this routine

   ErrStat = ErrID_None
   ErrMsg  = ""

   t_initial = m_FAST%t_global ! which is used in place of t_global_next
   y_FAST%WriteThisStep = NeedWriteOutput(n_t_global_next, t_initial, p_FAST)

   IF (p_FAST%WrSttsTime) then
      CALL SimStatus_FirstTime( m_FAST%TiLstPrn, m_FAST%PrevClockTime, m_FAST%SimStrtTime, m_FAST%UsrTime2, t_initial, p_FAST%TMax, p_FAST%TDesc )
   END IF


   ! Solve input-output relations; this section of code corresponds to Eq. (35) in Gasmi et al. (2013)
   ! This code will be specific to the underlying modules

      ! the initial ServoDyn and IfW/Lidar inputs from Simulink:
   IF ( p_FAST%CompServo == Module_SrvD ) CALL SrvD_SetExternalInputs( p_FAST, m_FAST, SrvD%Input(1) )
<<<<<<< HEAD
   IF ( p_FAST%CompInflow == Module_IfW ) CALL IfW_SetExternalInputs( p_FAST, IfW%p, m_FAST, ED%y, SED%y, IfW%Input(1) )

=======
  
  
>>>>>>> f7d968bc
   CALL CalcOutputs_And_SolveForInputs(  n_t_global, t_initial,  STATE_CURR, m_FAST%calcJacobian, m_FAST%NextJacCalcTime, &
                        p_FAST, m_FAST, y_FAST%WriteThisStep, ED, SED, BD, SrvD, AD14, AD, ADsk, IfW, OpFM, HD, SD, ExtPtfm, &
                        MAPp, FEAM, MD, Orca, IceF, IceD, MeshMapData, ErrStat2, ErrMsg2 )
      CALL SetErrStat(ErrStat2, ErrMsg2, ErrStat, ErrMsg, RoutineName )

   if (p_FAST%UseSC ) then
      call SC_DX_SetInputs(p_FAST, SrvD%y, SC_DX, ErrStat2, ErrMsg2 )
      call SetErrStat( ErrStat2, ErrMsg2, ErrStat, ErrMsg, RoutineName )
   end if

   !----------------------------------------------------------------------------------------
   ! Check to see if we should output data this time step:
   !----------------------------------------------------------------------------------------

   CALL WriteOutputToFile(n_t_global_next, t_initial, p_FAST, y_FAST, ED, SED, BD, AD14, AD, ADsk, IfW, OpFM, HD, SD, ExtPtfm, SrvD, MAPp, FEAM, MD, Orca, IceF, IceD, MeshMapData, ErrStat2, ErrMsg2)
      CALL SetErrStat(ErrStat2, ErrMsg2, ErrStat, ErrMsg, RoutineName )

      ! turn off VTK output when
   if (p_FAST%WrVTK == VTK_InitOnly) then
      ! Write visualization data for initialization (and also note that we're ignoring any errors that occur doing so)

      call WriteVTK(t_initial, p_FAST, y_FAST, MeshMapData, ED, SED, BD, AD, IfW, OpFM, HD, SD, ExtPtfm, SrvD, MAPp, FEAM, MD, Orca, IceF, IceD)

   end if


   !...............
   ! Copy values of these initial guesses for interpolation/extrapolation and
   ! initialize predicted states for j_pc loop (use MESH_NEWCOPY here so we can use MESH_UPDATE copy later)
   !...............

   ! Initialize Input-Output arrays for interpolation/extrapolation:

   CALL FAST_InitIOarrays( m_FAST%t_global, p_FAST, y_FAST, m_FAST, ED, SED, BD, SrvD, AD14, AD, ADsk, IfW, HD, SD, ExtPtfm, &
                           MAPp, FEAM, MD, Orca, IceF, IceD, ErrStat2, ErrMsg2 )
      CALL SetErrStat(ErrStat2, ErrMsg2, ErrStat, ErrMsg, RoutineName )


END SUBROUTINE FAST_Solution0
!----------------------------------------------------------------------------------------------------------------------------------
!> This routine initializes the input and output arrays stored for extrapolation. They are initialized after the first input-output solve so that the first
!! extrapolations are used with values from the solution, not just initial guesses. It also creates new copies of the state variables, which need to
!! be stored for the predictor-corrector loop.
SUBROUTINE FAST_InitIOarrays( t_initial, p_FAST, y_FAST, m_FAST, ED, SED, BD, SrvD, AD14, AD, ADsk, IfW, HD, SD, ExtPtfm, &
                              MAPp, FEAM, MD, Orca, IceF, IceD, ErrStat, ErrMsg )

   REAL(DbKi),               INTENT(IN   ) :: t_initial           !< start time of the simulation
   TYPE(FAST_ParameterType), INTENT(IN   ) :: p_FAST              !< Parameters for the glue code
   TYPE(FAST_OutputFileType),INTENT(IN   ) :: y_FAST              !< Output variables for the glue code
   TYPE(FAST_MiscVarType),   INTENT(IN   ) :: m_FAST              !< Miscellaneous variables

   TYPE(ElastoDyn_Data),     INTENT(INOUT) :: ED                  !< ElastoDyn data
   TYPE(SED_Data),           INTENT(INOUT) :: SED                 !< Simplified-ElastoDyn data
   TYPE(BeamDyn_Data),       INTENT(INOUT) :: BD                  !< BeamDyn data
   TYPE(ServoDyn_Data),      INTENT(INOUT) :: SrvD                !< ServoDyn data
   TYPE(AeroDyn14_Data),     INTENT(INOUT) :: AD14                !< AeroDyn v14 data
   TYPE(AeroDyn_Data),       INTENT(INOUT) :: AD                  !< AeroDyn data
   TYPE(AeroDisk_Data),      INTENT(INOUT) :: ADsk                !< AeroDisk data
   TYPE(InflowWind_Data),    INTENT(INOUT) :: IfW                 !< InflowWind data
   TYPE(HydroDyn_Data),      INTENT(INOUT) :: HD                  !< HydroDyn data
   TYPE(SubDyn_Data),        INTENT(INOUT) :: SD                  !< SubDyn data
   TYPE(ExtPtfm_Data),       INTENT(INOUT) :: ExtPtfm             !< ExtPtfm_MCKF data
   TYPE(MAP_Data),           INTENT(INOUT) :: MAPp                !< MAP data
   TYPE(FEAMooring_Data),    INTENT(INOUT) :: FEAM                !< FEAMooring data
   TYPE(MoorDyn_Data),       INTENT(INOUT) :: MD                  !< MoorDyn data
   TYPE(OrcaFlex_Data),      INTENT(INOUT) :: Orca                !< OrcaFlex interface data
   TYPE(IceFloe_Data),       INTENT(INOUT) :: IceF                !< IceFloe data
   TYPE(IceDyn_Data),        INTENT(INOUT) :: IceD                !< All the IceDyn data used in time-step loop

   INTEGER(IntKi),           INTENT(  OUT) :: ErrStat             !< Error status of the operation
   CHARACTER(*),             INTENT(  OUT) :: ErrMsg              !< Error message if ErrStat /= ErrID_None

   ! local variables
   INTEGER(IntKi)                          :: i, j, k             ! loop counters
   INTEGER(IntKi)                          :: ErrStat2
   CHARACTER(ErrMsgLen)                    :: ErrMsg2
   CHARACTER(*), PARAMETER                 :: RoutineName = 'FAST_InitIOarrays'


   ErrStat = ErrID_None
   ErrMsg  = ""

   ! We fill (S)ED%InputTimes with negative times, but the (S)ED%Input values are identical for each of those times; this allows
   ! us to use, e.g., quadratic interpolation that effectively acts as a zeroth-order extrapolation and first-order extrapolation
   ! for the first and second time steps.  (The interpolation order in the ExtrapInput routines are determined as
   ! order = SIZE(ED%Input)
   
   IF (p_FAST%CompElast == Module_SED) THEN
      DO j = 1, p_FAST%InterpOrder + 1
         SED%InputTimes(j) = t_initial - (j - 1) * p_FAST%dt
      END DO
   
      DO j = 2, p_FAST%InterpOrder + 1
         CALL SED_CopyInput (SED%Input(1),  SED%Input(j),  MESH_NEWCOPY, Errstat2, ErrMsg2)
            CALL SetErrStat( Errstat2, ErrMsg2, ErrStat, ErrMsg, RoutineName )
      END DO
      CALL SED_CopyInput (SED%Input(1),  SED%u,  MESH_NEWCOPY, Errstat2, ErrMsg2) ! do this to initialize meshes/allocatable arrays for output of ExtrapInterp routine
         CALL SetErrStat( Errstat2, ErrMsg2, ErrStat, ErrMsg, RoutineName )
   
         ! Initialize predicted states for j_pc loop:
      CALL SED_CopyContState   (SED%x( STATE_CURR), SED%x( STATE_PRED), MESH_NEWCOPY, Errstat2, ErrMsg2)
         CALL SetErrStat( Errstat2, ErrMsg2, ErrStat, ErrMsg, RoutineName )
      CALL SED_CopyDiscState   (SED%xd(STATE_CURR), SED%xd(STATE_PRED), MESH_NEWCOPY, Errstat2, ErrMsg2)
         CALL SetErrStat( Errstat2, ErrMsg2, ErrStat, ErrMsg, RoutineName )
      CALL SED_CopyConstrState (SED%z( STATE_CURR), SED%z( STATE_PRED), MESH_NEWCOPY, Errstat2, ErrMsg2)
         CALL SetErrStat( Errstat2, ErrMsg2, ErrStat, ErrMsg, RoutineName )
      CALL SED_CopyOtherState (SED%OtherSt( STATE_CURR), SED%OtherSt( STATE_PRED), MESH_NEWCOPY, Errstat2, ErrMsg2)
         CALL SetErrStat( Errstat2, ErrMsg2, ErrStat, ErrMsg, RoutineName )
   
   ELSE
   
      DO j = 1, p_FAST%InterpOrder + 1
         ED%InputTimes(j) = t_initial - (j - 1) * p_FAST%dt
      END DO
   
      DO j = 2, p_FAST%InterpOrder + 1
         CALL ED_CopyInput (ED%Input(1),  ED%Input(j),  MESH_NEWCOPY, Errstat2, ErrMsg2)
            CALL SetErrStat( Errstat2, ErrMsg2, ErrStat, ErrMsg, RoutineName )
      END DO
      CALL ED_CopyInput (ED%Input(1),  ED%u,  MESH_NEWCOPY, Errstat2, ErrMsg2) ! do this to initialize meshes/allocatable arrays for output of ExtrapInterp routine
         CALL SetErrStat( Errstat2, ErrMsg2, ErrStat, ErrMsg, RoutineName )
   
         ! Initialize predicted states for j_pc loop:
      CALL ED_CopyContState   (ED%x( STATE_CURR), ED%x( STATE_PRED), MESH_NEWCOPY, Errstat2, ErrMsg2)
         CALL SetErrStat( Errstat2, ErrMsg2, ErrStat, ErrMsg, RoutineName )
      CALL ED_CopyDiscState   (ED%xd(STATE_CURR), ED%xd(STATE_PRED), MESH_NEWCOPY, Errstat2, ErrMsg2)
         CALL SetErrStat( Errstat2, ErrMsg2, ErrStat, ErrMsg, RoutineName )
      CALL ED_CopyConstrState (ED%z( STATE_CURR), ED%z( STATE_PRED), MESH_NEWCOPY, Errstat2, ErrMsg2)
         CALL SetErrStat( Errstat2, ErrMsg2, ErrStat, ErrMsg, RoutineName )
      CALL ED_CopyOtherState (ED%OtherSt( STATE_CURR), ED%OtherSt( STATE_PRED), MESH_NEWCOPY, Errstat2, ErrMsg2)
         CALL SetErrStat( Errstat2, ErrMsg2, ErrStat, ErrMsg, RoutineName )
   ENDIF

   IF  (p_FAST%CompElast == Module_BD ) THEN

      DO k = 1,p_FAST%nBeams

            ! Copy values for interpolation/extrapolation:
         DO j = 1, p_FAST%InterpOrder + 1
            BD%InputTimes(j,k) = t_initial - (j - 1) * p_FAST%dt
         END DO

         DO j = 2, p_FAST%InterpOrder + 1
            CALL BD_CopyInput (BD%Input(1,k),  BD%Input(j,k),  MESH_NEWCOPY, Errstat2, ErrMsg2)
               CALL SetErrStat( Errstat2, ErrMsg2, ErrStat, ErrMsg, RoutineName )
         END DO
         CALL BD_CopyInput (BD%Input(1,k),  BD%u(k),  MESH_NEWCOPY, Errstat2, ErrMsg2) ! do this to initialize meshes/allocatable arrays for output of ExtrapInterp routine
            CALL SetErrStat( Errstat2, ErrMsg2, ErrStat, ErrMsg, RoutineName )


            ! Initialize predicted states for j_pc loop:
         CALL BD_CopyContState   (BD%x( k,STATE_CURR), BD%x( k,STATE_PRED), MESH_NEWCOPY, Errstat2, ErrMsg2)
            CALL SetErrStat( Errstat2, ErrMsg2, ErrStat, ErrMsg, RoutineName )
         CALL BD_CopyDiscState   (BD%xd(k,STATE_CURR), BD%xd(k,STATE_PRED), MESH_NEWCOPY, Errstat2, ErrMsg2)
            CALL SetErrStat( Errstat2, ErrMsg2, ErrStat, ErrMsg, RoutineName )
         CALL BD_CopyConstrState (BD%z( k,STATE_CURR), BD%z( k,STATE_PRED), MESH_NEWCOPY, Errstat2, ErrMsg2)
            CALL SetErrStat( Errstat2, ErrMsg2, ErrStat, ErrMsg, RoutineName )
         CALL BD_CopyOtherState (BD%OtherSt( k,STATE_CURR), BD%OtherSt( k,STATE_PRED), MESH_NEWCOPY, Errstat2, ErrMsg2)
            CALL SetErrStat( Errstat2, ErrMsg2, ErrStat, ErrMsg, RoutineName )

      END DO ! nBeams

   END IF ! CompElast


   IF ( p_FAST%CompServo == Module_SrvD ) THEN
      ! Initialize Input-Output arrays for interpolation/extrapolation:

      DO j = 1, p_FAST%InterpOrder + 1
         SrvD%InputTimes(j) = t_initial - (j - 1) * p_FAST%dt
         !SrvD_OutputTimes(j) = t_initial - (j - 1) * dt
      END DO

      DO j = 2, p_FAST%InterpOrder + 1
         CALL SrvD_CopyInput (SrvD%Input(1),  SrvD%Input(j),  MESH_NEWCOPY, Errstat2, ErrMsg2)
            CALL SetErrStat( Errstat2, ErrMsg2, ErrStat, ErrMsg, RoutineName )
      END DO
      CALL SrvD_CopyInput (SrvD%Input(1),  SrvD%u,  MESH_NEWCOPY, Errstat2, ErrMsg2) ! do this to initialize meshes/allocatable arrays for output of ExtrapInterp routine
         CALL SetErrStat( Errstat2, ErrMsg2, ErrStat, ErrMsg, RoutineName )

         ! Initialize predicted states for j_pc loop:
      CALL SrvD_CopyContState   (SrvD%x( STATE_CURR), SrvD%x( STATE_PRED), MESH_NEWCOPY, Errstat2, ErrMsg2)
         CALL SetErrStat( Errstat2, ErrMsg2, ErrStat, ErrMsg, RoutineName )
      CALL SrvD_CopyDiscState   (SrvD%xd(STATE_CURR), SrvD%xd(STATE_PRED), MESH_NEWCOPY, Errstat2, ErrMsg2)
         CALL SetErrStat( Errstat2, ErrMsg2, ErrStat, ErrMsg, RoutineName )
      CALL SrvD_CopyConstrState (SrvD%z( STATE_CURR), SrvD%z( STATE_PRED), MESH_NEWCOPY, Errstat2, ErrMsg2)
         CALL SetErrStat( Errstat2, ErrMsg2, ErrStat, ErrMsg, RoutineName )
      CALL SrvD_CopyOtherState( SrvD%OtherSt(STATE_CURR), SrvD%OtherSt(STATE_PRED), MESH_NEWCOPY, Errstat2, ErrMsg2)
            CALL SetErrStat( Errstat2, ErrMsg2, ErrStat, ErrMsg, RoutineName )

   END IF ! CompServo


   IF ( p_FAST%CompAero == Module_AD14 ) THEN
         ! Copy values for interpolation/extrapolation:

      DO j = 1, p_FAST%InterpOrder + 1
         AD14%InputTimes(j) = t_initial - (j - 1) * p_FAST%dt
      END DO

      DO j = 2, p_FAST%InterpOrder + 1
         CALL AD14_CopyInput (AD14%Input(1),  AD14%Input(j),  MESH_NEWCOPY, Errstat2, ErrMsg2)
            CALL SetErrStat( Errstat2, ErrMsg2, ErrStat, ErrMsg, RoutineName )
      END DO
      CALL AD14_CopyInput (AD14%Input(1),  AD14%u,  MESH_NEWCOPY, Errstat2, ErrMsg2) ! do this to initialize meshes/allocatable arrays for output of ExtrapInterp routine
         CALL SetErrStat( Errstat2, ErrMsg2, ErrStat, ErrMsg, RoutineName )


         ! Initialize predicted states for j_pc loop:
      CALL AD14_CopyContState   (AD14%x( STATE_CURR), AD14%x( STATE_PRED), MESH_NEWCOPY, Errstat2, ErrMsg2)
         CALL SetErrStat( Errstat2, ErrMsg2, ErrStat, ErrMsg, RoutineName )
      CALL AD14_CopyDiscState   (AD14%xd(STATE_CURR), AD14%xd(STATE_PRED), MESH_NEWCOPY, Errstat2, ErrMsg2)
         CALL SetErrStat( Errstat2, ErrMsg2, ErrStat, ErrMsg, RoutineName )
      CALL AD14_CopyConstrState (AD14%z( STATE_CURR), AD14%z( STATE_PRED), MESH_NEWCOPY, Errstat2, ErrMsg2)
         CALL SetErrStat( Errstat2, ErrMsg2, ErrStat, ErrMsg, RoutineName )
      CALL AD14_CopyOtherState( AD14%OtherSt(STATE_CURR), AD14%OtherSt(STATE_PRED), MESH_NEWCOPY, Errstat2, ErrMsg2)
         CALL SetErrStat( Errstat2, ErrMsg2, ErrStat, ErrMsg, RoutineName )

   ELSEIF ( p_FAST%CompAero == Module_AD ) THEN
         ! Copy values for interpolation/extrapolation:

      DO j = 1, p_FAST%InterpOrder + 1
         AD%InputTimes(j) = t_initial - (j - 1) * p_FAST%dt
      END DO

      DO j = 2, p_FAST%InterpOrder + 1
         CALL AD_CopyInput (AD%Input(1),  AD%Input(j),  MESH_NEWCOPY, Errstat2, ErrMsg2)
            CALL SetErrStat( Errstat2, ErrMsg2, ErrStat, ErrMsg, RoutineName )
      END DO
      CALL AD_CopyInput (AD%Input(1),  AD%u,  MESH_NEWCOPY, Errstat2, ErrMsg2) ! do this to initialize meshes/allocatable arrays for output of ExtrapInterp routine
         CALL SetErrStat( Errstat2, ErrMsg2, ErrStat, ErrMsg, RoutineName )


         ! Initialize predicted states for j_pc loop:
      CALL AD_CopyContState(AD%x(STATE_CURR), AD%x(STATE_PRED), MESH_NEWCOPY, Errstat2, ErrMsg2)
         CALL SetErrStat( Errstat2, ErrMsg2, ErrStat, ErrMsg, RoutineName )
      CALL AD_CopyDiscState(AD%xd(STATE_CURR), AD%xd(STATE_PRED), MESH_NEWCOPY, Errstat2, ErrMsg2)
         CALL SetErrStat( Errstat2, ErrMsg2, ErrStat, ErrMsg, RoutineName )
      CALL AD_CopyConstrState(AD%z(STATE_CURR), AD%z(STATE_PRED), MESH_NEWCOPY, Errstat2, ErrMsg2)
         CALL SetErrStat( Errstat2, ErrMsg2, ErrStat, ErrMsg, RoutineName )
      CALL AD_CopyOtherState(AD%OtherSt(STATE_CURR), AD%OtherSt(STATE_PRED), MESH_NEWCOPY, Errstat2, ErrMsg2)
         CALL SetErrStat( Errstat2, ErrMsg2, ErrStat, ErrMsg, RoutineName )

   ELSEIF ( p_FAST%CompAero == Module_ADsk ) THEN
         ! Copy values for interpolation/extrapolation:

      DO j = 1, p_FAST%InterpOrder + 1
         ADsk%InputTimes(j) = t_initial - (j - 1) * p_FAST%dt
      END DO

      DO j = 2, p_FAST%InterpOrder + 1
         CALL ADsk_CopyInput (ADsk%Input(1),  ADsk%Input(j),  MESH_NEWCOPY, Errstat2, ErrMsg2)
            CALL SetErrStat( Errstat2, ErrMsg2, ErrStat, ErrMsg, RoutineName )
      END DO
      CALL ADsk_CopyInput (ADsk%Input(1),  ADsk%u,  MESH_NEWCOPY, Errstat2, ErrMsg2) ! do this to initialize meshes/allocatable arrays for output of ExtrapInterp routine
         CALL SetErrStat( Errstat2, ErrMsg2, ErrStat, ErrMsg, RoutineName )


         ! Initialize predicted states for j_pc loop:
      CALL ADsk_CopyContState   (ADsk%x( STATE_CURR), ADsk%x( STATE_PRED), MESH_NEWCOPY, Errstat2, ErrMsg2)
         CALL SetErrStat( Errstat2, ErrMsg2, ErrStat, ErrMsg, RoutineName )
      CALL ADsk_CopyDiscState   (ADsk%xd(STATE_CURR), ADsk%xd(STATE_PRED), MESH_NEWCOPY, Errstat2, ErrMsg2)
         CALL SetErrStat( Errstat2, ErrMsg2, ErrStat, ErrMsg, RoutineName )
      CALL ADsk_CopyConstrState (ADsk%z( STATE_CURR), ADsk%z( STATE_PRED), MESH_NEWCOPY, Errstat2, ErrMsg2)
         CALL SetErrStat( Errstat2, ErrMsg2, ErrStat, ErrMsg, RoutineName )
      CALL ADsk_CopyOtherState( ADsk%OtherSt(STATE_CURR), ADsk%OtherSt(STATE_PRED), MESH_NEWCOPY, Errstat2, ErrMsg2)
         CALL SetErrStat( Errstat2, ErrMsg2, ErrStat, ErrMsg, RoutineName )

   END IF ! CompAero == Module_AD



   IF ( p_FAST%CompInflow == Module_IfW ) THEN
         ! Copy values for interpolation/extrapolation:

      DO j = 1, p_FAST%InterpOrder + 1
         IfW%InputTimes(j) = t_initial - (j - 1) * p_FAST%dt
         !IfW%OutputTimes(i) = t_initial - (j - 1) * dt
      END DO

      DO j = 2, p_FAST%InterpOrder + 1
         CALL InflowWind_CopyInput (IfW%Input(1),  IfW%Input(j),  MESH_NEWCOPY, Errstat2, ErrMsg2)
            CALL SetErrStat( Errstat2, ErrMsg2, ErrStat, ErrMsg, RoutineName )
      END DO
      CALL InflowWind_CopyInput (IfW%Input(1),  IfW%u,  MESH_NEWCOPY, Errstat2, ErrMsg2) ! do this to initialize meshes/allocatable arrays for output of ExtrapInterp routine
         CALL SetErrStat( Errstat2, ErrMsg2, ErrStat, ErrMsg, RoutineName )


         ! Initialize predicted states for j_pc loop:
      CALL InflowWind_CopyContState   (IfW%x( STATE_CURR), IfW%x( STATE_PRED), MESH_NEWCOPY, Errstat2, ErrMsg2)
         CALL SetErrStat( Errstat2, ErrMsg2, ErrStat, ErrMsg, RoutineName )
      CALL InflowWind_CopyDiscState   (IfW%xd(STATE_CURR), IfW%xd(STATE_PRED), MESH_NEWCOPY, Errstat2, ErrMsg2)
         CALL SetErrStat( Errstat2, ErrMsg2, ErrStat, ErrMsg, RoutineName )
      CALL InflowWind_CopyConstrState (IfW%z( STATE_CURR), IfW%z( STATE_PRED), MESH_NEWCOPY, Errstat2, ErrMsg2)
         CALL SetErrStat( Errstat2, ErrMsg2, ErrStat, ErrMsg, RoutineName )
      CALL InflowWind_CopyOtherState( IfW%OtherSt(STATE_CURR), IfW%OtherSt(STATE_PRED), MESH_NEWCOPY, Errstat2, ErrMsg2)
            CALL SetErrStat( Errstat2, ErrMsg2, ErrStat, ErrMsg, RoutineName )

   END IF ! CompInflow == Module_IfW


   IF ( p_FAST%CompHydro == Module_HD ) THEN
         ! Copy values for interpolation/extrapolation:
      DO j = 1, p_FAST%InterpOrder + 1
         HD%InputTimes(j) = t_initial - (j - 1) * p_FAST%dt
         !HD_OutputTimes(i) = t_initial - (j - 1) * dt
      END DO

      DO j = 2, p_FAST%InterpOrder + 1
         CALL HydroDyn_CopyInput (HD%Input(1),  HD%Input(j),  MESH_NEWCOPY, Errstat2, ErrMsg2)
            CALL SetErrStat( Errstat2, ErrMsg2, ErrStat, ErrMsg, RoutineName )
      END DO
      CALL HydroDyn_CopyInput (HD%Input(1),  HD%u,  MESH_NEWCOPY, Errstat2, ErrMsg2) ! do this to initialize meshes/allocatable arrays for output of ExtrapInterp routine
         CALL SetErrStat( Errstat2, ErrMsg2, ErrStat, ErrMsg, RoutineName )


         ! Initialize predicted states for j_pc loop:
      CALL HydroDyn_CopyContState   (HD%x( STATE_CURR), HD%x( STATE_PRED), MESH_NEWCOPY, Errstat2, ErrMsg2)
         CALL SetErrStat( Errstat2, ErrMsg2, ErrStat, ErrMsg, RoutineName )
      CALL HydroDyn_CopyDiscState   (HD%xd(STATE_CURR), HD%xd(STATE_PRED), MESH_NEWCOPY, Errstat2, ErrMsg2)
         CALL SetErrStat( Errstat2, ErrMsg2, ErrStat, ErrMsg, RoutineName )
      CALL HydroDyn_CopyConstrState (HD%z( STATE_CURR), HD%z( STATE_PRED), MESH_NEWCOPY, Errstat2, ErrMsg2)
         CALL SetErrStat( Errstat2, ErrMsg2, ErrStat, ErrMsg, RoutineName )
      CALL HydroDyn_CopyOtherState( HD%OtherSt(STATE_CURR), HD%OtherSt(STATE_PRED), MESH_NEWCOPY, Errstat2, ErrMsg2)
         CALL SetErrStat( Errstat2, ErrMsg2, ErrStat, ErrMsg, RoutineName )

   END IF !CompHydro


   IF  (p_FAST%CompSub == Module_SD ) THEN

         ! Copy values for interpolation/extrapolation:
      DO j = 1, p_FAST%InterpOrder + 1
         SD%InputTimes(j) = t_initial - (j - 1) * p_FAST%dt
         !SD_OutputTimes(i) = t_initial - (j - 1) * dt
      END DO

      DO j = 2, p_FAST%InterpOrder + 1
         CALL SD_CopyInput (SD%Input(1),  SD%Input(j),  MESH_NEWCOPY, Errstat2, ErrMsg2)
            CALL SetErrStat( Errstat2, ErrMsg2, ErrStat, ErrMsg, RoutineName )
      END DO
      CALL SD_CopyInput (SD%Input(1),  SD%u,  MESH_NEWCOPY, Errstat2, ErrMsg2) ! do this to initialize meshes/allocatable arrays for output of ExtrapInterp routine
         CALL SetErrStat( Errstat2, ErrMsg2, ErrStat, ErrMsg, RoutineName )


         ! Initialize predicted states for j_pc loop:
      CALL SD_CopyContState   (SD%x( STATE_CURR), SD%x( STATE_PRED), MESH_NEWCOPY, Errstat2, ErrMsg2)
         CALL SetErrStat( Errstat2, ErrMsg2, ErrStat, ErrMsg, RoutineName )
      CALL SD_CopyDiscState   (SD%xd(STATE_CURR), SD%xd(STATE_PRED), MESH_NEWCOPY, Errstat2, ErrMsg2)
         CALL SetErrStat( Errstat2, ErrMsg2, ErrStat, ErrMsg, RoutineName )
      CALL SD_CopyConstrState (SD%z( STATE_CURR), SD%z( STATE_PRED), MESH_NEWCOPY, Errstat2, ErrMsg2)
         CALL SetErrStat( Errstat2, ErrMsg2, ErrStat, ErrMsg, RoutineName )
      CALL SD_CopyOtherState( SD%OtherSt(STATE_CURR), SD%OtherSt(STATE_PRED), MESH_NEWCOPY, Errstat2, ErrMsg2)
         CALL SetErrStat( Errstat2, ErrMsg2, ErrStat, ErrMsg, RoutineName )

   ELSE IF (p_FAST%CompSub == Module_ExtPtfm ) THEN

         ! Copy values for interpolation/extrapolation:
      DO j = 1, p_FAST%InterpOrder + 1
         ExtPtfm%InputTimes(j) = t_initial - (j - 1) * p_FAST%dt
      END DO

      DO j = 2, p_FAST%InterpOrder + 1
         CALL ExtPtfm_CopyInput (ExtPtfm%Input(1),  ExtPtfm%Input(j),  MESH_NEWCOPY, Errstat2, ErrMsg2)
            CALL SetErrStat( Errstat2, ErrMsg2, ErrStat, ErrMsg, RoutineName )
      END DO
      CALL ExtPtfm_CopyInput (ExtPtfm%Input(1),  ExtPtfm%u,  MESH_NEWCOPY, Errstat2, ErrMsg2) ! do this to initialize meshes/allocatable arrays for output of ExtrapInterp routine
         CALL SetErrStat( Errstat2, ErrMsg2, ErrStat, ErrMsg, RoutineName )


         ! Initialize predicted states for j_pc loop:
      CALL ExtPtfm_CopyContState   (ExtPtfm%x( STATE_CURR), ExtPtfm%x( STATE_PRED), MESH_NEWCOPY, Errstat2, ErrMsg2)
         CALL SetErrStat( Errstat2, ErrMsg2, ErrStat, ErrMsg, RoutineName )
      CALL ExtPtfm_CopyDiscState   (ExtPtfm%xd(STATE_CURR), ExtPtfm%xd(STATE_PRED), MESH_NEWCOPY, Errstat2, ErrMsg2)
         CALL SetErrStat( Errstat2, ErrMsg2, ErrStat, ErrMsg, RoutineName )
      CALL ExtPtfm_CopyConstrState (ExtPtfm%z( STATE_CURR), ExtPtfm%z( STATE_PRED), MESH_NEWCOPY, Errstat2, ErrMsg2)
         CALL SetErrStat( Errstat2, ErrMsg2, ErrStat, ErrMsg, RoutineName )
      CALL ExtPtfm_CopyOtherState( ExtPtfm%OtherSt(STATE_CURR), ExtPtfm%OtherSt(STATE_PRED), MESH_NEWCOPY, Errstat2, ErrMsg2)
         CALL SetErrStat( Errstat2, ErrMsg2, ErrStat, ErrMsg, RoutineName )
   END IF ! CompSub


   IF (p_FAST%CompMooring == Module_MAP) THEN
         ! Copy values for interpolation/extrapolation:

      DO j = 1, p_FAST%InterpOrder + 1
         MAPp%InputTimes(j) = t_initial - (j - 1) * p_FAST%dt
         !MAP_OutputTimes(i) = t_initial - (j - 1) * dt
      END DO

      DO j = 2, p_FAST%InterpOrder + 1
         CALL MAP_CopyInput (MAPp%Input(1),  MAPp%Input(j),  MESH_NEWCOPY, Errstat2, ErrMsg2)
            CALL SetErrStat( Errstat2, ErrMsg2, ErrStat, ErrMsg, RoutineName )
      END DO
      CALL MAP_CopyInput (MAPp%Input(1),  MAPp%u,  MESH_NEWCOPY, Errstat2, ErrMsg2) ! do this to initialize meshes/allocatable arrays for output of ExtrapInterp routine
         CALL SetErrStat( Errstat2, ErrMsg2, ErrStat, ErrMsg, RoutineName )

         ! Initialize predicted states for j_pc loop:
      CALL MAP_CopyContState   (MAPp%x( STATE_CURR), MAPp%x( STATE_PRED), MESH_NEWCOPY, Errstat2, ErrMsg2)
         CALL SetErrStat( Errstat2, ErrMsg2, ErrStat, ErrMsg, RoutineName )
      CALL MAP_CopyDiscState   (MAPp%xd(STATE_CURR), MAPp%xd(STATE_PRED), MESH_NEWCOPY, Errstat2, ErrMsg2)
         CALL SetErrStat( Errstat2, ErrMsg2, ErrStat, ErrMsg, RoutineName )
      CALL MAP_CopyConstrState (MAPp%z( STATE_CURR), MAPp%z( STATE_PRED), MESH_NEWCOPY, Errstat2, ErrMsg2)
         CALL SetErrStat( Errstat2, ErrMsg2, ErrStat, ErrMsg, RoutineName )
      IF ( p_FAST%n_substeps( MODULE_MAP ) > 1 ) THEN
         CALL MAP_CopyOtherState( MAPp%OtherSt, MAPp%OtherSt_old, MESH_NEWCOPY, Errstat2, ErrMsg2)
            CALL SetErrStat( Errstat2, ErrMsg2, ErrStat, ErrMsg, RoutineName )
      END IF

   ELSEIF (p_FAST%CompMooring == Module_MD) THEN
         ! Copy values for interpolation/extrapolation:

      DO j = 1, p_FAST%InterpOrder + 1
         MD%InputTimes(j) = t_initial - (j - 1) * p_FAST%dt
         !MD_OutputTimes(i) = t_initial - (j - 1) * dt
      END DO

      DO j = 2, p_FAST%InterpOrder + 1
         CALL MD_CopyInput (MD%Input(1),  MD%Input(j),  MESH_NEWCOPY, Errstat2, ErrMsg2)
            CALL SetErrStat( Errstat2, ErrMsg2, ErrStat, ErrMsg, RoutineName )
      END DO
      CALL MD_CopyInput (MD%Input(1),  MD%u,  MESH_NEWCOPY, Errstat2, ErrMsg2) ! do this to initialize meshes/allocatable arrays for output of ExtrapInterp routine
         CALL SetErrStat( Errstat2, ErrMsg2, ErrStat, ErrMsg, RoutineName )

         ! Initialize predicted states for j_pc loop:
      CALL MD_CopyContState   (MD%x( STATE_CURR), MD%x( STATE_PRED), MESH_NEWCOPY, Errstat2, ErrMsg2)
         CALL SetErrStat( Errstat2, ErrMsg2, ErrStat, ErrMsg, RoutineName )
      CALL MD_CopyDiscState   (MD%xd(STATE_CURR), MD%xd(STATE_PRED), MESH_NEWCOPY, Errstat2, ErrMsg2)
         CALL SetErrStat( Errstat2, ErrMsg2, ErrStat, ErrMsg, RoutineName )
      CALL MD_CopyConstrState (MD%z( STATE_CURR), MD%z( STATE_PRED), MESH_NEWCOPY, Errstat2, ErrMsg2)
         CALL SetErrStat( Errstat2, ErrMsg2, ErrStat, ErrMsg, RoutineName )
      CALL MD_CopyOtherState( MD%OtherSt(STATE_CURR), MD%OtherSt(STATE_PRED), MESH_NEWCOPY, Errstat2, ErrMsg2)
         CALL SetErrStat( Errstat2, ErrMsg2, ErrStat, ErrMsg, RoutineName )

   ELSEIF (p_FAST%CompMooring == Module_FEAM) THEN
         ! Copy values for interpolation/extrapolation:

      DO j = 1, p_FAST%InterpOrder + 1
         FEAM%InputTimes(j) = t_initial - (j - 1) * p_FAST%dt
         !FEAM_OutputTimes(i) = t_initial - (j - 1) * dt
      END DO

      DO j = 2, p_FAST%InterpOrder + 1
         CALL FEAM_CopyInput (FEAM%Input(1),  FEAM%Input(j),  MESH_NEWCOPY, Errstat2, ErrMsg2)
            CALL SetErrStat( Errstat2, ErrMsg2, ErrStat, ErrMsg, RoutineName )
      END DO
      CALL FEAM_CopyInput (FEAM%Input(1),  FEAM%u,  MESH_NEWCOPY, Errstat2, ErrMsg2) ! do this to initialize meshes/allocatable arrays for output of ExtrapInterp routine
         CALL SetErrStat( Errstat2, ErrMsg2, ErrStat, ErrMsg, RoutineName )

         ! Initialize predicted states for j_pc loop:
      CALL FEAM_CopyContState   (FEAM%x( STATE_CURR), FEAM%x( STATE_PRED), MESH_NEWCOPY, Errstat2, ErrMsg2)
         CALL SetErrStat( Errstat2, ErrMsg2, ErrStat, ErrMsg, RoutineName )
      CALL FEAM_CopyDiscState   (FEAM%xd(STATE_CURR), FEAM%xd(STATE_PRED), MESH_NEWCOPY, Errstat2, ErrMsg2)
         CALL SetErrStat( Errstat2, ErrMsg2, ErrStat, ErrMsg, RoutineName )
      CALL FEAM_CopyConstrState (FEAM%z( STATE_CURR), FEAM%z( STATE_PRED), MESH_NEWCOPY, Errstat2, ErrMsg2)
         CALL SetErrStat( Errstat2, ErrMsg2, ErrStat, ErrMsg, RoutineName )
      CALL FEAM_CopyOtherState( FEAM%OtherSt(STATE_CURR), FEAM%OtherSt(STATE_PRED), MESH_NEWCOPY, Errstat2, ErrMsg2)
         CALL SetErrStat( Errstat2, ErrMsg2, ErrStat, ErrMsg, RoutineName )

   ELSEIF (p_FAST%CompMooring == Module_Orca) THEN
         ! Copy values for interpolation/extrapolation:

      DO j = 1, p_FAST%InterpOrder + 1
         Orca%InputTimes(j) = t_initial - (j - 1) * p_FAST%dt
      END DO

      DO j = 2, p_FAST%InterpOrder + 1
         CALL Orca_CopyInput (Orca%Input(1),  Orca%Input(j),  MESH_NEWCOPY, Errstat2, ErrMsg2)
            CALL SetErrStat( Errstat2, ErrMsg2, ErrStat, ErrMsg, RoutineName )
      END DO
      CALL Orca_CopyInput (Orca%Input(1),  Orca%u,  MESH_NEWCOPY, Errstat2, ErrMsg2) ! do this to initialize meshes/allocatable arrays for output of ExtrapInterp routine
         CALL SetErrStat( Errstat2, ErrMsg2, ErrStat, ErrMsg, RoutineName )

         ! Initialize predicted states for j_pc loop:
      CALL Orca_CopyContState   (Orca%x( STATE_CURR), Orca%x( STATE_PRED), MESH_NEWCOPY, Errstat2, ErrMsg2)
         CALL SetErrStat( Errstat2, ErrMsg2, ErrStat, ErrMsg, RoutineName )
      CALL Orca_CopyDiscState   (Orca%xd(STATE_CURR), Orca%xd(STATE_PRED), MESH_NEWCOPY, Errstat2, ErrMsg2)
         CALL SetErrStat( Errstat2, ErrMsg2, ErrStat, ErrMsg, RoutineName )
      CALL Orca_CopyConstrState (Orca%z( STATE_CURR), Orca%z( STATE_PRED), MESH_NEWCOPY, Errstat2, ErrMsg2)
         CALL SetErrStat( Errstat2, ErrMsg2, ErrStat, ErrMsg, RoutineName )
      CALL Orca_CopyOtherState( Orca%OtherSt(STATE_CURR), Orca%OtherSt(STATE_PRED), MESH_NEWCOPY, Errstat2, ErrMsg2)
         CALL SetErrStat( Errstat2, ErrMsg2, ErrStat, ErrMsg, RoutineName )
   END IF ! CompMooring


   IF  (p_FAST%CompIce == Module_IceF ) THEN

         ! Copy values for interpolation/extrapolation:
      DO j = 1, p_FAST%InterpOrder + 1
         IceF%InputTimes(j) = t_initial - (j - 1) * p_FAST%dt
         !IceF_OutputTimes(i) = t_initial - (j - 1) * dt
      END DO

      DO j = 2, p_FAST%InterpOrder + 1
         CALL IceFloe_CopyInput (IceF%Input(1),  IceF%Input(j),  MESH_NEWCOPY, Errstat2, ErrMsg2)
            CALL SetErrStat( Errstat2, ErrMsg2, ErrStat, ErrMsg, RoutineName )
      END DO
      CALL IceFloe_CopyInput (IceF%Input(1),  IceF%u,  MESH_NEWCOPY, Errstat2, ErrMsg2) ! do this to initialize meshes/allocatable arrays for output of ExtrapInterp routine
         CALL SetErrStat( Errstat2, ErrMsg2, ErrStat, ErrMsg, RoutineName )


         ! Initialize predicted states for j_pc loop:
      CALL IceFloe_CopyContState   (IceF%x( STATE_CURR), IceF%x( STATE_PRED), MESH_NEWCOPY, Errstat2, ErrMsg2)
         CALL SetErrStat( Errstat2, ErrMsg2, ErrStat, ErrMsg, RoutineName )
      CALL IceFloe_CopyDiscState   (IceF%xd(STATE_CURR), IceF%xd(STATE_PRED), MESH_NEWCOPY, Errstat2, ErrMsg2)
         CALL SetErrStat( Errstat2, ErrMsg2, ErrStat, ErrMsg, RoutineName )
      CALL IceFloe_CopyConstrState (IceF%z( STATE_CURR), IceF%z( STATE_PRED), MESH_NEWCOPY, Errstat2, ErrMsg2)
         CALL SetErrStat( Errstat2, ErrMsg2, ErrStat, ErrMsg, RoutineName )
      CALL IceFloe_CopyOtherState( IceF%OtherSt(STATE_CURR), IceF%OtherSt(STATE_PRED), MESH_NEWCOPY, Errstat2, ErrMsg2)
         CALL SetErrStat( Errstat2, ErrMsg2, ErrStat, ErrMsg, RoutineName )

   ELSEIF  (p_FAST%CompIce == Module_IceD ) THEN

      DO i = 1,p_FAST%numIceLegs

            ! Copy values for interpolation/extrapolation:
         DO j = 1, p_FAST%InterpOrder + 1
            IceD%InputTimes(j,i) = t_initial - (j - 1) * p_FAST%dt
            !IceD%OutputTimes(j,i) = t_initial - (j - 1) * dt
         END DO

         DO j = 2, p_FAST%InterpOrder + 1
            CALL IceD_CopyInput (IceD%Input(1,i),  IceD%Input(j,i),  MESH_NEWCOPY, Errstat2, ErrMsg2)
               CALL SetErrStat( Errstat2, ErrMsg2, ErrStat, ErrMsg, RoutineName )
         END DO
         CALL IceD_CopyInput (IceD%Input(1,i),  IceD%u(i),  MESH_NEWCOPY, Errstat2, ErrMsg2) ! do this to initialize meshes/allocatable arrays for output of ExtrapInterp routine
            CALL SetErrStat( Errstat2, ErrMsg2, ErrStat, ErrMsg, RoutineName )


            ! Initialize predicted states for j_pc loop:
         CALL IceD_CopyContState   (IceD%x( i,STATE_CURR), IceD%x( i,STATE_PRED), MESH_NEWCOPY, Errstat2, ErrMsg2)
            CALL SetErrStat( Errstat2, ErrMsg2, ErrStat, ErrMsg, RoutineName )
         CALL IceD_CopyDiscState   (IceD%xd(i,STATE_CURR), IceD%xd(i,STATE_PRED), MESH_NEWCOPY, Errstat2, ErrMsg2)
            CALL SetErrStat( Errstat2, ErrMsg2, ErrStat, ErrMsg, RoutineName )
         CALL IceD_CopyConstrState (IceD%z( i,STATE_CURR), IceD%z( i,STATE_PRED), MESH_NEWCOPY, Errstat2, ErrMsg2)
            CALL SetErrStat( Errstat2, ErrMsg2, ErrStat, ErrMsg, RoutineName )
         CALL IceD_CopyOtherState( IceD%OtherSt(i,STATE_CURR), IceD%OtherSt(i,STATE_PRED), MESH_NEWCOPY, Errstat2, ErrMsg2)
            CALL SetErrStat( Errstat2, ErrMsg2, ErrStat, ErrMsg, RoutineName )

      END DO ! numIceLegs

   END IF ! CompIce


END SUBROUTINE FAST_InitIOarrays
!----------------------------------------------------------------------------------------------------------------------------------
!> Routine that calls FAST_Solution for one instance of a Turbine data structure. This is a separate subroutine so that the FAST
!! driver programs do not need to change or operate on the individual module level.
SUBROUTINE FAST_Solution_T(t_initial, n_t_global, Turbine, ErrStat, ErrMsg )

   REAL(DbKi),               INTENT(IN   ) :: t_initial           !< initial time
   INTEGER(IntKi),           INTENT(IN   ) :: n_t_global          !< loop counter
   TYPE(FAST_TurbineType),   INTENT(INOUT) :: Turbine             !< all data for one instance of a turbine
   INTEGER(IntKi),           INTENT(  OUT) :: ErrStat             !< Error status of the operation
   CHARACTER(*),             INTENT(  OUT) :: ErrMsg              !< Error message if ErrStat /= ErrID_None

   CALL FAST_Solution(t_initial, n_t_global, Turbine%p_FAST, Turbine%y_FAST, Turbine%m_FAST, &
                  Turbine%ED, Turbine%SED, Turbine%BD, Turbine%SrvD, Turbine%AD14, Turbine%AD, Turbine%ADsk, Turbine%IfW, Turbine%OpFM, Turbine%SC_DX, &
                  Turbine%HD, Turbine%SD, Turbine%ExtPtfm, Turbine%MAP, Turbine%FEAM, Turbine%MD, Turbine%Orca, &
                  Turbine%IceF, Turbine%IceD, Turbine%MeshMapData, ErrStat, ErrMsg )

END SUBROUTINE FAST_Solution_T
!----------------------------------------------------------------------------------------------------------------------------------
!> This routine takes data from n_t_global and gets values at n_t_global + 1
SUBROUTINE FAST_Solution(t_initial, n_t_global, p_FAST, y_FAST, m_FAST, ED, SED, BD, SrvD, AD14, AD, ADsk, IfW, OpFM, SC_DX, HD, SD, ExtPtfm, &
                         MAPp, FEAM, MD, Orca, IceF, IceD, MeshMapData, ErrStat, ErrMsg )

   REAL(DbKi),               INTENT(IN   ) :: t_initial           !< initial time
   INTEGER(IntKi),           INTENT(IN   ) :: n_t_global          !< loop counter

   TYPE(FAST_ParameterType), INTENT(IN   ) :: p_FAST              !< Parameters for the glue code
   TYPE(FAST_OutputFileType),INTENT(INOUT) :: y_FAST              !< Output variables for the glue code
   TYPE(FAST_MiscVarType),   INTENT(INOUT) :: m_FAST              !< Miscellaneous variables

   TYPE(ElastoDyn_Data),     INTENT(INOUT) :: ED                  !< ElastoDyn data
   TYPE(SED_Data),           INTENT(INOUT) :: SED                 !< Simplified-ElastoDyn data
   TYPE(BeamDyn_Data),       INTENT(INOUT) :: BD                  !< BeamDyn data
   TYPE(ServoDyn_Data),      INTENT(INOUT) :: SrvD                !< ServoDyn data
   TYPE(AeroDyn14_Data),     INTENT(INOUT) :: AD14                !< AeroDyn14 data
   TYPE(AeroDyn_Data),       INTENT(INOUT) :: AD                  !< AeroDyn data
   TYPE(AeroDisk_Data),      INTENT(INOUT) :: ADsk                !< AeroDisk data
   TYPE(InflowWind_Data),    INTENT(INOUT) :: IfW                 !< InflowWind data
   TYPE(OpenFOAM_Data),      INTENT(INOUT) :: OpFM                !< OpenFOAM data
   TYPE(SCDataEx_Data),      INTENT(INOUT) :: SC_DX               !< Supercontroller Exchange data
   TYPE(HydroDyn_Data),      INTENT(INOUT) :: HD                  !< HydroDyn data
   TYPE(SubDyn_Data),        INTENT(INOUT) :: SD                  !< SubDyn data
   TYPE(ExtPtfm_Data),       INTENT(INOUT) :: ExtPtfm             !< ExtPtfm_MCKF data
   TYPE(MAP_Data),           INTENT(INOUT) :: MAPp                !< MAP data
   TYPE(FEAMooring_Data),    INTENT(INOUT) :: FEAM                !< FEAMooring data
   TYPE(MoorDyn_Data),       INTENT(INOUT) :: MD                  !< Data for the MoorDyn module
   TYPE(OrcaFlex_Data),      INTENT(INOUT) :: Orca                !< OrcaFlex interface data
   TYPE(IceFloe_Data),       INTENT(INOUT) :: IceF                !< IceFloe data
   TYPE(IceDyn_Data),        INTENT(INOUT) :: IceD                !< All the IceDyn data used in time-step loop

   TYPE(FAST_ModuleMapType), INTENT(INOUT) :: MeshMapData         !< Data for mapping between modules

   INTEGER(IntKi),           INTENT(  OUT) :: ErrStat             !< Error status of the operation
   CHARACTER(*),             INTENT(  OUT) :: ErrMsg              !< Error message if ErrStat /= ErrID_None

   ! local variables
   REAL(DbKi)                              :: t_global_next       ! next simulation time (m_FAST%t_global + p_FAST%dt)
   INTEGER(IntKi)                          :: n_t_global_next     ! n_t_global + 1
   INTEGER(IntKi)                          :: j_pc                ! predictor-corrector loop counter
   INTEGER(IntKi)                          :: NumCorrections      ! number of corrections for this time step
   INTEGER(IntKi), parameter               :: MaxCorrections = 20 ! maximum number of corrections allowed
   LOGICAL                                 :: WriteThisStep       ! Whether WriteOutput values will be printed

   INTEGER(IntKi)                          :: I, k                ! generic loop counters

   !REAL(ReKi)                              :: ControlInputGuess   ! value of controller inputs


   INTEGER(IntKi)                          :: ErrStat2
   CHARACTER(ErrMsgLen)                    :: ErrMsg2
   CHARACTER(*), PARAMETER                 :: RoutineName = 'FAST_Solution'


   ErrStat  = ErrID_None
   ErrMsg   = ""
   ErrStat2 = ErrID_None
   ErrMsg2  = ""

   n_t_global_next = n_t_global+1
   t_global_next = t_initial + n_t_global_next*p_FAST%DT  ! = m_FAST%t_global + p_FAST%dt

   y_FAST%WriteThisStep = NeedWriteOutput(n_t_global_next, t_global_next, p_FAST)

      !! determine if the Jacobian should be calculated this time
   IF ( m_FAST%calcJacobian ) THEN ! this was true (possibly at initialization), so we'll advance the time for the next calculation of the Jacobian

      if (p_FAST%CompMooring == Module_Orca .and. n_t_global < 5) then
         m_FAST%NextJacCalcTime = m_FAST%t_global + p_FAST%DT  ! the jacobian calculated with OrcaFlex at t=0 is incorrect, but is okay on the 2nd step (it's not okay for OrcaFlex version 10, so I increased this to 5)
      else
         m_FAST%NextJacCalcTime = m_FAST%t_global + p_FAST%DT_UJac
      end if

   END IF

      ! set number of corrections to be used for this time step:
   IF ( p_FAST%CompElast == Module_BD ) THEN ! BD accelerations have fewer spikes with these corrections on the first several time steps
      if (n_t_global > 2) then ! this 2 should probably be related to p_FAST%InterpOrder
         NumCorrections = p_FAST%NumCrctn
      elseif (n_t_global == 0) then
         NumCorrections = max(p_FAST%NumCrctn,16)
      else
         NumCorrections = max(p_FAST%NumCrctn,1)
      end if
   ELSE
      NumCorrections = p_FAST%NumCrctn
   END IF

      ! the ServoDyn inputs from Simulink are for t, not t+dt, so we're going to overwrite the inputs from
      ! the previous step before we extrapolate these inputs:
   IF ( p_FAST%CompServo == Module_SrvD ) CALL SrvD_SetExternalInputs( p_FAST, m_FAST, SrvD%Input(1) )

   IF ( p_FAST%UseSC ) THEN
      CALL SC_DX_SetOutputs(p_FAST, SrvD%Input(1), SC_DX, ErrStat2, ErrMsg2 )
      CALL SetErrStat(ErrStat2, ErrMsg2, ErrStat, ErrMsg, RoutineName )
   END IF

   !++++++++++++++++++++++++++++++++++++++++++++++++++++++++++++++++++++++++++++++++++++++++++++++++++++++++++++++++++++++++++++
   !! ## Step 1.a: Extrapolate Inputs
   !!
   !! gives predicted values at t+dt
   !++++++++++++++++++++++++++++++++++++++++++++++++++++++++++++++++++++++++++++++++++++++++++++++++++++++++++++++++++++++++++++
   CALL FAST_ExtrapInterpMods( t_global_next, p_FAST, m_FAST, ED, SED, BD, SrvD, AD14, AD, ADsk, IfW, HD, SD, ExtPtfm, &
                               MAPp, FEAM, MD, Orca, IceF, IceD, ErrStat2, ErrMsg2 )
      CALL SetErrStat(ErrStat2, ErrMsg2, ErrStat, ErrMsg, RoutineName )


   !! predictor-corrector loop:
   j_pc = 0
   do while (j_pc <= NumCorrections)
      WriteThisStep = y_FAST%WriteThisStep .AND. j_pc==NumCorrections

   !++++++++++++++++++++++++++++++++++++++++++++++++++++++++++++++++++++++++++++++++++++++++++++++++++++++++++++++++++++++++++++
   !! ## Step 1.b: Advance states (yield state and constraint values at t_global_next)
   !!
   !! STATE_CURR values of x, xd, z, and OtherSt contain values at m_FAST%t_global;
   !! STATE_PRED values contain values at t_global_next.
   !++++++++++++++++++++++++++++++++++++++++++++++++++++++++++++++++++++++++++++++++++++++++++++++++++++++++++++++++++++++++++++

      CALL FAST_AdvanceStates( t_initial, n_t_global, p_FAST, m_FAST, ED, SED, BD, SrvD, AD14, AD, ADsk, IfW, OpFM, HD, SD, ExtPtfm, &
                               MAPp, FEAM, MD, Orca, IceF, IceD, MeshMapData, ErrStat2, ErrMsg2, WriteThisStep )
         CALL SetErrStat(ErrStat2, ErrMsg2, ErrStat, ErrMsg, RoutineName )
         IF (ErrStat >= AbortErrLev) RETURN

   !++++++++++++++++++++++++++++++++++++++++++++++++++++++++++++++++++++++++++++++++++++++++++++++++++++++++++++++++++++++++++++
   !! ## Step 1.c: Input-Output Solve
   !++++++++++++++++++++++++++++++++++++++++++++++++++++++++++++++++++++++++++++++++++++++++++++++++++++++++++++++++++++++++++++
      ! save predicted inputs for comparison with corrected value later
      !IF (p_FAST%CheckHSSBrTrqC) THEN
      !   ControlInputGuess = ED%Input(1)%HSSBrTrqC
      !END IF

      CALL CalcOutputs_And_SolveForInputs( n_t_global, t_global_next,  STATE_PRED, m_FAST%calcJacobian, m_FAST%NextJacCalcTime, &
         p_FAST, m_FAST, WriteThisStep, ED, SED, BD, SrvD, AD14, AD, ADsk, IfW, OpFM, HD, SD, ExtPtfm, MAPp, FEAM, MD, Orca, IceF, IceD, MeshMapData, ErrStat2, ErrMsg2 )
         CALL SetErrStat(ErrStat2, ErrMsg2, ErrStat, ErrMsg, RoutineName )
         IF (ErrStat >= AbortErrLev) RETURN

   !++++++++++++++++++++++++++++++++++++++++++++++++++++++++++++++++++++++++++++++++++++++++++++++++++++++++++++++++++++++++++++
   !! ## Step 2: Correct (continue in loop)
   !++++++++++++++++++++++++++++++++++++++++++++++++++++++++++++++++++++++++++++++++++++++++++++++++++++++++++++++++++++++++++++
      j_pc = j_pc + 1

      !   ! Check if the predicted inputs were significantly different than the corrected inputs
      !   ! (values before and after CalcOutputs_And_SolveForInputs)
      !if (j_pc > NumCorrections) then
      !
      !   !if (p_FAST%CheckHSSBrTrqC) then
      !   !   if ( abs(ControlInputGuess - ED%Input(1)%HSSBrTrqC) > 50.0_ReKi ) then ! I randomly picked 50 N-m
      !   !      NumCorrections = min(p_FAST%NumCrctn + 1, MaxCorrections)
      !   !      ! print *, 'correction:', t_global_next, NumCorrections
      !   !      cycle
      !   !   end if
      !   !end if
      !
      !   ! check pitch position input to structural code (not implemented, yet)
      !end if

   enddo ! j_pc

   if (p_FAST%UseSC ) then
      call SC_DX_SetInputs(p_FAST, SrvD%y, SC_DX, ErrStat2, ErrMsg2 )
      call SetErrStat( ErrStat2, ErrMsg2, ErrStat, ErrMsg, RoutineName )
   end if

   !++++++++++++++++++++++++++++++++++++++++++++++++++++++++++++++++++++++++++++++++++++++++++++++++++++++++++++++++++++++++++++
   !! ## Step 3: Save all final variables (advance to next time)
   !++++++++++++++++++++++++++++++++++++++++++++++++++++++++++++++++++++++++++++++++++++++++++++++++++++++++++++++++++++++++++++

   !----------------------------------------------------------------------------------------
   !! copy the final predicted states from step t_global_next to actual states for that step
   !----------------------------------------------------------------------------------------

   IF ( p_FAST%CompElast == Module_SED ) THEN
         ! Simplified-ElastoDyn: copy final predictions to actual states
      CALL SED_CopyContState   (SED%x( STATE_PRED), SED%x( STATE_CURR), MESH_UPDATECOPY, Errstat2, ErrMsg2)
         CALL SetErrStat(ErrStat2, ErrMsg2, ErrStat, ErrMsg, RoutineName )
      CALL SED_CopyDiscState   (SED%xd(STATE_PRED), SED%xd(STATE_CURR), MESH_UPDATECOPY, Errstat2, ErrMsg2)
         CALL SetErrStat(ErrStat2, ErrMsg2, ErrStat, ErrMsg, RoutineName )
      CALL SED_CopyConstrState (SED%z( STATE_PRED), SED%z( STATE_CURR), MESH_UPDATECOPY, Errstat2, ErrMsg2)
         CALL SetErrStat(ErrStat2, ErrMsg2, ErrStat, ErrMsg, RoutineName )
      CALL SED_CopyOtherState (SED%OtherSt( STATE_PRED), SED%OtherSt( STATE_CURR), MESH_UPDATECOPY, Errstat2, ErrMsg2)
         CALL SetErrStat(ErrStat2, ErrMsg2, ErrStat, ErrMsg, RoutineName )
   ELSE
         ! ElastoDyn: copy final predictions to actual states
      CALL ED_CopyContState   (ED%x( STATE_PRED), ED%x( STATE_CURR), MESH_UPDATECOPY, Errstat2, ErrMsg2)
         CALL SetErrStat(ErrStat2, ErrMsg2, ErrStat, ErrMsg, RoutineName )
      CALL ED_CopyDiscState   (ED%xd(STATE_PRED), ED%xd(STATE_CURR), MESH_UPDATECOPY, Errstat2, ErrMsg2)
         CALL SetErrStat(ErrStat2, ErrMsg2, ErrStat, ErrMsg, RoutineName )
      CALL ED_CopyConstrState (ED%z( STATE_PRED), ED%z( STATE_CURR), MESH_UPDATECOPY, Errstat2, ErrMsg2)
         CALL SetErrStat(ErrStat2, ErrMsg2, ErrStat, ErrMsg, RoutineName )
      CALL ED_CopyOtherState (ED%OtherSt( STATE_PRED), ED%OtherSt( STATE_CURR), MESH_UPDATECOPY, Errstat2, ErrMsg2)
         CALL SetErrStat(ErrStat2, ErrMsg2, ErrStat, ErrMsg, RoutineName )
   ENDIF


      ! BeamDyn: copy final predictions to actual states
   IF ( p_FAST%CompElast == Module_BD ) THEN
      DO k=1,p_FAST%nBeams
         CALL BD_CopyContState   (BD%x( k,STATE_PRED), BD%x( k,STATE_CURR), MESH_UPDATECOPY, Errstat2, ErrMsg2)
            CALL SetErrStat(ErrStat2, ErrMsg2, ErrStat, ErrMsg, RoutineName )
         CALL BD_CopyDiscState   (BD%xd(k,STATE_PRED), BD%xd(k,STATE_CURR), MESH_UPDATECOPY, Errstat2, ErrMsg2)
            CALL SetErrStat(ErrStat2, ErrMsg2, ErrStat, ErrMsg, RoutineName )
         CALL BD_CopyConstrState (BD%z( k,STATE_PRED), BD%z( k,STATE_CURR), MESH_UPDATECOPY, Errstat2, ErrMsg2)
            CALL SetErrStat(ErrStat2, ErrMsg2, ErrStat, ErrMsg, RoutineName )
         CALL BD_CopyOtherState (BD%OtherSt( k,STATE_PRED), BD%OtherSt( k,STATE_CURR), MESH_UPDATECOPY, Errstat2, ErrMsg2)
            CALL SetErrStat(ErrStat2, ErrMsg2, ErrStat, ErrMsg, RoutineName )
      END DO
   END IF


      ! AeroDyn: copy final predictions to actual states; copy current outputs to next
   IF ( p_FAST%CompAero == Module_AD14 ) THEN
      CALL AD14_CopyContState   (AD14%x( STATE_PRED), AD14%x( STATE_CURR), MESH_UPDATECOPY, Errstat2, ErrMsg2)
         CALL SetErrStat(ErrStat2, ErrMsg2, ErrStat, ErrMsg, RoutineName )
      CALL AD14_CopyDiscState   (AD14%xd(STATE_PRED), AD14%xd(STATE_CURR), MESH_UPDATECOPY, Errstat2, ErrMsg2)
         CALL SetErrStat(ErrStat2, ErrMsg2, ErrStat, ErrMsg, RoutineName )
      CALL AD14_CopyConstrState (AD14%z( STATE_PRED), AD14%z( STATE_CURR), MESH_UPDATECOPY, Errstat2, ErrMsg2)
         CALL SetErrStat(ErrStat2, ErrMsg2, ErrStat, ErrMsg, RoutineName )
      CALL AD14_CopyOtherState (AD14%OtherSt(STATE_PRED), AD14%OtherSt(STATE_CURR), MESH_UPDATECOPY, Errstat2, ErrMsg2)
         CALL SetErrStat(ErrStat2, ErrMsg2, ErrStat, ErrMsg, RoutineName )
   ELSEIF ( p_FAST%CompAero == Module_AD ) THEN
      CALL AD_CopyContState   (AD%x( STATE_PRED), AD%x( STATE_CURR), MESH_UPDATECOPY, Errstat2, ErrMsg2)
         CALL SetErrStat(ErrStat2, ErrMsg2, ErrStat, ErrMsg, RoutineName )
      CALL AD_CopyDiscState   (AD%xd(STATE_PRED), AD%xd(STATE_CURR), MESH_UPDATECOPY, Errstat2, ErrMsg2)
         CALL SetErrStat(ErrStat2, ErrMsg2, ErrStat, ErrMsg, RoutineName )
      CALL AD_CopyConstrState (AD%z( STATE_PRED), AD%z( STATE_CURR), MESH_UPDATECOPY, Errstat2, ErrMsg2)
         CALL SetErrStat(ErrStat2, ErrMsg2, ErrStat, ErrMsg, RoutineName )
      CALL AD_CopyOtherState (AD%OtherSt(STATE_PRED), AD%OtherSt(STATE_CURR), MESH_UPDATECOPY, Errstat2, ErrMsg2)
         CALL SetErrStat(ErrStat2, ErrMsg2, ErrStat, ErrMsg, RoutineName )
   ELSEIF ( p_FAST%CompAero == Module_ADsk ) THEN
      CALL ADsk_CopyContState   (ADsk%x( STATE_PRED), ADsk%x( STATE_CURR), MESH_UPDATECOPY, Errstat2, ErrMsg2)
         CALL SetErrStat(ErrStat2, ErrMsg2, ErrStat, ErrMsg, RoutineName )
      CALL ADsk_CopyDiscState   (ADsk%xd(STATE_PRED), ADsk%xd(STATE_CURR), MESH_UPDATECOPY, Errstat2, ErrMsg2)
         CALL SetErrStat(ErrStat2, ErrMsg2, ErrStat, ErrMsg, RoutineName )
      CALL ADsk_CopyConstrState (ADsk%z( STATE_PRED), ADsk%z( STATE_CURR), MESH_UPDATECOPY, Errstat2, ErrMsg2)
         CALL SetErrStat(ErrStat2, ErrMsg2, ErrStat, ErrMsg, RoutineName )
      CALL ADsk_CopyOtherState (ADsk%OtherSt(STATE_PRED), ADsk%OtherSt(STATE_CURR), MESH_UPDATECOPY, Errstat2, ErrMsg2)
         CALL SetErrStat(ErrStat2, ErrMsg2, ErrStat, ErrMsg, RoutineName )
   END IF


   ! InflowWind: copy final predictions to actual states; copy current outputs to next
   IF ( p_FAST%CompInflow == Module_IfW ) THEN
      CALL InflowWind_CopyContState   (IfW%x( STATE_PRED), IfW%x( STATE_CURR), MESH_UPDATECOPY, Errstat2, ErrMsg2)
         CALL SetErrStat(ErrStat2, ErrMsg2, ErrStat, ErrMsg, RoutineName )
      CALL InflowWind_CopyDiscState   (IfW%xd(STATE_PRED), IfW%xd(STATE_CURR), MESH_UPDATECOPY, Errstat2, ErrMsg2)
         CALL SetErrStat(ErrStat2, ErrMsg2, ErrStat, ErrMsg, RoutineName )
      CALL InflowWind_CopyConstrState (IfW%z( STATE_PRED), IfW%z( STATE_CURR), MESH_UPDATECOPY, Errstat2, ErrMsg2)
         CALL SetErrStat(ErrStat2, ErrMsg2, ErrStat, ErrMsg, RoutineName )
      CALL InflowWind_CopyOtherState (IfW%OtherSt( STATE_PRED), IfW%OtherSt( STATE_CURR), MESH_UPDATECOPY, Errstat2, ErrMsg2)
         CALL SetErrStat(ErrStat2, ErrMsg2, ErrStat, ErrMsg, RoutineName )
   END IF


   ! ServoDyn: copy final predictions to actual states; copy current outputs to next
   IF ( p_FAST%CompServo == Module_SrvD ) THEN
      CALL SrvD_CopyContState   (SrvD%x( STATE_PRED), SrvD%x( STATE_CURR), MESH_UPDATECOPY, Errstat2, ErrMsg2)
         CALL SetErrStat(ErrStat2, ErrMsg2, ErrStat, ErrMsg, RoutineName )
      CALL SrvD_CopyDiscState   (SrvD%xd(STATE_PRED), SrvD%xd(STATE_CURR), MESH_UPDATECOPY, Errstat2, ErrMsg2)
         CALL SetErrStat(ErrStat2, ErrMsg2, ErrStat, ErrMsg, RoutineName )
      CALL SrvD_CopyConstrState (SrvD%z( STATE_PRED), SrvD%z( STATE_CURR), MESH_UPDATECOPY, Errstat2, ErrMsg2)
         CALL SetErrStat(ErrStat2, ErrMsg2, ErrStat, ErrMsg, RoutineName )
      CALL SrvD_CopyOtherState (SrvD%OtherSt( STATE_PRED), SrvD%OtherSt( STATE_CURR), MESH_UPDATECOPY, Errstat2, ErrMsg2)
         CALL SetErrStat(ErrStat2, ErrMsg2, ErrStat, ErrMsg, RoutineName )
   END IF


   ! HydroDyn: copy final predictions to actual states
   IF ( p_FAST%CompHydro == Module_HD ) THEN
      CALL HydroDyn_CopyContState   (HD%x( STATE_PRED), HD%x( STATE_CURR), MESH_UPDATECOPY, Errstat2, ErrMsg2)
         CALL SetErrStat(ErrStat2, ErrMsg2, ErrStat, ErrMsg, RoutineName )
      CALL HydroDyn_CopyDiscState   (HD%xd(STATE_PRED), HD%xd(STATE_CURR), MESH_UPDATECOPY, Errstat2, ErrMsg2)
         CALL SetErrStat(ErrStat2, ErrMsg2, ErrStat, ErrMsg, RoutineName )
      CALL HydroDyn_CopyConstrState (HD%z( STATE_PRED), HD%z( STATE_CURR), MESH_UPDATECOPY, Errstat2, ErrMsg2)
         CALL SetErrStat(ErrStat2, ErrMsg2, ErrStat, ErrMsg, RoutineName )
      CALL HydroDyn_CopyOtherState (HD%OtherSt(STATE_PRED), HD%OtherSt(STATE_CURR), MESH_UPDATECOPY, Errstat2, ErrMsg2)
         CALL SetErrStat(ErrStat2, ErrMsg2, ErrStat, ErrMsg, RoutineName )
   END IF


   ! SubDyn: copy final predictions to actual states
   IF ( p_FAST%CompSub == Module_SD ) THEN
      CALL SD_CopyContState   (SD%x( STATE_PRED), SD%x( STATE_CURR), MESH_UPDATECOPY, Errstat2, ErrMsg2)
         CALL SetErrStat(ErrStat2, ErrMsg2, ErrStat, ErrMsg, RoutineName )
      CALL SD_CopyDiscState   (SD%xd(STATE_PRED), SD%xd(STATE_CURR), MESH_UPDATECOPY, Errstat2, ErrMsg2)
         CALL SetErrStat(ErrStat2, ErrMsg2, ErrStat, ErrMsg, RoutineName )
      CALL SD_CopyConstrState (SD%z( STATE_PRED), SD%z( STATE_CURR), MESH_UPDATECOPY, Errstat2, ErrMsg2)
         CALL SetErrStat(ErrStat2, ErrMsg2, ErrStat, ErrMsg, RoutineName )
      CALL SD_CopyOtherState (SD%OtherSt(STATE_PRED), SD%OtherSt(STATE_CURR), MESH_UPDATECOPY, Errstat2, ErrMsg2)
         CALL SetErrStat(ErrStat2, ErrMsg2, ErrStat, ErrMsg, RoutineName )
   ELSE IF ( p_FAST%CompSub == Module_ExtPtfm ) THEN
      CALL ExtPtfm_CopyContState   (ExtPtfm%x( STATE_PRED), ExtPtfm%x( STATE_CURR), MESH_UPDATECOPY, Errstat2, ErrMsg2)
         CALL SetErrStat(ErrStat2, ErrMsg2, ErrStat, ErrMsg, RoutineName )
      CALL ExtPtfm_CopyDiscState   (ExtPtfm%xd(STATE_PRED), ExtPtfm%xd(STATE_CURR), MESH_UPDATECOPY, Errstat2, ErrMsg2)
         CALL SetErrStat(ErrStat2, ErrMsg2, ErrStat, ErrMsg, RoutineName )
      CALL ExtPtfm_CopyConstrState (ExtPtfm%z( STATE_PRED), ExtPtfm%z( STATE_CURR), MESH_UPDATECOPY, Errstat2, ErrMsg2)
         CALL SetErrStat(ErrStat2, ErrMsg2, ErrStat, ErrMsg, RoutineName )
      CALL ExtPtfm_CopyOtherState (ExtPtfm%OtherSt(STATE_PRED), ExtPtfm%OtherSt(STATE_CURR), MESH_UPDATECOPY, Errstat2, ErrMsg2)
         CALL SetErrStat(ErrStat2, ErrMsg2, ErrStat, ErrMsg, RoutineName )
   END IF


   ! MAP: copy final predictions to actual states
   IF (p_FAST%CompMooring == Module_MAP) THEN
      CALL MAP_CopyContState   (MAPp%x( STATE_PRED), MAPp%x( STATE_CURR), MESH_UPDATECOPY, Errstat2, ErrMsg2)
         CALL SetErrStat(ErrStat2, ErrMsg2, ErrStat, ErrMsg, RoutineName )
      CALL MAP_CopyDiscState   (MAPp%xd(STATE_PRED), MAPp%xd(STATE_CURR), MESH_UPDATECOPY, Errstat2, ErrMsg2)
         CALL SetErrStat(ErrStat2, ErrMsg2, ErrStat, ErrMsg, RoutineName )
      CALL MAP_CopyConstrState (MAPp%z( STATE_PRED), MAPp%z( STATE_CURR), MESH_UPDATECOPY, Errstat2, ErrMsg2)
         CALL SetErrStat(ErrStat2, ErrMsg2, ErrStat, ErrMsg, RoutineName )
      !CALL MAP_CopyOtherState (MAPp%OtherSt(STATE_PRED), MAPp%OtherSt(STATE_CURR), MESH_UPDATECOPY, Errstat2, ErrMsg2)
      !   CALL SetErrStat(ErrStat2, ErrMsg2, ErrStat, ErrMsg, RoutineName )
   ELSEIF (p_FAST%CompMooring == Module_MD) THEN
      CALL MD_CopyContState   (MD%x( STATE_PRED), MD%x( STATE_CURR), MESH_UPDATECOPY, Errstat2, ErrMsg2)
         CALL SetErrStat(ErrStat2, ErrMsg2, ErrStat, ErrMsg, RoutineName )
      CALL MD_CopyDiscState   (MD%xd(STATE_PRED), MD%xd(STATE_CURR), MESH_UPDATECOPY, Errstat2, ErrMsg2)
         CALL SetErrStat(ErrStat2, ErrMsg2, ErrStat, ErrMsg, RoutineName )
      CALL MD_CopyConstrState (MD%z( STATE_PRED), MD%z( STATE_CURR), MESH_UPDATECOPY, Errstat2, ErrMsg2)
         CALL SetErrStat(ErrStat2, ErrMsg2, ErrStat, ErrMsg, RoutineName )
      CALL MD_CopyOtherState (MD%OtherSt(STATE_PRED), MD%OtherSt(STATE_CURR), MESH_UPDATECOPY, Errstat2, ErrMsg2)
         CALL SetErrStat(ErrStat2, ErrMsg2, ErrStat, ErrMsg, RoutineName )
   ELSEIF (p_FAST%CompMooring == Module_FEAM) THEN
      CALL FEAM_CopyContState   (FEAM%x( STATE_PRED), FEAM%x( STATE_CURR), MESH_UPDATECOPY, Errstat2, ErrMsg2)
         CALL SetErrStat(ErrStat2, ErrMsg2, ErrStat, ErrMsg, RoutineName )
      CALL FEAM_CopyDiscState   (FEAM%xd(STATE_PRED), FEAM%xd(STATE_CURR), MESH_UPDATECOPY, Errstat2, ErrMsg2)
         CALL SetErrStat(ErrStat2, ErrMsg2, ErrStat, ErrMsg, RoutineName )
      CALL FEAM_CopyConstrState (FEAM%z( STATE_PRED), FEAM%z( STATE_CURR), MESH_UPDATECOPY, Errstat2, ErrMsg2)
         CALL SetErrStat(ErrStat2, ErrMsg2, ErrStat, ErrMsg, RoutineName )
      CALL FEAM_CopyOtherState (FEAM%OtherSt( STATE_PRED), FEAM%OtherSt( STATE_CURR), MESH_UPDATECOPY, Errstat2, ErrMsg2)
         CALL SetErrStat(ErrStat2, ErrMsg2, ErrStat, ErrMsg, RoutineName )
   ELSEIF (p_FAST%CompMooring == Module_Orca) THEN
      CALL Orca_CopyContState   (Orca%x( STATE_PRED), Orca%x( STATE_CURR), MESH_UPDATECOPY, Errstat2, ErrMsg2)
         CALL SetErrStat(ErrStat2, ErrMsg2, ErrStat, ErrMsg, RoutineName )
      CALL Orca_CopyDiscState   (Orca%xd(STATE_PRED), Orca%xd(STATE_CURR), MESH_UPDATECOPY, Errstat2, ErrMsg2)
         CALL SetErrStat(ErrStat2, ErrMsg2, ErrStat, ErrMsg, RoutineName )
      CALL Orca_CopyConstrState (Orca%z( STATE_PRED), Orca%z( STATE_CURR), MESH_UPDATECOPY, Errstat2, ErrMsg2)
         CALL SetErrStat(ErrStat2, ErrMsg2, ErrStat, ErrMsg, RoutineName )
      CALL Orca_CopyOtherState (Orca%OtherSt( STATE_PRED), Orca%OtherSt( STATE_CURR), MESH_UPDATECOPY, Errstat2, ErrMsg2)
         CALL SetErrStat(ErrStat2, ErrMsg2, ErrStat, ErrMsg, RoutineName )
   END IF

         ! IceFloe: copy final predictions to actual states
   IF ( p_FAST%CompIce == Module_IceF ) THEN
      CALL IceFloe_CopyContState   (IceF%x( STATE_PRED), IceF%x( STATE_CURR), MESH_UPDATECOPY, Errstat2, ErrMsg2)
         CALL SetErrStat(ErrStat2, ErrMsg2, ErrStat, ErrMsg, RoutineName )
      CALL IceFloe_CopyDiscState   (IceF%xd(STATE_PRED), IceF%xd(STATE_CURR), MESH_UPDATECOPY, Errstat2, ErrMsg2)
         CALL SetErrStat(ErrStat2, ErrMsg2, ErrStat, ErrMsg, RoutineName )
      CALL IceFloe_CopyConstrState (IceF%z( STATE_PRED), IceF%z( STATE_CURR), MESH_UPDATECOPY, Errstat2, ErrMsg2)
         CALL SetErrStat(ErrStat2, ErrMsg2, ErrStat, ErrMsg, RoutineName )
      CALL IceFloe_CopyOtherState (IceF%OtherSt(STATE_PRED), IceF%OtherSt(STATE_CURR), MESH_UPDATECOPY, Errstat2, ErrMsg2)
         CALL SetErrStat(ErrStat2, ErrMsg2, ErrStat, ErrMsg, RoutineName )
   ELSEIF ( p_FAST%CompIce == Module_IceD ) THEN
      DO i=1,p_FAST%numIceLegs
         CALL IceD_CopyContState   (IceD%x( i,STATE_PRED), IceD%x( i,STATE_CURR), MESH_UPDATECOPY, Errstat2, ErrMsg2)
            CALL SetErrStat(ErrStat2, ErrMsg2, ErrStat, ErrMsg, RoutineName )
         CALL IceD_CopyDiscState   (IceD%xd(i,STATE_PRED), IceD%xd(i,STATE_CURR), MESH_UPDATECOPY, Errstat2, ErrMsg2)
            CALL SetErrStat(ErrStat2, ErrMsg2, ErrStat, ErrMsg, RoutineName )
         CALL IceD_CopyConstrState (IceD%z( i,STATE_PRED), IceD%z( i,STATE_CURR), MESH_UPDATECOPY, Errstat2, ErrMsg2)
            CALL SetErrStat(ErrStat2, ErrMsg2, ErrStat, ErrMsg, RoutineName )
         CALL IceD_CopyOtherState (IceD%OtherSt( i,STATE_PRED), IceD%OtherSt( i,STATE_CURR), MESH_UPDATECOPY, Errstat2, ErrMsg2)
            CALL SetErrStat(ErrStat2, ErrMsg2, ErrStat, ErrMsg, RoutineName )
      END DO
   END IF


   !++++++++++++++++++++++++++++++++++++++++++++++++++++++++++++++++++++++++++++++++++++++++++++++++++++++++++++++++++++++++++++
   !! We've advanced everything to the next time step:
   !++++++++++++++++++++++++++++++++++++++++++++++++++++++++++++++++++++++++++++++++++++++++++++++++++++++++++++++++++++++++++++

   !! update the global time

   m_FAST%t_global = t_global_next


   !----------------------------------------------------------------------------------------
   !! Check to see if we should output data this time step:
   !----------------------------------------------------------------------------------------

   CALL WriteOutputToFile(n_t_global_next, t_global_next, p_FAST, y_FAST, ED, SED, BD, AD14, AD, ADsk, IfW, OpFM, HD, SD, ExtPtfm, &
                          SrvD, MAPp, FEAM, MD, Orca, IceF, IceD, MeshMapData, ErrStat2, ErrMsg2)
      CALL SetErrStat(ErrStat2, ErrMsg2, ErrStat, ErrMsg, RoutineName )

   !----------------------------------------------------------------------------------------
   !! Display simulation status every SttsTime-seconds (i.e., n_SttsTime steps):
   !----------------------------------------------------------------------------------------

   IF (p_FAST%WrSttsTime) then
      IF ( MOD( n_t_global_next, p_FAST%n_SttsTime ) == 0 ) THEN
            CALL SimStatus( m_FAST%TiLstPrn, m_FAST%PrevClockTime, m_FAST%t_global, p_FAST%TMax, p_FAST%TDesc )

      ENDIF
   ENDIF

END SUBROUTINE FAST_Solution
!----------------------------------------------------------------------------------------------------------------------------------
! ROUTINES TO OUTPUT WRITE DATA TO FILE AT EACH REQUSTED TIME STEP
!----------------------------------------------------------------------------------------------------------------------------------
FUNCTION NeedWriteOutput(n_t_global, t_global, p_FAST)
   INTEGER(IntKi),           INTENT(IN   ) :: n_t_global          !< Current global time step
   REAL(DbKi),               INTENT(IN   ) :: t_global            !< Current global time
   TYPE(FAST_ParameterType), INTENT(IN   ) :: p_FAST              !< Parameters for the glue code

   LOGICAL                                 :: NeedWriteOutput     !< Function result; if true, WriteOutput values are needed on this time step

   IF ( t_global >= p_FAST%TStart )  THEN ! note that if TStart isn't an multiple of DT_out, we will not necessarially start output to the file at TStart
      NeedWriteOutput = MOD( n_t_global, p_FAST%n_DT_Out ) == 0
   ELSE
      NeedWriteOutput = .FALSE.
   END IF

END FUNCTION NeedWriteOutput
!----------------------------------------------------------------------------------------------------------------------------------
!> This routine determines if it's time to write to the output files--based on a previous call to fast_subs::needwriteoutput--, and
!! calls the routine to write to the files with the output data. It should be called after all the output solves for a given time
!! have been completed, and assumes y_FAST\%WriteThisStep has been set.
SUBROUTINE WriteOutputToFile(n_t_global, t_global, p_FAST, y_FAST, ED, SED, BD, AD14, AD, ADsk, IfW, OpFM, HD, SD, ExtPtfm, &
                             SrvD, MAPp, FEAM, MD, Orca, IceF, IceD, MeshMapData, ErrStat, ErrMsg)
!...............................................................................................................................
   INTEGER(IntKi),           INTENT(IN   ) :: n_t_global          !< Current global time step
   REAL(DbKi),               INTENT(IN   ) :: t_global            !< Current global time
   TYPE(FAST_ParameterType), INTENT(IN   ) :: p_FAST              !< Parameters for the glue code
   TYPE(FAST_OutputFileType),INTENT(INOUT) :: y_FAST              !< Output variables for the glue code

   TYPE(ElastoDyn_Data),     INTENT(IN   ) :: ED                  !< ElastoDyn data
   TYPE(SED_Data),           INTENT(IN   ) :: SED                 !< Simplified-ElastoDyn data
   TYPE(BeamDyn_Data),       INTENT(IN   ) :: BD                  !< BeamDyn data
   TYPE(ServoDyn_Data),      INTENT(IN   ) :: SrvD                !< ServoDyn data
   TYPE(AeroDyn14_Data),     INTENT(IN   ) :: AD14                !< AeroDyn14 data
   TYPE(AeroDyn_Data),       INTENT(IN   ) :: AD                  !< AeroDyn data
   TYPE(AeroDisk_Data),      INTENT(IN   ) :: ADsk                !< AeroDisk data
   TYPE(InflowWind_Data),    INTENT(IN   ) :: IfW                 !< InflowWind data
   TYPE(OpenFOAM_Data),      INTENT(IN   ) :: OpFM                !< OpenFOAM data
   TYPE(HydroDyn_Data),      INTENT(IN   ) :: HD                  !< HydroDyn data
   TYPE(SubDyn_Data),        INTENT(IN   ) :: SD                  !< SubDyn data
   TYPE(ExtPtfm_Data),       INTENT(IN   ) :: ExtPtfm             !< ExtPtfm_MCKF data
   TYPE(MAP_Data),           INTENT(IN   ) :: MAPp                !< MAP data
   TYPE(FEAMooring_Data),    INTENT(IN   ) :: FEAM                !< FEAMooring data
   TYPE(MoorDyn_Data),       INTENT(IN   ) :: MD                  !< MoorDyn data
   TYPE(OrcaFlex_Data),      INTENT(IN   ) :: Orca                !< OrcaFlex interface data
   TYPE(IceFloe_Data),       INTENT(IN   ) :: IceF                !< IceFloe data
   TYPE(IceDyn_Data),        INTENT(IN   ) :: IceD                !< All the IceDyn data used in time-step loop

   TYPE(FAST_ModuleMapType), INTENT(IN   ) :: MeshMapData         !< Data for mapping between modules
   INTEGER(IntKi),           INTENT(  OUT) :: ErrStat             !< Error status of the operation
   CHARACTER(*),             INTENT(  OUT) :: ErrMsg              !< Error message if ErrStat /= ErrID_None


   CHARACTER(*), PARAMETER                 :: RoutineName = 'WriteOutputToFile'

   ErrStat = ErrID_None
   ErrMsg  = ""

      ! Write time-series channel data

  !y_FAST%WriteThisStep = NeedWriteOutput(n_t_global, t_global, p_FAST)
   IF ( y_FAST%WriteThisStep )  THEN

         ! Generate glue-code output file
         CALL WrOutputLine( t_global, p_FAST, y_FAST, IfW%y%WriteOutput, OpFM%y%WriteOutput, ED%y%WriteOutput, SED%y%WriteOutput, &
               AD%y, ADsk%y%WriteOutput, SrvD%y%WriteOutput, HD%y%WriteOutput, SD%y%WriteOutput, ExtPtfm%y%WriteOutput, MAPp%y%WriteOutput, &
               FEAM%y%WriteOutput, MD%y%WriteOutput, Orca%y%WriteOutput, IceF%y%WriteOutput, IceD%y, BD%y, ErrStat, ErrMsg )

   ENDIF

      ! Write visualization data (and also note that we're ignoring any errors that occur doing so)
   IF ( p_FAST%WrVTK == VTK_Animate ) THEN
      IF ( MOD( n_t_global, p_FAST%n_VTKTime ) == 0 ) THEN
         call WriteVTK(t_global, p_FAST, y_FAST, MeshMapData, ED, SED, BD, AD, IfW, OpFM, HD, SD, ExtPtfm, SrvD, MAPp, FEAM, MD, Orca, IceF, IceD)
      END IF
   END IF


END SUBROUTINE WriteOutputToFile
!----------------------------------------------------------------------------------------------------------------------------------
!> This routine writes the module output to the primary output file(s).
SUBROUTINE WrOutputLine( t, p_FAST, y_FAST, IfWOutput, OpFMOutput, EDOutput, SEDOutput, y_AD, ADskOutput, SrvDOutput, HDOutput, SDOutput, ExtPtfmOutput,&
                        MAPOutput, FEAMOutput, MDOutput, OrcaOutput, IceFOutput, y_IceD, y_BD, ErrStat, ErrMsg)

   IMPLICIT                        NONE

      ! Passed variables
   REAL(DbKi), INTENT(IN)                  :: t                                  !< Current simulation time, in seconds
   TYPE(FAST_ParameterType), INTENT(IN)    :: p_FAST                             !< Glue-code simulation parameters
   TYPE(FAST_OutputFileType),INTENT(INOUT) :: y_FAST                             !< Glue-code simulation outputs


   REAL(ReKi), ALLOCATABLE,  INTENT(IN)    :: IfWOutput (:)                      !< InflowWind WriteOutput values
   REAL(ReKi), ALLOCATABLE,  INTENT(IN)    :: OpFMOutput (:)                     !< OpenFOAM WriteOutput values
   REAL(ReKi), ALLOCATABLE,  INTENT(IN)    :: EDOutput (:)                       !< ElastoDyn WriteOutput values
   REAL(ReKi), ALLOCATABLE,  INTENT(IN)    :: SEDOutput (:)                      !< Simplified-ElastoDyn WriteOutput values
   TYPE(AD_OutputType),      INTENT(IN)    :: y_AD                               !< AeroDyn outputs (WriteOutput values are subset of allocated Rotors)
   REAL(ReKi), ALLOCATABLE,  INTENT(IN)    :: ADskOutput (:)                     !< AeroDisk WriteOutput values
   REAL(ReKi), ALLOCATABLE,  INTENT(IN)    :: SrvDOutput (:)                     !< ServoDyn WriteOutput values
   REAL(ReKi), ALLOCATABLE,  INTENT(IN)    :: HDOutput (:)                       !< HydroDyn WriteOutput values
   REAL(ReKi), ALLOCATABLE,  INTENT(IN)    :: SDOutput (:)                       !< SubDyn WriteOutput values
   REAL(ReKi), ALLOCATABLE,  INTENT(IN)    :: ExtPtfmOutput (:)                  !< ExtPtfm_MCKF WriteOutput values
   REAL(ReKi), ALLOCATABLE,  INTENT(IN)    :: MAPOutput (:)                      !< MAP WriteOutput values
   REAL(ReKi), ALLOCATABLE,  INTENT(IN)    :: FEAMOutput (:)                     !< FEAMooring WriteOutput values
   REAL(ReKi), ALLOCATABLE,  INTENT(IN)    :: MDOutput (:)                       !< MoorDyn WriteOutput values
   REAL(ReKi), ALLOCATABLE,  INTENT(IN)    :: OrcaOutput (:)                     !< OrcaFlex interface WriteOutput values
   REAL(ReKi), ALLOCATABLE,  INTENT(IN)    :: IceFOutput (:)                     !< IceFloe WriteOutput values
   TYPE(IceD_OutputType),    INTENT(IN)    :: y_IceD (:)                         !< IceDyn outputs (WriteOutput values are subset)
   TYPE(BD_OutputType),      INTENT(IN)    :: y_BD (:)                           !< BeamDyn outputs (WriteOutput values are subset)

   INTEGER(IntKi),           INTENT(OUT)   :: ErrStat                            !< Error status
   CHARACTER(*),             INTENT(OUT)   :: ErrMsg                             !< Error message

      ! Local variables.

   CHARACTER(200)                   :: Frmt                                      ! A string to hold a format specifier
   CHARACTER(p_FAST%TChanLen)       :: TmpStr                                    ! temporary string to print the time output as text

   REAL(ReKi)                       :: OutputAry(SIZE(y_FAST%ChannelNames)-1)

   ErrStat = ErrID_None
   ErrMsg  = ''
   
   CALL FillOutputAry(p_FAST, y_FAST, IfWOutput, OpFMOutput, EDOutput, SEDOutput, y_AD, ADskOutput, SrvDOutput, HDOutput, SDOutput, ExtPtfmOutput, &
                      MAPOutput, FEAMOutput, MDOutput, OrcaOutput, IceFOutput, y_IceD, y_BD, OutputAry)   

   IF (p_FAST%WrTxtOutFile) THEN

         ! Write one line of tabular output:
   !   Frmt = '(F8.3,'//TRIM(Num2LStr(p%NumOuts))//'(:,A,'//TRIM( p%OutFmt )//'))'
      Frmt = '"'//p_FAST%Delim//'"'//p_FAST%OutFmt      ! format for array elements from individual modules

            ! time
      WRITE( TmpStr, '('//trim(p_FAST%OutFmt_t)//')' ) t
      CALL WrFileNR( y_FAST%UnOu, TmpStr )

         ! write the individual module output (convert to SiKi if necessary, so that we don't need to print so many digits in the exponent)
      CALL WrNumAryFileNR ( y_FAST%UnOu, REAL(OutputAry,SiKi), Frmt, ErrStat, ErrMsg )
         !IF ( ErrStat >= AbortErrLev ) RETURN

         ! write a new line (advance to the next line)
      WRITE (y_FAST%UnOu,'()')

   END IF


   IF (p_FAST%WrBinOutFile) THEN

         ! Write data to array for binary output file

      IF ( y_FAST%n_Out == y_FAST%NOutSteps ) THEN
         ErrStat = ErrID_Warn
         ErrMsg = 'Not all data could be written to the binary output file.'
         !CALL ProgWarn( 'Not all data could be written to the binary output file.' )
         !this really would only happen if we have an error somewhere else, right?
         !otherwise, we could allocate a new, larger array and move existing data
      ELSE
         y_FAST%n_Out = y_FAST%n_Out + 1

            ! store time data
         IF ( y_FAST%n_Out == 1_IntKi .OR. p_FAST%WrBinMod == FileFmtID_WithTime ) THEN
            y_FAST%TimeData(y_FAST%n_Out) = t   ! Time associated with these outputs
         END IF

            ! store individual module data
         y_FAST%AllOutData(:, y_FAST%n_Out) = OutputAry

      END IF

   END IF

   RETURN
END SUBROUTINE WrOutputLine
!----------------------------------------------------------------------------------------------------------------------------------
!> Routine that calls FillOutputAry for one instance of a Turbine data structure. This is a separate subroutine so that the FAST
!! driver programs do not need to change or operate on the individual module level. (Called from Simulink interface.)
SUBROUTINE FillOutputAry_T(Turbine, Outputs)

   TYPE(FAST_TurbineType),   INTENT(IN   ) :: Turbine                          !< all data for one instance of a turbine
   REAL(ReKi),               INTENT(  OUT) :: Outputs(:)                       !< single array of output


      CALL FillOutputAry(Turbine%p_FAST, Turbine%y_FAST, Turbine%IfW%y%WriteOutput, Turbine%OpFM%y%WriteOutput, &
                Turbine%ED%y%WriteOutput, Turbine%SED%y%WriteOutput, Turbine%AD%y, Turbine%ADsk%y%WriteOutput, Turbine%SrvD%y%WriteOutput, &
                Turbine%HD%y%WriteOutput, Turbine%SD%y%WriteOutput, Turbine%ExtPtfm%y%WriteOutput, Turbine%MAP%y%WriteOutput, &
                Turbine%FEAM%y%WriteOutput, Turbine%MD%y%WriteOutput, Turbine%Orca%y%WriteOutput, &
                Turbine%IceF%y%WriteOutput, Turbine%IceD%y, Turbine%BD%y, Outputs)

END SUBROUTINE FillOutputAry_T
!----------------------------------------------------------------------------------------------------------------------------------
!> This routine concatenates all of the WriteOutput values from the module Output into one array to be written to the FAST
!! output file.
SUBROUTINE FillOutputAry(p_FAST, y_FAST, IfWOutput, OpFMOutput, EDOutput, SEDOutput, y_AD, ADskOutput, SrvDOutput, HDOutput, SDOutput, ExtPtfmOutput, &
                        MAPOutput, FEAMOutput, MDOutput, OrcaOutput, IceFOutput, y_IceD, y_BD, OutputAry)

   TYPE(FAST_ParameterType), INTENT(IN)    :: p_FAST                             !< Glue-code simulation parameters
   TYPE(FAST_OutputFileType),INTENT(IN)    :: y_FAST                             !< Glue-code simulation outputs

   REAL(ReKi), ALLOCATABLE,  INTENT(IN)    :: IfWOutput (:)                      !< InflowWind WriteOutput values
   REAL(ReKi), ALLOCATABLE,  INTENT(IN)    :: OpFMOutput (:)                     !< OpenFOAM WriteOutput values
   REAL(ReKi), ALLOCATABLE,  INTENT(IN)    :: EDOutput (:)                       !< ElastoDyn WriteOutput values
   REAL(ReKi), ALLOCATABLE,  INTENT(IN)    :: SEDOutput (:)                      !< Simplified-ElastoDyn WriteOutput values
   TYPE(AD_OutputType),      INTENT(IN)    :: y_AD                               !< AeroDyn outputs (WriteOutput values are subset of allocated Rotors)
   REAL(ReKi), ALLOCATABLE,  INTENT(IN)    :: ADskOutput (:)                     !< AeroDisk WriteOutput values
   REAL(ReKi), ALLOCATABLE,  INTENT(IN)    :: SrvDOutput (:)                     !< ServoDyn WriteOutput values
   REAL(ReKi), ALLOCATABLE,  INTENT(IN)    :: HDOutput (:)                       !< HydroDyn WriteOutput values
   REAL(ReKi), ALLOCATABLE,  INTENT(IN)    :: SDOutput (:)                       !< SubDyn WriteOutput values
   REAL(ReKi), ALLOCATABLE,  INTENT(IN)    :: ExtPtfmOutput (:)                  !< ExtPtfm_MCKF WriteOutput values
   REAL(ReKi), ALLOCATABLE,  INTENT(IN)    :: MAPOutput (:)                      !< MAP WriteOutput values
   REAL(ReKi), ALLOCATABLE,  INTENT(IN)    :: FEAMOutput (:)                     !< FEAMooring WriteOutput values
   REAL(ReKi), ALLOCATABLE,  INTENT(IN)    :: MDOutput (:)                       !< MoorDyn WriteOutput values
   REAL(ReKi), ALLOCATABLE,  INTENT(IN)    :: OrcaOutput (:)                     !< OrcaFlex interface WriteOutput values
   REAL(ReKi), ALLOCATABLE,  INTENT(IN)    :: IceFOutput (:)                     !< IceFloe WriteOutput values
   TYPE(IceD_OutputType),    INTENT(IN)    :: y_IceD (:)                         !< IceDyn outputs (WriteOutput values are subset)
   TYPE(BD_OutputType),      INTENT(IN)    :: y_BD (:)                           !< BeamDyn outputs (WriteOutput values are subset)

   REAL(ReKi),               INTENT(OUT)   :: OutputAry(:)                       !< single array of output

   INTEGER(IntKi)                          :: i                                  ! loop counter
   INTEGER(IntKi)                          :: indxLast                           ! The index of the last row value to be written to AllOutData for this time step (column).
   INTEGER(IntKi)                          :: indxNext                           ! The index of the next row value to be written to AllOutData for this time step (column).


            ! store individual module data into one array for output

      indxLast = 0
      indxNext = 1
      
      IF (y_FAST%numOuts(Module_Glue) > 1) THEN ! if we output more than just the time channel....
         indxLast = indxNext + SIZE(y_FAST%DriverWriteOutput) - 1
         OutputAry(indxNext:indxLast) = y_FAST%DriverWriteOutput
         indxNext = IndxLast + 1
      END IF

      IF ( y_FAST%numOuts(Module_IfW) > 0 ) THEN
         indxLast = indxNext + SIZE(IfWOutput) - 1
         OutputAry(indxNext:indxLast) = IfWOutput
         indxNext = IndxLast + 1
      ELSEIF ( y_FAST%numOuts(Module_OpFM) > 0 ) THEN
         indxLast = indxNext + SIZE(OpFMOutput) - 1
         OutputAry(indxNext:indxLast) = OpFMOutput
         indxNext = IndxLast + 1
      END IF

      IF ( y_FAST%numOuts(Module_ED) > 0 ) THEN
         indxLast = indxNext + SIZE(EDOutput) - 1
         OutputAry(indxNext:indxLast) = EDOutput
         indxNext = IndxLast + 1
      END IF

      IF ( y_FAST%numOuts(Module_SED) > 0 ) THEN
         indxLast = indxNext + SIZE(SEDOutput) - 1
         OutputAry(indxNext:indxLast) = SEDOutput
         indxNext = IndxLast + 1
      END IF

      IF ( y_FAST%numOuts(Module_BD) > 0 ) THEN
         do i=1,SIZE(y_BD)
            indxLast = indxNext + SIZE(y_BD(i)%WriteOutput) - 1
            OutputAry(indxNext:indxLast) = y_BD(i)%WriteOutput
            indxNext = IndxLast + 1
         end do
      END IF

      IF ( y_FAST%numOuts(Module_AD) > 0 ) THEN
         do i=1,SIZE(y_AD%Rotors)
            if (allocated(y_AD%Rotors(i)%WriteOutput)) then
               indxLast = indxNext + SIZE(y_AD%Rotors(i)%WriteOutput) - 1
               OutputAry(indxNext:indxLast) = y_AD%Rotors(i)%WriteOutput
               indxNext = IndxLast + 1
            endif
         end do         
      END IF            
         
      IF ( y_FAST%numOuts(Module_ADsk) > 0 ) THEN
         indxLast = indxNext + SIZE(ADskOutput) - 1
         OutputAry(indxNext:indxLast) = ADskOutput
         indxNext = IndxLast + 1
      END IF


       IF ( y_FAST%numOuts(Module_SrvD) > 0 ) THEN
         indxLast = indxNext + SIZE(SrvDOutput) - 1
         OutputAry(indxNext:indxLast) = SrvDOutput
         indxNext = IndxLast + 1
      END IF

      IF ( y_FAST%numOuts(Module_HD) > 0 ) THEN
         indxLast = indxNext + SIZE(HDOutput) - 1
         OutputAry(indxNext:indxLast) = HDOutput
         indxNext = IndxLast + 1
      END IF

      IF ( y_FAST%numOuts(Module_SD) > 0 ) THEN
         indxLast = indxNext + SIZE(SDOutput) - 1
         OutputAry(indxNext:indxLast) = SDOutput
         indxNext = IndxLast + 1
      ELSE IF ( y_FAST%numOuts(Module_ExtPtfm) > 0 ) THEN
         indxLast = indxNext + SIZE(ExtPtfmOutput) - 1
         OutputAry(indxNext:indxLast) = ExtPtfmOutput
         indxNext = IndxLast + 1
      END IF

      IF ( y_FAST%numOuts(Module_MAP) > 0 ) THEN
         indxLast = indxNext + SIZE(MAPOutput) - 1
         OutputAry(indxNext:indxLast) = MAPOutput
         indxNext = IndxLast + 1
      ELSEIF ( y_FAST%numOuts(Module_MD) > 0 ) THEN
         indxLast = indxNext + SIZE(MDOutput) - 1
         OutputAry(indxNext:indxLast) = MDOutput
         indxNext = IndxLast + 1
      ELSEIF ( y_FAST%numOuts(Module_FEAM) > 0 ) THEN
         indxLast = indxNext + SIZE(FEAMOutput) - 1
         OutputAry(indxNext:indxLast) = FEAMOutput
         indxNext = IndxLast + 1
      ELSEIF ( y_FAST%numOuts(Module_Orca) > 0 ) THEN
         indxLast = indxNext + SIZE(OrcaOutput) - 1
         OutputAry(indxNext:indxLast) = OrcaOutput
         indxNext = IndxLast + 1
      END IF

      IF ( y_FAST%numOuts(Module_IceF) > 0 ) THEN
         indxLast = indxNext + SIZE(IceFOutput) - 1
         OutputAry(indxNext:indxLast) = IceFOutput
         indxNext = IndxLast + 1
      ELSEIF ( y_FAST%numOuts(Module_IceD) > 0 ) THEN
         DO i=1,p_FAST%numIceLegs
            indxLast = indxNext + SIZE(y_IceD(i)%WriteOutput) - 1
            OutputAry(indxNext:indxLast) = y_IceD(i)%WriteOutput
            indxNext = IndxLast + 1
         END DO
      END IF

END SUBROUTINE FillOutputAry
!----------------------------------------------------------------------------------------------------------------------------------
SUBROUTINE WriteVTK(t_global, p_FAST, y_FAST, MeshMapData, ED, SED, BD, AD, IfW, OpFM, HD, SD, ExtPtfm, SrvD, MAPp, FEAM, MD, Orca, IceF, IceD)
   REAL(DbKi),               INTENT(IN   ) :: t_global            !< Current global time
   TYPE(FAST_ParameterType), INTENT(IN   ) :: p_FAST              !< Parameters for the glue code
   TYPE(FAST_OutputFileType),INTENT(INOUT) :: y_FAST              !< Output variables for the glue code (only because we're updating VTK_LastWaveIndx)
   TYPE(FAST_ModuleMapType), INTENT(IN   ) :: MeshMapData         !< Data for mapping between modules

   TYPE(ElastoDyn_Data),     INTENT(IN   ) :: ED                  !< ElastoDyn data
   TYPE(SED_Data),           INTENT(IN   ) :: SED                 !< Simplified-ElastoDyn data
   TYPE(BeamDyn_Data),       INTENT(IN   ) :: BD                  !< BeamDyn data
   TYPE(ServoDyn_Data),      INTENT(IN   ) :: SrvD                !< ServoDyn data
   TYPE(AeroDyn_Data),       INTENT(IN   ) :: AD                  !< AeroDyn data
   TYPE(InflowWind_Data),    INTENT(IN   ) :: IfW                 !< InflowWind data
   TYPE(OpenFOAM_Data),      INTENT(IN   ) :: OpFM                !< OpenFOAM data
   TYPE(HydroDyn_Data),      INTENT(IN   ) :: HD                  !< HydroDyn data
   TYPE(SubDyn_Data),        INTENT(IN   ) :: SD                  !< SubDyn data
   TYPE(ExtPtfm_Data),       INTENT(IN   ) :: ExtPtfm             !< ExtPtfm_MCKF data
   TYPE(MAP_Data),           INTENT(IN   ) :: MAPp                !< MAP data
   TYPE(FEAMooring_Data),    INTENT(IN   ) :: FEAM                !< FEAMooring data
   TYPE(MoorDyn_Data),       INTENT(IN   ) :: MD                  !< MoorDyn data
   TYPE(OrcaFlex_Data),      INTENT(IN   ) :: Orca                !< OrcaFlex interface data
   TYPE(IceFloe_Data),       INTENT(IN   ) :: IceF                !< IceFloe data
   TYPE(IceDyn_Data),        INTENT(IN   ) :: IceD                !< All the IceDyn data used in time-step loop


   INTEGER(IntKi)                          :: ErrStat2
   CHARACTER(ErrMsgLen)                    :: ErrMSg2
   CHARACTER(*), PARAMETER                 :: RoutineName = 'WriteVTK'


      IF ( p_FAST%VTK_Type == VTK_Surf ) THEN
         CALL WrVTK_Surfaces(t_global, p_FAST, y_FAST, MeshMapData, ED, SED, BD, AD, IfW, OpFM, HD, SD, SrvD, MAPp, FEAM, MD, Orca, IceF, IceD)
      ELSE IF ( p_FAST%VTK_Type == VTK_Basic ) THEN
         CALL WrVTK_BasicMeshes(p_FAST, y_FAST, MeshMapData, ED, SED, BD, AD, IfW, OpFM, HD, SD, SrvD, MAPp, FEAM, MD, Orca, IceF, IceD)
      ELSE IF ( p_FAST%VTK_Type == VTK_All ) THEN
         CALL WrVTK_AllMeshes(p_FAST, y_FAST, MeshMapData, ED, SED, BD, AD, IfW, OpFM, HD, SD, ExtPtfm, SrvD, MAPp, FEAM, MD, Orca, IceF, IceD)
      ELSE IF (p_FAST%VTK_Type==VTK_Old) THEN
         if (p_FAST%CompElast /= Module_SED) then     !FIXME: SED is not included in these routines!!!!
         CALL WriteInputMeshesToFile( ED%Input(1), AD%Input(1), SD%Input(1), HD%Input(1), MAPp%Input(1), BD%Input(1,:), TRIM(p_FAST%OutFileRoot)//'.InputMeshes.bin', ErrStat2, ErrMsg2)
         CALL WriteMotionMeshesToFile(t_global, ED%y, SD%Input(1), SD%y, HD%Input(1), MAPp%Input(1), BD%y, BD%Input(1,:), y_FAST%UnGra, ErrStat2, ErrMsg2, TRIM(p_FAST%OutFileRoot)//'.gra')
         endif
   !unOut = -1
   !CALL MeshWrBin ( unOut, AD%y%BladeLoad(2), ErrStat2, ErrMsg2, 'AD_2_ED_loads.bin');  IF (ErrStat2 /= ErrID_None) CALL WrScr(TRIM(ErrMsg2))
   !CALL MeshWrBin ( unOut, ED%Input(1)%BladePtLoads(2),ErrStat2, ErrMsg2, 'AD_2_ED_loads.bin');  IF (ErrStat2 /= ErrID_None) CALL WrScr(TRIM(ErrMsg2))
   !CALL MeshMapWrBin( unOut, AD%y%BladeLoad(2), ED%Input(1)%BladePtLoads(2), MeshMapData%AD_L_2_BDED_B(2), ErrStat2, ErrMsg2, 'AD_2_ED_loads.bin' );  IF (ErrStat2 /= ErrID_None) CALL WrScr(TRIM(ErrMsg2))
   !close( unOut )
      END IF

     y_FAST%VTK_count = y_FAST%VTK_count + 1

END SUBROUTINE WriteVTK
!----------------------------------------------------------------------------------------------------------------------------------
!> This routine writes all the committed meshes to VTK-formatted files. It doesn't bother with returning an error code.
SUBROUTINE WrVTK_AllMeshes(p_FAST, y_FAST, MeshMapData, ED, SED, BD, AD, IfW, OpFM, HD, SD, ExtPtfm, SrvD, MAPp, FEAM, MD, Orca, IceF, IceD)
   use FVW_IO, only: WrVTK_FVW

   TYPE(FAST_ParameterType), INTENT(IN   ) :: p_FAST              !< Parameters for the glue code
   TYPE(FAST_OutputFileType),INTENT(IN   ) :: y_FAST              !< Output variables for the glue code
   TYPE(FAST_ModuleMapType), INTENT(IN   ) :: MeshMapData         !< Data for mapping between modules

   TYPE(ElastoDyn_Data),     INTENT(IN   ) :: ED                  !< ElastoDyn data
   TYPE(SED_Data),           INTENT(IN   ) :: SED                 !< Simplified-ElastoDyn data
   TYPE(BeamDyn_Data),       INTENT(IN   ) :: BD                  !< BeamDyn data
   TYPE(ServoDyn_Data),      INTENT(IN   ) :: SrvD                !< ServoDyn data
   TYPE(AeroDyn_Data),       INTENT(IN   ) :: AD                  !< AeroDyn data
   TYPE(InflowWind_Data),    INTENT(IN   ) :: IfW                 !< InflowWind data
   TYPE(OpenFOAM_Data),      INTENT(IN   ) :: OpFM                !< OpenFOAM data
   TYPE(HydroDyn_Data),      INTENT(IN   ) :: HD                  !< HydroDyn data
   TYPE(SubDyn_Data),        INTENT(IN   ) :: SD                  !< SubDyn data
   TYPE(ExtPtfm_Data),       INTENT(IN   ) :: ExtPtfm             !< ExtPtfm data
   TYPE(MAP_Data),           INTENT(IN   ) :: MAPp                !< MAP data
   TYPE(FEAMooring_Data),    INTENT(IN   ) :: FEAM                !< FEAMooring data
   TYPE(MoorDyn_Data),       INTENT(IN   ) :: MD                  !< MoorDyn data
   TYPE(OrcaFlex_Data),      INTENT(IN   ) :: Orca                !< OrcaFlex interface data
   TYPE(IceFloe_Data),       INTENT(IN   ) :: IceF                !< IceFloe data
   TYPE(IceDyn_Data),        INTENT(IN   ) :: IceD                !< All the IceDyn data used in time-step loop


!   logical                                 :: outputFields        ! flag to determine if we want to output the HD mesh fields
   INTEGER(IntKi)                          :: NumBl, k
   INTEGER(IntKi)                          :: j                   ! counter for StC instance at location

   INTEGER(IntKi)                          :: ErrStat2
   CHARACTER(ErrMsgLen)                    :: ErrMSg2
   CHARACTER(*), PARAMETER                 :: RoutineName = 'WrVTK_AllMeshes'



   NumBl = 0
   if (allocated(ED%y%BladeRootMotion)) then
      NumBl = SIZE(ED%y%BladeRootMotion)
   elseif (allocated(SED%y%BladeRootMotion)) then
      NumBl = SIZE(SED%y%BladeRootMotion)
   end if



! I'm first going to just put all of the meshes that get mapped together, then decide if we're going to print/plot them all

!  ElastoDyn
   if (allocated(ED%Input)) then

         !  ElastoDyn outputs (motions)
      DO K=1,NumBl
         !%BladeLn2Mesh(K) used only when not BD (see below)
         call MeshWrVTK(p_FAST%TurbinePos, ED%y%BladeRootMotion(K), trim(p_FAST%VTK_OutFileRoot)//'.ED_BladeRootMotion'//trim(num2lstr(k)), y_FAST%VTK_count, p_FAST%VTK_fields, ErrStat2, ErrMsg2, p_FAST%VTK_tWidth )
      END DO

      call MeshWrVTK(p_FAST%TurbinePos, ED%y%TowerLn2Mesh, trim(p_FAST%VTK_OutFileRoot)//'.ED_TowerLn2Mesh_motion', y_FAST%VTK_count, p_FAST%VTK_fields, ErrStat2, ErrMsg2, p_FAST%VTK_tWidth )

! these will get output with their sibling input meshes
      !call MeshWrVTK(p_FAST%TurbinePos, ED%y%HubPtMotion, trim(p_FAST%VTK_OutFileRoot)//'.ED_HubPtMotion', y_FAST%VTK_count, p_FAST%VTK_fields, ErrStat2, ErrMsg2, p_FAST%VTK_tWidth )
      !call MeshWrVTK(p_FAST%TurbinePos, ED%y%NacelleMotion, trim(p_FAST%VTK_OutFileRoot)//'.ED_NacelleMotion', y_FAST%VTK_count, p_FAST%VTK_fields, ErrStat2, ErrMsg2, p_FAST%VTK_tWidth )
      !call MeshWrVTK(p_FAST%TurbinePos, ED%y%PlatformPtMesh, trim(p_FAST%VTK_OutFileRoot)//'.ED_PlatformPtMesh_motion', y_FAST%VTK_count, p_FAST%VTK_fields, ErrStat2, ErrMsg2, p_FAST%VTK_tWidth )

         !  ElastoDyn inputs (loads)
      ! %BladePtLoads used only when not BD (see below)
      call MeshWrVTK(p_FAST%TurbinePos, ED%Input(1)%TowerPtLoads, trim(p_FAST%VTK_OutFileRoot)//'.ED_TowerPtLoads', y_FAST%VTK_count, p_FAST%VTK_fields, ErrStat2, ErrMsg2, p_FAST%VTK_tWidth, ED%y%TowerLn2Mesh )
      call MeshWrVTK(p_FAST%TurbinePos, ED%Input(1)%HubPtLoad, trim(p_FAST%VTK_OutFileRoot)//'.ED_Hub', y_FAST%VTK_count, p_FAST%VTK_fields, ErrStat2, ErrMsg2, p_FAST%VTK_tWidth, ED%y%HubPtMotion )
      call MeshWrVTK(p_FAST%TurbinePos, ED%Input(1)%NacelleLoads, trim(p_FAST%VTK_OutFileRoot)//'.ED_Nacelle' ,y_FAST%VTK_count, p_FAST%VTK_fields, ErrStat2, ErrMsg2, p_FAST%VTK_tWidth, ED%y%NacelleMotion )
      call MeshWrVTK(p_FAST%TurbinePos, ED%Input(1)%TFinCMLoads, trim(p_FAST%VTK_OutFileRoot)//'.ED_TailFin' ,y_FAST%VTK_count, p_FAST%VTK_fields, ErrStat2, ErrMsg2, p_FAST%VTK_tWidth, ED%y%TFinCMMotion )
      call MeshWrVTK(p_FAST%TurbinePos, ED%Input(1)%PlatformPtMesh, trim(p_FAST%VTK_OutFileRoot)//'.ED_PlatformPtMesh', y_FAST%VTK_count, p_FAST%VTK_fields, ErrStat2, ErrMsg2, p_FAST%VTK_tWidth, ED%y%PlatformPtMesh )
   end if


!  BeamDyn
   IF ( p_FAST%CompElast == Module_BD .and. allocated(BD%Input) .and. allocated(BD%y)) THEN

      do K=1,NumBl
            ! BeamDyn inputs
         !call MeshWrVTK(p_FAST%TurbinePos, BD%Input(1,k)%RootMotion, trim(p_FAST%VTK_OutFileRoot)//'.BD_RootMotion'//trim(num2lstr(k)), y_FAST%VTK_count, p_FAST%VTK_fields, ErrStat2, ErrMsg2, p_FAST%VTK_tWidth )
         call MeshWrVTK(p_FAST%TurbinePos, BD%Input(1,k)%HubMotion, trim(p_FAST%VTK_OutFileRoot)//'.BD_HubMotion'//trim(num2lstr(k)), y_FAST%VTK_count, p_FAST%VTK_fields, ErrStat2, ErrMsg2, p_FAST%VTK_tWidth )
      end do
      if (allocated(MeshMapData%y_BD_BldMotion_4Loads)) then
         do K=1,NumBl
            call MeshWrVTK(p_FAST%TurbinePos, BD%Input(1,k)%DistrLoad, trim(p_FAST%VTK_OutFileRoot)//'.BD_DistrLoad'//trim(num2lstr(k)), y_FAST%VTK_count, p_FAST%VTK_fields, ErrStat2, ErrMsg2, p_FAST%VTK_tWidth, MeshMapData%y_BD_BldMotion_4Loads(k) )
            ! skipping PointLoad
         end do
      elseif (p_FAST%BD_OutputSibling) then
         do K=1,NumBl
            call MeshWrVTK(p_FAST%TurbinePos, BD%Input(1,k)%DistrLoad, trim(p_FAST%VTK_OutFileRoot)//'.BD_Blade'//trim(num2lstr(k)), y_FAST%VTK_count, p_FAST%VTK_fields, ErrStat2, ErrMsg2, p_FAST%VTK_tWidth, BD%y(k)%BldMotion )
            ! skipping PointLoad
         end do
      end if

      do K=1,NumBl
            ! BeamDyn outputs
         call MeshWrVTK(p_FAST%TurbinePos, BD%y(k)%ReactionForce, trim(p_FAST%VTK_OutFileRoot)//'.BD_ReactionForce_RootMotion'//trim(num2lstr(k)), y_FAST%VTK_count, p_FAST%VTK_fields, ErrStat2, ErrMsg2, p_FAST%VTK_tWidth, BD%Input(1,k)%RootMotion )
      end do

      if (.not. p_FAST%BD_OutputSibling) then !otherwise this mesh has been put with the DistrLoad mesh
         do K=1,NumBl
               ! BeamDyn outputs
            call MeshWrVTK(p_FAST%TurbinePos, BD%y(k)%BldMotion, trim(p_FAST%VTK_OutFileRoot)//'.BD_BldMotion'//trim(num2lstr(k)), y_FAST%VTK_count, p_FAST%VTK_fields, ErrStat2, ErrMsg2, p_FAST%VTK_tWidth )
         end do
      end if


   ELSE if (p_FAST%CompElast == Module_ED .and. allocated(ED%Input)) then
      ! ElastoDyn
      DO K=1,NumBl
         call MeshWrVTK(p_FAST%TurbinePos, ED%y%BladeLn2Mesh(K), trim(p_FAST%VTK_OutFileRoot)//'.ED_BladeLn2Mesh_motion'//trim(num2lstr(k)), y_FAST%VTK_count, p_FAST%VTK_fields, ErrStat2, ErrMsg2, p_FAST%VTK_tWidth )
         call MeshWrVTK(p_FAST%TurbinePos, ED%Input(1)%BladePtLoads(K), trim(p_FAST%VTK_OutFileRoot)//'.ED_BladePtLoads'//trim(num2lstr(k)), y_FAST%VTK_count, p_FAST%VTK_fields, ErrStat2, ErrMsg2, p_FAST%VTK_tWidth, ED%y%BladeLn2Mesh(K) )
      END DO
   ELSE if (p_FAST%CompElast == Module_SED .and. allocated(SED%Input)) then
      ! Simplified-ElastoDyn
      call MeshWrVTK(p_FAST%TurbinePos, SED%y%PlatformPtMesh, trim(p_FAST%VTK_OutFileRoot)//'.SED_PlatformPtMesh', y_FAST%VTK_count, p_FAST%VTK_fields, ErrStat2, ErrMsg2, p_FAST%VTK_tWidth)
      call MeshWrVTK(p_FAST%TurbinePos, SED%y%TowerLn2Mesh,   trim(p_FAST%VTK_OutFileRoot)//'.SED_TowerLn2Mesh',   y_FAST%VTK_count, p_FAST%VTK_fields, ErrStat2, ErrMsg2, p_FAST%VTK_tWidth)
      call MeshWrVTK(p_FAST%TurbinePos, SED%y%NacelleMotion,  trim(p_FAST%VTK_OutFileRoot)//'.SED_NacelleMotion',  y_FAST%VTK_count, p_FAST%VTK_fields, ErrStat2, ErrMsg2, p_FAST%VTK_tWidth)
      call MeshWrVTK(p_FAST%TurbinePos, SED%y%HubPtMotion,    trim(p_FAST%VTK_OutFileRoot)//'.SED_HubPtMotion',    y_FAST%VTK_count, p_FAST%VTK_fields, ErrStat2, ErrMsg2, p_FAST%VTK_tWidth)
      do k=1,NumBl
         call MeshWrVTK(p_FAST%TurbinePos, SED%y%BladeRootMotion(k), trim(p_FAST%VTK_OutFileRoot)//'.SED_BladeRootMotion'//trim(Num2LStr(k)), y_FAST%VTK_count, p_FAST%VTK_fields, ErrStat2, ErrMsg2, p_FAST%VTK_tWidth)
      enddo
  END IF

!  ServoDyn
   if (allocated(SrvD%Input)) then
      IF ( ALLOCATED(SrvD%Input(1)%NStCMotionMesh) ) THEN
         do j=1,size(SrvD%Input(1)%NStCMotionMesh)
            IF ( SrvD%Input(1)%NStCMotionMesh(j)%Committed ) THEN
               call MeshWrVTK(p_FAST%TurbinePos, SrvD%y%NStCLoadMesh(j), trim(p_FAST%VTK_OutFileRoot)//'.SrvD_NStC'//trim(num2lstr(j)), y_FAST%VTK_count, p_FAST%VTK_fields, ErrStat2, ErrMsg2, p_FAST%VTK_tWidth, SrvD%Input(1)%NStCMotionMesh(j) )
            ENDIF
         enddo
      ENDIF
      IF ( ALLOCATED(SrvD%Input(1)%TStCMotionMesh) ) THEN
         do j=1,size(SrvD%Input(1)%TStCMotionMesh)
            IF ( SrvD%Input(1)%TStCMotionMesh(j)%Committed ) THEN
               call MeshWrVTK(p_FAST%TurbinePos, SrvD%y%TStCLoadMesh(j), trim(p_FAST%VTK_OutFileRoot)//'.SrvD_TStC'//trim(num2lstr(j)), y_FAST%VTK_count, p_FAST%VTK_fields, ErrStat2, ErrMsg2, p_FAST%VTK_tWidth, SrvD%Input(1)%TStCMotionMesh(j) )
            ENDIF
         enddo
     ENDIF
     IF ( ALLOCATED(SrvD%Input(1)%BStCMotionMesh) ) THEN
        do j=1,size(SrvD%Input(1)%BStCMotionMesh,2)
           DO K=1,size(SrvD%Input(1)%BStCMotionMesh,1)
              call MeshWrVTK(p_FAST%TurbinePos, SrvD%y%BStCLoadMesh(k,j), trim(p_FAST%VTK_OutFileRoot)//'.SrvD_BStC'//trim(num2lstr(j))//'B'//trim(num2lstr(k)), y_FAST%VTK_count, p_FAST%VTK_fields, ErrStat2, ErrMsg2, p_FAST%VTK_tWidth, SrvD%Input(1)%BStCMotionMesh(k,j) )
           ENDDO
         enddo
      ENDIF
      IF ( ALLOCATED(SrvD%Input(1)%SStCMotionMesh) ) THEN
         do j=1,size(SrvD%Input(1)%SStCMotionMesh)
            IF ( SrvD%Input(1)%SStCMotionMesh(j)%Committed ) THEN
               call MeshWrVTK(p_FAST%TurbinePos, SrvD%y%SStCLoadMesh(j), trim(p_FAST%VTK_OutFileRoot)//'.SrvD_SStC'//trim(num2lstr(j)), y_FAST%VTK_count, p_FAST%VTK_fields, ErrStat2, ErrMsg2, p_FAST%VTK_tWidth, SrvD%Input(1)%SStCMotionMesh(j) )
            ENDIF
         enddo
     ENDIF
   end if
   
      
!  AeroDyn   
   IF ( p_FAST%CompAero == Module_AD .and. allocated(AD%Input)) THEN 
               
      if (allocated(AD%Input(1)%rotors(1)%BladeRootMotion)) then
         DO K=1,NumBl   
            call MeshWrVTK(p_FAST%TurbinePos, AD%Input(1)%rotors(1)%BladeRootMotion(K), trim(p_FAST%VTK_OutFileRoot)//'.AD_BladeRootMotion'//trim(num2lstr(k)), y_FAST%VTK_count, p_FAST%VTK_fields, ErrStat2, ErrMsg2, p_FAST%VTK_tWidth )
         END DO
      endif
      call MeshWrVTK(p_FAST%TurbinePos, AD%Input(1)%rotors(1)%HubMotion, trim(p_FAST%VTK_OutFileRoot)//'.AD_HubMotion', y_FAST%VTK_count, p_FAST%VTK_fields, ErrStat2, ErrMsg2, p_FAST%VTK_tWidth )
      if (allocated(AD%y%rotors(1)%BladeLoad)) then
         DO K=1,NumBl   
            call MeshWrVTK(p_FAST%TurbinePos, AD%y%rotors(1)%BladeLoad(K), trim(p_FAST%VTK_OutFileRoot)//'.AD_Blade'//trim(num2lstr(k)), y_FAST%VTK_count, p_FAST%VTK_fields, ErrStat2, ErrMsg2, p_FAST%VTK_tWidth, AD%Input(1)%rotors(1)%BladeMotion(k) )
         END DO

      end if
      call MeshWrVTK(p_FAST%TurbinePos, AD%y%rotors(1)%TowerLoad, trim(p_FAST%VTK_OutFileRoot)//'.AD_Tower', y_FAST%VTK_count, p_FAST%VTK_fields, ErrStat2, ErrMsg2, p_FAST%VTK_tWidth, AD%Input(1)%rotors(1)%TowerMotion )

         ! FVW submodule of AD15
      if (allocated(AD%m%FVW_u)) then
         if (allocated(AD%m%FVW_u(1)%WingsMesh)) then
            DO K=1,NumBl
               call MeshWrVTK(p_FAST%TurbinePos, AD%m%FVW_u(1)%WingsMesh(k), trim(p_FAST%VTK_OutFileRoot)//'.FVW_WingsMesh'//trim(num2lstr(k)), y_FAST%VTK_count, p_FAST%VTK_fields, ErrStat2, ErrMsg2, p_FAST%VTK_tWidth, AD%Input(1)%rotors(1)%BladeMotion(k) )
               !call MeshWrVTK(p_FAST%TurbinePos, AD%Input(1)%BladeMotion(K), trim(p_FAST%OutFileRoot)//'.AD_BladeMotion'//trim(num2lstr(k)), y_FAST%VTK_count, p_FAST%VTK_fields, ErrStat2, ErrMsg2 )
            END DO
            ! Free wake
            call WrVTK_FVW(AD%p%FVW, AD%x(1)%FVW, AD%z(1)%FVW, AD%m%FVW, trim(p_FAST%VTK_OutFileRoot)//'.FVW', y_FAST%VTK_count, p_FAST%VTK_tWidth, bladeFrame=.FALSE.)  ! bladeFrame==.FALSE. to output in global coords
         end if
      end if
   END IF

! AeroDisk
!FIXME: add visualization for AeroDisk
   
! HydroDyn            
   IF ( p_FAST%CompHydro == Module_HD .and. allocated(HD%Input)) THEN     
      call MeshWrVTK(p_FAST%TurbinePos, HD%Input(1)%PRPMesh, trim(p_FAST%VTK_OutFileRoot)//'.HD_PRP', y_FAST%VTK_count, p_FAST%VTK_fields, ErrStat2, ErrMsg2, p_FAST%VTK_tWidth )
      call MeshWrVTK(p_FAST%TurbinePos, HD%y%WamitMesh, trim(p_FAST%VTK_OutFileRoot)//'.HD_WAMIT', y_FAST%VTK_count, p_FAST%VTK_fields, ErrStat2, ErrMsg2, p_FAST%VTK_tWidth, HD%Input(1)%WAMITMesh )
      call MeshWrVTK(p_FAST%TurbinePos, HD%y%Morison%Mesh, trim(p_FAST%VTK_OutFileRoot)//'.HD_Morison', y_FAST%VTK_count, p_FAST%VTK_fields, ErrStat2, ErrMsg2, p_FAST%VTK_tWidth, HD%Input(1)%Morison%Mesh )
   END IF

! SubDyn
   IF ( p_FAST%CompSub == Module_SD .and. allocated(SD%Input)) THEN
      !call MeshWrVTK(p_FAST%TurbinePos, SD%Input(1)%TPMesh, trim(p_FAST%VTK_OutFileRoot)//'.SD_TPMesh_motion', y_FAST%VTK_count, p_FAST%VTK_fields, ErrStat2, ErrMsg2, p_FAST%VTK_tWidth )
      call MeshWrVTK(p_FAST%TurbinePos, SD%Input(1)%LMesh, trim(p_FAST%VTK_OutFileRoot)//'.SD_LMesh_y2Mesh', y_FAST%VTK_count, p_FAST%VTK_fields, ErrStat2, ErrMsg2, p_FAST%VTK_tWidth, SD%y%y2Mesh )
      call MeshWrVTK(p_FAST%TurbinePos, SD%Input(1)%LMesh, trim(p_FAST%VTK_OutFileRoot)//'.SD_LMesh_y3Mesh', y_FAST%VTK_count, p_FAST%VTK_fields, ErrStat2, ErrMsg2, p_FAST%VTK_tWidth, SD%y%y3Mesh )

      call MeshWrVTK(p_FAST%TurbinePos, SD%y%y1Mesh, trim(p_FAST%VTK_OutFileRoot)//'.SD_y1Mesh_TPMesh', y_FAST%VTK_count, p_FAST%VTK_fields, ErrStat2, ErrMsg2, p_FAST%VTK_tWidth, SD%Input(1)%TPMesh )
      !call MeshWrVTK(p_FAST%TurbinePos, SD%y%y3Mesh, trim(p_FAST%VTK_OutFileRoot)//'.SD_y3Mesh_motion', y_FAST%VTK_count, p_FAST%VTK_fields, ErrStat2, ErrMsg2, p_FAST%VTK_tWidth )
   ELSE IF ( p_FAST%CompSub == Module_ExtPtfm .and. allocated(ExtPtfm%Input)) THEN
      call MeshWrVTK(p_FAST%TurbinePos, ExtPtfm%y%PtfmMesh, trim(p_FAST%VTK_OutFileRoot)//'.ExtPtfm', y_FAST%VTK_count, p_FAST%VTK_fields, ErrStat2, ErrMsg2, p_FAST%VTK_tWidth, ExtPtfm%Input(1)%PtfmMesh )
   END IF

! MAP
   IF ( p_FAST%CompMooring == Module_MAP ) THEN
      if (allocated(MAPp%Input)) then
         call MeshWrVTK(p_FAST%TurbinePos, MAPp%y%PtFairleadLoad, trim(p_FAST%VTK_OutFileRoot)//'.MAP_PtFairlead', y_FAST%VTK_count, p_FAST%VTK_fields, ErrStat2, ErrMsg2, p_FAST%VTK_tWidth, MAPp%Input(1)%PtFairDisplacement )
         !call MeshWrVTK(p_FAST%TurbinePos, MAPp%Input(1)%PtFairDisplacement, trim(p_FAST%VTK_OutFileRoot)//'.MAP_PtFair_motion', y_FAST%VTK_count, p_FAST%VTK_fields, ErrStat2, ErrMsg2, p_FAST%VTK_tWidth )
      end if

! MoorDyn
   ELSEIF ( p_FAST%CompMooring == Module_MD ) THEN
      if (allocated(MD%Input) .and. allocated(MD%y%CoupledLoads)) then
         call MeshWrVTK(p_FAST%TurbinePos, MD%y%CoupledLoads(1), trim(p_FAST%VTK_OutFileRoot)//'.MD_PtFairlead', y_FAST%VTK_count, p_FAST%VTK_fields, ErrStat2, ErrMsg2, p_FAST%VTK_tWidth, MD%Input(1)%CoupledKinematics(1) )
         !call MeshWrVTK(p_FAST%TurbinePos, MD%Input(1)%CoupledKinematics, trim(p_FAST%VTK_OutFileRoot)//'.MD_PtFair_motion', y_FAST%VTK_count, p_FAST%VTK_fields, ErrStat2, ErrMsg2, p_FAST%VTK_tWidth )
      end if

! FEAMooring
   ELSEIF ( p_FAST%CompMooring == Module_FEAM ) THEN
      if (allocated(FEAM%Input)) then
         call MeshWrVTK(p_FAST%TurbinePos, FEAM%y%PtFairleadLoad, trim(p_FAST%VTK_OutFileRoot)//'.FEAM_PtFairlead', y_FAST%VTK_count, p_FAST%VTK_fields, ErrStat2, ErrMsg2, p_FAST%VTK_tWidth, FEAM%Input(1)%PtFairleadDisplacement )
         !call MeshWrVTK(p_FAST%TurbinePos, FEAM%Input(1)%PtFairleadDisplacement, trim(p_FAST%VTK_OutFileRoot)//'.FEAM_PtFair_motion', y_FAST%VTK_count, p_FAST%VTK_fields, ErrStat2, ErrMsg2, p_FAST%VTK_tWidth )
      end if

! Orca
   ELSEIF ( p_FAST%CompMooring == Module_Orca ) THEN
      if (allocated(Orca%Input)) then
         call MeshWrVTK(p_FAST%TurbinePos, Orca%y%PtfmMesh, trim(p_FAST%VTK_OutFileRoot)//'.Orca_PtfmMesh', y_FAST%VTK_count, p_FAST%VTK_fields, ErrStat2, ErrMsg2, p_FAST%VTK_tWidth, Orca%Input(1)%PtfmMesh )
         !call MeshWrVTK(p_FAST%TurbinePos, Orca%Input(1)%PtfmMesh, trim(p_FAST%VTK_OutFileRoot)//'.Orca_PtfmMesh_motion', y_FAST%VTK_count, p_FAST%VTK_fields, ErrStat2, ErrMsg2, p_FAST%VTK_tWidth )
      end if
   END IF


! IceFloe
   IF ( p_FAST%CompIce == Module_IceF ) THEN
      if (allocated(IceF%Input)) then
         call MeshWrVTK(p_FAST%TurbinePos, IceF%y%iceMesh, trim(p_FAST%VTK_OutFileRoot)//'.IceF_iceMesh', y_FAST%VTK_count, p_FAST%VTK_fields, ErrStat2, ErrMsg2, p_FAST%VTK_tWidth, IceF%Input(1)%iceMesh )
         !call MeshWrVTK(p_FAST%TurbinePos, IceF%Input(1)%iceMesh, trim(p_FAST%VTK_OutFileRoot)//'.IceF_iceMesh_motion', y_FAST%VTK_count, p_FAST%VTK_fields, ErrStat2, ErrMsg2, p_FAST%VTK_tWidth )
      end if

! IceDyn
   ELSEIF ( p_FAST%CompIce == Module_IceD ) THEN
      if (allocated(IceD%Input) .and. allocated(IceD%y)) then

         DO k = 1,p_FAST%numIceLegs
            call MeshWrVTK(p_FAST%TurbinePos, IceD%y(k)%PointMesh, trim(p_FAST%VTK_OutFileRoot)//'.IceD_PointMesh'//trim(num2lstr(k)), y_FAST%VTK_count, p_FAST%VTK_fields, ErrStat2, ErrMsg2, p_FAST%VTK_tWidth, IceD%Input(1,k)%PointMesh )
            !call MeshWrVTK(p_FAST%TurbinePos, IceD%Input(1,k)%PointMesh, trim(p_FAST%VTK_OutFileRoot)//'.IceD_PointMesh_motion'//trim(num2lstr(k)), y_FAST%VTK_count, p_FAST%VTK_fields, ErrStat2, ErrMsg2, p_FAST%VTK_tWidth )
         END DO
      end if

   END IF


END SUBROUTINE WrVTK_AllMeshes
!----------------------------------------------------------------------------------------------------------------------------------
!> This routine writes a minimal subset of meshes (enough to visualize the turbine) to VTK-formatted files. It doesn't bother with
!! returning an error code.
SUBROUTINE WrVTK_BasicMeshes(p_FAST, y_FAST, MeshMapData, ED, SED, BD, AD, IfW, OpFM, HD, SD, SrvD, MAPp, FEAM, MD, Orca, IceF, IceD)

   TYPE(FAST_ParameterType), INTENT(IN   ) :: p_FAST              !< Parameters for the glue code
   TYPE(FAST_OutputFileType),INTENT(IN   ) :: y_FAST              !< Output variables for the glue code
   TYPE(FAST_ModuleMapType), INTENT(IN   ) :: MeshMapData         !< Data for mapping between modules

   TYPE(ElastoDyn_Data),     INTENT(IN   ) :: ED                  !< ElastoDyn data
   TYPE(SED_Data),           INTENT(IN   ) :: SED                 !< Simplified-ElastoDyn data
   TYPE(BeamDyn_Data),       INTENT(IN   ) :: BD                  !< BeamDyn data
   TYPE(ServoDyn_Data),      INTENT(IN   ) :: SrvD                !< ServoDyn data
   TYPE(AeroDyn_Data),       INTENT(IN   ) :: AD                  !< AeroDyn data
   TYPE(InflowWind_Data),    INTENT(IN   ) :: IfW                 !< InflowWind data
   TYPE(OpenFOAM_Data),      INTENT(IN   ) :: OpFM                !< OpenFOAM data
   TYPE(HydroDyn_Data),      INTENT(IN   ) :: HD                  !< HydroDyn data
   TYPE(SubDyn_Data),        INTENT(IN   ) :: SD                  !< SubDyn data
   TYPE(MAP_Data),           INTENT(IN   ) :: MAPp                !< MAP data
   TYPE(FEAMooring_Data),    INTENT(IN   ) :: FEAM                !< FEAMooring data
   TYPE(MoorDyn_Data),       INTENT(IN   ) :: MD                  !< MoorDyn data
   TYPE(OrcaFlex_Data),      INTENT(IN   ) :: Orca                !< OrcaFlex interface data
   TYPE(IceFloe_Data),       INTENT(IN   ) :: IceF                !< IceFloe data
   TYPE(IceDyn_Data),        INTENT(IN   ) :: IceD                !< All the IceDyn data used in time-step loop

   INTEGER(IntKi)                          :: NumBl, k
   INTEGER(IntKi)                          :: ErrStat2
   CHARACTER(ErrMsgLen)                    :: ErrMSg2
   CHARACTER(*), PARAMETER                 :: RoutineName = 'WrVTK_BasicMeshes'


   NumBl = 0
   if (allocated(ED%y%BladeRootMotion)) then
      NumBl = SIZE(ED%y%BladeRootMotion)
   elseif (allocated(SED%y%BladeRootMotion)) then
      NumBl = SIZE(SED%y%BladeRootMotion)
   end if


! Blades
   IF ( p_FAST%CompAero == Module_AD .and. ALLOCATED(AD%Input) ) THEN  ! These meshes may have airfoil data associated with nodes...
      if (allocated(AD%Input(1)%rotors) .and. allocated(AD%y%rotors)) then
         DO K=1,NumBl   
            call MeshWrVTK(p_FAST%TurbinePos, AD%Input(1)%rotors(1)%BladeMotion(K), trim(p_FAST%VTK_OutFileRoot)//'.AD_Blade'//trim(num2lstr(k)), &
                           y_FAST%VTK_count, p_FAST%VTK_fields, ErrStat2, ErrMsg2, p_FAST%VTK_tWidth, Sib=AD%y%rotors(1)%BladeLoad(K) )
         END DO
      end if
   ELSE IF ( p_FAST%CompElast == Module_BD .and. ALLOCATED(BD%y)) THEN
      DO K=1,NumBl
         call MeshWrVTK(p_FAST%TurbinePos, BD%y(k)%BldMotion, trim(p_FAST%VTK_OutFileRoot)//'.BD_BldMotion'//trim(num2lstr(k)), &
                        y_FAST%VTK_count, p_FAST%VTK_fields, ErrStat2, ErrMsg2, p_FAST%VTK_tWidth )
      END DO
   ELSE IF ( p_FAST%CompElast == Module_ED ) THEN
      DO K=1,NumBl
         call MeshWrVTK(p_FAST%TurbinePos, ED%y%BladeLn2Mesh(K), trim(p_FAST%VTK_OutFileRoot)//'.ED_BladeLn2Mesh_motion'//trim(num2lstr(k)), &
                        y_FAST%VTK_count, p_FAST%VTK_fields, ErrStat2, ErrMsg2, p_FAST%VTK_tWidth )
      END DO
   END IF

! Nacelle
   if (p_FAST%CompElast == Module_SED) then
      if (allocated(SED%Input)) then
      ! Nacelle
         call MeshWrVTK(p_FAST%TurbinePos, SED%y%NacelleMotion,  trim(p_FAST%VTK_OutFileRoot)//'.SED_NacelleMotion',  y_FAST%VTK_count, &
                        p_FAST%VTK_fields, ErrStat2, ErrMsg2, p_FAST%VTK_tWidth)
      ! Hub
         call MeshWrVTK(p_FAST%TurbinePos, SED%y%HubPtMotion,    trim(p_FAST%VTK_OutFileRoot)//'.SED_HubPtMotion',    y_FAST%VTK_count, &
                        p_FAST%VTK_fields, ErrStat2, ErrMsg2, p_FAST%VTK_tWidth)
      ! Tower motions
         call MeshWrVTK(p_FAST%TurbinePos, SED%y%TowerLn2Mesh,   trim(p_FAST%VTK_OutFileRoot)//'.SED_TowerLn2Mesh',   y_FAST%VTK_count, &
                        p_FAST%VTK_fields, ErrStat2, ErrMsg2, p_FAST%VTK_tWidth)
      end if
   else
      if (allocated(ED%Input)) then
      ! Nacelle
         call MeshWrVTK(p_FAST%TurbinePos, ED%y%NacelleMotion, trim(p_FAST%VTK_OutFileRoot)//'.ED_Nacelle', y_FAST%VTK_count, &
                        p_FAST%VTK_fields, ErrStat2, ErrMsg2, p_FAST%VTK_tWidth, Sib=ED%Input(1)%NacelleLoads )
      ! TailFin
         call MeshWrVTK(p_FAST%TurbinePos, ED%y%TFinCMMotion, trim(p_FAST%VTK_OutFileRoot)//'.ED_TailFin', y_FAST%VTK_count, &
                        p_FAST%VTK_fields, ErrStat2, ErrMsg2, p_FAST%VTK_tWidth, Sib=ED%Input(1)%TFinCMLoads )
      ! Hub
         call MeshWrVTK(p_FAST%TurbinePos, ED%y%HubPtMotion, trim(p_FAST%VTK_OutFileRoot)//'.ED_Hub', y_FAST%VTK_count, &
                        p_FAST%VTK_fields, ErrStat2, ErrMsg2, p_FAST%VTK_tWidth, Sib=ED%Input(1)%HubPtLoad )
      ! Tower motions
         call MeshWrVTK(p_FAST%TurbinePos, ED%y%TowerLn2Mesh, trim(p_FAST%VTK_OutFileRoot)//'.ED_TowerLn2Mesh_motion', &
                        y_FAST%VTK_count, p_FAST%VTK_fields, ErrStat2, ErrMsg2, p_FAST%VTK_tWidth )
      end if
   endif


! Substructure
!   call MeshWrVTK(p_FAST%TurbinePos, ED%y%PlatformPtMesh, trim(p_FAST%VTK_OutFileRoot)//'.ED_PlatformPtMesh_motion', y_FAST%VTK_count, p_FAST%VTK_fields, ErrStat2, ErrMsg2, p_FAST%VTK_tWidth )
!   IF ( p_FAST%CompSub == Module_SD ) THEN
!     call MeshWrVTK(p_FAST%TurbinePos, SD%Input(1)%TPMesh, trim(p_FAST%VTK_OutFileRoot)//'.SD_TPMesh_motion', y_FAST%VTK_count, p_FAST%VTK_fields, ErrStat2, ErrMsg2, p_FAST%VTK_tWidth )
!      call MeshWrVTK(p_FAST%TurbinePos, SD%y%y2Mesh, trim(p_FAST%VTK_OutFileRoot)//'.SD_y2Mesh_motion', y_FAST%VTK_count, ErrStat2, ErrMsg2, p_FAST%VTK_tWidth )
!      call MeshWrVTK(p_FAST%TurbinePos, SD%y%y3Mesh, trim(p_FAST%VTK_OutFileRoot)//'.SD_y3Mesh_motion', y_FAST%VTK_count, ErrStat2, ErrMsg2, p_FAST%VTK_tWidth )
!   END IF

   IF ( p_FAST%CompHydro == Module_HD .and. ALLOCATED(HD%Input)) THEN
      call MeshWrVTK(p_FAST%TurbinePos, HD%Input(1)%WAMITMesh, trim(p_FAST%VTK_OutFileRoot)//'.HD_WAMIT', y_FAST%VTK_count, & 
                     p_FAST%VTK_fields, ErrStat2, ErrMsg2, p_FAST%VTK_tWidth, HD%y%WAMITMesh )
      call MeshWrVTK(p_FAST%TurbinePos, HD%Input(1)%Morison%Mesh, trim(p_FAST%VTK_OutFileRoot)//'.HD_Morison', y_FAST%VTK_count, &
                     p_FAST%VTK_fields, ErrStat2, ErrMsg2, p_FAST%VTK_tWidth, HD%y%Morison%Mesh )
   END IF


! Mooring Lines?
!   IF ( p_FAST%CompMooring == Module_MAP ) THEN
!      call MeshWrVTK(p_FAST%TurbinePos, MAPp%Input(1)%PtFairDisplacement, trim(p_FAST%VTK_OutFileRoot)//'.MAP_PtFair_motion', y_FAST%VTK_count, p_FAST%VTK_fields, ErrStat2, ErrMsg2, p_FAST%VTK_tWidth )
!   ELSEIF ( p_FAST%CompMooring == Module_MD ) THEN
!      call MeshWrVTK(p_FAST%TurbinePos, MD%Input(1)%CoupledKinematics, trim(p_FAST%VTK_OutFileRoot)//'.MD_PtFair_motion', y_FAST%VTK_count, p_FAST%VTK_fields, ErrStat2, ErrMsg2, p_FAST%VTK_tWidth )
!   ELSEIF ( p_FAST%CompMooring == Module_FEAM ) THEN
!      call MeshWrVTK(p_FAST%TurbinePos, FEAM%Input(1)%PtFairleadDisplacement, trim(p_FAST%VTK_OutFileRoot)//'FEAM_PtFair_motion', y_FAST%VTK_count, p_FAST%VTK_fields, ErrStat2, ErrMsg2, p_FAST%VTK_tWidth )
!   END IF


END SUBROUTINE WrVTK_BasicMeshes
!----------------------------------------------------------------------------------------------------------------------------------
!> This routine writes a minimal subset of meshes with surfaces to VTK-formatted files. It doesn't bother with
!! returning an error code.
SUBROUTINE WrVTK_Surfaces(t_global, p_FAST, y_FAST, MeshMapData, ED, SED, BD, AD, IfW, OpFM, HD, SD, SrvD, MAPp, FEAM, MD, Orca, IceF, IceD)
   use FVW_IO, only: WrVTK_FVW

   REAL(DbKi),               INTENT(IN   ) :: t_global            !< Current global time
   TYPE(FAST_ParameterType), INTENT(IN   ) :: p_FAST              !< Parameters for the glue code
   TYPE(FAST_OutputFileType),INTENT(INOUT) :: y_FAST              !< Output variables for the glue code (only because we're updating VTK_LastWaveIndx)
   TYPE(FAST_ModuleMapType), INTENT(IN   ) :: MeshMapData         !< Data for mapping between modules

   TYPE(ElastoDyn_Data),     INTENT(IN   ) :: ED                  !< ElastoDyn data
   TYPE(SED_Data),           INTENT(IN   ) :: SED                 !< Simplified-ElastoDyn data
   TYPE(BeamDyn_Data),       INTENT(IN   ) :: BD                  !< BeamDyn data
   TYPE(ServoDyn_Data),      INTENT(IN   ) :: SrvD                !< ServoDyn data
   TYPE(AeroDyn_Data),       INTENT(IN   ) :: AD                  !< AeroDyn data
   TYPE(InflowWind_Data),    INTENT(IN   ) :: IfW                 !< InflowWind data
   TYPE(OpenFOAM_Data),      INTENT(IN   ) :: OpFM                !< OpenFOAM data
   TYPE(HydroDyn_Data),      INTENT(IN   ) :: HD                  !< HydroDyn data
   TYPE(SubDyn_Data),        INTENT(IN   ) :: SD                  !< SubDyn data
   TYPE(MAP_Data),           INTENT(IN   ) :: MAPp                !< MAP data
   TYPE(FEAMooring_Data),    INTENT(IN   ) :: FEAM                !< FEAMooring data
   TYPE(MoorDyn_Data),       INTENT(IN   ) :: MD                  !< MoorDyn data
   TYPE(OrcaFlex_Data),      INTENT(IN   ) :: Orca                !< OrcaFlex interface data
   TYPE(IceFloe_Data),       INTENT(IN   ) :: IceF                !< IceFloe data
   TYPE(IceDyn_Data),        INTENT(IN   ) :: IceD                !< All the IceDyn data used in time-step loop


   logical, parameter                      :: OutputFields = .FALSE. ! due to confusion about what fields mean on a surface, we are going to just output the basic meshes if people ask for fields
   INTEGER(IntKi)                          :: NumBl, k
   INTEGER(IntKi)                          :: ErrStat2
   CHARACTER(ErrMsgLen)                    :: ErrMSg2
   CHARACTER(*), PARAMETER                 :: RoutineName = 'WrVTK_Surfaces'

   NumBl = 0
   if (allocated(ED%y%BladeRootMotion)) then
      NumBl = SIZE(ED%y%BladeRootMotion)
   elseif (allocated(SED%y%BladeRootMotion)) then
      NumBl = SIZE(SED%y%BladeRootMotion)
   end if

! Ground (written at initialization)

! Wave elevation
   if ( allocated( p_FAST%VTK_Surface%WaveElev ) ) call WrVTK_WaveElev( t_global, p_FAST, y_FAST, HD)

   if (allocated(ED%Input)) then
   ! Nacelle
      call MeshWrVTK_PointSurface (p_FAST%TurbinePos, ED%y%NacelleMotion, trim(p_FAST%VTK_OutFileRoot)//'.NacelleSurface', &
                                   y_FAST%VTK_count, OutputFields, ErrStat2, ErrMsg2, p_FAST%VTK_tWidth , verts = p_FAST%VTK_Surface%NacelleBox, Sib=ED%Input(1)%NacelleLoads )
   ! TailFin TODO TailFin
     !call MeshWrVTK_PointSurface (p_FAST%TurbinePos, ED%y%TFinCMMotion, trim(p_FAST%VTK_OutFileRoot)//'.TailFinSurface', &
     !                             y_FAST%VTK_count, OutputFields, ErrStat2, ErrMsg2, p_FAST%VTK_tWidth , verts = p_FAST%VTK_Surface%TFinBox, Sib=ED%Input(1)%TFinCMLoads )

   ! Hub
      call MeshWrVTK_PointSurface (p_FAST%TurbinePos, ED%y%HubPtMotion, trim(p_FAST%VTK_OutFileRoot)//'.HubSurface', &
                                   y_FAST%VTK_count, OutputFields, ErrStat2, ErrMsg2, p_FAST%VTK_tWidth , &
                                   NumSegments=p_FAST%VTK_Surface%NumSectors, radius=p_FAST%VTK_Surface%HubRad, Sib=ED%Input(1)%HubPtLoad )

   ! Tower motions
      call MeshWrVTK_Ln2Surface (p_FAST%TurbinePos, ED%y%TowerLn2Mesh, trim(p_FAST%VTK_OutFileRoot)//'.TowerSurface', &
                                 y_FAST%VTK_count, OutputFields, ErrStat2, ErrMsg2, p_FAST%VTK_tWidth, p_FAST%VTK_Surface%NumSectors, p_FAST%VTK_Surface%TowerRad )
   end if
   
! Blades
   IF ( p_FAST%CompAero == Module_AD .and. allocated(AD%Input)) THEN  ! These meshes may have airfoil data associated with nodes...
      if (allocated(AD%Input(1)%rotors) .and. allocated(AD%y%rotors)) then
         DO K=1,NumBl
            call MeshWrVTK_Ln2Surface (p_FAST%TurbinePos, AD%Input(1)%rotors(1)%BladeMotion(K), trim(p_FAST%VTK_OutFileRoot)//'.Blade'//trim(num2lstr(k))//'Surface', &
                                       y_FAST%VTK_count, OutputFields, ErrStat2, ErrMsg2, p_FAST%VTK_tWidth , verts=p_FAST%VTK_Surface%BladeShape(K)%AirfoilCoords &
                                       ,Sib=AD%y%rotors(1)%BladeLoad(k) )
         END DO
      end if
   ELSE IF ( p_FAST%CompElast == Module_BD .and. allocated(BD%y)) THEN
      DO K=1,NumBl
         call MeshWrVTK_Ln2Surface (p_FAST%TurbinePos, BD%y(k)%BldMotion, trim(p_FAST%VTK_OutFileRoot)//'.Blade'//trim(num2lstr(k))//'Surface', &
                                    y_FAST%VTK_count, OutputFields, ErrStat2, ErrMsg2, p_FAST%VTK_tWidth , verts=p_FAST%VTK_Surface%BladeShape(K)%AirfoilCoords )
      END DO
   ELSE IF ( p_FAST%CompElast == Module_ED ) THEN
      DO K=1,NumBl
         call MeshWrVTK_Ln2Surface (p_FAST%TurbinePos, ED%y%BladeLn2Mesh(K), trim(p_FAST%VTK_OutFileRoot)//'.Blade'//trim(num2lstr(k))//'Surface', &
                                    y_FAST%VTK_count, OutputFields, ErrStat2, ErrMsg2, p_FAST%VTK_tWidth , verts=p_FAST%VTK_Surface%BladeShape(K)%AirfoilCoords )
      END DO
!   ELSE IF ( p_FAST%CompElast == Module_SED ) THEN   ! No surface info from SED
   END IF

! Free wake
   if (allocated(AD%m%FVW_u)) then
      if (allocated(AD%m%FVW_u(1)%WingsMesh)) then
         call WrVTK_FVW(AD%p%FVW, AD%x(1)%FVW, AD%z(1)%FVW, AD%m%FVW, trim(p_FAST%VTK_OutFileRoot)//'.FVW', y_FAST%VTK_count, p_FAST%VTK_tWidth, bladeFrame=.FALSE.)  ! bladeFrame==.FALSE. to output in global coords
      end if
   end if


! Platform
! call MeshWrVTK_PointSurface (p_FAST%TurbinePos, ED%y%PlatformPtMesh, trim(p_FAST%VTK_OutFileRoot)//'.PlatformSurface', y_FAST%VTK_count, OutputFields, ErrStat2, ErrMsg2, Radius = p_FAST%VTK_Surface%GroundRad )


! Substructure
!   call MeshWrVTK(p_FAST%TurbinePos, ED%y%PlatformPtMesh, trim(p_FAST%VTK_OutFileRoot)//'.ED_PlatformPtMesh_motion', y_FAST%VTK_count, OutputFields, ErrStat2, ErrMsg2 )
!   IF ( p_FAST%CompSub == Module_SD ) THEN
!     call MeshWrVTK(p_FAST%TurbinePos, SD%Input(1)%TPMesh, trim(p_FAST%VTK_OutFileRoot)//'.SD_TPMesh_motion', y_FAST%VTK_count, OutputFields, ErrStat2, ErrMsg2 )     
!      call MeshWrVTK(p_FAST%TurbinePos, SD%y%y2Mesh, trim(p_FAST%VTK_OutFileRoot)//'.SD_y2Mesh_motion', y_FAST%VTK_count, OutputFields, ErrStat2, ErrMsg2 )        
!      call MeshWrVTK(p_FAST%TurbinePos, SD%y%y3Mesh, trim(p_FAST%VTK_OutFileRoot)//'.SD_y3Mesh_motion', y_FAST%VTK_count, OutputFields, ErrStat2, ErrMsg2 )        
!   END IF 
!TODO: Fix below section for new Morison GJH 4/23/20
   !   
   !IF ( HD%Input(1)%Morison%Mesh%Committed ) THEN 
   !   !if ( p_FAST%CompSub == Module_NONE ) then ! floating
   !   !   OutputFields = .false.
   !   !else
   !   !   OutputFields = p_FAST%VTK_fields
   !   !end if
   !      
   !   call MeshWrVTK_Ln2Surface (p_FAST%TurbinePos, HD%Input(1)%Morison%Mesh, trim(p_FAST%VTK_OutFileRoot)//'.MorisonSurface', &
   !                              y_FAST%VTK_count, OutputFields, ErrStat2, ErrMsg2, p_FAST%VTK_tWidth, p_FAST%VTK_Surface%NumSectors, &
   !                              p_FAST%VTK_Surface%MorisonRad, Sib=HD%y%Morison%Mesh )
   !END IF
   
   
! Mooring Lines?            
!   IF ( p_FAST%CompMooring == Module_MAP ) THEN
!      call MeshWrVTK(p_FAST%TurbinePos, MAPp%Input(1)%PtFairDisplacement, trim(p_FAST%VTK_OutFileRoot)//'.MAP_PtFair_motion', y_FAST%VTK_count, OutputFields, ErrStat2, ErrMsg2 )
!   ELSEIF ( p_FAST%CompMooring == Module_MD ) THEN
!      call MeshWrVTK(p_FAST%TurbinePos, MD%Input(1)%CoupledKinematics, trim(p_FAST%VTK_OutFileRoot)//'.MD_PtFair_motion', y_FAST%VTK_count, OutputFields, ErrStat2, ErrMsg2 )        
!   ELSEIF ( p_FAST%CompMooring == Module_FEAM ) THEN
!      call MeshWrVTK(p_FAST%TurbinePos, FEAM%Input(1)%PtFairleadDisplacement, trim(p_FAST%VTK_OutFileRoot)//'FEAM_PtFair_motion', y_FAST%VTK_count, OutputFields, ErrStat2, ErrMsg2   )
!   END IF


   if (p_FAST%VTK_fields) then
      call WrVTK_BasicMeshes(p_FAST, y_FAST, MeshMapData, ED, SED, BD, AD, IfW, OpFM, HD, SD, SrvD, MAPp, FEAM, MD, Orca, IceF, IceD)
   end if


END SUBROUTINE WrVTK_Surfaces
!----------------------------------------------------------------------------------------------------------------------------------
!> This subroutine writes the wave elevation data for a given time step
SUBROUTINE WrVTK_WaveElev(t_global, p_FAST, y_FAST, HD)

   REAL(DbKi),               INTENT(IN   ) :: t_global            !< Current global time
   TYPE(FAST_ParameterType), INTENT(IN   ) :: p_FAST              !< Parameters for the glue code
   TYPE(FAST_OutputFileType),INTENT(INOUT) :: y_FAST              !< Output variables for the glue code

   TYPE(HydroDyn_Data),      INTENT(IN   ) :: HD                  !< HydroDyn data

   ! local variables
   INTEGER(IntKi)                        :: Un                    ! fortran unit number
   INTEGER(IntKi)                        :: n, iy, ix             ! loop counters
   REAL(SiKi)                            :: t
   CHARACTER(1024)                       :: FileName
   INTEGER(IntKi)                        :: NumberOfPoints
   INTEGER(IntKi), parameter             :: NumberOfLines = 0
   INTEGER(IntKi)                        :: NumberOfPolys
   CHARACTER(1024)                       :: Tstr
   INTEGER(IntKi)                        :: ErrStat2
   CHARACTER(ErrMsgLen)                  :: ErrMsg2
   CHARACTER(*),PARAMETER                :: RoutineName = 'WrVTK_WaveElev'


   NumberOfPoints = size(p_FAST%VTK_surface%WaveElevXY,2)
      ! I'm going to make triangles for now. we should probably just make this a structured file at some point
   NumberOfPolys  = ( p_FAST%VTK_surface%NWaveElevPts(1) - 1 ) * &
                    ( p_FAST%VTK_surface%NWaveElevPts(2) - 1 ) * 2

   !.................................................................
   ! write the data that potentially changes each time step:
   !.................................................................
   ! construct the string for the zero-padded VTK write-out step
   write(Tstr, '(i' // trim(Num2LStr(p_FAST%VTK_tWidth)) //'.'// trim(Num2LStr(p_FAST%VTK_tWidth)) // ')') y_FAST%VTK_count

   ! PolyData (.vtp) - Serial vtkPolyData (unstructured) file
   FileName = TRIM(p_FAST%VTK_OutFileRoot)//'.WaveSurface.'//TRIM(Tstr)//'.vtp'

   call WrVTK_header( FileName, NumberOfPoints, NumberOfLines, NumberOfPolys, Un, ErrStat2, ErrMsg2 )
      if (ErrStat2 >= AbortErrLev) return

! points (nodes, augmented with NumSegments):
      WRITE(Un,'(A)')         '      <Points>'
      WRITE(Un,'(A)')         '        <DataArray type="Float32" NumberOfComponents="3" format="ascii">'

      ! I'm not going to interpolate in time; I'm just going to get the index of the closest wave time value
      t = REAL(t_global,SiKi)
      call GetWaveElevIndx( t, HD%p%WaveTime, y_FAST%VTK_LastWaveIndx )

      n = 1
      do ix=1,p_FAST%VTK_surface%NWaveElevPts(1)
         do iy=1,p_FAST%VTK_surface%NWaveElevPts(2)
            WRITE(Un,VTK_AryFmt) p_FAST%VTK_surface%WaveElevXY(:,n), p_FAST%VTK_surface%WaveElev(y_FAST%VTK_LastWaveIndx,n)
            n = n+1
         end do
      end do

      WRITE(Un,'(A)')         '        </DataArray>'
      WRITE(Un,'(A)')         '      </Points>'


      WRITE(Un,'(A)')         '      <Polys>'
      WRITE(Un,'(A)')         '        <DataArray type="Int32" Name="connectivity" format="ascii">'

      do ix=1,p_FAST%VTK_surface%NWaveElevPts(1)-1
         do iy=1,p_FAST%VTK_surface%NWaveElevPts(2)-1
            n = p_FAST%VTK_surface%NWaveElevPts(1)*(ix-1)+iy - 1 ! points start at 0

            WRITE(Un,'(3(i7))') n,   n+1,                                    n+p_FAST%VTK_surface%NWaveElevPts(2)
            WRITE(Un,'(3(i7))') n+1, n+1+p_FAST%VTK_surface%NWaveElevPts(2), n+p_FAST%VTK_surface%NWaveElevPts(2)

         end do
      end do
      WRITE(Un,'(A)')         '        </DataArray>'

      WRITE(Un,'(A)')         '        <DataArray type="Int32" Name="offsets" format="ascii">'
      do n=1,NumberOfPolys
         WRITE(Un,'(i7)') 3*n
      end do
      WRITE(Un,'(A)')         '        </DataArray>'
      WRITE(Un,'(A)')         '      </Polys>'

      call WrVTK_footer( Un )

END SUBROUTINE WrVTK_WaveElev
!----------------------------------------------------------------------------------------------------------------------------------
!> This function returns the index, Ind, of the XAry closest to XValIn, where XAry is assumed to be periodic. It starts
!! searching at the value of Ind from a previous step.
SUBROUTINE GetWaveElevIndx( XValIn, XAry, Ind )

      ! Argument declarations.

   INTEGER, INTENT(INOUT)       :: Ind                ! Initial and final index into the arrays.

   REAL(SiKi), INTENT(IN)       :: XAry    (:)        !< Array of X values to be interpolated.
   REAL(SiKi), INTENT(IN)       :: XValIn             !< X value to be found


   INTEGER                      :: AryLen             ! Length of the arrays.
   REAL(SiKi)                   :: XVal               !< X to be found (wrapped/periodic)


   AryLen = size(XAry)

      ! Wrap XValIn into the range XAry(1) to XAry(AryLen)
   XVal = MOD(XValIn, XAry(AryLen))



        ! Let's check the limits first.

   IF ( XVal <= XAry(1) )  THEN
      Ind = 1
      RETURN
   ELSE IF ( XVal >= XAry(AryLen) )  THEN
      Ind = AryLen
      RETURN
   ELSE
      ! Set the Ind to the first index if we are at the beginning of XAry
      IF ( XVal <= XAry(2) )  THEN
         Ind = 1
      END IF
   END IF


     ! Let's interpolate!

   Ind = MAX( MIN( Ind, AryLen-1 ), 1 )

   DO

      IF ( XVal < XAry(Ind) )  THEN

         Ind = Ind - 1

      ELSE IF ( XVal >= XAry(Ind+1) )  THEN

         Ind = Ind + 1

      ELSE

         ! XAry(Ind) <= XVal < XAry(Ind+1)
         ! this would make it the "closest" node, but I'm not going to worry about that for visualization purposes
         !if ( XVal > (XAry(Ind+1) + XAry(Ind))/2.0_SiKi ) Ind = Ind + 1

         RETURN

      END IF

   END DO

   RETURN
END SUBROUTINE GetWaveElevIndx
!----------------------------------------------------------------------------------------------------------------------------------
!> This routine writes Input Mesh information to a binary file (for debugging). It both opens and closes the file.
SUBROUTINE WriteInputMeshesToFile(u_ED, u_AD, u_SD, u_HD, u_MAP, u_BD, FileName, ErrStat, ErrMsg)
   TYPE(ED_InputType),        INTENT(IN)  :: u_ED           !< ElastoDyn inputs
   TYPE(AD_InputType),        INTENT(IN)  :: u_AD           !< AeroDyn inputs
   TYPE(SD_InputType),        INTENT(IN)  :: u_SD           !< SubDyn inputs
   TYPE(HydroDyn_InputType),  INTENT(IN)  :: u_HD           !< HydroDyn inputs
   TYPE(MAP_InputType),       INTENT(IN)  :: u_MAP          !< MAP inputs
   TYPE(BD_InputType),        INTENT(IN)  :: u_BD(:)        !< BeamDyn inputs
   CHARACTER(*),              INTENT(IN)  :: FileName       !< Name of file to write this information to
   INTEGER(IntKi)                         :: ErrStat        !< Error status of the operation
   CHARACTER(*)                           :: ErrMsg         !< Error message if ErrStat /= ErrID_None

   INTEGER(IntKi)           :: unOut
   INTEGER(IntKi)           :: K_local
   INTEGER(B4Ki), PARAMETER :: File_ID = 3
   INTEGER(B4Ki)            :: NumBl

      ! Open the binary output file:
   unOut=-1
   CALL GetNewUnit( unOut, ErrStat, ErrMsg )
   CALL OpenBOutFile ( unOut, TRIM(FileName), ErrStat, ErrMsg )
      IF (ErrStat /= ErrID_None) RETURN

   ! note that I'm not doing anything with the errors here, so it won't tell
   ! you there was a problem writing the data unless it was the last call.

      ! Add a file identification number (in case we ever have to change this):
   WRITE( unOut, IOSTAT=ErrStat )   File_ID

      ! Add how many blade meshes there are:
   NumBl =  SIZE(u_ED%BladePtLoads,1)   ! Note that NumBl is B4Ki
   WRITE( unOut, IOSTAT=ErrStat )   NumBl

      ! Add all of the input meshes:
   DO K_local = 1,NumBl
      CALL MeshWrBin( unOut, u_ED%BladePtLoads(K_local), ErrStat, ErrMsg )
   END DO
   CALL MeshWrBin( unOut, u_ED%TowerPtLoads,            ErrStat, ErrMsg )
   CALL MeshWrBin( unOut, u_ED%PlatformPtMesh,          ErrStat, ErrMsg )
   CALL MeshWrBin( unOut, u_SD%TPMesh,                  ErrStat, ErrMsg )
   CALL MeshWrBin( unOut, u_SD%LMesh,                   ErrStat, ErrMsg )
   CALL MeshWrBin( unOut, u_HD%Morison%Mesh,      ErrStat, ErrMsg )
   CALL MeshWrBin( unOut, u_HD%WAMITMesh,                    ErrStat, ErrMsg )
   CALL MeshWrBin( unOut, u_MAP%PtFairDisplacement,     ErrStat, ErrMsg )
      ! Add how many BD blade meshes there are:
!FIXME: if u_BD is not allocated, size could return garbage here!!!!
   NumBl =  SIZE(u_BD,1)   ! Note that NumBl is B4Ki
   WRITE( unOut, IOSTAT=ErrStat )   NumBl

   DO K_local = 1,NumBl
      CALL MeshWrBin( unOut, u_BD(K_local)%RootMotion, ErrStat, ErrMsg )
      CALL MeshWrBin( unOut, u_BD(K_local)%DistrLoad, ErrStat, ErrMsg )
   END DO

      ! Add how many AD blade meshes there are:
   NumBl =  SIZE(u_AD%rotors(1)%BladeMotion,1)   ! Note that NumBl is B4Ki 
   WRITE( unOut, IOSTAT=ErrStat )   NumBl

   DO K_local = 1,NumBl
      CALL MeshWrBin( unOut, u_AD%rotors(1)%BladeMotion(k_local), ErrStat, ErrMsg )
   END DO    
      
      ! Close the file
   CLOSE(unOut)

END SUBROUTINE WriteInputMeshesToFile
!----------------------------------------------------------------------------------------------------------------------------------
!> This routine writes motion mesh data to a binary file (for rudimentary visualization and debugging). If unOut < 0, a new file
!! will be opened for writing (FileName). It is up to the caller of this routine to close the file.
SUBROUTINE WriteMotionMeshesToFile(time, y_ED, u_SD, y_SD, u_HD, u_MAP, y_BD, u_BD, UnOut, ErrStat, ErrMsg, FileName)
   REAL(DbKi),                 INTENT(IN)    :: time           !< current simulation time
   TYPE(ED_OutputType),        INTENT(IN)    :: y_ED           !< ElastoDyn outputs
   TYPE(SD_InputType),         INTENT(IN)    :: u_SD           !< SubDyn inputs
   TYPE(SD_OutputType),        INTENT(IN)    :: y_SD           !< SubDyn outputs
   TYPE(HydroDyn_InputType),   INTENT(IN)    :: u_HD           !< HydroDyn inputs
   TYPE(MAP_InputType),        INTENT(IN)    :: u_MAP          !< MAP inputs
   TYPE(BD_OutputType),        INTENT(IN)    :: y_BD(:)        !< BeamDyn outputs
   TYPE(BD_InputType),         INTENT(IN)    :: u_BD(:)        !< BeamDyn inputs
   INTEGER(IntKi) ,            INTENT(INOUT) :: unOut          !< Unit number to write where this info should be written. If unOut < 0, a new file will be opened and the opened unit number will be returned.
   CHARACTER(*),               INTENT(IN)    :: FileName       !< If unOut < 0, FileName will be opened for writing this mesh information.

   INTEGER(IntKi), INTENT(OUT)               :: ErrStat        !< Error status of the operation
   CHARACTER(*)  , INTENT(OUT)               :: ErrMsg         !< Error message if ErrStat /= ErrID_None


   REAL(R8Ki)               :: t

   INTEGER(IntKi)           :: K_local
   INTEGER(B4Ki), PARAMETER :: File_ID = 101
   INTEGER(B4Ki)            :: NumBl

   t = time  ! convert to 8-bytes if necessary (DbKi might not be R8Ki)

   ! note that I'm not doing anything with the errors here, so it won't tell
   ! you there was a problem writing the data unless it was the last call.


      ! Open the binary output file and write a header:
   if (unOut<0) then
      CALL GetNewUnit( unOut, ErrStat, ErrMsg )

      CALL OpenBOutFile ( unOut, TRIM(FileName), ErrStat, ErrMsg )
         IF (ErrStat /= ErrID_None) RETURN

         ! Add a file identification number (in case we ever have to change this):
      WRITE( unOut, IOSTAT=ErrStat )   File_ID

         ! Add how many blade meshes there are:
      NumBl =  SIZE(y_ED%BladeLn2Mesh,1)   ! Note that NumBl is B4Ki
      WRITE( unOut, IOSTAT=ErrStat )   NumBl
!FIXME: if y_BD is not allocated, size could return garbage here!!!!
      NumBl =  SIZE(y_BD,1)   ! Note that NumBl is B4Ki
      WRITE( unOut, IOSTAT=ErrStat )   NumBl
   end if

   WRITE( unOut, IOSTAT=ErrStat ) t

      ! Add all of the meshes with motions:
   DO K_local = 1,SIZE(y_ED%BladeLn2Mesh,1)
      CALL MeshWrBin( unOut, y_ED%BladeLn2Mesh(K_local), ErrStat, ErrMsg )
   END DO
   CALL MeshWrBin( unOut, y_ED%TowerLn2Mesh,            ErrStat, ErrMsg )
   CALL MeshWrBin( unOut, y_ED%PlatformPtMesh,          ErrStat, ErrMsg )
   CALL MeshWrBin( unOut, u_SD%TPMesh,                  ErrStat, ErrMsg )
   CALL MeshWrBin( unOut, y_SD%y2Mesh,                  ErrStat, ErrMsg )
   CALL MeshWrBin( unOut, y_SD%y3Mesh,                  ErrStat, ErrMsg )
   CALL MeshWrBin( unOut, u_HD%Morison%Mesh,      ErrStat, ErrMsg )
   CALL MeshWrBin( unOut, u_HD%WAMITMesh,                    ErrStat, ErrMsg )
   CALL MeshWrBin( unOut, u_MAP%PtFairDisplacement,     ErrStat, ErrMsg )
   DO K_local = 1,SIZE(y_BD,1)
      CALL MeshWrBin( unOut, u_BD(K_local)%RootMotion, ErrStat, ErrMsg )
      CALL MeshWrBin( unOut, y_BD(K_local)%BldMotion,  ErrStat, ErrMsg )
   END DO

   !
   !   ! Close the file
   !CLOSE(unOut)
   !
END SUBROUTINE WriteMotionMeshesToFile
!----------------------------------------------------------------------------------------------------------------------------------


!++++++++++++++++++++++++++++++++++++++++++++++++++++++++++++++++++++++++++++++++++++++++++++++++++++++++++++++++++++++++++++++++++
! Linerization routines
!++++++++++++++++++++++++++++++++++++++++++++++++++++++++++++++++++++++++++++++++++++++++++++++++++++++++++++++++++++++++++++++++++
!> Routine that calls FAST_Linearize_T for an array of Turbine data structures if the linearization flag is set for each individual turbine.
SUBROUTINE FAST_Linearize_Tary(t_initial, n_t_global, Turbine, ErrStat, ErrMsg)

   REAL(DbKi),               INTENT(IN   ) :: t_initial           !< initial simulation time (almost always 0)
   INTEGER(IntKi),           INTENT(IN   ) :: n_t_global          !< integer time step
   TYPE(FAST_TurbineType),   INTENT(INOUT) :: Turbine(:)          !< all data for one instance of a turbine
   INTEGER(IntKi),           INTENT(  OUT) :: ErrStat             !< Error status of the operation
   CHARACTER(*),             INTENT(  OUT) :: ErrMsg              !< Error message if ErrStat /= ErrID_None

      ! local variables
   INTEGER(IntKi)                          :: i_turb, NumTurbines
   INTEGER(IntKi)                          :: ErrStat2            ! local error status
   CHARACTER(ErrMsgLen)                    :: ErrMsg2             ! local error message
   CHARACTER(*),             PARAMETER     :: RoutineName = 'FAST_Linearize_Tary'


   NumTurbines = SIZE(Turbine)
   ErrStat = ErrID_None
   ErrMsg  = ""

   DO i_turb = 1,NumTurbines

      CALL FAST_Linearize_T(t_initial, n_t_global, Turbine(i_turb), ErrStat2, ErrMsg2 )
         CALL SetErrStat(ErrStat2, ErrMsg2, ErrStat, ErrMsg, RoutineName )
         IF (ErrStat >= AbortErrLev) RETURN

   END DO


END SUBROUTINE FAST_Linearize_Tary
!----------------------------------------------------------------------------------------------------------------------------------
!> Routine that performs lineaization at an operating point for a turbine. This is a separate subroutine so that the FAST
!! driver programs do not need to change or operate on the individual module level.
SUBROUTINE FAST_Linearize_T(t_initial, n_t_global, Turbine, ErrStat, ErrMsg)

   REAL(DbKi),               INTENT(IN   ) :: t_initial           !< initial simulation time (almost always 0)
   INTEGER(IntKi),           INTENT(IN   ) :: n_t_global          !< integer time step
   TYPE(FAST_TurbineType),   INTENT(INOUT) :: Turbine             !< all data for one instance of a turbine
   INTEGER(IntKi),           INTENT(  OUT) :: ErrStat             !< Error status of the operation
   CHARACTER(*),             INTENT(  OUT) :: ErrMsg              !< Error message if ErrStat /= ErrID_None

      ! local variables
   REAL(DbKi)                              :: t_global            ! current simulation time
   REAL(DbKi)                              :: next_lin_time       ! next simulation time where linearization analysis should be performed
   INTEGER(IntKi)                          :: iLinTime            ! loop counter
   INTEGER(IntKi)                          :: ErrStat2            ! local error status
   CHARACTER(ErrMsgLen)                    :: ErrMsg2             ! local error message
   CHARACTER(*),             PARAMETER     :: RoutineName = 'FAST_Linearize_T'


   ErrStat = ErrID_None
   ErrMsg  = ""

   if ( .not. Turbine%p_FAST%Linearize ) return

   if (.not. Turbine%p_FAST%CalcSteady) then

      if ( Turbine%m_FAST%Lin%NextLinTimeIndx <= Turbine%p_FAST%NLinTimes ) then  !bjj: maybe this logic should go in FAST_Linearize_OP???

         next_lin_time = Turbine%m_FAST%Lin%LinTimes( Turbine%m_FAST%Lin%NextLinTimeIndx )
         t_global      = t_initial + n_t_global*Turbine%p_FAST%dt

         if ( EqualRealNos( t_global, next_lin_time ) .or. t_global > next_lin_time ) then

            CALL FAST_Linearize_OP(t_global, Turbine%p_FAST, Turbine%y_FAST, Turbine%m_FAST, &
                     Turbine%ED, Turbine%BD, Turbine%SrvD, Turbine%AD, Turbine%IfW, Turbine%OpFM, &
                     Turbine%HD, Turbine%SD, Turbine%ExtPtfm, Turbine%MAP, Turbine%FEAM, Turbine%MD, Turbine%Orca, &
                     Turbine%IceF, Turbine%IceD, Turbine%MeshMapData, ErrStat2, ErrMsg2 )
               CALL SetErrStat(ErrStat2, ErrMsg2, ErrStat, ErrMsg, RoutineName )
               IF (ErrStat >= AbortErrLev) RETURN

            if (Turbine%p_FAST%WrVTK == VTK_ModeShapes) then
               if (Turbine%m_FAST%Lin%NextLinTimeIndx > Turbine%p_FAST%NLinTimes) call WrVTKCheckpoint()
            end if

         end if

      end if

   else ! CalcSteady

      t_global      = t_initial + n_t_global*Turbine%p_FAST%dt

      call FAST_CalcSteady( n_t_global, t_global, Turbine%p_FAST, Turbine%y_FAST, Turbine%m_FAST, Turbine%ED, Turbine%BD, Turbine%SrvD, &
                      Turbine%AD, Turbine%IfW, Turbine%OpFM, Turbine%HD, Turbine%SD, Turbine%ExtPtfm, Turbine%MAP, Turbine%FEAM, Turbine%MD, &
                      Turbine%Orca, Turbine%IceF, Turbine%IceD, ErrStat2, ErrMsg2 )
            call SetErrStat(ErrStat2, ErrMsg2, ErrStat, ErrMsg, RoutineName )

      if (Turbine%m_FAST%Lin%FoundSteady) then
         if (Turbine%m_FAST%Lin%ForceLin) then
            Turbine%p_FAST%NLinTimes=1
         endif

         do iLinTime=1,Turbine%p_FAST%NLinTimes
            t_global = Turbine%m_FAST%Lin%LinTimes(iLinTime)

            call SetOperatingPoint(iLinTime, Turbine%p_FAST, Turbine%y_FAST, Turbine%m_FAST, Turbine%ED, Turbine%BD, Turbine%SrvD, &
                                      Turbine%AD, Turbine%IfW, Turbine%OpFM, Turbine%HD, Turbine%SD, Turbine%ExtPtfm, &
                                    Turbine%MAP, Turbine%FEAM, Turbine%MD, Turbine%Orca, Turbine%IceF, Turbine%IceD, ErrStat2, ErrMsg2 )
               CALL SetErrStat(ErrStat2, ErrMsg2, ErrStat, ErrMsg, RoutineName )

            if (Turbine%p_FAST%DT_UJac < Turbine%p_FAST%TMax) then
               Turbine%m_FAST%calcJacobian = .true.
               Turbine%m_FAST%NextJacCalcTime = t_global
            end if

            CALL CalcOutputs_And_SolveForInputs( -1,  t_global,  STATE_CURR, Turbine%m_FAST%calcJacobian, Turbine%m_FAST%NextJacCalcTime, &
               Turbine%p_FAST, Turbine%m_FAST, .false., Turbine%ED, Turbine%SED, Turbine%BD, Turbine%SrvD, Turbine%AD14, Turbine%AD, Turbine%ADsk, Turbine%IfW, Turbine%OpFM, &
               Turbine%HD, Turbine%SD, Turbine%ExtPtfm, Turbine%MAP, Turbine%FEAM, Turbine%MD, Turbine%Orca, Turbine%IceF, Turbine%IceD, Turbine%MeshMapData, ErrStat2, ErrMsg2 )
               CALL SetErrStat(ErrStat2, ErrMsg2, ErrStat, ErrMsg, RoutineName )
               IF (ErrStat >= AbortErrLev) RETURN

            CALL FAST_Linearize_OP(t_global, Turbine%p_FAST, Turbine%y_FAST, Turbine%m_FAST, &
                     Turbine%ED, Turbine%BD, Turbine%SrvD, Turbine%AD, Turbine%IfW, Turbine%OpFM, &
                     Turbine%HD, Turbine%SD, Turbine%ExtPtfm, Turbine%MAP, Turbine%FEAM, Turbine%MD, Turbine%Orca, &
                     Turbine%IceF, Turbine%IceD, Turbine%MeshMapData, ErrStat2, ErrMsg2 )
               CALL SetErrStat(ErrStat2, ErrMsg2, ErrStat, ErrMsg, RoutineName )
               IF (ErrStat >= AbortErrLev) RETURN

         end do

         if (Turbine%p_FAST%WrVTK == VTK_ModeShapes) CALL WrVTKCheckpoint()

         if (Turbine%m_FAST%Lin%ForceLin) then
            ErrStat2 = ErrID_Warn
            ErrMsg2  = 'Linearization was forced at simulation end. The linearized model may not be sufficiently representative of the solution in steady state.'
            CALL SetErrStat(ErrStat2, ErrMsg2, ErrStat, ErrMsg, RoutineName )
         endif

      end if

   end if
   return

contains
   subroutine WrVTKCheckpoint()
         ! we are creating a checkpoint file for each turbine, so setting NumTurbines=1 in the file
      CALL FAST_CreateCheckpoint_T(t_initial, Turbine%p_FAST%n_TMax_m1+1, 1, Turbine, TRIM(Turbine%p_FAST%OutFileRoot)//'.ModeShapeVTK', ErrStat2, ErrMsg2 )
         CALL SetErrStat(ErrStat2, ErrMsg2, ErrStat, ErrMsg, RoutineName )
   end subroutine WrVTKCheckpoint
END SUBROUTINE FAST_Linearize_T
!----------------------------------------------------------------------------------------------------------------------------------

!++++++++++++++++++++++++++++++++++++++++++++++++++++++++++++++++++++++++++++++++++++++++++++++++++++++++++++++++++++++++++++++++++
! PROGRAM EXIT ROUTINES
!++++++++++++++++++++++++++++++++++++++++++++++++++++++++++++++++++++++++++++++++++++++++++++++++++++++++++++++++++++++++++++++++++
!> Routine that calls ExitThisProgram for one instance of a Turbine data structure. This is a separate subroutine so that the FAST
!! driver programs do not need to change or operate on the individual module level.
!! This routine should be called from glue code only (e.g., FAST_Prog.f90). It should not be called in any of these driver routines.
SUBROUTINE ExitThisProgram_T( Turbine, ErrLevel_in, StopTheProgram, ErrLocMsg, SkipRunTimeMsg )

   TYPE(FAST_TurbineType),   INTENT(INOUT) :: Turbine             !< Data for one turbine instance
   INTEGER(IntKi),           INTENT(IN)    :: ErrLevel_in         !< Error level when Error == .TRUE. (required when Error is .TRUE.)
   LOGICAL,                  INTENT(IN)    :: StopTheProgram      !< flag indicating if the program should end (false if there are more turbines to end)
   CHARACTER(*), OPTIONAL,   INTENT(IN)    :: ErrLocMsg           !< an optional message describing the location of the error
   LOGICAL,      OPTIONAL,   INTENT(IN)    :: SkipRunTimeMsg      !< an optional message describing run-time stats

   LOGICAL                                 :: SkipRunTimes

   IF (PRESENT(SkipRunTimeMsg)) THEN
      SkipRunTimes = SkipRunTimeMsg
   ELSE
      SkipRunTimes = .FALSE.
   END IF


   IF (PRESENT(ErrLocMsg)) THEN

      CALL ExitThisProgram( Turbine%p_FAST, Turbine%y_FAST, Turbine%m_FAST, &
                     Turbine%ED, Turbine%SED, Turbine%BD, Turbine%SrvD, Turbine%AD14, Turbine%AD, Turbine%ADsk, Turbine%IfW, Turbine%OpFM, &
                     Turbine%HD, Turbine%SD, Turbine%ExtPtfm, Turbine%MAP, Turbine%FEAM, Turbine%MD, Turbine%Orca, &
                     Turbine%IceF, Turbine%IceD, Turbine%MeshMapData, ErrLevel_in, StopTheProgram, ErrLocMsg, SkipRunTimes )

   ELSE

      CALL ExitThisProgram( Turbine%p_FAST, Turbine%y_FAST, Turbine%m_FAST, &
                     Turbine%ED, Turbine%SED, Turbine%BD, Turbine%SrvD, Turbine%AD14, Turbine%AD, Turbine%ADsk, Turbine%IfW, Turbine%OpFM, &
                     Turbine%HD, Turbine%SD, Turbine%ExtPtfm, Turbine%MAP, Turbine%FEAM, Turbine%MD, Turbine%Orca, &
                     Turbine%IceF, Turbine%IceD, Turbine%MeshMapData, ErrLevel_in, StopTheProgram, SkipRunTimeMsg=SkipRunTimes )

   END IF

END SUBROUTINE ExitThisProgram_T
!----------------------------------------------------------------------------------------------------------------------------------
!> This subroutine is called when FAST exits. It calls all the modules' end routines and cleans up variables declared in the
!! main program. If there was an error, it also aborts. Otherwise, it prints the run times and performs a normal exit.
!! This routine should not be called from glue code (e.g., FAST_Prog.f90) or ExitThisProgram_T only. It should not be called in any
!! of these driver routines.
SUBROUTINE ExitThisProgram( p_FAST, y_FAST, m_FAST, ED, SED, BD, SrvD, AD14, AD, ADsk, IfW, OpFM, HD, SD, ExtPtfm, &
                            MAPp, FEAM, MD, Orca, IceF, IceD, MeshMapData, ErrLevel_in, StopTheProgram, ErrLocMsg, SkipRunTimeMsg )
!...............................................................................................................................

      ! Passed arguments
   TYPE(FAST_ParameterType), INTENT(INOUT) :: p_FAST              !< Parameters for the glue code
   TYPE(FAST_OutputFileType),INTENT(INOUT) :: y_FAST              !< Output variables for the glue code
   TYPE(FAST_MiscVarType),   INTENT(INOUT) :: m_FAST              !< Miscellaneous variables

   TYPE(ElastoDyn_Data),     INTENT(INOUT) :: ED                  !< ElastoDyn data
   TYPE(SED_Data),           INTENT(INOUT) :: SED                 !< Simplified-ElastoDyn data
   TYPE(BeamDyn_Data),       INTENT(INOUT) :: BD                  !< BeamDyn data
   TYPE(ServoDyn_Data),      INTENT(INOUT) :: SrvD                !< ServoDyn data
   TYPE(AeroDyn14_Data),     INTENT(INOUT) :: AD14                !< AeroDyn v14 data
   TYPE(AeroDyn_Data),       INTENT(INOUT) :: AD                  !< AeroDyn data
   TYPE(AeroDisk_Data),      INTENT(INOUT) :: ADsk                !< AeroDisk data
   TYPE(InflowWind_Data),    INTENT(INOUT) :: IfW                 !< InflowWind data
   TYPE(OpenFOAM_Data),      INTENT(INOUT) :: OpFM                !< OpenFOAM data
   TYPE(HydroDyn_Data),      INTENT(INOUT) :: HD                  !< HydroDyn data
   TYPE(SubDyn_Data),        INTENT(INOUT) :: SD                  !< SubDyn data
   TYPE(ExtPtfm_Data),       INTENT(INOUT) :: ExtPtfm             !< ExtPtfm_MCKF data
   TYPE(MAP_Data),           INTENT(INOUT) :: MAPp                !< MAP data
   TYPE(FEAMooring_Data),    INTENT(INOUT) :: FEAM                !< FEAMooring data
   TYPE(MoorDyn_Data),       INTENT(INOUT) :: MD                  !< Data for the MoorDyn module
   TYPE(OrcaFlex_Data),      INTENT(INOUT) :: Orca                !< OrcaFlex interface data
   TYPE(IceFloe_Data),       INTENT(INOUT) :: IceF                !< IceFloe data
   TYPE(IceDyn_Data),        INTENT(INOUT) :: IceD                !< All the IceDyn data used in time-step loop

   TYPE(FAST_ModuleMapType), INTENT(INOUT) :: MeshMapData         !< Data for mapping between modules

   INTEGER(IntKi),           INTENT(IN)    :: ErrLevel_in         !< Error level when Error == .TRUE. (required when Error is .TRUE.)
   LOGICAL,                  INTENT(IN)    :: StopTheProgram      !< flag indicating if the program should end (false if there are more turbines to end)
   CHARACTER(*), OPTIONAL,   INTENT(IN)    :: ErrLocMsg           !< an optional message describing the location of the error
   LOGICAL,      OPTIONAL,   INTENT(IN)    :: SkipRunTimeMsg      !< an optional message describing run-time stats


      ! Local variables:
   INTEGER(IntKi)                          :: ErrorLevel
   LOGICAL                                 :: PrintRunTimes

   INTEGER(IntKi)                          :: ErrStat2            ! Error status
   CHARACTER(ErrMsgLen)                    :: ErrMsg2             ! Error message
   CHARACTER(1224)                         :: SimMsg              ! optional message to print about where the error took place in the simulation

   CHARACTER(*), PARAMETER                 :: RoutineName = 'ExitThisProgram'


   ErrorLevel = ErrLevel_in

      ! for debugging, let's output the meshes and all of their fields
   IF ( ErrorLevel >= AbortErrLev .AND. p_FAST%WrVTK > VTK_None .and. .not. m_FAST%Lin%FoundSteady) THEN
      p_FAST%VTK_OutFileRoot = trim(p_FAST%VTK_OutFileRoot)//'.DebugError'
      p_FAST%VTK_fields = .true.
      CALL WrVTK_AllMeshes(p_FAST, y_FAST, MeshMapData, ED, SED, BD, AD, IfW, OpFM, HD, SD, ExtPtfm, SrvD, MAPp, FEAM, MD, Orca, IceF, IceD)
   end if



      ! End all modules
   CALL FAST_EndMods( p_FAST, y_FAST, m_FAST, ED, SED, BD, SrvD, AD14, AD, ADsk, IfW, HD, SD, ExtPtfm, MAPp, FEAM, MD, Orca, IceF, IceD, ErrStat2, ErrMsg2 )
      IF (ErrStat2 /= ErrID_None) THEN
         CALL WrScr( NewLine//RoutineName//':'//TRIM(ErrMsg2)//NewLine )
         ErrorLevel = MAX(ErrorLevel,ErrStat2)
      END IF

      ! Destroy all data associated with FAST variables:

   CALL FAST_DestroyAll( p_FAST, y_FAST, m_FAST, ED, SED, BD, SrvD, AD14, AD, IfW, OpFM, HD, SD, ExtPtfm, MAPp, FEAM, MD, Orca, IceF, IceD, MeshMapData, ErrStat2, ErrMsg2 )
      IF (ErrStat2 /= ErrID_None) THEN
         CALL WrScr( NewLine//RoutineName//':'//TRIM(ErrMsg2)//NewLine )
         ErrorLevel = MAX(ErrorLevel,ErrStat2)
      END IF


   !............................................................................................................................
   ! Set exit error code if there was an error;
   !............................................................................................................................
   IF ( ErrorLevel >= AbortErrLev ) THEN

      IF (PRESENT(ErrLocMsg)) THEN
         SimMsg = ErrLocMsg
      ELSE
         SimMsg = 'after the simulation completed'
      END IF

      IF (y_FAST%UnSum > 0) THEN
         CLOSE(y_FAST%UnSum)
         y_FAST%UnSum = -1
      END IF
      
                         
      SimMsg = TRIM(FAST_Ver%Name)//' encountered an error '//TRIM(SimMsg)//'.'//NewLine//' Simulation error level: '//TRIM(GetErrStr(ErrorLevel))
      if (StopTheProgram) then
         CALL ProgAbort( trim(SimMsg), TrapErrors=.FALSE., TimeWait=3._ReKi )  ! wait 3 seconds (in case they double-clicked and got an error)
      else
         CALL WrScr(trim(SimMsg))
      end if

   END IF

   !............................................................................................................................
   !  Write simulation times and stop
   !............................................................................................................................
   if (present(SkipRunTimeMsg)) then
      PrintRunTimes = .not. SkipRunTimeMsg
   else
      PrintRunTimes = .true.
   end if

   IF (p_FAST%WrSttsTime .and. PrintRunTimes) THEN
      CALL RunTimes( m_FAST%StrtTime, m_FAST%UsrTime1, m_FAST%SimStrtTime, m_FAST%UsrTime2, m_FAST%t_global, UnSum=y_FAST%UnSum, DescStrIn=p_FAST%TDesc )
   END IF
   IF (y_FAST%UnSum > 0) THEN
      CLOSE(y_FAST%UnSum)
      y_FAST%UnSum = -1
   END IF

   if (StopTheProgram) then
#if (defined COMPILE_SIMULINK || defined COMPILE_LABVIEW)
      ! for Simulink, this may not be a normal stop. It might call this after an error in the model.
      CALL WrScr( NewLine//' '//TRIM(FAST_Ver%Name)//' completed.'//NewLine )
#else
      CALL NormStop( )
#endif
   end if


END SUBROUTINE ExitThisProgram
!----------------------------------------------------------------------------------------------------------------------------------
!> This subroutine is called at program termination. It writes any additional output files,
!! deallocates variables for FAST file I/O and closes files.
SUBROUTINE FAST_EndOutput( p_FAST, y_FAST, m_FAST, ErrStat, ErrMsg )

   TYPE(FAST_ParameterType), INTENT(INOUT) :: p_FAST                    !< FAST Parameters
   TYPE(FAST_OutputFileType),INTENT(INOUT) :: y_FAST                    !< FAST Output
   TYPE(FAST_MiscVarType),   INTENT(IN   ) :: m_FAST                    !< Miscellaneous variables (only for the final time)

   INTEGER(IntKi),           INTENT(OUT)   :: ErrStat                   !< Error status
   CHARACTER(*),             INTENT(OUT)   :: ErrMsg                    !< Message associated with errro status

      ! local variables
   CHARACTER(LEN(y_FAST%FileDescLines)*3)  :: FileDesc                  ! The description of the run, to be written in the binary output file


      ! Initialize some values

   ErrStat = ErrID_None
   ErrMsg  = ''

   !-------------------------------------------------------------------------------------------------
   ! Write the binary output file if requested
   !-------------------------------------------------------------------------------------------------

   IF (p_FAST%WrBinOutFile .AND. y_FAST%n_Out > 0) THEN

      FileDesc = TRIM(y_FAST%FileDescLines(1))//' '//TRIM(y_FAST%FileDescLines(2))//'; '//TRIM(y_FAST%FileDescLines(3))

      CALL WrBinFAST(TRIM(p_FAST%OutFileRoot)//'.outb', Int(p_FAST%WrBinMod, B2Ki), TRIM(FileDesc), &
            y_FAST%ChannelNames, y_FAST%ChannelUnits, y_FAST%TimeData, y_FAST%AllOutData(:,1:y_FAST%n_Out), ErrStat, ErrMsg)

      IF ( ErrStat /= ErrID_None ) CALL WrScr( TRIM(GetErrStr(ErrStat))//' when writing binary output file: '//TRIM(ErrMsg) )

   END IF


   !-------------------------------------------------------------------------------------------------
   ! Close the text tabular output file and summary file (if opened)
   !-------------------------------------------------------------------------------------------------
   IF (y_FAST%UnOu  > 0) THEN ! I/O unit number for the tabular output file
      CLOSE( y_FAST%UnOu )
      y_FAST%UnOu = -1
   END IF

   IF (y_FAST%UnSum > 0) THEN ! I/O unit number for the tabular output file
      CLOSE( y_FAST%UnSum )
      y_FAST%UnSum = -1
   END IF

   IF (y_FAST%UnGra > 0) THEN ! I/O unit number for the graphics output file
      CLOSE( y_FAST%UnGra )
      y_FAST%UnGra = -1
   END IF

   !-------------------------------------------------------------------------------------------------
   ! Deallocate arrays
   !-------------------------------------------------------------------------------------------------

      ! Output
   IF ( ALLOCATED(y_FAST%AllOutData                  ) ) DEALLOCATE(y_FAST%AllOutData                  )
   IF ( ALLOCATED(y_FAST%TimeData                    ) ) DEALLOCATE(y_FAST%TimeData                    )
   IF ( ALLOCATED(y_FAST%ChannelNames                ) ) DEALLOCATE(y_FAST%ChannelNames                )
   IF ( ALLOCATED(y_FAST%ChannelUnits                ) ) DEALLOCATE(y_FAST%ChannelUnits                )


END SUBROUTINE FAST_EndOutput
!----------------------------------------------------------------------------------------------------------------------------------
!> This routine calls the end routines for each module that was previously initialized.
SUBROUTINE FAST_EndMods( p_FAST, y_FAST, m_FAST, ED, SED, BD, SrvD, AD14, AD, ADsk, IfW, HD, SD, ExtPtfm, MAPp, FEAM, MD, Orca, IceF, IceD, ErrStat, ErrMsg )

   TYPE(FAST_ParameterType), INTENT(INOUT) :: p_FAST              !< Parameters for the glue code
   TYPE(FAST_OutputFileType),INTENT(INOUT) :: y_FAST              !< Output variables for the glue code
   TYPE(FAST_MiscVarType),   INTENT(INOUT) :: m_FAST              !< Miscellaneous variables

   TYPE(ElastoDyn_Data),     INTENT(INOUT) :: ED                  !< ElastoDyn data
   TYPE(SED_Data),           INTENT(INOUT) :: SED                 !< Simplified-ElastoDyn data
   TYPE(BeamDyn_Data),       INTENT(INOUT) :: BD                  !< BeamDyn data
   TYPE(ServoDyn_Data),      INTENT(INOUT) :: SrvD                !< ServoDyn data
   TYPE(AeroDyn14_Data),     INTENT(INOUT) :: AD14                !< AeroDyn v14 data
   TYPE(AeroDyn_Data),       INTENT(INOUT) :: AD                  !< AeroDyn data
   TYPE(AeroDisk_Data),      INTENT(INOUT) :: ADsk                !< AeroDisk data
   TYPE(InflowWind_Data),    INTENT(INOUT) :: IfW                 !< InflowWind data
   TYPE(HydroDyn_Data),      INTENT(INOUT) :: HD                  !< HydroDyn data
   TYPE(SubDyn_Data),        INTENT(INOUT) :: SD                  !< SubDyn data
   TYPE(ExtPtfm_Data),       INTENT(INOUT) :: ExtPtfm             !< ExtPtfm data
   TYPE(MAP_Data),           INTENT(INOUT) :: MAPp                !< MAP data
   TYPE(FEAMooring_Data),    INTENT(INOUT) :: FEAM                !< FEAMooring data
   TYPE(MoorDyn_Data),       INTENT(INOUT) :: MD                  !< Data for the MoorDyn module
   TYPE(OrcaFlex_Data),      INTENT(INOUT) :: Orca                !< OrcaFlex interface data
   TYPE(IceFloe_Data),       INTENT(INOUT) :: IceF                !< IceFloe data
   TYPE(IceDyn_Data),        INTENT(INOUT) :: IceD                !< All the IceDyn data used in time-step loop

   INTEGER(IntKi),           INTENT(  OUT) :: ErrStat             !< Error status of the operation
   CHARACTER(*),             INTENT(  OUT) :: ErrMsg              !< Error message if ErrStat /= ErrID_None

   ! local variables
   INTEGER(IntKi)                          :: i, k                ! loop counter

   INTEGER(IntKi)                          :: ErrStat2
   CHARACTER(ErrMsgLen)                    :: ErrMsg2
   CHARACTER(*), PARAMETER                 :: RoutineName = 'FAST_EndMods'

      !...............................................................................................................................
      ! End all modules (and write binary FAST output file)
      !...............................................................................................................................

   ErrStat = ErrID_None
   ErrMsg  = ""


   CALL FAST_EndOutput( p_FAST, y_FAST, m_FAST, ErrStat2, ErrMsg2 )
      CALL SetErrStat(ErrStat2, ErrMsg2, ErrStat, ErrMsg, RoutineName)

   IF ( p_FAST%ModuleInitialized(Module_ED) ) THEN
      CALL ED_End(   ED%Input(1),   ED%p,   ED%x(STATE_CURR),   ED%xd(STATE_CURR),   ED%z(STATE_CURR),   ED%OtherSt(STATE_CURR),   &
                     ED%y,          ED%m,  ErrStat2, ErrMsg2 )
      CALL SetErrStat(ErrStat2, ErrMsg2, ErrStat, ErrMsg, RoutineName)
   END IF

   IF ( p_FAST%ModuleInitialized(Module_SED) ) THEN
      CALL SED_End(  SED%Input(1),  SED%p,  SED%x(STATE_CURR),  SED%xd(STATE_CURR),  SED%z(STATE_CURR),  SED%OtherSt(STATE_CURR),  &
                     SED%y,         SED%m,  ErrStat2, ErrMsg2 )
      CALL SetErrStat(ErrStat2, ErrMsg2, ErrStat, ErrMsg, RoutineName)
   END IF

   IF ( p_FAST%ModuleInitialized(Module_BD) ) THEN

      DO k=1,p_FAST%nBeams
         CALL BD_End(BD%Input(1,k),  BD%p(k),  BD%x(k,STATE_CURR),  BD%xd(k,STATE_CURR),  BD%z(k,STATE_CURR), &
                        BD%OtherSt(k,STATE_CURR),  BD%y(k),  BD%m(k), ErrStat2, ErrMsg2)
         CALL SetErrStat(ErrStat2, ErrMsg2, ErrStat, ErrMsg, RoutineName)
      END DO

   END IF


   IF ( p_FAST%ModuleInitialized(Module_AD14) ) THEN
      CALL AD14_End( AD14%Input(1), AD14%p, AD14%x(STATE_CURR), AD14%xd(STATE_CURR), AD14%z(STATE_CURR), &
                     AD14%OtherSt(STATE_CURR), AD14%y, AD14%m, ErrStat2, ErrMsg2 )
      CALL SetErrStat(ErrStat2, ErrMsg2, ErrStat, ErrMsg, RoutineName)
   ELSEIF ( p_FAST%ModuleInitialized(Module_AD) ) THEN
      CALL AD_End(   AD%Input(1), AD%p, AD%x(STATE_CURR), AD%xd(STATE_CURR), AD%z(STATE_CURR), &
                     AD%OtherSt(STATE_CURR), AD%y, AD%m,  ErrStat2, ErrMsg2 )
      CALL SetErrStat(ErrStat2, ErrMsg2, ErrStat, ErrMsg, RoutineName)
   ELSEIF ( p_FAST%ModuleInitialized(Module_ADsk) ) THEN
      CALL ADsk_End(   ADsk%Input(1), ADsk%p, ADsk%x(STATE_CURR), ADsk%xd(STATE_CURR), ADsk%z(STATE_CURR), &
                     ADsk%OtherSt(STATE_CURR), ADsk%y, ADsk%m,  ErrStat2, ErrMsg2 )
      CALL SetErrStat(ErrStat2, ErrMsg2, ErrStat, ErrMsg, RoutineName)
   END IF

   IF ( p_FAST%ModuleInitialized(Module_IfW) ) THEN
      CALL InflowWind_End( IfW%Input(1), IfW%p, IfW%x(STATE_CURR), IfW%xd(STATE_CURR), IfW%z(STATE_CURR), IfW%OtherSt(STATE_CURR),   &
                           IfW%y, IfW%m, ErrStat2, ErrMsg2 )
      CALL SetErrStat(ErrStat2, ErrMsg2, ErrStat, ErrMsg, RoutineName)
   END IF

   IF ( p_FAST%ModuleInitialized(Module_SrvD) ) THEN
      CALL SrvD_End( SrvD%Input(1), SrvD%p, SrvD%x(STATE_CURR), SrvD%xd(STATE_CURR), SrvD%z(STATE_CURR), SrvD%OtherSt(STATE_CURR), &
                     SrvD%y, SrvD%m, ErrStat2, ErrMsg2 )
      CALL SetErrStat(ErrStat2, ErrMsg2, ErrStat, ErrMsg, RoutineName)
   END IF

   IF ( p_FAST%ModuleInitialized(Module_HD) ) THEN
      CALL HydroDyn_End( HD%Input(1), HD%p, HD%x(STATE_CURR), HD%xd(STATE_CURR), HD%z(STATE_CURR), HD%OtherSt(STATE_CURR),  &
                         HD%y, HD%m, ErrStat2, ErrMsg2)
      CALL SetErrStat(ErrStat2, ErrMsg2, ErrStat, ErrMsg, RoutineName)
   END IF

   IF ( p_FAST%ModuleInitialized(Module_SD) ) THEN
      CALL SD_End( SD%Input(1), SD%p, SD%x(STATE_CURR), SD%xd(STATE_CURR), SD%z(STATE_CURR), SD%OtherSt(STATE_CURR),   &
                   SD%y, SD%m, ErrStat2, ErrMsg2)
      CALL SetErrStat(ErrStat2, ErrMsg2, ErrStat, ErrMsg, RoutineName)
   ELSE IF ( p_FAST%ModuleInitialized(Module_ExtPtfm) ) THEN
      CALL ExtPtfm_End( ExtPtfm%Input(1), ExtPtfm%p, ExtPtfm%x(STATE_CURR), ExtPtfm%xd(STATE_CURR), ExtPtfm%z(STATE_CURR), &
                        ExtPtfm%OtherSt(STATE_CURR), ExtPtfm%y, ExtPtfm%m, ErrStat2, ErrMsg2)
      CALL SetErrStat(ErrStat2, ErrMsg2, ErrStat, ErrMsg, RoutineName)
   END IF

   IF ( p_FAST%ModuleInitialized(Module_MAP) ) THEN
      CALL MAP_End(    MAPp%Input(1),   MAPp%p,   MAPp%x(STATE_CURR),   MAPp%xd(STATE_CURR),   MAPp%z(STATE_CURR),   MAPp%OtherSt,   &
                        MAPp%y,   ErrStat2, ErrMsg2)
      CALL SetErrStat(ErrStat2, ErrMsg2, ErrStat, ErrMsg, RoutineName)
   ELSEIF ( p_FAST%ModuleInitialized(Module_MD) ) THEN
      CALL MD_End(  MD%Input(1), MD%p, MD%x(STATE_CURR), MD%xd(STATE_CURR), MD%z(STATE_CURR), MD%OtherSt(STATE_CURR), &
                    MD%y, MD%m, ErrStat2, ErrMsg2)
      CALL SetErrStat(ErrStat2, ErrMsg2, ErrStat, ErrMsg, RoutineName)
   ELSEIF ( p_FAST%ModuleInitialized(Module_FEAM) ) THEN
      CALL FEAM_End( FEAM%Input(1), FEAM%p, FEAM%x(STATE_CURR), FEAM%xd(STATE_CURR), FEAM%z(STATE_CURR),   &
                     FEAM%OtherSt(STATE_CURR), FEAM%y, FEAM%m, ErrStat2, ErrMsg2)
      CALL SetErrStat(ErrStat2, ErrMsg2, ErrStat, ErrMsg, RoutineName)
   ELSEIF ( p_FAST%ModuleInitialized(Module_Orca) ) THEN
      CALL Orca_End(   Orca%Input(1),  Orca%p,  Orca%x(STATE_CURR),  Orca%xd(STATE_CURR),  Orca%z(STATE_CURR),  Orca%OtherSt(STATE_CURR),  &
                        Orca%y,  Orca%m, ErrStat2, ErrMsg2)
      CALL SetErrStat(ErrStat2, ErrMsg2, ErrStat, ErrMsg, RoutineName)
   END IF

   IF ( p_FAST%ModuleInitialized(Module_IceF) ) THEN
      CALL IceFloe_End(IceF%Input(1), IceF%p, IceF%x(STATE_CURR), IceF%xd(STATE_CURR), IceF%z(STATE_CURR),  &
                       IceF%OtherSt(STATE_CURR), IceF%y, IceF%m, ErrStat2, ErrMsg2)
      CALL SetErrStat(ErrStat2, ErrMsg2, ErrStat, ErrMsg, RoutineName)
   ELSEIF ( p_FAST%ModuleInitialized(Module_IceD) ) THEN

      DO i=1,p_FAST%numIceLegs
         CALL IceD_End(IceD%Input(1,i),  IceD%p(i),  IceD%x(i,STATE_CURR),  IceD%xd(i,STATE_CURR),  IceD%z(i,STATE_CURR), &
                        IceD%OtherSt(i,STATE_CURR),  IceD%y(i),  IceD%m(i), ErrStat2, ErrMsg2)
         CALL SetErrStat(ErrStat2, ErrMsg2, ErrStat, ErrMsg, RoutineName)
      END DO

   END IF

END SUBROUTINE FAST_EndMods
!----------------------------------------------------------------------------------------------------------------------------------
!> This routine calls the destroy routines for each module. (It is basically a duplicate of FAST_DestroyTurbineType().)
SUBROUTINE FAST_DestroyAll( p_FAST, y_FAST, m_FAST, ED, SED, BD, SrvD, AD14, AD, IfW, OpFM, HD, SD, ExtPtfm, &
                            MAPp, FEAM, MD, Orca, IceF, IceD, MeshMapData, ErrStat, ErrMsg )

   TYPE(FAST_ParameterType), INTENT(INOUT) :: p_FAST              !< Parameters for the glue code
   TYPE(FAST_OutputFileType),INTENT(INOUT) :: y_FAST              !< Output variables for the glue code
   TYPE(FAST_MiscVarType),   INTENT(INOUT) :: m_FAST              !< Miscellaneous variables

   TYPE(ElastoDyn_Data),     INTENT(INOUT) :: ED                  !< ElastoDyn data
   TYPE(SED_Data),           INTENT(INOUT) :: SED                 !< Simplified-ElastoDyn data
   TYPE(BeamDyn_Data),       INTENT(INOUT) :: BD                  !< BeamDyn data
   TYPE(ServoDyn_Data),      INTENT(INOUT) :: SrvD                !< ServoDyn data
   TYPE(AeroDyn14_Data),     INTENT(INOUT) :: AD14                !< AeroDyn v14 data
   TYPE(AeroDyn_Data),       INTENT(INOUT) :: AD                  !< AeroDyn data
   TYPE(InflowWind_Data),    INTENT(INOUT) :: IfW                 !< InflowWind data
   TYPE(OpenFOAM_Data),      INTENT(INOUT) :: OpFM                !< OpenFOAM data
   TYPE(HydroDyn_Data),      INTENT(INOUT) :: HD                  !< HydroDyn data
   TYPE(SubDyn_Data),        INTENT(INOUT) :: SD                  !< SubDyn data
   TYPE(ExtPtfm_Data),       INTENT(INOUT) :: ExtPtfm             !< ExtPtfm data
   TYPE(MAP_Data),           INTENT(INOUT) :: MAPp                !< MAP data
   TYPE(FEAMooring_Data),    INTENT(INOUT) :: FEAM                !< FEAMooring data
   TYPE(MoorDyn_Data),       INTENT(INOUT) :: MD                  !< Data for the MoorDyn module
   TYPE(OrcaFlex_Data),      INTENT(INOUT) :: Orca                !< OrcaFlex interface data
   TYPE(IceFloe_Data),       INTENT(INOUT) :: IceF                !< IceFloe data
   TYPE(IceDyn_Data),        INTENT(INOUT) :: IceD                !< All the IceDyn data used in time-step loop

   TYPE(FAST_ModuleMapType), INTENT(INOUT) :: MeshMapData         !< Data for mapping between modules

   INTEGER(IntKi),           INTENT(  OUT) :: ErrStat             !< Error status of the operation
   CHARACTER(*),             INTENT(  OUT) :: ErrMsg              !< Error message if ErrStat /= ErrID_None

   ! local variables
   INTEGER(IntKi)                          :: ErrStat2
   CHARACTER(ErrMsgLen)                    :: ErrMsg2
   CHARACTER(*), PARAMETER                 :: RoutineName = 'FAST_DestroyAll'



   ! -------------------------------------------------------------------------
   ! Deallocate/Destroy structures associated with mesh mapping
   ! -------------------------------------------------------------------------

   ErrStat = ErrID_None
   ErrMsg  = ""


   ! FAST
   CALL FAST_DestroyParam( p_FAST, ErrStat2, ErrMsg2 )
      CALL SetErrStat(ErrStat2, ErrMsg2, ErrStat, ErrMsg, RoutineName)

   CALL FAST_DestroyOutputFileType( y_FAST, ErrStat2, ErrMsg2 )
      CALL SetErrStat(ErrStat2, ErrMsg2, ErrStat, ErrMsg, RoutineName)

   CALL FAST_DestroyMisc( m_FAST, ErrStat2, ErrMsg2 )
      CALL SetErrStat(ErrStat2, ErrMsg2, ErrStat, ErrMsg, RoutineName)

   ! ElastoDyn
   CALL FAST_DestroyElastoDyn_Data( ED, ErrStat2, ErrMsg2 )
      CALL SetErrStat(ErrStat2, ErrMsg2, ErrStat, ErrMsg, RoutineName)

   ! Simplified-ElastoDyn
   CALL FAST_DestroySED_Data( SED, ErrStat2, ErrMsg2 )
      CALL SetErrStat(ErrStat2, ErrMsg2, ErrStat, ErrMsg, RoutineName)

   ! BeamDyn
   CALL FAST_DestroyBeamDyn_Data( BD, ErrStat2, ErrMsg2 )
      CALL SetErrStat(ErrStat2, ErrMsg2, ErrStat, ErrMsg, RoutineName)

   ! ServoDyn
   CALL FAST_DestroyServoDyn_Data( SrvD, ErrStat2, ErrMsg2 )
      CALL SetErrStat(ErrStat2, ErrMsg2, ErrStat, ErrMsg, RoutineName)

   ! AeroDyn14
   CALL FAST_DestroyAeroDyn14_Data( AD14, ErrStat2, ErrMsg2 )
      CALL SetErrStat(ErrStat2, ErrMsg2, ErrStat, ErrMsg, RoutineName)

   ! AeroDyn
   CALL FAST_DestroyAeroDyn_Data( AD, ErrStat2, ErrMsg2 )
      CALL SetErrStat(ErrStat2, ErrMsg2, ErrStat, ErrMsg, RoutineName)

   ! InflowWind
   CALL FAST_DestroyInflowWind_Data( IfW, ErrStat2, ErrMsg2 )
      CALL SetErrStat(ErrStat2, ErrMsg2, ErrStat, ErrMsg, RoutineName)

   ! OpenFOAM
   CALL FAST_DestroyOpenFOAM_Data( OpFM, ErrStat2, ErrMsg2 )
      CALL SetErrStat(ErrStat2, ErrMsg2, ErrStat, ErrMsg, RoutineName)

   ! HydroDyn
   CALL FAST_DestroyHydroDyn_Data( HD, ErrStat2, ErrMsg2 )
      CALL SetErrStat(ErrStat2, ErrMsg2, ErrStat, ErrMsg, RoutineName)

   ! SubDyn
   CALL FAST_DestroySubDyn_Data( SD, ErrStat2, ErrMsg2 )
      CALL SetErrStat(ErrStat2, ErrMsg2, ErrStat, ErrMsg, RoutineName)

   ! ExtPtfm
   CALL FAST_DestroyExtPtfm_Data( ExtPtfm, ErrStat2, ErrMsg2 )
      CALL SetErrStat(ErrStat2, ErrMsg2, ErrStat, ErrMsg, RoutineName)


   ! MAP
   CALL FAST_DestroyMAP_Data( MAPp, ErrStat2, ErrMsg2 )
      CALL SetErrStat(ErrStat2, ErrMsg2, ErrStat, ErrMsg, RoutineName)

   ! FEAMooring
   CALL FAST_DestroyFEAMooring_Data( FEAM, ErrStat2, ErrMsg2 )
      CALL SetErrStat(ErrStat2, ErrMsg2, ErrStat, ErrMsg, RoutineName)

   ! MoorDyn
   CALL FAST_DestroyMoorDyn_Data( MD, ErrStat2, ErrMsg2 )
      CALL SetErrStat(ErrStat2, ErrMsg2, ErrStat, ErrMsg, RoutineName)

   ! Orca
   CALL FAST_DestroyOrcaFlex_Data( Orca, ErrStat2, ErrMsg2 )
      CALL SetErrStat(ErrStat2, ErrMsg2, ErrStat, ErrMsg, RoutineName)


   ! IceFloe
   CALL FAST_DestroyIceFloe_Data( IceF, ErrStat2, ErrMsg2 )
      CALL SetErrStat(ErrStat2, ErrMsg2, ErrStat, ErrMsg, RoutineName)

   ! IceDyn
   CALL FAST_DestroyIceDyn_Data( IceD, ErrStat2, ErrMsg2 )
      CALL SetErrStat(ErrStat2, ErrMsg2, ErrStat, ErrMsg, RoutineName)

   ! Module (Mesh) Mapping data
   CALL FAST_DestroyModuleMapType( MeshMapData, ErrStat2, ErrMsg2 )
      CALL SetErrStat(ErrStat2, ErrMsg2, ErrStat, ErrMsg, RoutineName)



   END SUBROUTINE FAST_DestroyAll
!----------------------------------------------------------------------------------------------------------------------------------


!++++++++++++++++++++++++++++++++++++++++++++++++++++++++++++++++++++++++++++++++++++++++++++++++++++++++++++++++++++++++++++++++++
! CHECKPOINT/RESTART ROUTINES
!++++++++++++++++++++++++++++++++++++++++++++++++++++++++++++++++++++++++++++++++++++++++++++++++++++++++++++++++++++++++++++++++++
!> Routine that calls FAST_CreateCheckpoint_T for an array of Turbine data structures.
SUBROUTINE FAST_CreateCheckpoint_Tary(t_initial, n_t_global, Turbine, CheckpointRoot, ErrStat, ErrMsg)

   REAL(DbKi),               INTENT(IN   ) :: t_initial           !< initial time
   INTEGER(IntKi),           INTENT(IN   ) :: n_t_global          !< loop counter
   TYPE(FAST_TurbineType),   INTENT(INOUT) :: Turbine(:)          !< all data for all turbines
   CHARACTER(*),             INTENT(IN   ) :: CheckpointRoot      !< Rootname of checkpoint file
   INTEGER(IntKi),           INTENT(  OUT) :: ErrStat             !< Error status of the operation
   CHARACTER(*),             INTENT(  OUT) :: ErrMsg              !< Error message if ErrStat /= ErrID_None

      ! local variables
   INTEGER(IntKi)                          :: NumTurbines         ! Number of turbines in this simulation
   INTEGER(IntKi)                          :: i_turb
   INTEGER                                 :: Unit
   INTEGER(IntKi)                          :: ErrStat2            ! local error status
   CHARACTER(ErrMsgLen)                    :: ErrMsg2             ! local error message
   CHARACTER(*),             PARAMETER     :: RoutineName = 'FAST_CreateCheckpoint_Tary'


   NumTurbines = SIZE(Turbine)
   ErrStat = ErrID_None
   ErrMsg  = ""

   ! TRIM(CheckpointRoot)//'.'//TRIM(Num2LStr(Turbine%TurbID))//

      !! This allows us to put all the turbine data in one file.
   Unit = -1
   DO i_turb = 1,NumTurbines
      CALL FAST_CreateCheckpoint_T(t_initial, n_t_global, NumTurbines, Turbine(i_turb), CheckpointRoot, ErrStat2, ErrMsg2, Unit )
         CALL SetErrStat(ErrStat2, ErrMsg2, ErrStat, ErrMsg, RoutineName )
         if (ErrStat >= AbortErrLev ) then
            if (Unit > 0) close(Unit)
            RETURN
         end if

   END DO


END SUBROUTINE FAST_CreateCheckpoint_Tary
!----------------------------------------------------------------------------------------------------------------------------------
!> Routine that packs all of the data from one turbine instance into arrays and writes checkpoint files. If Unit is present and
!! greater than 0, it will append the data to an already open file. Otherwise, it opens a new file and writes header information
!! before writing the turbine data to the file.
SUBROUTINE FAST_CreateCheckpoint_T(t_initial, n_t_global, NumTurbines, Turbine, CheckpointRoot, ErrStat, ErrMsg, Unit )

   USE BladedInterface, ONLY: CallBladedDLL  ! Hack for Bladed-style DLL
   USE BladedInterface, ONLY: GH_DISCON_STATUS_CHECKPOINT

   REAL(DbKi),               INTENT(IN   ) :: t_initial           !< initial time
   INTEGER(IntKi),           INTENT(IN   ) :: n_t_global          !< loop counter
   INTEGER(IntKi),           INTENT(IN   ) :: NumTurbines         !< Number of turbines in this simulation
   TYPE(FAST_TurbineType),   INTENT(INOUT) :: Turbine             !< all data for one instance of a turbine (INTENT(OUT) only because of hack for Bladed DLL)
   CHARACTER(*),             INTENT(IN   ) :: CheckpointRoot      !< Rootname of checkpoint file
   INTEGER(IntKi),           INTENT(  OUT) :: ErrStat             !< Error status of the operation
   CHARACTER(*),             INTENT(  OUT) :: ErrMsg              !< Error message if ErrStat /= ErrID_None
   INTEGER(IntKi), OPTIONAL, INTENT(INOUT) :: Unit                !< unit number for output file

      ! local variables:
   REAL(ReKi),               ALLOCATABLE   :: ReKiBuf(:)
   REAL(DbKi),               ALLOCATABLE   :: DbKiBuf(:)
   INTEGER(IntKi),           ALLOCATABLE   :: IntKiBuf(:)

   INTEGER(B4Ki)                           :: ArraySizes(3)

   INTEGER(IntKi)                          :: unOut               ! unit number for output file
   INTEGER(IntKi)                          :: old_avrSwap1        ! previous value of avrSwap(1) !hack for Bladed DLL checkpoint/restore
   INTEGER(IntKi)                          :: ErrStat2            ! local error status
   CHARACTER(ErrMsgLen)                    :: ErrMsg2             ! local error message
   CHARACTER(*),             PARAMETER     :: RoutineName = 'FAST_CreateCheckpoint_T'

   CHARACTER(1024)                         :: FileName            ! Name of the (output) checkpoint file
   CHARACTER(1024)                         :: DLLFileName         ! Name of the (output) checkpoint file

      ! init error status
   ErrStat = ErrID_None
   ErrMsg  = ""

      ! Get the arrays of data to be stored in the output file
   CALL FAST_PackTurbineType( ReKiBuf, DbKiBuf, IntKiBuf, Turbine, ErrStat2, ErrMsg2 )
      CALL SetErrStat(ErrStat2, ErrMsg2, ErrStat, ErrMsg, RoutineName )
      if (ErrStat >= AbortErrLev ) then
         call cleanup()
         RETURN
      end if


   ArraySizes = 0
   IF ( ALLOCATED(ReKiBuf)  ) ArraySizes(1) = SIZE(ReKiBuf)
   IF ( ALLOCATED(DbKiBuf)  ) ArraySizes(2) = SIZE(DbKiBuf)
   IF ( ALLOCATED(IntKiBuf) ) ArraySizes(3) = SIZE(IntKiBuf)

   FileName    = TRIM(CheckpointRoot)//'.chkp'
   DLLFileName = TRIM(CheckpointRoot)//'.dll.chkp'

   unOut=-1
   IF (PRESENT(Unit)) unOut = Unit

   IF ( unOut < 0 ) THEN

      CALL GetNewUnit( unOut, ErrStat2, ErrMsg2 )
      CALL OpenBOutFile ( unOut, FileName, ErrStat2, ErrMsg2)
         CALL SetErrStat(ErrStat2, ErrMsg2, ErrStat, ErrMsg, RoutineName )
         if (ErrStat >= AbortErrLev ) then
            call cleanup()
            IF (.NOT. PRESENT(Unit)) THEN
               CLOSE(unOut)
               unOut = -1
            END IF

            RETURN
         end if

         ! checkpoint file header:
      WRITE (unOut, IOSTAT=ErrStat2)   INT(ReKi              ,B4Ki)     ! let's make sure we've got the correct number of bytes for reals on restart.
      WRITE (unOut, IOSTAT=ErrStat2)   INT(DbKi              ,B4Ki)     ! let's make sure we've got the correct number of bytes for doubles on restart.
      WRITE (unOut, IOSTAT=ErrStat2)   INT(IntKi             ,B4Ki)     ! let's make sure we've got the correct number of bytes for integers on restart.
      WRITE (unOut, IOSTAT=ErrStat2)   AbortErrLev
      WRITE (unOut, IOSTAT=ErrStat2)   NumTurbines                      ! Number of turbines
      WRITE (unOut, IOSTAT=ErrStat2)   t_initial                        ! initial time
      WRITE (unOut, IOSTAT=ErrStat2)   n_t_global                       ! current time step

   END IF


      ! data from current turbine at time step:
   WRITE (unOut, IOSTAT=ErrStat2)   ArraySizes                       ! Number of reals, doubles, and integers written to file
   WRITE (unOut, IOSTAT=ErrStat2)   ReKiBuf                          ! Packed reals
   WRITE (unOut, IOSTAT=ErrStat2)   DbKiBuf                          ! Packed doubles
   WRITE (unOut, IOSTAT=ErrStat2)   IntKiBuf                         ! Packed integers


   IF ( ALLOCATED(ReKiBuf)  ) DEALLOCATE(ReKiBuf)
   IF ( ALLOCATED(DbKiBuf)  ) DEALLOCATE(DbKiBuf)
   IF ( ALLOCATED(IntKiBuf) ) DEALLOCATE(IntKiBuf)

      !CALL FAST_CreateCheckpoint(t_initial, n_t_global, Turbine%p_FAST, Turbine%y_FAST, Turbine%m_FAST, &
      !            Turbine%ED, Turbine%SrvD, Turbine%AD, Turbine%IfW, &
      !            Turbine%HD, Turbine%SD, Turbine%MAP, Turbine%FEAM, Turbine%MD, &
      !            Turbine%IceF, Turbine%IceD, Turbine%MeshMapData, ErrStat, ErrMsg )


   IF (Turbine%TurbID == NumTurbines .OR. .NOT. PRESENT(Unit)) THEN
      CLOSE(unOut)
      unOut = -1
   END IF

   IF (PRESENT(Unit)) Unit = unOut

      ! A hack to pack Bladed-style DLL data
   IF (Turbine%SrvD%p%UseBladedInterface) THEN
      if (Turbine%SrvD%m%dll_data%avrSWAP( 1) > 0   ) then
            ! store value to be overwritten
         old_avrSwap1 = Turbine%SrvD%m%dll_data%avrSWAP( 1)
         FileName     = Turbine%SrvD%m%dll_data%DLL_InFile
            ! overwrite values:
         Turbine%SrvD%m%dll_data%DLL_InFile = DLLFileName
         Turbine%SrvD%m%dll_data%avrSWAP(50) = REAL( LEN_TRIM(DLLFileName) ) +1 ! No. of characters in the "INFILE"  argument (-) (we add one for the C NULL CHARACTER)
         Turbine%SrvD%m%dll_data%avrSWAP( 1) = GH_DISCON_STATUS_CHECKPOINT
         Turbine%SrvD%m%dll_data%SimStatus = Turbine%SrvD%m%dll_data%avrSWAP( 1)
         CALL CallBladedDLL(Turbine%SrvD%Input(1), Turbine%SrvD%p, Turbine%SrvD%m%dll_data, ErrStat2, ErrMsg2)
            CALL SetErrStat(ErrStat2, ErrMsg2, ErrStat, ErrMsg, RoutineName )

            ! put values back:
         Turbine%SrvD%m%dll_data%DLL_InFile = FileName
         Turbine%SrvD%m%dll_data%avrSWAP(50) = REAL( LEN_TRIM(FileName) ) +1 ! No. of characters in the "INFILE"  argument (-) (we add one for the C NULL CHARACTER)
         Turbine%SrvD%m%dll_data%avrSWAP( 1) = old_avrSwap1
         Turbine%SrvD%m%dll_data%SimStatus = Turbine%SrvD%m%dll_data%avrSWAP( 1)
      end if
   END IF

   call cleanup()

contains
   subroutine cleanup()
      IF ( ALLOCATED(ReKiBuf)  ) DEALLOCATE(ReKiBuf)
      IF ( ALLOCATED(DbKiBuf)  ) DEALLOCATE(DbKiBuf)
      IF ( ALLOCATED(IntKiBuf) ) DEALLOCATE(IntKiBuf)
   end subroutine cleanup
END SUBROUTINE FAST_CreateCheckpoint_T
!----------------------------------------------------------------------------------------------------------------------------------
!> Routine that calls FAST_RestoreFromCheckpoint_T for an array of Turbine data structures.
SUBROUTINE FAST_RestoreFromCheckpoint_Tary(t_initial, n_t_global, Turbine, CheckpointRoot, ErrStat, ErrMsg  )

   REAL(DbKi),               INTENT(IN   ) :: t_initial           !< initial time (for comparing with time from checkpoint file)
   INTEGER(IntKi),           INTENT(  OUT) :: n_t_global          !< loop counter
   TYPE(FAST_TurbineType),   INTENT(INOUT) :: Turbine(:)          !< all data for one instance of a turbine !intent(INOUT) instead of (IN) to attempt to avoid memory warnings in gnu compilers
   CHARACTER(*),             INTENT(IN   ) :: CheckpointRoot      !< Rootname of checkpoint file
   INTEGER(IntKi),           INTENT(  OUT) :: ErrStat             !< Error status of the operation
   CHARACTER(*),             INTENT(  OUT) :: ErrMsg              !< Error message if ErrStat /= ErrID_None

      ! local variables
   REAL(DbKi)                              :: t_initial_out
   INTEGER(IntKi)                          :: NumTurbines_out
   INTEGER(IntKi)                          :: NumTurbines         ! Number of turbines in this simulation
   INTEGER(IntKi)                          :: i_turb
   INTEGER                                 :: Unit
   INTEGER(IntKi)                          :: ErrStat2            ! local error status
   CHARACTER(ErrMsgLen)                    :: ErrMsg2             ! local error message
   CHARACTER(*),             PARAMETER     :: RoutineName = 'FAST_RestoreFromCheckpoint_Tary'


   NumTurbines = SIZE(Turbine)
   ErrStat = ErrID_None
   ErrMsg  = ""

      ! Init NWTC_Library, display copyright and version information:
   CALL FAST_ProgStart( FAST_Ver )

      ! Restore data from checkpoint file
   Unit = -1
   DO i_turb = 1,NumTurbines
      CALL FAST_RestoreFromCheckpoint_T(t_initial_out, n_t_global, NumTurbines_out, Turbine(i_turb), CheckpointRoot, ErrStat2, ErrMsg2, Unit )
         CALL SetErrStat(ErrStat2, ErrMsg2, ErrStat, ErrMsg, RoutineName )

         IF (t_initial_out /= t_initial) CALL SetErrStat(ErrID_Fatal, "invalid value of t_initial.", ErrStat, ErrMsg, RoutineName )
         IF (NumTurbines_out /= NumTurbines) CALL SetErrStat(ErrID_Fatal, "invalid value of NumTurbines.", ErrStat, ErrMsg, RoutineName )
         IF (ErrStat >= AbortErrLev) RETURN
   END DO

   CALL WrScr( ' Restarting simulation at '//TRIM(Num2LStr(n_t_global*Turbine(1)%p_FAST%DT))//' seconds.' )


END SUBROUTINE FAST_RestoreFromCheckpoint_Tary
!----------------------------------------------------------------------------------------------------------------------------------
!> This routine is the inverse of FAST_CreateCheckpoint_T. It reads data from a checkpoint file and populates data structures for
!! the turbine instance.
SUBROUTINE FAST_RestoreFromCheckpoint_T(t_initial, n_t_global, NumTurbines, Turbine, CheckpointRoot, ErrStat, ErrMsg, Unit )
   USE BladedInterface, ONLY: CallBladedDLL  ! Hack for Bladed-style DLL
   USE BladedInterface, ONLY: GH_DISCON_STATUS_RESTARTING

   REAL(DbKi),               INTENT(INOUT) :: t_initial           !< initial time
   INTEGER(IntKi),           INTENT(INOUT) :: n_t_global          !< loop counter
   INTEGER(IntKi),           INTENT(INOUT) :: NumTurbines         !< Number of turbines in this simulation
   TYPE(FAST_TurbineType),   INTENT(INOUT) :: Turbine             !< all data for one instance of a turbine (bjj: note that is intent INOUT instead of OUT only because of a gfortran compiler memory issue)
   CHARACTER(*),             INTENT(IN   ) :: CheckpointRoot      !< Rootname of checkpoint file
   INTEGER(IntKi),           INTENT(  OUT) :: ErrStat             !< Error status of the operation
   CHARACTER(*),             INTENT(  OUT) :: ErrMsg              !< Error message if ErrStat /= ErrID_None
   INTEGER(IntKi), OPTIONAL, INTENT(INOUT) :: Unit                !< unit number for output file

      ! local variables:
   REAL(ReKi),               ALLOCATABLE   :: ReKiBuf(:)
   REAL(DbKi),               ALLOCATABLE   :: DbKiBuf(:)
   INTEGER(IntKi),           ALLOCATABLE   :: IntKiBuf(:)

   INTEGER(B4Ki)                           :: ArraySizes(3)

   INTEGER(IntKi)                          :: unIn                ! unit number for input file
   INTEGER(IntKi)                          :: old_avrSwap1        ! previous value of avrSwap(1) !hack for Bladed DLL checkpoint/restore
   INTEGER(IntKi)                          :: ErrStat2            ! local error status
   CHARACTER(ErrMsgLen)                    :: ErrMsg2             ! local error message
   CHARACTER(*),             PARAMETER     :: RoutineName = 'FAST_RestoreFromCheckpoint_T'

   CHARACTER(1024)                         :: FileName            ! Name of the (input) checkpoint file
   CHARACTER(1024)                         :: DLLFileName         ! Name of the (input) checkpoint file


   ErrStat=ErrID_None
   ErrMsg=""

   FileName    = TRIM(CheckpointRoot)//'.chkp'
   DLLFileName = TRIM(CheckpointRoot)//'.dll.chkp'
   ! FileName = TRIM(CheckpointRoot)//'.cp'
   unIn=-1
   IF (PRESENT(Unit)) unIn = Unit

   IF ( unIn < 0 ) THEN

      CALL GetNewUnit( unIn, ErrStat2, ErrMsg2 )

      CALL OpenBInpFile ( unIn, FileName, ErrStat2, ErrMsg2)
         CALL SetErrStat(ErrStat2, ErrMsg2, ErrStat, ErrMsg, RoutineName )
         IF (ErrStat >= AbortErrLev ) RETURN

         ! checkpoint file header:
      READ (unIn, IOSTAT=ErrStat2)   ArraySizes     ! let's make sure we've got the correct number of bytes for reals, doubles, and integers on restart.

      IF ( ArraySizes(1) /= ReKi  ) CALL SetErrStat(ErrID_Fatal,"ReKi on restart is different than when checkpoint file was created.",ErrStat,ErrMsg,RoutineName)
      IF ( ArraySizes(2) /= DbKi  ) CALL SetErrStat(ErrID_Fatal,"DbKi on restart is different than when checkpoint file was created.",ErrStat,ErrMsg,RoutineName)
      IF ( ArraySizes(3) /= IntKi ) CALL SetErrStat(ErrID_Fatal,"IntKi on restart is different than when checkpoint file was created.",ErrStat,ErrMsg,RoutineName)
      IF (ErrStat >= AbortErrLev) THEN
         CLOSE(unIn)
         unIn = -1
         IF (PRESENT(Unit)) Unit = unIn
         RETURN
      END IF

      READ (unIn, IOSTAT=ErrStat2)   AbortErrLev
      READ (unIn, IOSTAT=ErrStat2)   NumTurbines                      ! Number of turbines
      READ (unIn, IOSTAT=ErrStat2)   t_initial                        ! initial time
      READ (unIn, IOSTAT=ErrStat2)   n_t_global                       ! current time step

   END IF

      ! in case the Turbine data structure isn't empty on entry of this routine:
   call FAST_DestroyTurbineType( Turbine, ErrStat2, ErrMsg2 )

      ! data from current time step:
   READ (unIn, IOSTAT=ErrStat2)   ArraySizes                       ! Number of reals, doubles, and integers written to file

   ALLOCATE(ReKiBuf( ArraySizes(1)), STAT=ErrStat2)
      IF (ErrStat2 /=0) CALL SetErrStat(ErrID_Fatal, "Could not allocate ReKiBuf", ErrStat, ErrMsg, RoutineName )
   ALLOCATE(DbKiBuf( ArraySizes(2)), STAT=ErrStat2)
      IF (ErrStat2 /=0) CALL SetErrStat(ErrID_Fatal, "Could not allocate DbKiBuf", ErrStat, ErrMsg, RoutineName )
   ALLOCATE(IntKiBuf(ArraySizes(3)), STAT=ErrStat2)
      IF (ErrStat2 /=0) CALL SetErrStat(ErrID_Fatal, "Could not allocate IntKiBuf", ErrStat, ErrMsg, RoutineName )

      ! Read the packed arrays
   IF (ErrStat < AbortErrLev) THEN

      READ (unIn, IOSTAT=ErrStat2)   ReKiBuf    ! Packed reals
         IF (ErrStat2 /=0) CALL SetErrStat(ErrID_Fatal, "Could not read ReKiBuf", ErrStat, ErrMsg, RoutineName )
      READ (unIn, IOSTAT=ErrStat2)   DbKiBuf    ! Packed doubles
         IF (ErrStat2 /=0) CALL SetErrStat(ErrID_Fatal, "Could not read DbKiBuf", ErrStat, ErrMsg, RoutineName )
      READ (unIn, IOSTAT=ErrStat2)   IntKiBuf   ! Packed integers
         IF (ErrStat2 /=0) CALL SetErrStat(ErrID_Fatal, "Could not read IntKiBuf", ErrStat, ErrMsg, RoutineName )

   END IF

      ! Put the arrays back in the data types
   IF (ErrStat < AbortErrLev) THEN
      CALL FAST_UnpackTurbineType( ReKiBuf, DbKiBuf, IntKiBuf, Turbine, ErrStat2, ErrMsg2 )
         CALL SetErrStat(ErrStat2, ErrMsg2, ErrStat, ErrMsg, RoutineName )
   END IF


      ! close file if necessary (do this after unpacking turbine data, so that TurbID is set)
   IF (Turbine%TurbID == NumTurbines .OR. .NOT. PRESENT(Unit)) THEN
      CLOSE(unIn)
      unIn = -1
   END IF

   IF (PRESENT(Unit)) Unit = unIn


   IF ( ALLOCATED(ReKiBuf)  ) DEALLOCATE(ReKiBuf)
   IF ( ALLOCATED(DbKiBuf)  ) DEALLOCATE(DbKiBuf)
   IF ( ALLOCATED(IntKiBuf) ) DEALLOCATE(IntKiBuf)


      ! A sort-of hack to restore MAP DLL data (in particular Turbine%MAP%OtherSt%C_Obj%object)
    ! these must be the same variables that are used in MAP_Init because they get allocated in the DLL and
    ! destroyed in MAP_End (also, inside the DLL)
   IF (Turbine%p_FAST%CompMooring == Module_MAP) THEN
      CALL MAP_Restart( Turbine%MAP%Input(1), Turbine%MAP%p, Turbine%MAP%x(STATE_CURR), Turbine%MAP%xd(STATE_CURR), &
                        Turbine%MAP%z(STATE_CURR), Turbine%MAP%OtherSt, Turbine%MAP%y, ErrStat2, ErrMsg2 )
         CALL SetErrStat(ErrStat2, ErrMsg2, ErrStat, ErrMsg, RoutineName )
   END IF


      ! A hack to restore Bladed-style DLL data
   if (Turbine%SrvD%p%UseBladedInterface) then
      if (Turbine%SrvD%m%dll_data%avrSWAP( 1) > 0   ) then ! this isn't allocated if UseBladedInterface is FALSE
            ! store value to be overwritten
         old_avrSwap1 = Turbine%SrvD%m%dll_data%avrSWAP( 1)
         FileName     = Turbine%SrvD%m%dll_data%DLL_InFile
            ! overwrite values before calling DLL:
         Turbine%SrvD%m%dll_data%DLL_InFile = DLLFileName
         Turbine%SrvD%m%dll_data%avrSWAP(50) = REAL( LEN_TRIM(DLLFileName) ) +1 ! No. of characters in the "INFILE"  argument (-) (we add one for the C NULL CHARACTER)
         Turbine%SrvD%m%dll_data%avrSWAP( 1) = GH_DISCON_STATUS_RESTARTING
         Turbine%SrvD%m%dll_data%SimStatus = Turbine%SrvD%m%dll_data%avrSWAP( 1)
         CALL CallBladedDLL(Turbine%SrvD%Input(1), Turbine%SrvD%p,  Turbine%SrvD%m%dll_data, ErrStat2, ErrMsg2)
            CALL SetErrStat(ErrStat2, ErrMsg2, ErrStat, ErrMsg, RoutineName )
            ! put values back:
         Turbine%SrvD%m%dll_data%DLL_InFile = FileName
         Turbine%SrvD%m%dll_data%avrSWAP(50) = REAL( LEN_TRIM(FileName) ) +1 ! No. of characters in the "INFILE"  argument (-) (we add one for the C NULL CHARACTER)
         Turbine%SrvD%m%dll_data%avrSWAP( 1) = old_avrSwap1
         Turbine%SrvD%m%dll_data%SimStatus = Turbine%SrvD%m%dll_data%avrSWAP( 1)
      end if
   end if

      ! deal with sibling meshes here:
   ! (ignoring for now; they are not going to be siblings on restart)

   ! deal with files that were open:
   IF (Turbine%p_FAST%WrTxtOutFile) THEN
      CALL OpenFunkFileAppend ( Turbine%y_FAST%UnOu, TRIM(Turbine%p_FAST%OutFileRoot)//'.out', ErrStat2, ErrMsg2)
      IF ( ErrStat2 >= AbortErrLev ) RETURN
      CALL SetErrStat(ErrStat2, ErrMsg2, ErrStat, ErrMsg, RoutineName )
      CALL WrFileNR ( Turbine%y_FAST%UnOu, '#Restarting here')
      WRITE(Turbine%y_FAST%UnOu, '()')
   END IF
   ! (ignoring for now; will have fort.x files if any were open [though I printed a warning about not outputting binary files earlier])


END SUBROUTINE FAST_RestoreFromCheckpoint_T
!----------------------------------------------------------------------------------------------------------------------------------

!----------------------------------------------------------------------------------------------------------------------------------
!> Routine that calls FAST_RestoreForVTKModeShape_T for an array of Turbine data structures.
SUBROUTINE FAST_RestoreForVTKModeShape_Tary(t_initial, Turbine, InputFileName, ErrStat, ErrMsg  )

   REAL(DbKi),               INTENT(IN   ) :: t_initial           !< initial time (for comparing with time from checkpoint file)
   TYPE(FAST_TurbineType),   INTENT(INOUT) :: Turbine(:)          !< all data for one instance of a turbine !intent(INOUT) instead of (IN) to attempt to avoid memory warnings in gnu compilers
   CHARACTER(*),             INTENT(IN   ) :: InputFileName       !< Name of the input file
   INTEGER(IntKi),           INTENT(  OUT) :: ErrStat             !< Error status of the operation
   CHARACTER(*),             INTENT(  OUT) :: ErrMsg              !< Error message if ErrStat /= ErrID_None

      ! local variables
   INTEGER(IntKi)                          :: i_turb
   INTEGER(IntKi)                          :: n_t_global          !< loop counter
   INTEGER(IntKi)                          :: NumTurbines         ! Number of turbines in this simulation
   INTEGER(IntKi)                          :: ErrStat2            ! local error status
   CHARACTER(ErrMsgLen)                    :: ErrMsg2             ! local error message
   CHARACTER(*),             PARAMETER     :: RoutineName = 'FAST_RestoreForVTKModeShape_Tary'


   ErrStat = ErrID_None
   ErrMsg  = ""

   NumTurbines = SIZE(Turbine)
   if (NumTurbines /=1) then
      call SetErrStat(ErrID_Fatal, "Mode-shape visualization is not available for multiple turbines.", ErrStat, ErrMsg, RoutineName)
      return
   end if


   CALL ReadModeShapeFile( Turbine(1)%p_FAST, trim(InputFileName), ErrStat2, ErrMsg2, checkpointOnly=.true. )
      CALL SetErrStat(ErrStat2, ErrMsg2, ErrStat, ErrMsg, RoutineName )
      if (ErrStat >= AbortErrLev) return

   CALL FAST_RestoreFromCheckpoint_Tary( t_initial, n_t_global, Turbine, trim(Turbine(1)%p_FAST%VTK_modes%CheckpointRoot), ErrStat2, ErrMsg2 )
      CALL SetErrStat(ErrStat2, ErrMsg2, ErrStat, ErrMsg, RoutineName )


   DO i_turb = 1,NumTurbines
      if (.not. allocated(Turbine(i_turb)%m_FAST%Lin%LinTimes)) then
         call SetErrStat(ErrID_Fatal, "Mode-shape visualization requires a checkpoint file from a simulation with linearization analysis, but NLinTimes is 0.", ErrStat, ErrMsg, RoutineName)
         return
      end if

      CALL FAST_RestoreForVTKModeShape_T(t_initial, Turbine(i_turb)%p_FAST, Turbine(i_turb)%y_FAST, Turbine(i_turb)%m_FAST, &
                  Turbine(i_turb)%ED, Turbine(i_turb)%SED, Turbine(i_turb)%BD, Turbine(i_turb)%SrvD, &
                  Turbine(i_turb)%AD14, Turbine(i_turb)%AD, Turbine(i_turb)%ADsk, Turbine(i_turb)%IfW, Turbine(i_turb)%OpFM, &
                  Turbine(i_turb)%HD, Turbine(i_turb)%SD, Turbine(i_turb)%ExtPtfm, Turbine(i_turb)%MAP, Turbine(i_turb)%FEAM, Turbine(i_turb)%MD, Turbine(i_turb)%Orca, &
                  Turbine(i_turb)%IceF, Turbine(i_turb)%IceD, Turbine(i_turb)%MeshMapData, trim(InputFileName), ErrStat2, ErrMsg2 )
      CALL SetErrStat(ErrStat2, ErrMsg2, ErrStat, ErrMsg, RoutineName )
   END DO


END SUBROUTINE FAST_RestoreForVTKModeShape_Tary

!----------------------------------------------------------------------------------------------------------------------------------
!> This routine calculates the motions generated by mode shapes and outputs VTK data for it
SUBROUTINE FAST_RestoreForVTKModeShape_T(t_initial, p_FAST, y_FAST, m_FAST, ED, SED, BD, SrvD, AD14, AD, ADsk, IfW, OpFM, HD, SD, ExtPtfm, &
                         MAPp, FEAM, MD, Orca, IceF, IceD, MeshMapData, InputFileName, ErrStat, ErrMsg )

   REAL(DbKi),               INTENT(IN   ) :: t_initial           !< initial time

   TYPE(FAST_ParameterType), INTENT(INOUT) :: p_FAST              !< Parameters for the glue code
   TYPE(FAST_OutputFileType),INTENT(INOUT) :: y_FAST              !< Output variables for the glue code
   TYPE(FAST_MiscVarType),   INTENT(INOUT) :: m_FAST              !< Miscellaneous variables

   TYPE(ElastoDyn_Data),     INTENT(INOUT) :: ED                  !< ElastoDyn data
   TYPE(SED_Data),           INTENT(INOUT) :: SED                 !< Simplified-ElastoDyn data (note: not linearized, but need for interfaces to routines called here)
   TYPE(BeamDyn_Data),       INTENT(INOUT) :: BD                  !< BeamDyn data
   TYPE(ServoDyn_Data),      INTENT(INOUT) :: SrvD                !< ServoDyn data
   TYPE(AeroDyn14_Data),     INTENT(INOUT) :: AD14                !< AeroDyn14 data
   TYPE(AeroDyn_Data),       INTENT(INOUT) :: AD                  !< AeroDyn data
   TYPE(AeroDisk_Data),      INTENT(INOUT) :: ADsk                !< AeroDisk data
   TYPE(InflowWind_Data),    INTENT(INOUT) :: IfW                 !< InflowWind data
   TYPE(OpenFOAM_Data),      INTENT(INOUT) :: OpFM                !< OpenFOAM data
   TYPE(HydroDyn_Data),      INTENT(INOUT) :: HD                  !< HydroDyn data
   TYPE(SubDyn_Data),        INTENT(INOUT) :: SD                  !< SubDyn data
   TYPE(ExtPtfm_Data),       INTENT(INOUT) :: ExtPtfm             !< ExtPtfm_MCKF data
   TYPE(MAP_Data),           INTENT(INOUT) :: MAPp                !< MAP data
   TYPE(FEAMooring_Data),    INTENT(INOUT) :: FEAM                !< FEAMooring data
   TYPE(MoorDyn_Data),       INTENT(INOUT) :: MD                  !< Data for the MoorDyn module
   TYPE(OrcaFlex_Data),      INTENT(INOUT) :: Orca                !< OrcaFlex interface data
   TYPE(IceFloe_Data),       INTENT(INOUT) :: IceF                !< IceFloe data
   TYPE(IceDyn_Data),        INTENT(INOUT) :: IceD                !< All the IceDyn data used in time-step loop

   TYPE(FAST_ModuleMapType), INTENT(INOUT) :: MeshMapData         !< Data for mapping between modules
   CHARACTER(*),             INTENT(IN   ) :: InputFileName       !< Name of the input file

   INTEGER(IntKi),           INTENT(  OUT) :: ErrStat             !< Error status of the operation
   CHARACTER(*),             INTENT(  OUT) :: ErrMsg              !< Error message if ErrStat /= ErrID_None

   ! local variables
   REAL(DbKi)                              :: dt                  ! time
   REAL(DbKi)                              :: tprime              ! time
   INTEGER(IntKi)                          :: nt

   INTEGER(IntKi)                          :: iLinTime            ! generic loop counters
   INTEGER(IntKi)                          :: it                  ! generic loop counters
   INTEGER(IntKi)                          :: iMode               ! loop counter on modes
   INTEGER(IntKi)                          :: iModeMax            ! maximum mode number (based on what is present in the binary file)
   INTEGER(IntKi)                          :: ModeNo              ! mode number
   INTEGER(IntKi)                          :: NLinTimes

   INTEGER(IntKi)                          :: ErrStat2
   CHARACTER(ErrMsgLen)                    :: ErrMsg2
   CHARACTER(*), PARAMETER                 :: RoutineName = 'FAST_RestoreForVTKModeShape_T'
   CHARACTER(1024)                         :: VTK_RootName
   CHARACTER(1024)                         :: VTK_RootDir
   CHARACTER(1024)                         :: vtkroot
   CHARACTER(1024)                         :: sInfo !< String used for formatted screen output


   ErrStat = ErrID_None
   ErrMsg  = ""

   CALL ReadModeShapeFile( p_FAST, trim(InputFileName), ErrStat2, ErrMsg2 )
      CALL SetErrStat(ErrStat2, ErrMsg2, ErrStat, ErrMsg, RoutineName )
      if (ErrStat >= AbortErrLev) return

   call ReadModeShapeMatlabFile( p_FAST, ErrStat2, ErrMsg2 )
      CALL SetErrStat(ErrStat2, ErrMsg2, ErrStat, ErrMsg, RoutineName )
      if (ErrStat >= AbortErrLev ) return

   y_FAST%WriteThisStep = .true.
   y_FAST%UnSum = -1

   NLinTimes = min( p_FAST%VTK_modes%VTKNLinTimes, size(p_FAST%VTK_modes%x_eig_magnitude,2), p_FAST%NLinTimes )

   VTK_RootName = p_FAST%VTK_OutFileRoot

   ! Creating VTK folder in case user deleted it.
   ! We have to extract the vtk root dir again because p_FAST%VTK_OutFileRoot contains the full basename
   call GetPath ( p_FAST%OutFileRoot, VTK_RootDir, vtkroot )
   VTK_RootDir = trim(VTK_RootDir) // 'vtk'
   call MKDIR( trim(VTK_RootDir) )


   iModeMax = size(p_FAST%VTK_Modes%x_eig_magnitude, 3)

   do iMode = 1,p_FAST%VTK_modes%VTKLinModes
      ModeNo = p_FAST%VTK_modes%VTKModes(iMode)
      if (ModeNo>iModeMax) then
         call WrScr('   Skipping mode '//trim(num2lstr(ModeNo))//', maximum number of modes reached ('//trim(num2lstr(iModeMax))//'). Exiting.')
         exit; 
      endif
      call  GetTimeConstants(p_FAST%VTK_modes%DampedFreq_Hz(ModeNo), p_FAST%VTK_fps, p_FAST%VTK_modes%VTKLinTim, nt, dt, p_FAST%VTK_tWidth )
      write(sInfo, '(A,I4,A,F12.4,A,I4,A,I0)') 'Mode',ModeNo,', Freq=', p_FAST%VTK_modes%DampedFreq_Hz(ModeNo),'Hz, NLinTimes=',NLinTimes,', nt=',nt
      call WrScr(trim(sInfo))
      if (nt > 500) then
         call WrScr('   Skipping mode '//trim(num2lstr(ModeNo))//' due to low frequency.')
         cycle
      endif

      select case (p_FAST%VTK_modes%VTKLinTim)
      case (1)
         p_FAST%VTK_OutFileRoot = trim(VTK_RootName)//'.Mode'//trim(num2lstr(ModeNo))
         y_FAST%VTK_count = 1  ! we are skipping the reference meshes by starting at 1
         do iLinTime = 1,NLinTimes
            tprime = m_FAST%Lin%LinTimes(iLinTime) - m_FAST%Lin%LinTimes(1)

            if (p_FAST%DT_UJac < p_FAST%TMax) then
               m_FAST%calcJacobian = .true.
               m_FAST%NextJacCalcTime = m_FAST%Lin%LinTimes(iLinTime)
            end if

            call SetOperatingPoint(iLinTime, p_FAST, y_FAST, m_FAST, ED, BD, SrvD, AD, IfW, OpFM, HD, SD, ExtPtfm, &
                                    MAPp, FEAM, MD, Orca, IceF, IceD, ErrStat2, ErrMsg2 )
               CALL SetErrStat(ErrStat2, ErrMsg2, ErrStat, ErrMsg, RoutineName )

               ! set perturbation of states based on x_eig magnitude and phase
            call PerturbOP(tprime, iLinTime, ModeNo, p_FAST, y_FAST, ED, BD, SrvD, AD, IfW, OpFM, HD, SD, ExtPtfm, MAPp, FEAM, MD, Orca, &
                        IceF, IceD, ErrStat2, ErrMsg2 )
               CALL SetErrStat(ErrStat2, ErrMsg2, ErrStat, ErrMsg, RoutineName )
               IF (ErrStat >= AbortErrLev) RETURN

            CALL CalcOutputs_And_SolveForInputs( -1,  m_FAST%Lin%LinTimes(iLinTime),  STATE_CURR, m_FAST%calcJacobian, m_FAST%NextJacCalcTime, &
               p_FAST, m_FAST, .true., ED, SED, BD, SrvD, AD14, AD, ADsk, IfW, OpFM, HD, SD, ExtPtfm, MAPp, FEAM, MD, Orca, IceF, IceD, MeshMapData, ErrStat2, ErrMsg2 )
               CALL SetErrStat(ErrStat2, ErrMsg2, ErrStat, ErrMsg, RoutineName )
               IF (ErrStat >= AbortErrLev) RETURN

            call WriteVTK(m_FAST%Lin%LinTimes(iLinTime), p_FAST, y_FAST, MeshMapData, ED, SED, BD, AD, IfW, OpFM, HD, SD, ExtPtfm, SrvD, MAPp, FEAM, MD, Orca, IceF, IceD)

         end do ! iLinTime
      case (2)

         do iLinTime = 1,NLinTimes
            p_FAST%VTK_OutFileRoot = trim(VTK_RootName)//'.Mode'//trim(num2lstr(ModeNo))//'.LinTime'//trim(num2lstr(iLinTime))
            y_FAST%VTK_count = 1  ! we are skipping the reference meshes by starting at 1

            if (p_FAST%DT_UJac < p_FAST%TMax) then
               m_FAST%calcJacobian = .true.
               m_FAST%NextJacCalcTime = m_FAST%Lin%LinTimes(iLinTime)
            end if

            do it = 1,nt
               tprime = (it-1)*dt

               call SetOperatingPoint(iLinTime, p_FAST, y_FAST, m_FAST, ED, BD, SrvD, AD, IfW, OpFM, HD, SD, ExtPtfm, &
                                     MAPp, FEAM, MD, Orca, IceF, IceD, ErrStat2, ErrMsg2 )
                  CALL SetErrStat(ErrStat2, ErrMsg2, ErrStat, ErrMsg, RoutineName )

                  ! set perturbation of states based on x_eig magnitude and phase
               call PerturbOP(tprime, iLinTime, ModeNo, p_FAST, y_FAST, ED, BD, SrvD, AD, IfW, OpFM, HD, SD, ExtPtfm, MAPp, FEAM, MD, Orca, &
                         IceF, IceD, ErrStat2, ErrMsg2 )
                  CALL SetErrStat(ErrStat2, ErrMsg2, ErrStat, ErrMsg, RoutineName )
                  IF (ErrStat >= AbortErrLev) RETURN

               CALL CalcOutputs_And_SolveForInputs( -1, m_FAST%Lin%LinTimes(iLinTime),  STATE_CURR, m_FAST%calcJacobian, m_FAST%NextJacCalcTime, &
                  p_FAST, m_FAST, .true., ED, SED, BD, SrvD, AD14, AD, ADsk, IfW, OpFM, HD, SD, ExtPtfm, MAPp, FEAM, MD, Orca, IceF, IceD, MeshMapData, ErrStat2, ErrMsg2 )
                  CALL SetErrStat(ErrStat2, ErrMsg2, ErrStat, ErrMsg, RoutineName )
                  IF (ErrStat >= AbortErrLev) RETURN

               call WriteVTK(m_FAST%Lin%LinTimes(iLinTime)+tprime, p_FAST, y_FAST, MeshMapData, ED, SED, BD, AD, IfW, OpFM, HD, SD, ExtPtfm, SrvD, MAPp, FEAM, MD, Orca, IceF, IceD)

            end do ! it
         end do ! iLinTime

      end select ! VTKLinTim=1 or 2

   end do ! iMode




END SUBROUTINE FAST_RestoreForVTKModeShape_T
!----------------------------------------------------------------------------------------------------------------------------------
SUBROUTINE GetTimeConstants(DampedFreq_Hz, VTK_fps, VTKLinTim, nt, dt, VTK_tWidth)
   REAL(R8Ki),     INTENT(IN   ) :: DampedFreq_Hz
   REAL(DbKi),     INTENT(IN   ) :: VTK_fps
   INTEGER(IntKi), INTENT(IN   ) :: VTKLinTim
   INTEGER(IntKi), INTENT(  OUT) :: nt  !< number of steps
   REAL(DbKi),     INTENT(  OUT) :: dt  !< time step
   INTEGER(IntKi), INTENT(  OUT) :: VTK_tWidth

   REAL(DbKi)                              :: cycle_time          ! time for one cycle of mode
   INTEGER(IntKi)                          :: NCycles
   INTEGER(IntKi), PARAMETER               :: MinFrames = 5

   if (DampedFreq_Hz <= 1e-4_DbKi) then
      nt = huge(nt)
      dt = epsilon(dt)
      VTK_tWidth = 1
      return
   end if

   if (VTKLinTim==1) then
      nt = 1
      NCycles = 0
      do while (nt<MinFrames)
         NCycles = NCycles + 1
         cycle_time = NCycles * 1.0_DbKi / DampedFreq_Hz

         nt = NINT( max(1.0_DbKi, VTK_fps) * cycle_time )
      end do
   else
      ! All simulation will use VTK_fps
      cycle_time =  1.0_DbKi / DampedFreq_Hz
      nt = NINT(VTK_fps) 
   endif

   dt = cycle_time / nt

   VTK_tWidth = CEILING( log10( real(nt) ) ) + 1

END SUBROUTINE GetTimeConstants
!----------------------------------------------------------------------------------------------------------------------------------
SUBROUTINE ReadModeShapeMatlabFile(p_FAST, ErrStat, ErrMsg)
   TYPE(FAST_ParameterType), INTENT(INOUT) :: p_FAST              !< Parameters for the glue code
   INTEGER(IntKi),           INTENT(  OUT) :: ErrStat             !< Error status of the operation
   CHARACTER(*),             INTENT(  OUT) :: ErrMsg              !< Error message if ErrStat /= ErrID_None

   ! local variables
   INTEGER(IntKi)                          :: ErrStat2
   CHARACTER(ErrMsgLen)                    :: ErrMsg2
   CHARACTER(*), PARAMETER                 :: RoutineName = 'ReadModeShapeMatlabFile'

   INTEGER(4)                              :: FileType
   INTEGER(4)                              :: nModes
   INTEGER(4)                              :: iModeMax !< Max index of modes that the user requests
   INTEGER(4)                              :: nStates
   INTEGER(4)                              :: NLinTimes
   INTEGER(IntKi)                          :: iMode
   INTEGER(IntKi)                          :: UnIn

   ErrStat = ErrID_None
   ErrMsg  = ""

      !  Open data file.
   CALL GetNewUnit( UnIn, ErrStat2, ErrMsg2 )

   CALL OpenBInpFile ( UnIn, trim(p_FAST%VTK_modes%MatlabFileName), ErrStat2, ErrMsg2 )
      CALL SetErrStat( ErrStat2, ErrMsg2, ErrStat, ErrMsg, RoutineName )
      IF (ErrStat >= AbortErrLev) RETURN

      ! Process the requested data records of this file.

   CALL WrScr ( NewLine//' =======================================================' )
   CALL WrScr ( ' Reading binary mode file "'//TRIM( p_FAST%VTK_modes%MatlabFileName )//'".')


      ! Read some of the header information.

   READ (UnIn, IOSTAT=ErrStat2)  FileType    ! placeholder for future file format changes
   IF ( ErrStat2 /= 0 )  THEN
      CALL SetErrStat ( ErrID_Fatal, 'Fatal error reading FileType from file "'//TRIM( p_FAST%VTK_modes%MatlabFileName )//'".', ErrStat, ErrMsg, RoutineName )
      RETURN
   ENDIF

   READ (UnIn, IOSTAT=ErrStat2)  nModes    ! number of modes in the file
   IF ( ErrStat2 /= 0 )  THEN
      CALL SetErrStat ( ErrID_Fatal, 'Fatal error reading nModes from file "'//TRIM( p_FAST%VTK_modes%MatlabFileName )//'".', ErrStat, ErrMsg, RoutineName )
      RETURN
   ENDIF

   READ (UnIn, IOSTAT=ErrStat2)  nStates    ! number of states in the file
   IF ( ErrStat2 /= 0 )  THEN
      CALL SetErrStat ( ErrID_Fatal, 'Fatal error reading nStates from file "'//TRIM( p_FAST%VTK_modes%MatlabFileName )//'".', ErrStat, ErrMsg, RoutineName )
      RETURN
   ENDIF

   READ (UnIn, IOSTAT=ErrStat2)  NLinTimes    ! number of linearization times / azimuths in the file
   IF ( ErrStat2 /= 0 )  THEN
      CALL SetErrStat ( ErrID_Fatal, 'Fatal error reading NLinTimes from file "'//TRIM( p_FAST%VTK_modes%MatlabFileName )//'".', ErrStat, ErrMsg, RoutineName )
      RETURN
   ENDIF
   CALL WrScr ( ' Number of modes: '//TRIM(num2lstr(nModes))//', states: '//TRIM(num2lstr(nStates))//', linTimes: '//TRIM(num2lstr(NLinTimes))//'.')

   ALLOCATE( p_FAST%VTK_Modes%NaturalFreq_Hz(nModes), &
             p_FAST%VTK_Modes%DampingRatio(  nModes), &
             p_FAST%VTK_Modes%DampedFreq_Hz( nModes),   STAT=ErrStat2 )
      IF ( ErrStat2 /= 0 )  THEN
         CALL SetErrStat ( ErrID_Fatal, 'Error allocating arrays to read from file.', ErrStat, ErrMsg, RoutineName )
         RETURN
      ENDIF


   READ(UnIn, IOSTAT=ErrStat2) p_FAST%VTK_Modes%NaturalFreq_Hz ! read entire array
   IF ( ErrStat2 /= 0 )  THEN
      CALL SetErrStat ( ErrID_Fatal, 'Fatal error reading NaturalFreq_Hz array from file "'//TRIM( p_FAST%VTK_modes%MatlabFileName )//'".', ErrStat, ErrMsg, RoutineName )
      RETURN
   ENDIF

   READ(UnIn, IOSTAT=ErrStat2) p_FAST%VTK_Modes%DampingRatio ! read entire array
   IF ( ErrStat2 /= 0 )  THEN
      CALL SetErrStat ( ErrID_Fatal, 'Fatal error reading DampingRatio array from file "'//TRIM( p_FAST%VTK_modes%MatlabFileName )//'".', ErrStat, ErrMsg, RoutineName )
      RETURN
   ENDIF

   READ(UnIn, IOSTAT=ErrStat2) p_FAST%VTK_Modes%DampedFreq_Hz ! read entire array
   IF ( ErrStat2 /= 0 )  THEN
      CALL SetErrStat ( ErrID_Fatal, 'Fatal error reading DampedFreq_Hz array from file "'//TRIM( p_FAST%VTK_modes%MatlabFileName )//'".', ErrStat, ErrMsg, RoutineName )
      RETURN
   ENDIF

   if (NLinTimes /= p_FAST%NLinTimes) CALL SetErrStat(ErrID_Severe,'Number of times linearization was performed is not the same as the number of linearization times in the linearization analysis file "'//TRIM( p_FAST%VTK_modes%MatlabFileName )//'".', ErrStat, ErrMsg, RoutineName)

   ! Maximum mode index requested by user
   iModeMax = maxval(p_FAST%VTK_modes%VTKModes(:))
   if (nModes < iModeMax) then
      call WrScr(' Warning: the maximum index in VTKModes ('//trim(num2lstr(iModeMax))//') exceeds the number of modes ('//trim(num2lstr(nModes))//') from binary file.');
   endif
   ! Let's read only the number of modes we need to use
   nModes = min( nModes, iModeMax)

   ALLOCATE( p_FAST%VTK_Modes%x_eig_magnitude(nStates, NLinTimes, nModes), &
             p_FAST%VTK_Modes%x_eig_phase(    nStates, NLinTimes, nModes), STAT=ErrStat2 )
      IF ( ErrStat2 /= 0 )  THEN
         CALL SetErrStat ( ErrID_Fatal, 'Error allocating arrays to read from file.', ErrStat, ErrMsg, RoutineName )
         RETURN
      ENDIF

    do iMode = 1,nModes

      READ(UnIn, IOSTAT=ErrStat2) p_FAST%VTK_Modes%x_eig_magnitude(:,:,iMode) ! read data for one mode
      IF ( ErrStat2 /= 0 )  THEN
         CALL SetErrStat ( ErrID_Fatal, 'Fatal error reading x_eig_magnitude from file "'//TRIM( p_FAST%VTK_modes%MatlabFileName )//'".', ErrStat, ErrMsg, RoutineName )
         RETURN
      ENDIF

      READ(UnIn, IOSTAT=ErrStat2) p_FAST%VTK_Modes%x_eig_phase(:,:,iMode) ! read data for one mode
      IF ( ErrStat2 /= 0 )  THEN
         CALL SetErrStat ( ErrID_Fatal, 'Fatal error reading x_eig_phase from file "'//TRIM( p_FAST%VTK_modes%MatlabFileName )//'".', ErrStat, ErrMsg, RoutineName )
         RETURN
      ENDIF

    end do

END SUBROUTINE ReadModeShapeMatlabFile
!----------------------------------------------------------------------------------------------------------------------------------
SUBROUTINE ReadModeShapeFile(p_FAST, InputFile, ErrStat, ErrMsg, checkpointOnly)
   TYPE(FAST_ParameterType),     INTENT(INOUT) :: p_FAST          !< Parameters for the glue code
   CHARACTER(*),                 INTENT(IN   ) :: InputFile       !< Name of the text input file to read
   INTEGER(IntKi),               INTENT(  OUT) :: ErrStat         !< Error status of the operation
   CHARACTER(*),                 INTENT(  OUT) :: ErrMsg          !< Error message if ErrStat /= ErrID_None
   LOGICAL,      OPTIONAL,       INTENT(IN   ) :: checkpointOnly  !< Whether to return after reading checkpoint file name

   ! local variables
   INTEGER(IntKi)                          :: ErrStat2
   CHARACTER(ErrMsgLen)                    :: ErrMsg2
   CHARACTER(*), PARAMETER                 :: RoutineName = 'ReadModeShapeFile'

   CHARACTER(1024)                         :: PriPath            ! Path name of the primary file
   INTEGER(IntKi)                          :: i
   INTEGER(IntKi)                          :: UnIn
   INTEGER(IntKi)                          :: UnEc
   LOGICAL                                 :: VTKLinTimes1

   ErrStat = ErrID_None
   ErrMsg  = ""
   UnEc = -1

   CALL GetPath( InputFile, PriPath )    ! Input files will be relative to the path where the primary input file is located.

      !  Open data file.
   CALL GetNewUnit( UnIn, ErrStat2, ErrMsg2 )

   CALL OpenFInpFile ( UnIn, InputFile, ErrStat2, ErrMsg2 )
      CALL SetErrStat( ErrStat2, ErrMsg2, ErrStat, ErrMsg, RoutineName )
      IF (ErrStat >= AbortErrLev) RETURN


   CALL ReadCom( UnIn, InputFile, 'File header: (line 1)', ErrStat2, ErrMsg2, UnEc )
      CALL SetErrStat( ErrStat2, ErrMsg2, ErrStat, ErrMsg, RoutineName )

   CALL ReadCom( UnIn, InputFile, 'File header: (line 2)', ErrStat2, ErrMsg2, UnEc )
      CALL SetErrStat( ErrStat2, ErrMsg2, ErrStat, ErrMsg, RoutineName )

   !----------- FILE NAMES ----------------------------------------------------
   CALL ReadCom( UnIn, InputFile, 'Section Header: File Names', ErrStat2, ErrMsg2, UnEc )
      CALL SetErrStat( ErrStat2, ErrMsg2, ErrStat, ErrMsg, RoutineName )

   CALL ReadVar( UnIn, InputFile, p_FAST%VTK_modes%CheckpointRoot, 'CheckpointRoot', 'Name of the checkpoint file written by FAST when linearization data was produced', ErrStat2, ErrMsg2, UnEc )
      CALL SetErrStat( ErrStat2, ErrMsg2, ErrStat, ErrMsg, RoutineName )

   IF ( PathIsRelative( p_FAST%VTK_modes%CheckpointRoot ) ) p_FAST%VTK_modes%CheckpointRoot = TRIM(PriPath)//TRIM(p_FAST%VTK_modes%CheckpointRoot)

   if (present(checkpointOnly)) then
      if (checkpointOnly) then
         call cleanup()
         return
      end if
   end if


   CALL ReadVar( UnIn, InputFile, p_FAST%VTK_modes%MatlabFileName, 'MatlabFileName', 'Name of the file with eigenvectors written by Matlab', ErrStat2, ErrMsg2, UnEc )
      CALL SetErrStat( ErrStat2, ErrMsg2, ErrStat, ErrMsg, RoutineName )
      IF ( ErrStat >= AbortErrLev ) THEN
         CALL Cleanup()
         RETURN
      END IF
   IF ( PathIsRelative( p_FAST%VTK_modes%MatlabFileName ) ) p_FAST%VTK_modes%MatlabFileName = TRIM(PriPath)//TRIM(p_FAST%VTK_modes%MatlabFileName)

   !----------- VISUALIZATION OPTIONS ------------------------------------------

   CALL ReadCom( UnIn, InputFile, 'Section Header: Visualization Options', ErrStat2, ErrMsg2, UnEc )
      CALL SetErrStat( ErrStat2, ErrMsg2, ErrStat, ErrMsg, RoutineName )

   CALL ReadVar( UnIn, InputFile, p_FAST%VTK_modes%VTKLinModes, 'VTKLinModes', 'Number of modes to visualize', ErrStat2, ErrMsg2, UnEc )
      CALL SetErrStat( ErrStat2, ErrMsg2, ErrStat, ErrMsg, RoutineName )


   if (p_FAST%VTK_modes%VTKLinModes <= 0) CALL SetErrStat( ErrID_Fatal, "VTKLinModes must be a positive number.", ErrStat, ErrMsg, RoutineName )

   if (ErrStat >= AbortErrLev) then
      CALL Cleanup()
      RETURN
   end if


   call AllocAry( p_FAST%VTK_modes%VTKModes, p_FAST%VTK_modes%VTKLinModes, 'VTKModes', ErrStat2, ErrMsg2)
      call SetErrStat( ErrStat2, ErrMsg2, ErrStat, ErrMsg, RoutineName )
      if ( ErrStat >= AbortErrLev ) then
         call Cleanup()
         return
      end if

   p_FAST%VTK_modes%VTKModes = -1

   CALL ReadAry( UnIn, InputFile, p_FAST%VTK_modes%VTKModes, p_FAST%VTK_modes%VTKLinModes, 'VTKModes', 'List of modes to visualize', ErrStat2, ErrMsg2, UnEc )
   ! note that we don't check the ErrStat here; if the user entered fewer than p_FAST%VTK_modes%VTKLinModes values, we will use the
   ! last entry to fill in remaining values.
   !Check 1st value, we need at least one good value from user or throw error
   IF (p_FAST%VTK_modes%VTKModes(1) < 0 ) THEN
      call SetErrStat( ErrID_Fatal, "VTKModes must contain positive numbers.", ErrStat, ErrMsg, RoutineName )
         CALL CleanUp()
         RETURN
   ELSE
      DO i = 2, p_FAST%VTK_modes%VTKLinModes
         IF ( p_FAST%VTK_modes%VTKModes(i) < 0 ) THEN
            p_FAST%VTK_modes%VTKModes(i)=p_FAST%VTK_modes%VTKModes(i-1) + 1
         ENDIF
      ENDDO
   ENDIF


   CALL ReadVar( UnIn, InputFile, p_FAST%VTK_modes%VTKLinScale, 'VTKLinScale', 'Mode shape visualization scaling factor', ErrStat2, ErrMsg2, UnEc )
      CALL SetErrStat( ErrStat2, ErrMsg2, ErrStat, ErrMsg, RoutineName )

   CALL ReadVar( UnIn, InputFile, p_FAST%VTK_modes%VTKLinTim, 'VTKLinTim', 'Switch to make one animation for all LinTimes together (1) or separate animations for each LinTimes(2)', ErrStat2, ErrMsg2, UnEc )
      CALL SetErrStat( ErrStat2, ErrMsg2, ErrStat, ErrMsg, RoutineName )

   CALL ReadVar( UnIn, InputFile, VTKLinTimes1, 'VTKLinTimes1', 'If VTKLinTim=2, visualize modes at LinTimes(1) only?', ErrStat2, ErrMsg2, UnEc )
      CALL SetErrStat( ErrStat2, ErrMsg2, ErrStat, ErrMsg, RoutineName )


   CALL ReadVar( UnIn, InputFile, p_FAST%VTK_modes%VTKLinPhase, 'VTKLinPhase', 'Phase when making one animation for all LinTimes together (used only when VTKLinTim=1)', ErrStat2, ErrMsg2, UnEc )
      CALL SetErrStat( ErrStat2, ErrMsg2, ErrStat, ErrMsg, RoutineName )

! overwrite these based on inputs:

      if (p_FAST%VTK_modes%VTKLinTim == 2) then
         !p_FAST%VTK_modes%VTKLinPhase = 0      ! "Phase when making one animation for all LinTimes together (used only when VTKLinTim=1)" -

         if (VTKLinTimes1) then
            p_FAST%VTK_modes%VTKNLinTimes = 1
         else
            p_FAST%VTK_modes%VTKNLinTimes = p_FAST%NLinTimes
         end if
      else
         p_FAST%VTK_modes%VTKNLinTimes = p_FAST%NLinTimes
      end if

contains
   SUBROUTINE Cleanup()
      IF (UnIn > 0) CLOSE(UnIn)
   END SUBROUTINE Cleanup

END SUBROUTINE ReadModeShapeFile
!----------------------------------------------------------------------------------------------------------------------------------
END MODULE FAST_Subs
!----------------------------------------------------------------------------------------------------------------------------------<|MERGE_RESOLUTION|>--- conflicted
+++ resolved
@@ -277,6 +277,9 @@
    
       Init%InData_ED%Gravity       = p_FAST%Gravity
    
+      Init%InData_ED%MHK           = p_FAST%MHK
+      Init%InData_ED%WtrDpth       = p_FAST%WtrDpth
+
       CALL ED_Init( Init%InData_ED, ED%Input(1), ED%p, ED%x(STATE_CURR), ED%xd(STATE_CURR), ED%z(STATE_CURR), ED%OtherSt(STATE_CURR), &
                      ED%y, ED%m, p_FAST%dt_module( MODULE_ED ), Init%OutData_ED, ErrStat2, ErrMsg2 )
          CALL SetErrStat(ErrStat2,ErrMsg2,ErrStat,ErrMsg,RoutineName)
@@ -313,68 +316,10 @@
          CALL Cleanup()
          RETURN
       END IF
-<<<<<<< HEAD
          
       NumBl = Init%OutData_ED%NumBl
          
-=======
-
-   Init%InData_ED%Linearize = p_FAST%Linearize
-   Init%InData_ED%InputFile = p_FAST%EDFile
-   IF ( p_FAST%CompAero == Module_AD14 ) THEN
-      Init%InData_ED%ADInputFile = p_FAST%AeroFile
-   ELSE
-      Init%InData_ED%ADInputFile = ""
-   END IF
-
-   Init%InData_ED%RootName      = TRIM(p_FAST%OutFileRoot)//'.'//TRIM(y_FAST%Module_Abrev(Module_ED))
-   Init%InData_ED%CompElast     = p_FAST%CompElast == Module_ED
-
-   Init%InData_ED%Gravity       = p_FAST%Gravity
-
-   Init%InData_ED%MHK           = p_FAST%MHK
-   Init%InData_ED%WtrDpth       = p_FAST%WtrDpth
-
-   CALL ED_Init( Init%InData_ED, ED%Input(1), ED%p, ED%x(STATE_CURR), ED%xd(STATE_CURR), ED%z(STATE_CURR), ED%OtherSt(STATE_CURR), &
-                  ED%y, ED%m, p_FAST%dt_module( MODULE_ED ), Init%OutData_ED, ErrStat2, ErrMsg2 )
-      CALL SetErrStat(ErrStat2,ErrMsg2,ErrStat,ErrMsg,RoutineName)
-
-   p_FAST%ModuleInitialized(Module_ED) = .TRUE.
-   CALL SetModuleSubstepTime(Module_ED, p_FAST, y_FAST, ErrStat2, ErrMsg2)
-      CALL SetErrStat(ErrStat2,ErrMsg2,ErrStat,ErrMsg,RoutineName)
-
-      ! bjj: added this check per jmj; perhaps it would be better in ElastoDyn, but I'll leave it here for now:
-   IF ( p_FAST%TurbineType == Type_Offshore_Floating ) THEN
-      IF ( ED%p%TowerBsHt < 0.0_ReKi .AND. .NOT. EqualRealNos( ED%p%TowerBsHt, 0.0_ReKi ) ) THEN
-         CALL SetErrStat(ErrID_Fatal,"ElastoDyn TowerBsHt must not be negative for floating offshore systems.",ErrStat,ErrMsg,RoutineName)
-      END IF
-   END IF
-
-   allocate( y_FAST%Lin%Modules(MODULE_ED)%Instance(1), stat=ErrStat2)
-   if (ErrStat2 /= 0 ) then
-      call SetErrStat(ErrID_Fatal, "Error allocating Lin%Modules(ED).", ErrStat, ErrMsg, RoutineName )
-   else
-
-      if (allocated(Init%OutData_ED%LinNames_y)) call move_alloc(Init%OutData_ED%LinNames_y,y_FAST%Lin%Modules(MODULE_ED)%Instance(1)%Names_y)
-      if (allocated(Init%OutData_ED%LinNames_x)) call move_alloc(Init%OutData_ED%LinNames_x,y_FAST%Lin%Modules(MODULE_ED)%Instance(1)%Names_x)
-      if (allocated(Init%OutData_ED%LinNames_u)) call move_alloc(Init%OutData_ED%LinNames_u,y_FAST%Lin%Modules(MODULE_ED)%Instance(1)%Names_u)
-      if (allocated(Init%OutData_ED%RotFrame_y)) call move_alloc(Init%OutData_ED%RotFrame_y,y_FAST%Lin%Modules(MODULE_ED)%Instance(1)%RotFrame_y)
-      if (allocated(Init%OutData_ED%RotFrame_x)) call move_alloc(Init%OutData_ED%RotFrame_x,y_FAST%Lin%Modules(MODULE_ED)%Instance(1)%RotFrame_x)
-      if (allocated(Init%OutData_ED%DerivOrder_x)) call move_alloc(Init%OutData_ED%DerivOrder_x,y_FAST%Lin%Modules(MODULE_ED)%Instance(1)%DerivOrder_x)
-      if (allocated(Init%OutData_ED%RotFrame_u)) call move_alloc(Init%OutData_ED%RotFrame_u,y_FAST%Lin%Modules(MODULE_ED)%Instance(1)%RotFrame_u)
-      if (allocated(Init%OutData_ED%IsLoad_u  )) call move_alloc(Init%OutData_ED%IsLoad_u  ,y_FAST%Lin%Modules(MODULE_ED)%Instance(1)%IsLoad_u  )
-
-      if (allocated(Init%OutData_ED%WriteOutputHdr)) y_FAST%Lin%Modules(MODULE_ED)%Instance(1)%NumOutputs = size(Init%OutData_ED%WriteOutputHdr)
-   end if
-
-   IF (ErrStat >= AbortErrLev) THEN
-      CALL Cleanup()
-      RETURN
-   END IF
-      
-   NumBl = Init%OutData_ED%NumBl
->>>>>>> f7d968bc
-      
+   
       if (p_FAST%CalcSteady) then
          if ( EqualRealNos(Init%OutData_ED%RotSpeed, 0.0_ReKi) ) then
             p_FAST%TrimCase = TrimCase_none
@@ -706,16 +651,13 @@
       ELSEIF ( p_FAST%CompAero  == Module_AD ) THEN
          ! Number of Wind points from AeroDyn, see AeroDyn.f90
          Init%InData_IfW%NumWindPoints = Init%InData_IfW%NumWindPoints + AD_NumWindPoints(AD%Input(1), AD%OtherSt(STATE_CURR))
-<<<<<<< HEAD
-      ELSEIF ( p_FAST%CompAero  == Module_ADsk ) THEN
-         ! AeroDisk only uses the disk averaged wind velecity
-=======
          ! Wake -- we allow the wake positions to exceed the wind box
          if (allocated(AD%OtherSt(STATE_CURR)%WakeLocationPoints)) then
             Init%InData_IfW%BoxExceedAllowF = .true.
             Init%InData_IfW%BoxExceedAllowIdx = min(Init%InData_IfW%BoxExceedAllowIdx, AD_BoxExceedPointsIdx(AD%Input(1), AD%OtherSt(STATE_CURR)))
          endif
->>>>>>> f7d968bc
+      ELSEIF ( p_FAST%CompAero  == Module_ADsk ) THEN
+         ! AeroDisk only uses the disk averaged wind velecity
       END IF
 
       ! lidar
@@ -2101,13 +2043,9 @@
    
    IF (p%MHK /= 0 .and. p%MHK /= 1 .and. p%MHK /= 2) CALL SetErrStat( ErrID_Fatal, 'MHK switch is invalid. Set MHK to 0, 1, or 2 in the FAST input file.', ErrStat, ErrMsg, RoutineName )
 
-<<<<<<< HEAD
    IF (p%MHK == 2) CALL SetErrStat( ErrID_Fatal, 'Functionality to model a floating MHK turbine has not yet been implemented.', ErrStat, ErrMsg, RoutineName )
 
-   IF ((p%CompAero == Module_AD14 .or. p%CompAero == Module_ADsk) .and. (p%MHK == 1 .or. p%MHK == 2)) CALL SetErrStat( ErrID_Fatal, 'AeroDyn14 and AeroDisk cannot be used with an MHK turbine. Change CompAero or MHK in the FAST input file.', ErrStat, ErrMsg, RoutineName )
-=======
-   IF (p%MHK == 1 .and. p%CompAero == Module_AD14 .or. p%MHK == 2 .and. p%CompAero == Module_AD14) CALL SetErrStat( ErrID_Fatal, 'AeroDyn14 cannot be used with an MHK turbine. Change CompAero or MHK in the FAST input file.', ErrStat, ErrMsg, RoutineName )
->>>>>>> f7d968bc
+   IF ((p%CompAero == Module_AD14 .or. p%CompAero == Module_ADsk) .and. (p%MHK == 1 .or. p%MHK == 2)) CALL SetErrStat( ErrID_Fatal, 'Neither AeroDyn14 or AeroDisk can be used with an MHK turbine. Change CompAero or MHK in the FAST input file.', ErrStat, ErrMsg, RoutineName )
 
    IF (p%MHK == 1 .and. p%Linearize .or. p%MHK == 2 .and. p%Linearize) CALL SetErrStat( ErrID_Fatal, 'Linearization has not yet been implemented for an MHK turbine. Change MHK or Linearize in the FAST input file.', ErrStat, ErrMsg, RoutineName )
 
@@ -4470,13 +4408,7 @@
 
       ! the initial ServoDyn and IfW/Lidar inputs from Simulink:
    IF ( p_FAST%CompServo == Module_SrvD ) CALL SrvD_SetExternalInputs( p_FAST, m_FAST, SrvD%Input(1) )
-<<<<<<< HEAD
-   IF ( p_FAST%CompInflow == Module_IfW ) CALL IfW_SetExternalInputs( p_FAST, IfW%p, m_FAST, ED%y, SED%y, IfW%Input(1) )
-
-=======
   
-  
->>>>>>> f7d968bc
    CALL CalcOutputs_And_SolveForInputs(  n_t_global, t_initial,  STATE_CURR, m_FAST%calcJacobian, m_FAST%NextJacCalcTime, &
                         p_FAST, m_FAST, y_FAST%WriteThisStep, ED, SED, BD, SrvD, AD14, AD, ADsk, IfW, OpFM, HD, SD, ExtPtfm, &
                         MAPp, FEAM, MD, Orca, IceF, IceD, MeshMapData, ErrStat2, ErrMsg2 )
