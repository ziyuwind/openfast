!**********************************************************************************************************************************
! FAST_Solver.f90, FAST_Subs.f90, FAST_Lin.f90, and FAST_Mods.f90 make up the FAST glue code in the FAST Modularization Framework.
! FAST_Prog.f90, FAST_Library.f90, FAST_Prog.c are different drivers for this code.
!..................................................................................................................................
! LICENSING
! Copyright (C) 2013-2016  National Renewable Energy Laboratory
!
!    This file is part of FAST.
!
! Licensed under the Apache License, Version 2.0 (the "License");
! you may not use this file except in compliance with the License.
! You may obtain a copy of the License at
!
!     http://www.apache.org/licenses/LICENSE-2.0
!
! Unless required by applicable law or agreed to in writing, software
! distributed under the License is distributed on an "AS IS" BASIS,
! WITHOUT WARRANTIES OR CONDITIONS OF ANY KIND, either express or implied.
! See the License for the specific language governing permissions and
! limitations under the License.
!**********************************************************************************************************************************
MODULE FAST_Subs

   USE FAST_Solver
   USE FAST_Linear

   IMPLICIT NONE

CONTAINS
!++++++++++++++++++++++++++++++++++++++++++++++++++++++++++++++++++++++++++++++++++++++++++++++++++++++++++++++++++++++++++++++++++
! INITIALIZATION ROUTINES
!++++++++++++++++++++++++++++++++++++++++++++++++++++++++++++++++++++++++++++++++++++++++++++++++++++++++++++++++++++++++++++++++++
!> a wrapper routine to call FAST_Initialize a the full-turbine simulation level (makes easier to write top-level driver)
SUBROUTINE FAST_InitializeAll_T( t_initial, TurbID, Turbine, ErrStat, ErrMsg, InFile, ExternInitData )

   REAL(DbKi),                        INTENT(IN   ) :: t_initial      !< initial time
   INTEGER(IntKi),                    INTENT(IN   ) :: TurbID         !< turbine Identifier (1-NumTurbines)
   TYPE(FAST_TurbineType),            INTENT(INOUT) :: Turbine        !< all data for one instance of a turbine
   INTEGER(IntKi),                    INTENT(  OUT) :: ErrStat        !< Error status of the operation
   CHARACTER(*),                      INTENT(  OUT) :: ErrMsg         !< Error message if ErrStat /= ErrID_None
   CHARACTER(*),             OPTIONAL,INTENT(IN   ) :: InFile         !< A CHARACTER string containing the name of the primary FAST input file (if not present, we'll get it from the command line)   
   TYPE(FAST_ExternInitType),OPTIONAL,INTENT(IN   ) :: ExternInitData !< Initialization input data from an external source (Simulink)
   
   Turbine%TurbID = TurbID  
   
   
   IF (PRESENT(InFile)) THEN
      IF (PRESENT(ExternInitData)) THEN
         CALL FAST_InitializeAll( t_initial, Turbine%p_FAST, Turbine%y_FAST, Turbine%m_FAST, &
                     Turbine%ED, Turbine%BD, Turbine%SrvD, Turbine%AD14, Turbine%AD, Turbine%IfW, Turbine%OpFM, Turbine%SC,&
                     Turbine%HD, Turbine%SD, Turbine%ExtPtfm, Turbine%MAP, Turbine%FEAM, Turbine%MD, Turbine%Orca, &
                     Turbine%IceF, Turbine%IceD, Turbine%MeshMapData, ErrStat, ErrMsg, InFile, ExternInitData )
      ELSE         
         CALL FAST_InitializeAll( t_initial, Turbine%p_FAST, Turbine%y_FAST, Turbine%m_FAST, &
                     Turbine%ED, Turbine%BD, Turbine%SrvD, Turbine%AD14, Turbine%AD, Turbine%IfW, Turbine%OpFM, Turbine%SC, &
                     Turbine%HD, Turbine%SD, Turbine%ExtPtfm, Turbine%MAP, Turbine%FEAM, Turbine%MD, Turbine%Orca, &
                     Turbine%IceF, Turbine%IceD, Turbine%MeshMapData, ErrStat, ErrMsg, InFile  )
      END IF
   ELSE
      CALL FAST_InitializeAll( t_initial, Turbine%p_FAST, Turbine%y_FAST, Turbine%m_FAST, &
                     Turbine%ED, Turbine%BD, Turbine%SrvD, Turbine%AD14, Turbine%AD, Turbine%IfW, Turbine%OpFM, Turbine%SC, &
                     Turbine%HD, Turbine%SD, Turbine%ExtPtfm, Turbine%MAP, Turbine%FEAM, Turbine%MD, Turbine%Orca, &
                     Turbine%IceF, Turbine%IceD, Turbine%MeshMapData, ErrStat, ErrMsg )
   END IF
   
         
END SUBROUTINE FAST_InitializeAll_T
!----------------------------------------------------------------------------------------------------------------------------------
!> Routine to call Init routine for each module. This routine sets all of the init input data for each module.
SUBROUTINE FAST_InitializeAll( t_initial, p_FAST, y_FAST, m_FAST, ED, BD, SrvD, AD14, AD, IfW, OpFM, SC, HD, SD, ExtPtfm, &
                               MAPp, FEAM, MD, Orca, IceF, IceD, MeshMapData, ErrStat, ErrMsg, InFile, ExternInitData )

   use ElastoDyn_Parameters, only: Method_RK4

   REAL(DbKi),               INTENT(IN   ) :: t_initial           !< initial time
   TYPE(FAST_ParameterType), INTENT(INOUT) :: p_FAST              !< Parameters for the glue code
   TYPE(FAST_OutputFileType),INTENT(INOUT) :: y_FAST              !< Output variables for the glue code
   TYPE(FAST_MiscVarType),   INTENT(INOUT) :: m_FAST              !< Miscellaneous variables
     
   TYPE(ElastoDyn_Data),     INTENT(INOUT) :: ED                  !< ElastoDyn data
   TYPE(BeamDyn_Data),       INTENT(INOUT) :: BD                  !< BeamDyn data
   TYPE(ServoDyn_Data),      INTENT(INOUT) :: SrvD                !< ServoDyn data
   TYPE(AeroDyn14_Data),     INTENT(INOUT) :: AD14                !< AeroDyn14 data
   TYPE(AeroDyn_Data),       INTENT(INOUT) :: AD                  !< AeroDyn data
   TYPE(InflowWind_Data),    INTENT(INOUT) :: IfW                 !< InflowWind data
   TYPE(OpenFOAM_Data),      INTENT(INOUT) :: OpFM                !< OpenFOAM data
   TYPE(SuperController_Data), INTENT(INOUT) :: SC                !< SuperController data
   TYPE(HydroDyn_Data),      INTENT(INOUT) :: HD                  !< HydroDyn data
   TYPE(SubDyn_Data),        INTENT(INOUT) :: SD                  !< SubDyn data
   TYPE(ExtPtfm_Data),       INTENT(INOUT) :: ExtPtfm             !< ExtPtfm_MCKF data
   TYPE(MAP_Data),           INTENT(INOUT) :: MAPp                !< MAP data
   TYPE(FEAMooring_Data),    INTENT(INOUT) :: FEAM                !< FEAMooring data
   TYPE(MoorDyn_Data),       INTENT(INOUT) :: MD                  !< Data for the MoorDyn module
   TYPE(OrcaFlex_Data),      INTENT(INOUT) :: Orca                !< OrcaFlex interface data
   
   TYPE(IceFloe_Data),       INTENT(INOUT) :: IceF                !< IceFloe data
   TYPE(IceDyn_Data),        INTENT(INOUT) :: IceD                !< All the IceDyn data used in time-step loop

   TYPE(FAST_ModuleMapType), INTENT(INOUT) :: MeshMapData         !< Data for mapping between modules
      
   INTEGER(IntKi),           INTENT(  OUT) :: ErrStat             !< Error status of the operation
   CHARACTER(*),             INTENT(  OUT) :: ErrMsg              !< Error message if ErrStat /= ErrID_None
   CHARACTER(*), OPTIONAL,   INTENT(IN   ) :: InFile              !< A CHARACTER string containing the name of the primary FAST input file (if not present, we'll get it from the command line)
   
   TYPE(FAST_ExternInitType), OPTIONAL, INTENT(IN) :: ExternInitData !< Initialization input data from an external source (Simulink)
   
   ! local variables      
   CHARACTER(1024)                         :: InputFile           !< A CHARACTER string containing the name of the primary FAST input file
   TYPE(FAST_InitData)                     :: Init                !< Initialization data for all modules

       
   REAL(ReKi)                              :: AirDens             ! air density for initialization/normalization of OpenFOAM data
   REAL(DbKi)                              :: dt_IceD             ! tmp dt variable to ensure IceDyn doesn't specify different dt values for different legs (IceDyn instances)
   REAL(DbKi)                              :: dt_BD               ! tmp dt variable to ensure BeamDyn doesn't specify different dt values for different instances
   INTEGER(IntKi)                          :: ErrStat2
   INTEGER(IntKi)                          :: IceDim              ! dimension we're pre-allocating for number of IceDyn legs/instances
   INTEGER(IntKi)                          :: I                   ! generic loop counter
   INTEGER(IntKi)                          :: k                   ! blade loop counter
   logical                                 :: CallStart
   
   CHARACTER(ErrMsgLen)                    :: ErrMsg2
                                           
   CHARACTER(*), PARAMETER                 :: RoutineName = 'FAST_InitializeAll'       
   
   
   !..........
   ErrStat = ErrID_None
   ErrMsg  = ""
      
   y_FAST%UnSum = -1                                                    ! set the summary file unit to -1 to indicate it's not open
   y_FAST%UnOu  = -1                                                    ! set the text output file unit to -1 to indicate it's not open
   y_FAST%UnGra = -1                                                    ! set the binary graphics output file unit to -1 to indicate it's not open
   
   p_FAST%WrVTK = VTK_Unknown                                           ! set this so that we can potentially output VTK information on initialization error
   p_FAST%VTK_tWidth = 1                                                ! initialize in case of error before reading the full file
   p_FAST%n_VTKTime  = 1                                                ! initialize in case of error before reading the full file
   y_FAST%VTK_LastWaveIndx = 1                                          ! Start looking for wave data at the first index
   y_FAST%VTK_count = 0                                                 ! first VTK file has 0 as output      
   y_FAST%n_Out = 0                                                     ! set the number of ouptut channels to 0 to indicate there's nothing to write to the binary file
   p_FAST%ModuleInitialized = .FALSE.                                   ! (array initialization) no modules are initialized 
   
      ! Get the current time
   CALL DATE_AND_TIME ( Values=m_FAST%StrtTime )                        ! Let's time the whole simulation
   CALL CPU_TIME ( m_FAST%UsrTime1 )                                    ! Initial time (this zeros the start time when used as a MATLAB function)
   m_FAST%UsrTime1 = MAX( 0.0_ReKi, m_FAST%UsrTime1 )                   ! CPU_TIME: If a meaningful time cannot be returned, a processor-dependent negative value is returned
   

   m_FAST%t_global        = t_initial - 20.                             ! initialize this to a number < t_initial for error message in ProgAbort
   m_FAST%calcJacobian    = .TRUE.                                      ! we need to calculate the Jacobian
   m_FAST%NextJacCalcTime = m_FAST%t_global                             ! We want to calculate the Jacobian on the first step
   p_FAST%TDesc           = ''
!   p_FAST%CheckHSSBrTrqC = .false.

   y_FAST%Lin%WindSpeed = 0.0_ReKi
   
   if (present(ExternInitData)) then
      CallStart = .not. ExternInitData%FarmIntegration ! .and. ExternInitData%TurbineID == 1
      if (ExternInitData%TurbineID > 0) p_FAST%TDesc = 'T'//trim(num2lstr(ExternInitData%TurbineID)) 
   else
      CallStart = .true.
   end if
           
   
      ! Init NWTC_Library, display copyright and version information:
   if (CallStart) then
      AbortErrLev = ErrID_Fatal                                 ! Until we read otherwise from the FAST input file, we abort only on FATAL errors
      CALL FAST_ProgStart( FAST_Ver )
      p_FAST%WrSttsTime = .TRUE.
   else
      ! if we don't call the start data (e.g., from FAST.Farm), we won't override AbortErrLev either 
      CALL DispNVD( FAST_Ver )
      p_FAST%WrSttsTime = .FALSE.
   end if
   
   IF (PRESENT(InFile)) THEN
      p_FAST%UseDWM = .FALSE.
      InputFile = InFile
   ELSE
      CALL GetInputFileName(InputFile,p_FAST%UseDWM,ErrStat2,ErrMsg2)            
         CALL SetErrStat( ErrStat2, ErrMsg2, ErrStat, ErrMsg, RoutineName )
         IF (ErrStat >= AbortErrLev) THEN
            CALL Cleanup()
            RETURN
         END IF
   END IF
   
   ! ... Open and read input files ...
   ! also, set turbine reference position for graphics output
   if (PRESENT(ExternInitData)) then
      p_FAST%TurbinePos = ExternInitData%TurbinePos
      
      if (ExternInitData%FarmIntegration) then ! we're integrating with FAST.Farm
         CALL FAST_Init( p_FAST, m_FAST, y_FAST, t_initial, InputFile, ErrStat2, ErrMsg2, ExternInitData%TMax, OverrideAbortLev=.false., RootName=ExternInitData%RootName )         
      else
         CALL FAST_Init( p_FAST, m_FAST, y_FAST, t_initial, InputFile, ErrStat2, ErrMsg2, ExternInitData%TMax, ExternInitData%TurbineID )  ! We have the name of the input file and the simulation length from somewhere else (e.g. Simulink)         
      end if
      
   else
      p_FAST%TurbinePos = 0.0_ReKi
      CALL FAST_Init( p_FAST, m_FAST, y_FAST, t_initial, InputFile, ErrStat2, ErrMsg2 )                       ! We have the name of the input file from somewhere else (e.g. Simulink)
   end if
         
   CALL SetErrStat(ErrStat2, ErrMsg2, ErrStat, ErrMsg, RoutineName )
   IF (ErrStat >= AbortErrLev) THEN
      CALL Cleanup()
      RETURN
   END IF
      
      
   !...............................................................................................................................  
      
   p_FAST%dt_module = p_FAST%dt ! initialize time steps for each module   

   ! ........................
   ! initialize ElastoDyn (must be done first)
   ! ........................
   
   ALLOCATE( ED%Input( p_FAST%InterpOrder+1 ), ED%InputTimes( p_FAST%InterpOrder+1 ),STAT = ErrStat2 )
      IF (ErrStat2 /= 0) THEN
         CALL SetErrStat(ErrID_Fatal,"Error allocating ED%Input and ED%InputTimes.",ErrStat,ErrMsg,RoutineName)
         CALL Cleanup()
         RETURN
      END IF
      
   Init%InData_ED%Linearize = p_FAST%Linearize
   Init%InData_ED%InputFile = p_FAST%EDFile
   IF ( p_FAST%CompAero == Module_AD14 ) THEN
      Init%InData_ED%ADInputFile = p_FAST%AeroFile
   ELSE
      Init%InData_ED%ADInputFile = ""
   END IF
   
   Init%InData_ED%RootName      = TRIM(p_FAST%OutFileRoot)//'.'//TRIM(y_FAST%Module_Abrev(Module_ED))
   Init%InData_ED%CompElast     = p_FAST%CompElast == Module_ED

   CALL ED_Init( Init%InData_ED, ED%Input(1), ED%p, ED%x(STATE_CURR), ED%xd(STATE_CURR), ED%z(STATE_CURR), ED%OtherSt(STATE_CURR), &
                  ED%y, ED%m, p_FAST%dt_module( MODULE_ED ), Init%OutData_ED, ErrStat2, ErrMsg2 )
      CALL SetErrStat(ErrStat2,ErrMsg2,ErrStat,ErrMsg,RoutineName)
      
   p_FAST%ModuleInitialized(Module_ED) = .TRUE.
   CALL SetModuleSubstepTime(Module_ED, p_FAST, y_FAST, ErrStat2, ErrMsg2)
      CALL SetErrStat(ErrStat2,ErrMsg2,ErrStat,ErrMsg,RoutineName)
      
      ! bjj: added this check per jmj; perhaps it would be better in ElastoDyn, but I'll leave it here for now:
   IF ( p_FAST%TurbineType == Type_Offshore_Floating ) THEN
      IF ( ED%p%TowerBsHt < 0.0_ReKi .AND. .NOT. EqualRealNos( ED%p%TowerBsHt, 0.0_ReKi ) ) THEN
         CALL SetErrStat(ErrID_Fatal,"ElastoDyn TowerBsHt must not be negative for floating offshore systems.",ErrStat,ErrMsg,RoutineName)
      END IF      
   END IF   

   allocate( y_FAST%Lin%Modules(MODULE_ED)%Instance(1), stat=ErrStat2)
   if (ErrStat2 /= 0 ) then
      call SetErrStat(ErrID_Fatal, "Error allocating Lin%Modules(ED).", ErrStat, ErrMsg, RoutineName )
   else
   
      if (allocated(Init%OutData_ED%LinNames_y)) call move_alloc(Init%OutData_ED%LinNames_y,y_FAST%Lin%Modules(MODULE_ED)%Instance(1)%Names_y)
      if (allocated(Init%OutData_ED%LinNames_x)) call move_alloc(Init%OutData_ED%LinNames_x,y_FAST%Lin%Modules(MODULE_ED)%Instance(1)%Names_x)
      if (allocated(Init%OutData_ED%LinNames_u)) call move_alloc(Init%OutData_ED%LinNames_u,y_FAST%Lin%Modules(MODULE_ED)%Instance(1)%Names_u)
      if (allocated(Init%OutData_ED%RotFrame_y)) call move_alloc(Init%OutData_ED%RotFrame_y,y_FAST%Lin%Modules(MODULE_ED)%Instance(1)%RotFrame_y)
      if (allocated(Init%OutData_ED%RotFrame_x)) call move_alloc(Init%OutData_ED%RotFrame_x,y_FAST%Lin%Modules(MODULE_ED)%Instance(1)%RotFrame_x)
      if (allocated(Init%OutData_ED%DerivOrder_x)) call move_alloc(Init%OutData_ED%DerivOrder_x,y_FAST%Lin%Modules(MODULE_ED)%Instance(1)%DerivOrder_x)
      if (allocated(Init%OutData_ED%RotFrame_u)) call move_alloc(Init%OutData_ED%RotFrame_u,y_FAST%Lin%Modules(MODULE_ED)%Instance(1)%RotFrame_u)
      if (allocated(Init%OutData_ED%IsLoad_u  )) call move_alloc(Init%OutData_ED%IsLoad_u  ,y_FAST%Lin%Modules(MODULE_ED)%Instance(1)%IsLoad_u  )
         
      if (allocated(Init%OutData_ED%WriteOutputHdr)) y_FAST%Lin%Modules(MODULE_ED)%Instance(1)%NumOutputs = size(Init%OutData_ED%WriteOutputHdr)
   end if

   IF (ErrStat >= AbortErrLev) THEN
      CALL Cleanup()
      RETURN
   END IF
   
   if (p_FAST%CalcSteady) then
      if ( EqualRealNos(Init%OutData_ED%RotSpeed, 0.0_ReKi) ) then
         p_FAST%TrimCase = TrimCase_none
         p_FAST%NLinTimes = 1
         p_FAST%LinInterpOrder = 0 ! constant values
      elseif ( Init%OutData_ED%isFixed_GenDOF ) then
         p_FAST%TrimCase = TrimCase_none
      end if
   end if
   
   
   ! ........................
   ! initialize BeamDyn 
   ! ........................
   IF ( p_FAST%CompElast == Module_BD ) THEN      
      p_FAST%nBeams = Init%OutData_ED%NumBl          ! initialize number of BeamDyn instances = number of blades      
   ELSE
      p_FAST%nBeams = 0
   END IF

   ALLOCATE( BD%Input( p_FAST%InterpOrder+1, p_FAST%nBeams ), BD%InputTimes( p_FAST%InterpOrder+1, p_FAST%nBeams ), STAT = ErrStat2 )
      IF (ErrStat2 /= 0) THEN
         CALL SetErrStat(ErrID_Fatal,"Error allocating BD%Input and BD%InputTimes.",ErrStat,ErrMsg,RoutineName)
         CALL Cleanup()
         RETURN
      END IF  
                        
   ALLOCATE( BD%x(           p_FAST%nBeams,2), &
             BD%xd(          p_FAST%nBeams,2), &
             BD%z(           p_FAST%nBeams,2), &
             BD%OtherSt(     p_FAST%nBeams,2), &
             BD%p(           p_FAST%nBeams  ), &
             BD%u(           p_FAST%nBeams  ), &
             BD%y(           p_FAST%nBeams  ), &
             BD%m(           p_FAST%nBeams  ), &
             Init%OutData_BD(p_FAST%nBeams  ), &
                                             STAT = ErrStat2 )                                                  
      IF (ErrStat2 /= 0) THEN
         CALL SetErrStat(ErrID_Fatal,"Error allocating BeamDyn state, input, and output data.",ErrStat,ErrMsg,RoutineName)
         CALL Cleanup()
         RETURN
      END IF        
   
   IF (p_FAST%CompElast == Module_BD) THEN

      Init%InData_BD%DynamicSolve = .TRUE.       ! FAST can only couple to BeamDyn when dynamic solve is used.

      Init%InData_BD%Linearize = p_FAST%Linearize
      Init%InData_BD%gravity      = (/ 0.0_ReKi, 0.0_ReKi, -Init%OutData_ED%Gravity /)       ! "Gravitational acceleration" m/s^2
      
         ! now initialize BeamDyn for all beams
      dt_BD = p_FAST%dt_module( MODULE_BD )
                        
      Init%InData_BD%HubPos = ED%y%HubPtMotion%Position(:,1)
      Init%InData_BD%HubRot = ED%y%HubPtMotion%RefOrientation(:,:,1)
            
      p_FAST%BD_OutputSibling = .true.
      
      allocate( y_FAST%Lin%Modules(MODULE_BD)%Instance(p_FAST%nBeams), stat=ErrStat2)
      if (ErrStat2 /= 0 ) then
         call SetErrStat(ErrID_Fatal, "Error allocating Lin%Modules(BD).", ErrStat, ErrMsg, RoutineName )
         CALL Cleanup()
         RETURN
      end if

      DO k=1,p_FAST%nBeams
         Init%InData_BD%RootName     = TRIM(p_FAST%OutFileRoot)//'.'//TRIM(y_FAST%Module_Abrev(Module_BD))//TRIM( Num2LStr(k) )
         
         
         Init%InData_BD%InputFile    = p_FAST%BDBldFile(k)
         
         Init%InData_BD%GlbPos       = ED%y%BladeRootMotion(k)%Position(:,1)          ! {:}    - - "Initial Position Vector of the local blade coordinate system"
         Init%InData_BD%GlbRot       = ED%y%BladeRootMotion(k)%RefOrientation(:,:,1)  ! {:}{:} - - "Initial direction cosine matrix of the local blade coordinate system"
         
         Init%InData_BD%RootDisp     = ED%y%BladeRootMotion(k)%TranslationDisp(:,1)   ! {:}    - - "Initial root displacement"
         Init%InData_BD%RootOri      = ED%y%BladeRootMotion(k)%Orientation(:,:,1)     ! {:}{:} - - "Initial root orientation"
         Init%InData_BD%RootVel(1:3) = ED%y%BladeRootMotion(k)%TranslationVel(:,1)    ! {:}    - - "Initial root velocities and angular veolcities"                  
         Init%InData_BD%RootVel(4:6) = ED%y%BladeRootMotion(k)%RotationVel(:,1)       ! {:}    - - "Initial root velocities and angular veolcities"                  
                           
         CALL BD_Init( Init%InData_BD, BD%Input(1,k), BD%p(k),  BD%x(k,STATE_CURR), BD%xd(k,STATE_CURR), BD%z(k,STATE_CURR), &
                           BD%OtherSt(k,STATE_CURR), BD%y(k),  BD%m(k), dt_BD, Init%OutData_BD(k), ErrStat2, ErrMsg2 )
            CALL SetErrStat(ErrStat2,ErrMsg2,ErrStat,ErrMsg,RoutineName)  
            
         !bjj: we're going to force this to have the same timestep because I don't want to have to deal with n BD modules with n timesteps.
         IF ( k == 1 ) THEN
            p_FAST%dt_module( MODULE_BD ) = dt_BD
            
            p_FAST%ModuleInitialized(Module_BD) = .TRUE. ! this really should be once per BD instance, but BD doesn't care so I won't go through the effort to track this
            CALL SetModuleSubstepTime(Module_BD, p_FAST, y_FAST, ErrStat2, ErrMsg2)
               CALL SetErrStat(ErrStat2,ErrMsg2,ErrStat,ErrMsg,RoutineName)            
         ELSEIF ( .NOT. EqualRealNos( p_FAST%dt_module( MODULE_BD ),dt_BD )) THEN
            CALL SetErrStat(ErrID_Fatal,"All instances of BeamDyn (one per blade) must have the same time step.",ErrStat,ErrMsg,RoutineName)
         END IF

            ! We're going to do fewer computations if the BD input and output meshes that couple to AD are siblings:
         if (BD%p(k)%BldMotionNodeLoc /= BD_MESH_QP) p_FAST%BD_OutputSibling = .false.
      
         if (ErrStat>=AbortErrLev) exit !exit this loop so we don't get p_FAST%nBeams of the same errors
         
         if (allocated(Init%OutData_BD(k)%LinNames_y)) call move_alloc(Init%OutData_BD(k)%LinNames_y, y_FAST%Lin%Modules(MODULE_BD)%Instance(k)%Names_y )
         if (allocated(Init%OutData_BD(k)%LinNames_x)) call move_alloc(Init%OutData_BD(k)%LinNames_x, y_FAST%Lin%Modules(MODULE_BD)%Instance(k)%Names_x )
         if (allocated(Init%OutData_BD(k)%LinNames_u)) call move_alloc(Init%OutData_BD(k)%LinNames_u, y_FAST%Lin%Modules(MODULE_BD)%Instance(k)%Names_u )
         if (allocated(Init%OutData_BD(k)%RotFrame_y)) call move_alloc(Init%OutData_BD(k)%RotFrame_y, y_FAST%Lin%Modules(MODULE_BD)%Instance(k)%RotFrame_y )
         if (allocated(Init%OutData_BD(k)%RotFrame_x)) call move_alloc(Init%OutData_BD(k)%RotFrame_x, y_FAST%Lin%Modules(MODULE_BD)%Instance(k)%RotFrame_x )
         if (allocated(Init%OutData_BD(k)%RotFrame_u)) call move_alloc(Init%OutData_BD(k)%RotFrame_u, y_FAST%Lin%Modules(MODULE_BD)%Instance(k)%RotFrame_u )
         if (allocated(Init%OutData_BD(k)%IsLoad_u  )) call move_alloc(Init%OutData_BD(k)%IsLoad_u  , y_FAST%Lin%Modules(MODULE_BD)%Instance(k)%IsLoad_u   )
         if (allocated(Init%OutData_BD(k)%DerivOrder_x  )) call move_alloc(Init%OutData_BD(k)%DerivOrder_x  , y_FAST%Lin%Modules(MODULE_BD)%Instance(k)%DerivOrder_x   )
         
         if (allocated(Init%OutData_BD(k)%WriteOutputHdr)) y_FAST%Lin%Modules(MODULE_BD)%Instance(k)%NumOutputs = size(Init%OutData_BD(k)%WriteOutputHdr)
         
      END DO
               
      IF (ErrStat >= AbortErrLev) THEN
         CALL Cleanup()
         RETURN
      END IF           
      
   END IF         
      

   ! ........................
   ! initialize AeroDyn 
   ! ........................
   ALLOCATE( AD14%Input( p_FAST%InterpOrder+1 ), AD14%InputTimes( p_FAST%InterpOrder+1 ), STAT = ErrStat2 )
      IF (ErrStat2 /= 0) THEN
         CALL SetErrStat(ErrID_Fatal,"Error allocating AD14%Input and AD14%InputTimes.",ErrStat,ErrMsg,RoutineName)
         CALL Cleanup()
         RETURN
      END IF
     
   ALLOCATE( AD%Input( p_FAST%InterpOrder+1 ), AD%InputTimes( p_FAST%InterpOrder+1 ), STAT = ErrStat2 )
      IF (ErrStat2 /= 0) THEN
         CALL SetErrStat(ErrID_Fatal,"Error allocating AD%Input and AD%InputTimes.",ErrStat,ErrMsg,RoutineName)
         CALL Cleanup()
         RETURN
      END IF
      
      
   IF ( p_FAST%CompAero == Module_AD14 ) THEN
               
      CALL AD_SetInitInput(Init%InData_AD14, Init%OutData_ED, ED%y, p_FAST, ErrStat2, ErrMsg2)            ! set the values in Init%InData_AD14
         CALL SetErrStat(ErrStat2,ErrMsg2,ErrStat,ErrMsg,RoutineName)
                                       
      CALL AD14_Init( Init%InData_AD14, AD14%Input(1), AD14%p, AD14%x(STATE_CURR), AD14%xd(STATE_CURR), AD14%z(STATE_CURR), &
                     AD14%OtherSt(STATE_CURR), AD14%y, AD14%m, p_FAST%dt_module( MODULE_AD14 ), Init%OutData_AD14, ErrStat2, ErrMsg2 )
         CALL SetErrStat(ErrStat2,ErrMsg2,ErrStat,ErrMsg,RoutineName)

      p_FAST%ModuleInitialized(Module_AD14) = .TRUE.            
      CALL SetModuleSubstepTime(Module_AD14, p_FAST, y_FAST, ErrStat2, ErrMsg2)
         CALL SetErrStat(ErrStat2,ErrMsg2,ErrStat,ErrMsg,RoutineName)
      
         ! bjj: this really shouldn't be in the FAST glue code, but I'm going to put this check here so people don't use an invalid model 
         !    and send me emails to debug numerical issues in their results.
      IF ( AD14%p%TwrProps%PJM_Version .AND. p_FAST%TurbineType == Type_Offshore_Floating ) THEN
         CALL SetErrStat(ErrID_Fatal,'AeroDyn v14 tower influence model "NEWTOWER" is invalid for models of floating offshore turbines.',ErrStat,ErrMsg,RoutineName)
      END IF         
            
      AirDens = Init%OutData_AD14%AirDens
      
      IF (ErrStat >= AbortErrLev) THEN
         CALL Cleanup()
         RETURN
      END IF       
      
   ELSEIF ( p_FAST%CompAero == Module_AD ) THEN
      
      
         ! set initialization data for AD
      CALL AllocAry( Init%InData_AD%BladeRootPosition,      3, Init%OutData_ED%NumBl, 'Init%InData_AD%BladeRootPosition', errStat2, ErrMsg2)
         CALL SetErrStat(ErrStat2,ErrMsg2,ErrStat,ErrMsg,RoutineName)
      CALL AllocAry( Init%InData_AD%BladeRootOrientation,3, 3, Init%OutData_ED%NumBl, 'Init%InData_AD%BladeRootOrientation', errStat2, ErrMsg2)
         CALL SetErrStat(ErrStat2,ErrMsg2,ErrStat,ErrMsg,RoutineName)
         IF (ErrStat >= AbortErrLev) THEN
            CALL Cleanup()
            RETURN
         END IF
      Init%InData_AD%Gravity            = Init%OutData_ED%Gravity      
      Init%InData_AD%Linearize          = p_FAST%Linearize
      Init%InData_AD%InputFile          = p_FAST%AeroFile
      Init%InData_AD%NumBlades          = Init%OutData_ED%NumBl
      Init%InData_AD%RootName           = p_FAST%OutFileRoot
      Init%InData_AD%HubPosition        = ED%y%HubPtMotion%Position(:,1)
      Init%InData_AD%HubOrientation     = ED%y%HubPtMotion%RefOrientation(:,:,1)
      
      do k=1,Init%OutData_ED%NumBl
         Init%InData_AD%BladeRootPosition(:,k)      = ED%y%BladeRootMotion(k)%Position(:,1)
         Init%InData_AD%BladeRootOrientation(:,:,k) = ED%y%BladeRootMotion(k)%RefOrientation(:,:,1)
      end do
      
            
      CALL AD_Init( Init%InData_AD, AD%Input(1), AD%p, AD%x(STATE_CURR), AD%xd(STATE_CURR), AD%z(STATE_CURR), &
                    AD%OtherSt(STATE_CURR), AD%y, AD%m, p_FAST%dt_module( MODULE_AD ), Init%OutData_AD, ErrStat2, ErrMsg2 )
         CALL SetErrStat(ErrStat2,ErrMsg2,ErrStat,ErrMsg,RoutineName)

      p_FAST%ModuleInitialized(Module_AD) = .TRUE.            
      CALL SetModuleSubstepTime(Module_AD, p_FAST, y_FAST, ErrStat2, ErrMsg2)
         CALL SetErrStat(ErrStat2,ErrMsg2,ErrStat,ErrMsg,RoutineName)
                               
      allocate( y_FAST%Lin%Modules(MODULE_AD)%Instance(1), stat=ErrStat2)
      if (ErrStat2 /= 0 ) then
         call SetErrStat(ErrID_Fatal, "Error allocating Lin%Modules(AD).", ErrStat, ErrMsg, RoutineName )
      else
         if (allocated(Init%OutData_AD%LinNames_u)) call move_alloc(Init%OutData_AD%LinNames_u,y_FAST%Lin%Modules(MODULE_AD)%Instance(1)%Names_u )
         if (allocated(Init%OutData_AD%LinNames_y)) call move_alloc(Init%OutData_AD%LinNames_y,y_FAST%Lin%Modules(MODULE_AD)%Instance(1)%Names_y )
         if (allocated(Init%OutData_AD%LinNames_z)) call move_alloc(Init%OutData_AD%LinNames_z,y_FAST%Lin%Modules(MODULE_AD)%Instance(1)%Names_z )
         if (allocated(Init%OutData_AD%RotFrame_u)) call move_alloc(Init%OutData_AD%RotFrame_u,y_FAST%Lin%Modules(MODULE_AD)%Instance(1)%RotFrame_u )
         if (allocated(Init%OutData_AD%RotFrame_y)) call move_alloc(Init%OutData_AD%RotFrame_y,y_FAST%Lin%Modules(MODULE_AD)%Instance(1)%RotFrame_y )
         if (allocated(Init%OutData_AD%RotFrame_z)) call move_alloc(Init%OutData_AD%RotFrame_z,y_FAST%Lin%Modules(MODULE_AD)%Instance(1)%RotFrame_z )
         if (allocated(Init%OutData_AD%IsLoad_u  )) call move_alloc(Init%OutData_AD%IsLoad_u  ,y_FAST%Lin%Modules(MODULE_AD)%Instance(1)%IsLoad_u   )
         
         if (allocated(Init%OutData_AD%WriteOutputHdr)) y_FAST%Lin%Modules(MODULE_AD)%Instance(1)%NumOutputs = size(Init%OutData_AD%WriteOutputHdr)
      end if
      
      IF (ErrStat >= AbortErrLev) THEN
         CALL Cleanup()
         RETURN
      END IF       
      
      AirDens = Init%OutData_AD%AirDens
      
   ELSE
      AirDens = 0.0_ReKi
   END IF ! CompAero
   
               
   ! ........................
   ! initialize InflowWind
   ! ........................   
   ALLOCATE( IfW%Input( p_FAST%InterpOrder+1 ), IfW%InputTimes( p_FAST%InterpOrder+1 ), STAT = ErrStat2 )
      IF (ErrStat2 /= 0) THEN
         CALL SetErrStat(ErrID_Fatal,"Error allocating IfW%Input and IfW%InputTimes.",ErrStat,ErrMsg,RoutineName)
         CALL Cleanup()
         RETURN
      END IF
              
   IF ( p_FAST%CompInflow == Module_IfW ) THEN
      
      Init%InData_IfW%Linearize        = p_FAST%Linearize
      Init%InData_IfW%InputFileName    = p_FAST%InflowFile
      Init%InData_IfW%RootName         = TRIM(p_FAST%OutFileRoot)//'.'//TRIM(y_FAST%Module_Abrev(Module_IfW))
      Init%InData_IfW%UseInputFile     = .TRUE.
   
      Init%InData_IfW%NumWindPoints = 0      
      IF ( p_FAST%CompServo == Module_SrvD ) Init%InData_IfW%NumWindPoints = Init%InData_IfW%NumWindPoints + 1
      IF ( p_FAST%CompAero  == Module_AD14 ) THEN
         Init%InData_IfW%NumWindPoints = Init%InData_IfW%NumWindPoints + Init%OutData_ED%NumBl * AD14%Input(1)%InputMarkers(1)%NNodes + AD14%Input(1)%Twr_InputMarkers%NNodes
      ELSEIF ( p_FAST%CompAero  == Module_AD ) THEN
         Init%InData_IfW%NumWindPoints = Init%InData_IfW%NumWindPoints + AD%Input(1)%TowerMotion%NNodes
         DO k=1,Init%OutData_ED%NumBl
            Init%InData_IfW%NumWindPoints = Init%InData_IfW%NumWindPoints + AD%Input(1)%BladeMotion(k)%NNodes
         END DO
         if (allocated(AD%OtherSt(STATE_CURR)%WakeLocationPoints)) then
            Init%InData_IfW%NumWindPoints = Init%InData_IfW%NumWindPoints + size(AD%OtherSt(STATE_CURR)%WakeLocationPoints,DIM=2)
         end if
      END IF
      
      ! lidar        
      Init%InData_IfW%lidar%Tmax                   = p_FAST%TMax
      Init%InData_IfW%lidar%HubPosition            = ED%y%HubPtMotion%Position(:,1) 
      
      IF ( PRESENT(ExternInitData) ) THEN
         Init%InData_IfW%Use4Dext = ExternInitData%FarmIntegration

         if (Init%InData_IfW%Use4Dext) then
            Init%InData_IfW%FDext%n      = ExternInitData%windGrid_n
            Init%InData_IfW%FDext%delta  = ExternInitData%windGrid_delta
            Init%InData_IfW%FDext%pZero  = ExternInitData%windGrid_pZero
         end if
         
         ! bjj: these lidar inputs should come from an InflowWind input file; I'm hard coding them here for now
         Init%InData_IfW%lidar%SensorType          = ExternInitData%SensorType   
         Init%InData_IfW%lidar%LidRadialVel        = ExternInitData%LidRadialVel   
         Init%InData_IfW%lidar%RotorApexOffsetPos  = 0.0         
         Init%InData_IfW%lidar%NumPulseGate        = 0
      ELSE
         Init%InData_IfW%lidar%SensorType          = SensorType_None
         Init%InData_IfW%Use4Dext                  = .false.
      END IF
                                     
      CALL InflowWind_Init( Init%InData_IfW, IfW%Input(1), IfW%p, IfW%x(STATE_CURR), IfW%xd(STATE_CURR), IfW%z(STATE_CURR),  &
                     IfW%OtherSt(STATE_CURR), IfW%y, IfW%m, p_FAST%dt_module( MODULE_IfW ), Init%OutData_IfW, ErrStat2, ErrMsg2 )
         CALL SetErrStat(ErrStat2,ErrMsg2,ErrStat,ErrMsg,RoutineName)

      p_FAST%ModuleInitialized(Module_IfW) = .TRUE.            
      CALL SetModuleSubstepTime(Module_IfW, p_FAST, y_FAST, ErrStat2, ErrMsg2)
         CALL SetErrStat(ErrStat2,ErrMsg2,ErrStat,ErrMsg,RoutineName)
         
      allocate( y_FAST%Lin%Modules(MODULE_IfW)%Instance(1), stat=ErrStat2)
      if (ErrStat2 /= 0 ) then
         call SetErrStat(ErrID_Fatal, "Error allocating Lin%Modules(IfW).", ErrStat, ErrMsg, RoutineName )
      else
         if (allocated(Init%OutData_IfW%LinNames_y)) call move_alloc(Init%OutData_IfW%LinNames_y,y_FAST%Lin%Modules(MODULE_IfW)%Instance(1)%Names_y )
         if (allocated(Init%OutData_IfW%LinNames_u)) call move_alloc(Init%OutData_IfW%LinNames_u,y_FAST%Lin%Modules(MODULE_IfW)%Instance(1)%Names_u )
         if (allocated(Init%OutData_IfW%RotFrame_y)) call move_alloc(Init%OutData_IfW%RotFrame_y,y_FAST%Lin%Modules(MODULE_IfW)%Instance(1)%RotFrame_y )
         if (allocated(Init%OutData_IfW%RotFrame_u)) call move_alloc(Init%OutData_IfW%RotFrame_u,y_FAST%Lin%Modules(MODULE_IfW)%Instance(1)%RotFrame_u )
         if (allocated(Init%OutData_IfW%IsLoad_u  )) call move_alloc(Init%OutData_IfW%IsLoad_u  ,y_FAST%Lin%Modules(MODULE_IfW)%Instance(1)%IsLoad_u   )

         if (allocated(Init%OutData_IfW%WriteOutputHdr)) y_FAST%Lin%Modules(MODULE_IfW)%Instance(1)%NumOutputs = size(Init%OutData_IfW%WriteOutputHdr)
         y_FAST%Lin%WindSpeed = Init%OutData_IfW%WindFileInfo%MWS
      end if
      
      IF (ErrStat >= AbortErrLev) THEN
         CALL Cleanup()
         RETURN
      END IF       
      
   ELSEIF ( p_FAST%CompInflow == Module_OpFM ) THEN
      
      IF ( PRESENT(ExternInitData) ) THEN
         Init%InData_OpFM%NumSC2Ctrl = ExternInitData%NumSC2Ctrl
         Init%InData_OpFM%NumCtrl2SC = ExternInitData%NumCtrl2SC  
         Init%InData_OpFM%NumActForcePtsBlade = ExternInitData%NumActForcePtsBlade
         Init%InData_OpFM%NumActForcePtsTower = ExternInitData%NumActForcePtsTower 
      ELSE
         CALL SetErrStat( ErrID_Fatal, 'OpenFOAM integration can be used only with external input data (not the stand-alone executable).', ErrStat, ErrMsg, RoutineName )
         CALL Cleanup()
         RETURN         
      END IF
      Init%InData_OpFM%BladeLength = Init%OutData_ED%BladeLength
      Init%InData_OpFM%TowerHeight = Init%OutData_ED%TowerHeight
      Init%InData_OpFM%TowerBaseHeight = Init%OutData_ED%TowerBaseHeight
      ALLOCATE(Init%InData_OpFM%StructBldRNodes( SIZE(Init%OutData_ED%BldRNodes)),  STAT=ErrStat2)
      Init%InData_OpFM%StructBldRNodes(:) = Init%OutData_ED%BldRNodes(:)
      ALLOCATE(Init%InData_OpFM%StructTwrHNodes( SIZE(Init%OutData_ED%TwrHNodes)),  STAT=ErrStat2)
      Init%InData_OpFM%StructTwrHNodes(:) = Init%OutData_ED%TwrHNodes(:)
      IF (ErrStat2 /= 0) THEN
         CALL SetErrStat(ErrID_Fatal,"Error allocating OpFM%InitInput.",ErrStat,ErrMsg,RoutineName)
         CALL Cleanup()
         RETURN
      END IF
         ! set up the data structures for integration with OpenFOAM
      CALL Init_OpFM( Init%InData_OpFM, p_FAST, AirDens, AD14%Input(1), AD%Input(1), Init%OutData_AD, AD%y, ED%y, OpFM, Init%OutData_OpFM, ErrStat2, ErrMsg2 )
         CALL SetErrStat(ErrStat2,ErrMsg2,ErrStat,ErrMsg,RoutineName)
      
      IF (ErrStat >= AbortErrLev) THEN
         CALL Cleanup()
         RETURN
      END IF       
                  
      !bjj: fix me!!! to do
      Init%OutData_IfW%WindFileInfo%MWS = 0.0_ReKi
      
   ELSE
      Init%OutData_IfW%WindFileInfo%MWS = 0.0_ReKi
   END IF   ! CompInflow
   
   ! ........................
   ! initialize SuperController
   ! ........................   
      IF ( PRESENT(ExternInitData) ) THEN
         Init%InData_SC%NumSC2Ctrl = ExternInitData%NumSC2Ctrl
         Init%InData_SC%NumCtrl2SC = ExternInitData%NumCtrl2SC  
      ELSE
         Init%InData_SC%NumSC2Ctrl = 0
         Init%InData_SC%NumCtrl2SC = 0
      END IF
      
         ! set up the data structures for integration with supercontroller
      CALL Init_SC( Init%InData_SC, SC, ErrStat2, ErrMsg2 )
      CALL SetErrStat(ErrStat2,ErrMsg2,ErrStat,ErrMsg,RoutineName)
      
      IF (ErrStat >= AbortErrLev) THEN
         CALL Cleanup()
         RETURN
      END IF       

   ! ........................
   ! some checks for AeroDyn14's Dynamic Inflow with Mean Wind Speed from InflowWind:
   ! (DO NOT COPY THIS CODE!)
   ! bjj: AeroDyn14 should not need this rule of thumb; it should check the instantaneous values when the code runs
   ! ........................   
   
   IF ( p_FAST%CompAero == Module_AD14 ) THEN
      IF (AD14%p%DynInfl) THEN               
         IF ( Init%OutData_IfW%WindFileInfo%MWS  < 8.0 ) THEN
            CALL SetErrStat(ErrID_Fatal,'AeroDyn v14 "DYNINFL" InfModel is invalid for models with wind speeds less than 8 m/s.',ErrStat,ErrMsg,RoutineName)
            !CALL SetErrStat(ErrID_Info,'Estimated average inflow wind speed is less than 8 m/s. Dynamic Inflow will be turned off.',ErrStat,ErrMess,RoutineName )
         END IF
      END IF      
   END IF
   
   
   ! ........................
   ! initialize ServoDyn 
   ! ........................
   ALLOCATE( SrvD%Input( p_FAST%InterpOrder+1 ), SrvD%InputTimes( p_FAST%InterpOrder+1 ), STAT = ErrStat2 )
      IF (ErrStat2 /= 0) THEN
         CALL SetErrStat(ErrID_Fatal,"Error allocating SrvD%Input and SrvD%InputTimes.",ErrStat,ErrMsg,RoutineName)
         CALL Cleanup()
         RETURN
      END IF
      
   IF ( p_FAST%CompServo == Module_SrvD ) THEN
      Init%InData_SrvD%InputFile     = p_FAST%ServoFile
      Init%InData_SrvD%RootName      = TRIM(p_FAST%OutFileRoot)//'.'//TRIM(y_FAST%Module_Abrev(Module_SrvD))
      Init%InData_SrvD%NumBl         = Init%OutData_ED%NumBl
      Init%InData_SrvD%gravity       = Init%OutData_ED%gravity
      Init%InData_SrvD%r_N_O_G       = ED%Input(1)%NacelleLoads%Position(:,1)
      Init%InData_SrvD%r_TwrBase     = Init%OutData_ED%TwrBasePos
      Init%InData_SrvD%TMax          = p_FAST%TMax
      Init%InData_SrvD%AirDens       = AirDens
      Init%InData_SrvD%AvgWindSpeed  = Init%OutData_IfW%WindFileInfo%MWS
      Init%InData_SrvD%Linearize     = p_FAST%Linearize
      Init%InData_SrvD%TrimCase      = p_FAST%TrimCase
      Init%InData_SrvD%TrimGain      = p_FAST%TrimGain
      Init%InData_SrvD%RotSpeedRef   = Init%OutData_ED%RotSpeed
      
      IF ( PRESENT(ExternInitData) ) THEN
         Init%InData_SrvD%NumSC2Ctrl = ExternInitData%NumSC2Ctrl
         Init%InData_SrvD%NumCtrl2SC = ExternInitData%NumCtrl2SC
      ELSE
         Init%InData_SrvD%NumSC2Ctrl = 0
         Init%InData_SrvD%NumCtrl2SC = 0
      END IF      
            
      CALL AllocAry(Init%InData_SrvD%BlPitchInit, Init%OutData_ED%NumBl, 'BlPitchInit', ErrStat2, ErrMsg2)
         CALL SetErrStat(ErrStat2,ErrMsg2,ErrStat,ErrMsg,RoutineName)

      if (ErrStat >= abortErrLev) then ! make sure allocatable arrays are valid before setting them
         CALL Cleanup()
         RETURN
      end if

      Init%InData_SrvD%BlPitchInit   = Init%OutData_ED%BlPitch
      CALL SrvD_Init( Init%InData_SrvD, SrvD%Input(1), SrvD%p, SrvD%x(STATE_CURR), SrvD%xd(STATE_CURR), SrvD%z(STATE_CURR), &
                      SrvD%OtherSt(STATE_CURR), SrvD%y, SrvD%m, p_FAST%dt_module( MODULE_SrvD ), Init%OutData_SrvD, ErrStat2, ErrMsg2 )
         CALL SetErrStat(ErrStat2,ErrMsg2,ErrStat,ErrMsg,RoutineName)
      p_FAST%ModuleInitialized(Module_SrvD) = .TRUE.

      !IF ( Init%OutData_SrvD%CouplingScheme == ExplicitLoose ) THEN ...  bjj: abort if we're doing anything else!

      CALL SetModuleSubstepTime(Module_SrvD, p_FAST, y_FAST, ErrStat2, ErrMsg2)
         CALL SetErrStat(ErrStat2,ErrMsg2,ErrStat,ErrMsg,RoutineName)

      !! initialize SrvD%y%ElecPwr and SrvD%y%GenTq because they are one timestep different (used as input for the next step)?
                  
      allocate( y_FAST%Lin%Modules(MODULE_SrvD)%Instance(1), stat=ErrStat2)
      if (ErrStat2 /= 0 ) then
         call SetErrStat(ErrID_Fatal, "Error allocating Lin%Modules(SrvD).", ErrStat, ErrMsg, RoutineName )
      else
         if (allocated(Init%OutData_SrvD%LinNames_y)) call move_alloc(Init%OutData_SrvD%LinNames_y,y_FAST%Lin%Modules(MODULE_SrvD)%Instance(1)%Names_y )
         if (allocated(Init%OutData_SrvD%LinNames_u)) call move_alloc(Init%OutData_SrvD%LinNames_u,y_FAST%Lin%Modules(MODULE_SrvD)%Instance(1)%Names_u )
         if (allocated(Init%OutData_SrvD%RotFrame_y)) call move_alloc(Init%OutData_SrvD%RotFrame_y,y_FAST%Lin%Modules(MODULE_SrvD)%Instance(1)%RotFrame_y )
         if (allocated(Init%OutData_SrvD%RotFrame_u)) call move_alloc(Init%OutData_SrvD%RotFrame_u,y_FAST%Lin%Modules(MODULE_SrvD)%Instance(1)%RotFrame_u )
         if (allocated(Init%OutData_SrvD%IsLoad_u  )) call move_alloc(Init%OutData_SrvD%IsLoad_u  ,y_FAST%Lin%Modules(MODULE_SrvD)%Instance(1)%IsLoad_u   )

         if (allocated(Init%OutData_SrvD%WriteOutputHdr)) y_FAST%Lin%Modules(MODULE_SrvD)%Instance(1)%NumOutputs = size(Init%OutData_SrvD%WriteOutputHdr)
      end if
      
      IF (ErrStat >= AbortErrLev) THEN
         CALL Cleanup()
         RETURN
      END IF
      
   ! ........................
   ! some checks for AeroDyn and ElastoDyn inputs with the high-speed shaft brake hack in ElastoDyn:
   ! (DO NOT COPY THIS CODE!)
   ! ........................   
         ! bjj: this is a hack to get high-speed shaft braking in FAST v8
      
      IF ( Init%OutData_SrvD%UseHSSBrake ) THEN
         IF ( p_FAST%CompAero == Module_AD14 ) THEN
            IF ( AD14%p%DYNINFL ) THEN
               CALL SetErrStat(ErrID_Fatal,'AeroDyn v14 "DYNINFL" InfModel is invalid for models with high-speed shaft braking.',ErrStat,ErrMsg,RoutineName)
            END IF
         END IF
         

         IF ( ED%p%method == Method_RK4 ) THEN ! bjj: should be using ElastoDyn's Method_ABM4 Method_AB4 parameters
            CALL SetErrStat(ErrID_Fatal,'ElastoDyn must use the AB4 or ABM4 integration method to implement high-speed shaft braking.',ErrStat,ErrMsg,RoutineName)
         ENDIF
      END IF ! Init%OutData_SrvD%UseHSSBrake
      
      
   END IF

   ! ........................
   ! set some VTK parameters required before HydroDyn init (so we can get wave elevations for visualization)
   ! ........................
   
      ! get wave elevation data for visualization
   if ( p_FAST%WrVTK > VTK_None ) then   
      call SetVTKParameters_B4HD(p_FAST, Init%OutData_ED, Init%InData_HD, BD, ErrStat2, ErrMsg2)
         CALL SetErrStat(ErrStat2,ErrMsg2,ErrStat,ErrMsg,RoutineName)
         IF (ErrStat >= AbortErrLev) THEN
            CALL Cleanup()
            RETURN
         END IF       
   end if
   
   
   ! ........................
   ! initialize HydroDyn 
   ! ........................
   ALLOCATE( HD%Input( p_FAST%InterpOrder+1 ), HD%InputTimes( p_FAST%InterpOrder+1 ), STAT = ErrStat2 )
      IF (ErrStat2 /= 0) THEN
         CALL SetErrStat(ErrID_Fatal,"Error allocating HD%Input and HD%InputTimes.",ErrStat,ErrMsg,RoutineName)
         CALL Cleanup()
         RETURN
      END IF
      
   IF ( p_FAST%CompHydro == Module_HD ) THEN

      Init%InData_HD%Gravity       = Init%OutData_ED%Gravity
      Init%InData_HD%UseInputFile  = .TRUE.
      Init%InData_HD%InputFile     = p_FAST%HydroFile
      Init%InData_HD%OutRootName   = p_FAST%OutFileRoot
      Init%InData_HD%TMax          = p_FAST%TMax
      Init%InData_HD%hasIce        = p_FAST%CompIce /= Module_None
      Init%InData_HD%Linearize     = p_FAST%Linearize
      
         ! if wave field needs an offset, modify these values (added at request of SOWFA developers):
      Init%InData_HD%PtfmLocationX = p_FAST%TurbinePos(1) 
      Init%InData_HD%PtfmLocationY = p_FAST%TurbinePos(2)
      
      CALL HydroDyn_Init( Init%InData_HD, HD%Input(1), HD%p,  HD%x(STATE_CURR), HD%xd(STATE_CURR), HD%z(STATE_CURR), &
                          HD%OtherSt(STATE_CURR), HD%y, HD%m, p_FAST%dt_module( MODULE_HD ), Init%OutData_HD, ErrStat2, ErrMsg2 )
         CALL SetErrStat(ErrStat2,ErrMsg2,ErrStat,ErrMsg,RoutineName)
         
      p_FAST%ModuleInitialized(Module_HD) = .TRUE.
      CALL SetModuleSubstepTime(Module_HD, p_FAST, y_FAST, ErrStat2, ErrMsg2)
         CALL SetErrStat(ErrStat2,ErrMsg2,ErrStat,ErrMsg,RoutineName)
         
      allocate( y_FAST%Lin%Modules(MODULE_HD)%Instance(1), stat=ErrStat2)
      if (ErrStat2 /= 0 ) then
         call SetErrStat(ErrID_Fatal, "Error allocating Lin%Modules(HD).", ErrStat, ErrMsg, RoutineName )
      else
         if (allocated(Init%OutData_HD%LinNames_y)) call move_alloc(Init%OutData_HD%LinNames_y,y_FAST%Lin%Modules(MODULE_HD)%Instance(1)%Names_y )
         if (allocated(Init%OutData_HD%LinNames_u)) call move_alloc(Init%OutData_HD%LinNames_u,y_FAST%Lin%Modules(MODULE_HD)%Instance(1)%Names_u )
         if (allocated(Init%OutData_HD%LinNames_x)) call move_alloc(Init%OutData_HD%LinNames_x, y_FAST%Lin%Modules(MODULE_HD)%Instance(1)%Names_x )
<<<<<<< HEAD
=======
! LIN-TODO: Determine if we need to create this data even though we don't have rotating frames in HD
         !if (allocated(Init%OutData_HD%RotFrame_y)) call move_alloc(Init%OutData_HD%RotFrame_y,y_FAST%Lin%Modules(MODULE_HD)%Instance(1)%RotFrame_y )
         !if (allocated(Init%OutData_HD%RotFrame_u)) call move_alloc(Init%OutData_HD%RotFrame_u,y_FAST%Lin%Modules(MODULE_HD)%Instance(1)%RotFrame_u )
>>>>>>> 1a5a8a86
         if (allocated(Init%OutData_HD%DerivOrder_x)) call move_alloc(Init%OutData_HD%DerivOrder_x,y_FAST%Lin%Modules(MODULE_HD)%Instance(1)%DerivOrder_x)
         if (allocated(Init%OutData_HD%IsLoad_u  )) call move_alloc(Init%OutData_HD%IsLoad_u  ,y_FAST%Lin%Modules(MODULE_HD)%Instance(1)%IsLoad_u   )

         if (allocated(Init%OutData_HD%WriteOutputHdr)) y_FAST%Lin%Modules(MODULE_HD)%Instance(1)%NumOutputs = size(Init%OutData_HD%WriteOutputHdr)
      end if
     
      IF (ErrStat >= AbortErrLev) THEN
         CALL Cleanup()
         RETURN
      END IF       
   END IF   ! CompHydro

   ! ........................
   ! initialize SubDyn or ExtPtfm_MCKF
   ! ........................
   ALLOCATE( SD%Input( p_FAST%InterpOrder+1 ), SD%InputTimes( p_FAST%InterpOrder+1 ), STAT = ErrStat2 )
      IF (ErrStat2 /= 0) THEN
         CALL SetErrStat(ErrID_Fatal,"Error allocating SD%Input and SD%InputTimes.",ErrStat,ErrMsg,RoutineName)
         CALL Cleanup()
         RETURN
      END IF

   ALLOCATE( ExtPtfm%Input( p_FAST%InterpOrder+1 ), ExtPtfm%InputTimes( p_FAST%InterpOrder+1 ), STAT = ErrStat2 )
      IF (ErrStat2 /= 0) THEN
         CALL SetErrStat(ErrID_Fatal,"Error allocating ExtPtfm%Input and ExtPtfm%InputTimes.",ErrStat,ErrMsg,RoutineName)
         CALL Cleanup()
         RETURN
      END IF
      
   IF ( p_FAST%CompSub == Module_SD ) THEN
          
      IF ( p_FAST%CompHydro == Module_HD ) THEN
         Init%InData_SD%WtrDpth = Init%OutData_HD%WtrDpth
      ELSE
         Init%InData_SD%WtrDpth = 0.0_ReKi
      END IF
            
      Init%InData_SD%Linearize     = p_FAST%Linearize
      Init%InData_SD%g             = Init%OutData_ED%Gravity     
<<<<<<< HEAD
      !Ini%tInData_SD%UseInputFile = .TRUE. 
=======
      !Init%InData_SD%UseInputFile = .TRUE. 
>>>>>>> 1a5a8a86
      Init%InData_SD%SDInputFile   = p_FAST%SubFile
      Init%InData_SD%RootName      = p_FAST%OutFileRoot
      Init%InData_SD%TP_RefPoint   = ED%Output(1)%PlatformPtMesh%Position(:,1)  ! "Interface point" where loads will be transferred to
      Init%InData_SD%SubRotateZ    = 0.0                                        ! Used by driver to rotate structure around z
      
            
      CALL SD_Init( Init%InData_SD, SD%Input(1), SD%p,  SD%x(STATE_CURR), SD%xd(STATE_CURR), SD%z(STATE_CURR),  &
                    SD%OtherSt(STATE_CURR), SD%y, SD%m, p_FAST%dt_module( MODULE_SD ), Init%OutData_SD, ErrStat2, ErrMsg2 )
         CALL SetErrStat(ErrStat2,ErrMsg2,ErrStat,ErrMsg,RoutineName)
         
      p_FAST%ModuleInitialized(Module_SD) = .TRUE.
      CALL SetModuleSubstepTime(Module_SD, p_FAST, y_FAST, ErrStat2, ErrMsg2)
         CALL SetErrStat(ErrStat2,ErrMsg2,ErrStat,ErrMsg,RoutineName)

      allocate( y_FAST%Lin%Modules(MODULE_SD)%Instance(1), stat=ErrStat2)
      if (ErrStat2 /= 0 ) then
         call SetErrStat(ErrID_Fatal, "Error allocating Lin%Modules(SD).", ErrStat, ErrMsg, RoutineName )
      else
         if (allocated(Init%OutData_SD%LinNames_y)) call move_alloc(Init%OutData_SD%LinNames_y,y_FAST%Lin%Modules(MODULE_SD)%Instance(1)%Names_y)
         if (allocated(Init%OutData_SD%LinNames_x)) call move_alloc(Init%OutData_SD%LinNames_x,y_FAST%Lin%Modules(MODULE_SD)%Instance(1)%Names_x)
         if (allocated(Init%OutData_SD%LinNames_u)) call move_alloc(Init%OutData_SD%LinNames_u,y_FAST%Lin%Modules(MODULE_SD)%Instance(1)%Names_u)
         if (allocated(Init%OutData_SD%RotFrame_y)) call move_alloc(Init%OutData_SD%RotFrame_y,y_FAST%Lin%Modules(MODULE_SD)%Instance(1)%RotFrame_y)
         if (allocated(Init%OutData_SD%RotFrame_x)) call move_alloc(Init%OutData_SD%RotFrame_x,y_FAST%Lin%Modules(MODULE_SD)%Instance(1)%RotFrame_x)
         if (allocated(Init%OutData_SD%RotFrame_u)) call move_alloc(Init%OutData_SD%RotFrame_u,y_FAST%Lin%Modules(MODULE_SD)%Instance(1)%RotFrame_u)
         if (allocated(Init%OutData_SD%IsLoad_u  )) call move_alloc(Init%OutData_SD%IsLoad_u  ,y_FAST%Lin%Modules(MODULE_SD)%Instance(1)%IsLoad_u  )
         if (allocated(Init%OutData_SD%WriteOutputHdr)) y_FAST%Lin%Modules(MODULE_SD)%Instance(1)%NumOutputs = size(Init%OutData_SD%WriteOutputHdr)
         if (allocated(Init%OutData_SD%DerivOrder_x)) call move_alloc(Init%OutData_SD%DerivOrder_x,y_FAST%Lin%Modules(MODULE_SD)%Instance(1)%DerivOrder_x)
      end if
               
      IF (ErrStat >= AbortErrLev) THEN
         CALL Cleanup()
         RETURN
      END IF   
   ELSE IF ( p_FAST%CompSub == Module_ExtPtfm ) THEN

      Init%InData_ExtPtfm%InputFile = p_FAST%SubFile
      Init%InData_ExtPtfm%RootName  = trim(p_FAST%OutFileRoot)//'.'//TRIM(y_FAST%Module_Abrev(Module_ExtPtfm))
      Init%InData_ExtPtfm%Linearize = p_FAST%Linearize
      Init%InData_ExtPtfm%PtfmRefzt = ED%p%PtfmRefzt ! Required
      
      CALL ExtPtfm_Init( Init%InData_ExtPtfm, ExtPtfm%Input(1), ExtPtfm%p,  &
                         ExtPtfm%x(STATE_CURR), ExtPtfm%xd(STATE_CURR), ExtPtfm%z(STATE_CURR),  ExtPtfm%OtherSt(STATE_CURR), &
                         ExtPtfm%y, ExtPtfm%m, p_FAST%dt_module( MODULE_ExtPtfm ), Init%OutData_ExtPtfm, ErrStat2, ErrMsg2 )
         CALL SetErrStat(ErrStat2,ErrMsg2,ErrStat,ErrMsg,RoutineName)
         
      p_FAST%ModuleInitialized(MODULE_ExtPtfm) = .TRUE.
      CALL SetModuleSubstepTime(MODULE_ExtPtfm, p_FAST, y_FAST, ErrStat2, ErrMsg2)
         CALL SetErrStat(ErrStat2,ErrMsg2,ErrStat,ErrMsg,RoutineName)

      allocate( y_FAST%Lin%Modules(MODULE_ExtPtfm)%Instance(1), stat=ErrStat2)
      if (ErrStat2 /= 0 ) then
         call SetErrStat(ErrID_Fatal, "Error allocating Lin%Modules(ExtPtfm).", ErrStat, ErrMsg, RoutineName )
      else
         if (allocated(Init%OutData_ExtPtfm%LinNames_y)) call move_alloc(Init%OutData_ExtPtfm%LinNames_y,y_FAST%Lin%Modules(MODULE_ExtPtfm)%Instance(1)%Names_y)
         if (allocated(Init%OutData_ExtPtfm%LinNames_x)) call move_alloc(Init%OutData_ExtPtfm%LinNames_x,y_FAST%Lin%Modules(MODULE_ExtPtfm)%Instance(1)%Names_x)
         if (allocated(Init%OutData_ExtPtfm%LinNames_u)) call move_alloc(Init%OutData_ExtPtfm%LinNames_u,y_FAST%Lin%Modules(MODULE_ExtPtfm)%Instance(1)%Names_u)
         if (allocated(Init%OutData_ExtPtfm%RotFrame_y)) call move_alloc(Init%OutData_ExtPtfm%RotFrame_y,y_FAST%Lin%Modules(MODULE_ExtPtfm)%Instance(1)%RotFrame_y)
         if (allocated(Init%OutData_ExtPtfm%RotFrame_x)) call move_alloc(Init%OutData_ExtPtfm%RotFrame_x,y_FAST%Lin%Modules(MODULE_ExtPtfm)%Instance(1)%RotFrame_x)
         if (allocated(Init%OutData_ExtPtfm%RotFrame_u)) call move_alloc(Init%OutData_ExtPtfm%RotFrame_u,y_FAST%Lin%Modules(MODULE_ExtPtfm)%Instance(1)%RotFrame_u)
         if (allocated(Init%OutData_ExtPtfm%IsLoad_u  )) call move_alloc(Init%OutData_ExtPtfm%IsLoad_u  ,y_FAST%Lin%Modules(MODULE_ExtPtfm)%Instance(1)%IsLoad_u  )
         if (allocated(Init%OutData_ExtPtfm%WriteOutputHdr)) y_FAST%Lin%Modules(MODULE_ExtPtfm)%Instance(1)%NumOutputs = size(Init%OutData_ExtPtfm%WriteOutputHdr)
         if (allocated(Init%OutData_ExtPtfm%DerivOrder_x)) call move_alloc(Init%OutData_ExtPtfm%DerivOrder_x,y_FAST%Lin%Modules(MODULE_ExtPtfm)%Instance(1)%DerivOrder_x)
      end if
               
      IF (ErrStat >= AbortErrLev) THEN
         CALL Cleanup()
         RETURN
      END IF   
      
   END IF

   ! ------------------------------
   ! initialize CompMooring modules 
   ! ------------------------------
   ALLOCATE( MAPp%Input( p_FAST%InterpOrder+1 ), MAPp%InputTimes( p_FAST%InterpOrder+1 ), STAT = ErrStat2 )
      IF (ErrStat2 /= 0) THEN
         CALL SetErrStat(ErrID_Fatal,"Error allocating MAPp%Input and MAPp%InputTimes.",ErrStat,ErrMsg,RoutineName)
         CALL Cleanup()
         RETURN
      END IF
   ALLOCATE( MD%Input( p_FAST%InterpOrder+1 ), MD%InputTimes( p_FAST%InterpOrder+1 ), STAT = ErrStat2 )
      IF (ErrStat2 /= 0) THEN
         CALL SetErrStat(ErrID_Fatal,"Error allocating MD%Input and MD%InputTimes.",ErrStat,ErrMsg,RoutineName)
         CALL Cleanup()
         RETURN
      END IF   
   ALLOCATE( FEAM%Input( p_FAST%InterpOrder+1 ), FEAM%InputTimes( p_FAST%InterpOrder+1 ), STAT = ErrStat2 )
      IF (ErrStat2 /= 0) THEN
         CALL SetErrStat(ErrID_Fatal,"Error allocating FEAM%Input and FEAM%InputTimes.",ErrStat,ErrMsg,RoutineName)
         CALL Cleanup()
         RETURN
      END IF   
   ALLOCATE( Orca%Input( p_FAST%InterpOrder+1 ), Orca%InputTimes( p_FAST%InterpOrder+1 ), STAT = ErrStat2 )
      IF (ErrStat2 /= 0) THEN
         CALL SetErrStat(ErrID_Fatal,"Error allocating Orca%Input and Orca%InputTimes.",ErrStat,ErrMsg,RoutineName)
         CALL Cleanup()
         RETURN
      END IF   
      
   ! ........................
   ! initialize MAP 
   ! ........................
   IF (p_FAST%CompMooring == Module_MAP) THEN
      !bjj: until we modify this, MAP requires HydroDyn to be used. (perhaps we could send air density from AeroDyn or something...)
      
      CALL WrScr(NewLine) !bjj: I'm printing two blank lines here because MAP seems to be writing over the last line on the screen.
      

!      Init%InData_MAP%rootname          =  p_FAST%OutFileRoot        ! Output file name 
      Init%InData_MAP%gravity           =  Init%OutData_ED%Gravity    ! This need to be according to g used in ElastoDyn
      Init%InData_MAP%sea_density       =  Init%OutData_HD%WtrDens    ! This needs to be set according to seawater density in HydroDyn
      Init%InData_MAP%depth             =  Init%OutData_HD%WtrDpth    ! This need to be set according to the water depth in HydroDyn
                  
   ! differences for MAP++
      Init%InData_MAP%file_name         =  p_FAST%MooringFile        ! This needs to be set according to what is in the FAST input file. 
      Init%InData_MAP%summary_file_name =  TRIM(p_FAST%OutFileRoot)//'.MAP.sum'        ! Output file name 
      Init%InData_MAP%depth             = -Init%OutData_HD%WtrDpth    ! This need to be set according to the water depth in HydroDyn
            
      Init%InData_MAP%LinInitInp%Linearize = p_FAST%Linearize   
      
      CALL MAP_Init( Init%InData_MAP, MAPp%Input(1), MAPp%p,  MAPp%x(STATE_CURR), MAPp%xd(STATE_CURR), MAPp%z(STATE_CURR), MAPp%OtherSt, &
                      MAPp%y, p_FAST%dt_module( MODULE_MAP ), Init%OutData_MAP, ErrStat2, ErrMsg2 )
         CALL SetErrStat(ErrStat2,ErrMsg2,ErrStat,ErrMsg,RoutineName)
         
      p_FAST%ModuleInitialized(Module_MAP) = .TRUE.
      CALL SetModuleSubstepTime(Module_MAP, p_FAST, y_FAST, ErrStat2, ErrMsg2)
         CALL SetErrStat(ErrStat2,ErrMsg2,ErrStat,ErrMsg,RoutineName)
         
      allocate( y_FAST%Lin%Modules(Module_MAP)%Instance(1), stat=ErrStat2)
      if (ErrStat2 /= 0 ) then
         call SetErrStat(ErrID_Fatal, "Error allocating Lin%Modules(MAP).", ErrStat, ErrMsg, RoutineName )
      else
         if (allocated(Init%OutData_MAP%LinInitOut%LinNames_y)) call move_alloc(Init%OutData_MAP%LinInitOut%LinNames_y,y_FAST%Lin%Modules(Module_MAP)%Instance(1)%Names_y )
         if (allocated(Init%OutData_MAP%LinInitOut%LinNames_u)) call move_alloc(Init%OutData_MAP%LinInitOut%LinNames_u,y_FAST%Lin%Modules(Module_MAP)%Instance(1)%Names_u )
<<<<<<< HEAD
=======
! LIN-TODO: Determine if we need to create this data even though we don't have rotating frames in MAP
         !if (allocated(Init%OutData_MAP%LinInitOut%RotFrame_y)) call move_alloc(Init%OutData_MAP%LinInitOut%RotFrame_y,y_FAST%Lin%Modules(Module_MAP)%Instance(1)%RotFrame_y )
         !if (allocated(Init%OutData_MAP%LinInitOut%RotFrame_u)) call move_alloc(Init%OutData_MAP%LinInitOut%RotFrame_u,y_FAST%Lin%Modules(Module_MAP)%Instance(1)%RotFrame_u )
>>>>>>> 1a5a8a86
         if (allocated(Init%OutData_MAP%LinInitOut%IsLoad_u  )) call move_alloc(Init%OutData_MAP%LinInitOut%IsLoad_u  ,y_FAST%Lin%Modules(Module_MAP)%Instance(1)%IsLoad_u   )

         if (allocated(Init%OutData_MAP%WriteOutputHdr)) y_FAST%Lin%Modules(Module_MAP)%Instance(1)%NumOutputs = size(Init%OutData_MAP%WriteOutputHdr)
      end if
      
      IF (ErrStat >= AbortErrLev) THEN
         CALL Cleanup()
         RETURN
      END IF              
   ! ........................
   ! initialize MoorDyn 
   ! ........................
   ELSEIF (p_FAST%CompMooring == Module_MD) THEN
                        
      Init%InData_MD%FileName  = p_FAST%MooringFile         ! This needs to be set according to what is in the FAST input file. 
      Init%InData_MD%RootName  = p_FAST%OutFileRoot
      
      Init%InData_MD%PtfmInit  = Init%OutData_ED%PlatformPos !ED%x(STATE_CURR)%QT(1:6)   ! initial position of the platform !bjj: this should come from Init%OutData_ED, not x_ED
      Init%InData_MD%g         = Init%OutData_ED%Gravity     ! This need to be according to g used in ElastoDyn 
      Init%InData_MD%rhoW      = Init%OutData_HD%WtrDens     ! This needs to be set according to seawater density in HydroDyn      
      Init%InData_MD%WtrDepth  = Init%OutData_HD%WtrDpth    ! This need to be set according to the water depth in HydroDyn
            
      CALL MD_Init( Init%InData_MD, MD%Input(1), MD%p, MD%x(STATE_CURR), MD%xd(STATE_CURR), MD%z(STATE_CURR), &
                    MD%OtherSt(STATE_CURR), MD%y, MD%m, p_FAST%dt_module( MODULE_MD ), Init%OutData_MD, ErrStat2, ErrMsg2 )
         CALL SetErrStat(ErrStat2,ErrMsg2,ErrStat,ErrMsg,RoutineName)
         
      p_FAST%ModuleInitialized(Module_MD) = .TRUE.
      CALL SetModuleSubstepTime(Module_MD, p_FAST, y_FAST, ErrStat2, ErrMsg2)
         CALL SetErrStat(ErrStat2,ErrMsg2,ErrStat,ErrMsg,RoutineName)
      
      IF (ErrStat >= AbortErrLev) THEN
         CALL Cleanup()
         RETURN
      END IF
   ! ........................
   ! initialize FEAM 
   ! ........................
   ELSEIF (p_FAST%CompMooring == Module_FEAM) THEN
            
      Init%InData_FEAM%InputFile   = p_FAST%MooringFile         ! This needs to be set according to what is in the FAST input file. 
      Init%InData_FEAM%RootName    = TRIM(p_FAST%OutFileRoot)//'.'//TRIM(y_FAST%Module_Abrev(Module_FEAM))
      
      Init%InData_FEAM%PtfmInit    = Init%OutData_ED%PlatformPos !ED%x(STATE_CURR)%QT(1:6)   ! initial position of the platform !bjj: this should come from Init%OutData_ED, not x_ED
      Init%InData_FEAM%NStepWave   = 1                          ! an arbitrary number > 0 (to set the size of the wave data, which currently contains all zero values)     
      Init%InData_FEAM%gravity     = Init%OutData_ED%Gravity     ! This need to be according to g used in ElastoDyn 
      Init%InData_FEAM%WtrDens     = Init%OutData_HD%WtrDens     ! This needs to be set according to seawater density in HydroDyn      
!      Init%InData_FEAM%depth       =  Init%OutData_HD%WtrDpth    ! This need to be set according to the water depth in HydroDyn
            
      CALL FEAM_Init( Init%InData_FEAM, FEAM%Input(1), FEAM%p,  FEAM%x(STATE_CURR), FEAM%xd(STATE_CURR), FEAM%z(STATE_CURR), &
                      FEAM%OtherSt(STATE_CURR), FEAM%y, FEAM%m, p_FAST%dt_module( MODULE_FEAM ), Init%OutData_FEAM, ErrStat2, ErrMsg2 )
         CALL SetErrStat(ErrStat2,ErrMsg2,ErrStat,ErrMsg,RoutineName)
         
      p_FAST%ModuleInitialized(Module_FEAM) = .TRUE.
      CALL SetModuleSubstepTime(Module_FEAM, p_FAST, y_FAST, ErrStat2, ErrMsg2)
         CALL SetErrStat(ErrStat2,ErrMsg2,ErrStat,ErrMsg,RoutineName)
      
      IF (ErrStat >= AbortErrLev) THEN
         CALL Cleanup()
         RETURN
      END IF              
   ! ........................
   ! initialize OrcaFlex Interface 
   ! ........................
   ELSEIF (p_FAST%CompMooring == Module_Orca) THEN
            
      Init%InData_Orca%InputFile = p_FAST%MooringFile
      Init%InData_Orca%RootName  = p_FAST%OutFileRoot
      Init%InData_Orca%TMax      = p_FAST%TMax 
                  
      CALL Orca_Init( Init%InData_Orca, Orca%Input(1), Orca%p,  Orca%x(STATE_CURR), Orca%xd(STATE_CURR), Orca%z(STATE_CURR), Orca%OtherSt(STATE_CURR), &
                      Orca%y, Orca%m, p_FAST%dt_module( MODULE_Orca ), Init%OutData_Orca, ErrStat2, ErrMsg2 )
         CALL SetErrStat(ErrStat2,ErrMsg2,ErrStat,ErrMsg,RoutineName)
         
      p_FAST%ModuleInitialized(MODULE_Orca) = .TRUE.
      CALL SetModuleSubstepTime(MODULE_Orca, p_FAST, y_FAST, ErrStat2, ErrMsg2)
         CALL SetErrStat(ErrStat2,ErrMsg2,ErrStat,ErrMsg,RoutineName)
      
      IF (ErrStat >= AbortErrLev) THEN
         CALL Cleanup()
         RETURN
      END IF
   END IF

   ! ------------------------------
   ! initialize CompIce modules 
   ! ------------------------------
   ALLOCATE( IceF%Input( p_FAST%InterpOrder+1 ), IceF%InputTimes( p_FAST%InterpOrder+1 ), STAT = ErrStat2 )
      IF (ErrStat2 /= 0) THEN
         CALL SetErrStat(ErrID_Fatal,"Error allocating IceF%Input and IceF%InputTimes.",ErrStat,ErrMsg,RoutineName)
         CALL Cleanup()
         RETURN
      END IF  
      
      ! We need this to be allocated (else we have issues passing nonallocated arrays and using the first index of Input(),
      !   but we don't need the space of IceD_MaxLegs if we're not using it. 
   IF ( p_FAST%CompIce /= Module_IceD ) THEN   
      IceDim = 1
   ELSE
      IceDim = IceD_MaxLegs
   END IF
      
      ! because there may be multiple instances of IceDyn, we'll allocate arrays for that here
      ! we could allocate these after 
   ALLOCATE( IceD%Input( p_FAST%InterpOrder+1, IceDim ), IceD%InputTimes( p_FAST%InterpOrder+1, IceDim ), STAT = ErrStat2 )
      IF (ErrStat2 /= 0) THEN
         CALL SetErrStat(ErrID_Fatal,"Error allocating IceD%Input and IceD%InputTimes.",ErrStat,ErrMsg,RoutineName)
         CALL Cleanup()
         RETURN
      END IF  
      
     ALLOCATE( IceD%x(           IceDim,2), &
               IceD%xd(          IceDim,2), &
               IceD%z(           IceDim,2), &
               IceD%OtherSt(     IceDim,2), &
               IceD%p(           IceDim  ), &
               IceD%u(           IceDim  ), &
               IceD%y(           IceDim  ), &
               IceD%m(           IceDim  ), &
                                             STAT = ErrStat2 )                                                  
      IF (ErrStat2 /= 0) THEN
         CALL SetErrStat(ErrID_Fatal,"Error allocating IceD state, input, and output data.",ErrStat,ErrMsg,RoutineName)
         CALL Cleanup()
         RETURN
      END IF      
         
         
   ! ........................
   ! initialize IceFloe 
   ! ........................
   IF ( p_FAST%CompIce == Module_IceF ) THEN
                      
      Init%InData_IceF%InputFile     = p_FAST%IceFile
      Init%InData_IceF%RootName      = TRIM(p_FAST%OutFileRoot)//'.'//TRIM(y_FAST%Module_Abrev(Module_IceF))     
      Init%InData_IceF%simLength     = p_FAST%TMax  !bjj: IceFloe stores this as single-precision (ReKi) TMax is DbKi
      Init%InData_IceF%MSL2SWL       = Init%OutData_HD%MSL2SWL
      Init%InData_IceF%gravity       = Init%OutData_ED%Gravity
      
      CALL IceFloe_Init( Init%InData_IceF, IceF%Input(1), IceF%p,  IceF%x(STATE_CURR), IceF%xd(STATE_CURR), IceF%z(STATE_CURR), &
                         IceF%OtherSt(STATE_CURR), IceF%y, IceF%m, p_FAST%dt_module( MODULE_IceF ), Init%OutData_IceF, ErrStat2, ErrMsg2 )
         CALL SetErrStat(ErrStat2,ErrMsg2,ErrStat,ErrMsg,RoutineName)
         
      p_FAST%ModuleInitialized(Module_IceF) = .TRUE.
      CALL SetModuleSubstepTime(Module_IceF, p_FAST, y_FAST, ErrStat2, ErrMsg2)
         CALL SetErrStat(ErrStat2,ErrMsg2,ErrStat,ErrMsg,RoutineName)
              
      IF (ErrStat >= AbortErrLev) THEN
         CALL Cleanup()
         RETURN
      END IF              
   ! ........................
   ! initialize IceDyn 
   ! ........................
   ELSEIF ( p_FAST%CompIce == Module_IceD ) THEN  
      
      Init%InData_IceD%InputFile     = p_FAST%IceFile
      Init%InData_IceD%RootName      = TRIM(p_FAST%OutFileRoot)//'.'//TRIM(y_FAST%Module_Abrev(Module_IceD))//'1'     
      Init%InData_IceD%MSL2SWL       = Init%OutData_HD%MSL2SWL      
      Init%InData_IceD%WtrDens       = Init%OutData_HD%WtrDens    
      Init%InData_IceD%gravity       = Init%OutData_ED%Gravity
      Init%InData_IceD%TMax          = p_FAST%TMax
      Init%InData_IceD%LegNum        = 1
      
      CALL IceD_Init( Init%InData_IceD, IceD%Input(1,1), IceD%p(1),  IceD%x(1,STATE_CURR), IceD%xd(1,STATE_CURR), IceD%z(1,STATE_CURR), &
                      IceD%OtherSt(1,STATE_CURR), IceD%y(1), IceD%m(1), p_FAST%dt_module( MODULE_IceD ), Init%OutData_IceD, ErrStat2, ErrMsg2 )
         CALL SetErrStat(ErrStat2,ErrMsg2,ErrStat,ErrMsg,RoutineName)
         
      p_FAST%ModuleInitialized(Module_IceD) = .TRUE.
      CALL SetModuleSubstepTime(Module_IceD, p_FAST, y_FAST, ErrStat2, ErrMsg2)
         CALL SetErrStat(ErrStat2,ErrMsg2,ErrStat,ErrMsg,RoutineName)
         
         ! now initialize IceD for additional legs (if necessary)
      dt_IceD           = p_FAST%dt_module( MODULE_IceD )
      p_FAST%numIceLegs = Init%OutData_IceD%numLegs     
      
      IF (p_FAST%numIceLegs > IceD_MaxLegs) THEN
         CALL SetErrStat(ErrID_Fatal,'IceDyn-FAST coupling is supported for up to '//TRIM(Num2LStr(IceD_MaxLegs))//' legs, but ' &
                           //TRIM(Num2LStr(p_FAST%numIceLegs))//' legs were specified.',ErrStat,ErrMsg,RoutineName)
      END IF
                  

      DO i=2,p_FAST%numIceLegs  ! basically, we just need IceDyn to set up its meshes for inputs/outputs and possibly initial values for states
         Init%InData_IceD%LegNum = i
         Init%InData_IceD%RootName = TRIM(p_FAST%OutFileRoot)//'.'//TRIM(y_FAST%Module_Abrev(Module_IceD))//TRIM(Num2LStr(i))     
         
         CALL IceD_Init( Init%InData_IceD, IceD%Input(1,i), IceD%p(i),  IceD%x(i,STATE_CURR), IceD%xd(i,STATE_CURR), IceD%z(i,STATE_CURR), &
                            IceD%OtherSt(i,STATE_CURR), IceD%y(i), IceD%m(i), dt_IceD, Init%OutData_IceD, ErrStat2, ErrMsg2 )
            CALL SetErrStat(ErrStat2,ErrMsg2,ErrStat,ErrMsg,RoutineName)
            
         !bjj: we're going to force this to have the same timestep because I don't want to have to deal with n IceD modules with n timesteps.
         IF (.NOT. EqualRealNos( p_FAST%dt_module( MODULE_IceD ),dt_IceD )) THEN
            CALL SetErrStat(ErrID_Fatal,"All instances of IceDyn (one per support-structure leg) must be the same",ErrStat,ErrMsg,RoutineName)
         END IF
      END DO
            
      IF (ErrStat >= AbortErrLev) THEN
         CALL Cleanup()
         RETURN
      END IF           
      
   END IF   
   

   ! ........................
   ! Set up output for glue code (must be done after all modules are initialized so we have their WriteOutput information)
   ! ........................

   CALL FAST_InitOutput( p_FAST, y_FAST, Init, ErrStat2, ErrMsg2 )
      CALL SetErrStat(ErrStat2,ErrMsg2,ErrStat,ErrMsg,RoutineName)


   ! -------------------------------------------------------------------------
   ! Initialize mesh-mapping data
   ! -------------------------------------------------------------------------

   CALL InitModuleMappings(p_FAST, ED, BD, AD14, AD, HD, SD, ExtPtfm, SrvD, MAPp, FEAM, MD, Orca, IceF, IceD, MeshMapData, ErrStat2, ErrMsg2)
      CALL SetErrStat(ErrStat2,ErrMsg2,ErrStat,ErrMsg,RoutineName)

      IF (ErrStat >= AbortErrLev) THEN
         CALL Cleanup()
         RETURN
      ELSEIF (ErrStat /= ErrID_None) THEN
         ! a little work-around in case the mesh mapping info messages get too long
         CALL WrScr( NewLine//TRIM(ErrMsg)//NewLine )
         ErrStat = ErrID_None
         ErrMsg = ""
      END IF
      
   ! -------------------------------------------------------------------------
   ! Initialize for linearization:
   ! -------------------------------------------------------------------------
   if ( p_FAST%Linearize ) then      
<<<<<<< HEAD
      ! NOTE: In the following call, we use Init%OutData_AD%BladeProps(1)%NumBlNds as the number of aero nodes on EACH blade, which 
      !       is consistent with the current AD implementation, but if AD changes this, then it must be handled here, too!
      call Init_Lin(p_FAST, y_FAST, m_FAST, AD, ED, Init%OutData_ED%NumBl, Init%OutData_AD%BladeProps(1)%NumBlNds, ErrStat2, ErrMsg2)      
=======
      call Init_Lin(p_FAST, y_FAST, m_FAST, AD, ED, Init%OutData_ED%NumBl, ErrStat2, ErrMsg2)      
>>>>>>> 1a5a8a86
         call SetErrStat(ErrStat2,ErrMsg2,ErrStat,ErrMsg,RoutineName)

         if (ErrStat >= AbortErrLev) then
            call Cleanup()
            return
         end if      
   end if
   
      
   ! -------------------------------------------------------------------------
   ! Initialize data for VTK output
   ! -------------------------------------------------------------------------
   if ( p_FAST%WrVTK > VTK_None ) then
      call SetVTKParameters(p_FAST, Init%OutData_ED, Init%OutData_AD, Init%InData_HD, Init%OutData_HD, ED, BD, AD, HD, ErrStat2, ErrMsg2)      
         call SetErrStat(ErrStat2,ErrMsg2,ErrStat,ErrMsg,RoutineName)
   end if
   
   ! -------------------------------------------------------------------------
   ! Write initialization data to FAST summary file:
   ! -------------------------------------------------------------------------
   if (p_FAST%SumPrint)  then
       CALL FAST_WrSum( p_FAST, y_FAST, MeshMapData, ErrStat2, ErrMsg2 )
          CALL SetErrStat(ErrStat2,ErrMsg2,ErrStat,ErrMsg,RoutineName)
   endif
   
   
   ! -------------------------------------------------------------------------
   ! other misc variables initialized here:
   ! -------------------------------------------------------------------------
      
   m_FAST%t_global        = t_initial
         
   ! Initialize external inputs for first step  
   if ( p_FAST%CompServo == MODULE_SrvD ) then      
      m_FAST%ExternInput%GenTrq     = SrvD%Input(1)%ExternalGenTrq !0.0_ReKi
      m_FAST%ExternInput%ElecPwr    = SrvD%Input(1)%ExternalElecPwr
      m_FAST%ExternInput%YawPosCom  = SrvD%Input(1)%ExternalYawPosCom
      m_FAST%ExternInput%YawRateCom = SrvD%Input(1)%ExternalYawRateCom
      m_FAST%ExternInput%HSSBrFrac  = SrvD%Input(1)%ExternalHSSBrFrac
      
      do i=1,SIZE(SrvD%Input(1)%ExternalBlPitchCom)
         m_FAST%ExternInput%BlPitchCom(i) = SrvD%Input(1)%ExternalBlPitchCom(i)
      end do   
   end if
   
   m_FAST%ExternInput%LidarFocus = 1.0_ReKi  ! make this non-zero (until we add the initial position in the InflowWind input file)
         
   
   !...............................................................................................................................
   ! Destroy initializion data
   !...............................................................................................................................      
   CALL Cleanup()
   
CONTAINS
   SUBROUTINE Cleanup()
   !...............................................................................................................................
   ! Destroy initializion data
   !...............................................................................................................................
      CALL FAST_DestroyInitData( Init, ErrStat2, ErrMsg2 )
         CALL SetErrStat(ErrStat2,ErrMsg2,ErrStat,ErrMsg,RoutineName)
   
   END SUBROUTINE Cleanup

END SUBROUTINE FAST_InitializeAll

!----------------------------------------------------------------------------------------------------------------------------------
!> This function returns a string describing the glue code and some of the compilation options we're using.
FUNCTION GetVersion(ThisProgVer)

   ! Passed Variables:

   TYPE(ProgDesc), INTENT( IN    ) :: ThisProgVer     !< program name/date/version description
   CHARACTER(1024)                 :: GetVersion      !< String containing a description of the compiled precision.
   
   CHARACTER(200)                  :: git_commit
   
   GetVersion = TRIM(GetNVD(ThisProgVer))//', compiled'

   IF ( Cmpl4SFun )  THEN     ! FAST has been compiled as an S-Function for Simulink
      GetVersion = TRIM(GetVersion)//' as a DLL S-Function for Simulink'
   ELSEIF ( Cmpl4LV )  THEN     ! FAST has been compiled as a DLL for Labview
      GetVersion = TRIM(GetVersion)//' as a DLL for LabVIEW'
   ENDIF   
   
   GetVersion = TRIM(GetVersion)//' as a '//TRIM(Num2LStr(BITS_IN_ADDR))//'-bit application using'
   
   ! determine precision

      IF ( ReKi == SiKi )  THEN     ! Single precision
         GetVersion = TRIM(GetVersion)//' single'
      ELSEIF ( ReKi == R8Ki )  THEN ! Double precision
         GetVersion = TRIM(GetVersion)// ' double'
      ELSE                          ! Unknown precision
         GetVersion = TRIM(GetVersion)//' unknown'
      ENDIF
      

!   GetVersion = TRIM(GetVersion)//' precision with '//OS_Desc
   GetVersion = TRIM(GetVersion)//' precision'

   ! add git info
   git_commit = QueryGitVersion()
   GetVersion = TRIM(GetVersion)//' at commit '//git_commit

   RETURN
END FUNCTION GetVersion

!----------------------------------------------------------------------------------------------------------------------------------
!> This subroutine is called at the start (or restart) of a FAST program (or FAST.Farm). It initializes the NWTC subroutine library,
!! displays the copyright notice, and displays some version information (including addressing scheme and precision).
SUBROUTINE FAST_ProgStart(ThisProgVer)
   TYPE(ProgDesc), INTENT(IN) :: ThisProgVer     !< program name/date/version description
   
   ! ... Initialize NWTC Library (open console, set pi constants) ...
   ! sets the pi constants, open console for output, etc...
   CALL NWTC_Init( ProgNameIN=ThisProgVer%Name, EchoLibVer=.FALSE. )
   
   ! Display the copyright notice
   CALL DispCopyrightLicense( ThisProgVer%Name )
   
   CALL DispCompileRuntimeInfo

END SUBROUTINE FAST_ProgStart
!----------------------------------------------------------------------------------------------------------------------------------
!> This routine gets the name of the FAST input file from the command line. It also returns a logical indicating if this there
!! was a "DWM" argument after the file name.
SUBROUTINE GetInputFileName(InputFile,UseDWM,ErrStat,ErrMsg)
   CHARACTER(*),             INTENT(OUT)           :: InputFile         !< A CHARACTER string containing the name of the primary FAST input file (if not present, we'll get it from the command line)
   LOGICAL,                  INTENT(OUT)           :: UseDWM            !< whether the last argument from the command line is "DWM"
   INTEGER(IntKi),           INTENT(OUT)           :: ErrStat           !< Error status
   CHARACTER(*),             INTENT(OUT)           :: ErrMsg            !< Error message
   
   INTEGER(IntKi)                                  :: ErrStat2          ! local error stat
   CHARACTER(1024)                                 :: LastArg           ! A second command-line argument that will allow DWM module to be used in AeroDyn
   
   ErrStat = ErrID_None
   ErrMsg = ''
   
   UseDWM = .FALSE.  ! by default, we're not going to use the DWM module
   InputFile = ""  ! initialize to empty string to make sure it's input from the command line
   CALL CheckArgs( InputFile, ErrStat2, LastArg )  ! if ErrStat2 /= ErrID_None, we'll ignore and deal with the problem when we try to read the input file
      
   IF (LEN_TRIM(InputFile) == 0) THEN ! no input file was specified
      ErrStat = ErrID_Fatal
      ErrMsg  = 'The required input file was not specified on the command line.'
      RETURN
   END IF            
      
   IF (LEN_TRIM(LastArg) > 0) THEN ! see if DWM was specified as the second option
      CALL Conv2UC( LastArg )
      IF ( TRIM(LastArg) == "DWM" ) THEN
         UseDWM    = .TRUE.
      END IF
   END IF   
   
END SUBROUTINE GetInputFileName
!----------------------------------------------------------------------------------------------------------------------------------
!> This subroutine checks for command-line arguments, gets the root name of the input files
!! (including full path name), and creates the names of the output files.
SUBROUTINE FAST_Init( p, m_FAST, y_FAST, t_initial, InputFile, ErrStat, ErrMsg, TMax, TurbID, OverrideAbortLev, RootName )

      IMPLICIT                        NONE

   ! Passed variables

   TYPE(FAST_ParameterType), INTENT(INOUT)         :: p                 !< The parameter data for the FAST (glue-code) simulation
   TYPE(FAST_MiscVarType),   INTENT(INOUT)         :: m_FAST            !< Miscellaneous variables
   TYPE(FAST_OutputFileType),INTENT(INOUT)         :: y_FAST            !< The output data for the FAST (glue-code) simulation
   REAL(DbKi),               INTENT(IN)            :: t_initial         !< the beginning time of the simulation
   INTEGER(IntKi),           INTENT(OUT)           :: ErrStat           !< Error status
   CHARACTER(*),             INTENT(OUT)           :: ErrMsg            !< Error message
   CHARACTER(*),             INTENT(IN)            :: InputFile         !< A CHARACTER string containing the name of the primary FAST input file (if not present, we'll get it from the command line)
   REAL(DbKi),               INTENT(IN), OPTIONAL  :: TMax              !< the length of the simulation (from Simulink or FAST.Farm)
   INTEGER(IntKi),           INTENT(IN), OPTIONAL  :: TurbID            !< an ID for naming the tubine output file
   LOGICAL,                  INTENT(IN), OPTIONAL  :: OverrideAbortLev  !< whether or not we should override the abort error level (e.g., FAST.Farm)
   CHARACTER(*),             INTENT(IN), OPTIONAL  :: RootName          !< A CHARACTER string containing the root name of FAST output files, overriding normal naming convention
      ! Local variables

   INTEGER                      :: i                                    ! loop counter
   !CHARACTER(1024)              :: DirName                              ! A CHARACTER string containing the path of the current working directory


   LOGICAL                      :: OverrideAbortErrLev  
   CHARACTER(*), PARAMETER      :: RoutineName = "FAST_Init"
   
   INTEGER(IntKi)               :: ErrStat2
   CHARACTER(ErrMsgLen)         :: ErrMsg2
   
      ! Initialize some variables
   ErrStat = ErrID_None
   ErrMsg = ''
   
   IF (PRESENT(OverrideAbortLev)) THEN
      OverrideAbortErrLev = OverrideAbortLev
   ELSE
      OverrideAbortErrLev = .true.
   END IF
   

   
   !...............................................................................................................................
   ! Set the root name of the output files based on the input file name
   !...............................................................................................................................
   
   if (present(RootName)) then
      p%OutFileRoot = RootName
   else         
         ! Determine the root name of the primary file (will be used for output files)
      CALL GetRoot( InputFile, p%OutFileRoot )
      IF ( Cmpl4SFun )  p%OutFileRoot = TRIM( p%OutFileRoot )//'.SFunc'
      IF ( PRESENT(TurbID) ) THEN
         IF ( TurbID > 0 ) THEN
            p%OutFileRoot = TRIM( p%OutFileRoot )//'.T'//TRIM(Num2LStr(TurbID))
         END IF
      END IF
   
   end if
   p%VTK_OutFileRoot = p%OutFileRoot !initialize this here in case of error before it is set later
   
   
   !...............................................................................................................................
   ! Initialize the module name/date/version info:
   !...............................................................................................................................

   DO i=1,NumModules
      y_FAST%Module_Ver(i)%Date = 'unknown date'
      y_FAST%Module_Ver(i)%Ver  = 'unknown version'
   END DO       
   y_FAST%Module_Ver( Module_IfW    )%Name = 'InflowWind'
   y_FAST%Module_Ver( Module_OpFM   )%Name = 'OpenFOAM integration'
   y_FAST%Module_Ver( Module_ED     )%Name = 'ElastoDyn'
   y_FAST%Module_Ver( Module_BD     )%Name = 'BeamDyn'
   y_FAST%Module_Ver( Module_AD14   )%Name = 'AeroDyn14'
   y_FAST%Module_Ver( Module_AD     )%Name = 'AeroDyn'
   y_FAST%Module_Ver( Module_SrvD   )%Name = 'ServoDyn'
   y_FAST%Module_Ver( Module_HD     )%Name = 'HydroDyn'
   y_FAST%Module_Ver( Module_SD     )%Name = 'SubDyn'
   y_FAST%Module_Ver( Module_ExtPtfm)%Name = 'ExtPtfm_MCKF'
   y_FAST%Module_Ver( Module_MAP    )%Name = 'MAP'
   y_FAST%Module_Ver( Module_FEAM   )%Name = 'FEAMooring'
   y_FAST%Module_Ver( Module_MD     )%Name = 'MoorDyn'
   y_FAST%Module_Ver( Module_Orca   )%Name = 'OrcaFlexInterface'
   y_FAST%Module_Ver( Module_IceF   )%Name = 'IceFloe'
   y_FAST%Module_Ver( Module_IceD   )%Name = 'IceDyn'
         
   y_FAST%Module_Abrev( Module_IfW    ) = 'IfW'
   y_FAST%Module_Abrev( Module_OpFM   ) = 'OpFM'
   y_FAST%Module_Abrev( Module_ED     ) = 'ED'
   y_FAST%Module_Abrev( Module_BD     ) = 'BD'
   y_FAST%Module_Abrev( Module_AD14   ) = 'AD'
   y_FAST%Module_Abrev( Module_AD     ) = 'AD'
   y_FAST%Module_Abrev( Module_SrvD   ) = 'SrvD'
   y_FAST%Module_Abrev( Module_HD     ) = 'HD'
   y_FAST%Module_Abrev( Module_SD     ) = 'SD'
   y_FAST%Module_Abrev( Module_ExtPtfm) = 'ExtPtfm'
   y_FAST%Module_Abrev( Module_MAP    ) = 'MAP'
   y_FAST%Module_Abrev( Module_FEAM   ) = 'FEAM'
   y_FAST%Module_Abrev( Module_MD     ) = 'MD'
   y_FAST%Module_Abrev( Module_Orca   ) = 'Orca'
   y_FAST%Module_Abrev( Module_IceF   ) = 'IceF'
   y_FAST%Module_Abrev( Module_IceD   ) = 'IceD'   
   
   p%n_substeps = 1                                                ! number of substeps for between modules and global/FAST time
   p%BD_OutputSibling = .false.
   
   !...............................................................................................................................
   ! Read the primary file for the glue code:
   !...............................................................................................................................
   CALL FAST_ReadPrimaryFile( InputFile, p, m_FAST, OverrideAbortErrLev, ErrStat2, ErrMsg2 )
      CALL SetErrStat( ErrStat2, ErrMsg2, ErrStat, ErrMsg, RoutineName ) 

      ! make sure some linearization variables are consistant
   if (.not. p%Linearize)  p%CalcSteady = .false.
   if (.not. p%CalcSteady) p%TrimCase = TrimCase_none
   m_FAST%Lin%FoundSteady = .false.
   p%LinInterpOrder = p%InterpOrder ! 1 ! always use linear (or constant) interpolation on rotor?

      ! overwrite TMax if necessary)
   IF (PRESENT(TMax)) THEN
      p%TMax = TMax
      !p%TMax = MAX( TMax, p%TMax )
   END IF
   
   IF ( ErrStat >= AbortErrLev ) RETURN


   p%KMax = 1                 ! after more checking, we may put this in the input file...
   !IF (p%CompIce == Module_IceF) p%KMax = 2
   p%SizeJac_Opt1 = 0  ! initialize this vector to zero; after we figure out what size the ED/SD/HD/BD meshes are, we'll fill this
   
   p%numIceLegs = 0           ! initialize number of support-structure legs in contact with ice (IceDyn will set this later)
   
   p%nBeams = 0               ! initialize number of BeamDyn instances (will be set later)
   
      ! determine what kind of turbine we're modeling:
   IF ( p%CompHydro == Module_HD ) THEN
      IF ( p%CompSub == Module_SD ) THEN
         p%TurbineType = Type_Offshore_Fixed
      ELSE
         p%TurbineType = Type_Offshore_Floating
      END IF
   ELSEIF ( p%CompMooring == Module_Orca ) THEN
      p%TurbineType = Type_Offshore_Floating
   ELSEIF ( p%CompSub == Module_ExtPtfm ) THEN
      p%TurbineType = Type_Offshore_Fixed
   ELSE      
      p%TurbineType = Type_LandBased
   END IF   
         
    
   p%n_TMax_m1  = CEILING( ( (p%TMax - t_initial) / p%DT ) ) - 1 ! We're going to go from step 0 to n_TMax (thus the -1 here)

   if (p%TMax < 1.0_DbKi) then ! log10(0) gives floating point divide-by-zero error
      p%TChanLen = MinChanLen
   else
      p%TChanLen = max( MinChanLen, int(log10(p%TMax))+7 )
   end if
   p%OutFmt_t = 'F'//trim(num2lstr( p%TChanLen ))//'.4' ! 'F10.4'    
    
   !...............................................................................................................................
   ! Do some error checking on the inputs (validation):
   !...............................................................................................................................   
   call ValidateInputData(p, m_FAST, ErrStat2, ErrMsg2)    
      CALL SetErrStat( ErrStat2, ErrMsg2, ErrStat, ErrMsg, RoutineName ) 
    

   
   IF ( ErrStat >= AbortErrLev ) RETURN
   
   
   RETURN
END SUBROUTINE FAST_Init
!----------------------------------------------------------------------------------------------------------------------------------
!> This routine validates FAST data.
SUBROUTINE ValidateInputData(p, m_FAST, ErrStat, ErrMsg)

   TYPE(FAST_ParameterType), INTENT(INOUT)         :: p                 !< The parameter data for the FAST (glue-code) simulation
   TYPE(FAST_MiscVarType),   INTENT(IN   )         :: m_FAST            !< The misc data for the FAST (glue-code) simulation
   INTEGER(IntKi),           INTENT(  OUT)         :: ErrStat           !< Error status
   CHARACTER(*),             INTENT(  OUT)         :: ErrMsg            !< Error message

   REAL(DbKi)                                      :: TmpTime           ! A temporary variable for error checking
   
   INTEGER(IntKi)                                  :: i
   INTEGER(IntKi)                                  :: ErrStat2          
   CHARACTER(ErrMsgLen)                            :: ErrMsg2            
   CHARACTER(*), PARAMETER                         :: RoutineName='ValidateInputData'
   
   ErrStat = ErrID_None
   ErrMsg  = ""
   
   
   IF ( p%TMax < 0.0_DbKi  )  THEN
      CALL SetErrStat( ErrID_Fatal, 'TMax must not be a negative number.', ErrStat, ErrMsg, RoutineName )
   ELSE IF ( p%TMax < p%TStart )  THEN
      CALL SetErrStat( ErrID_Fatal, 'TMax must not be less than TStart.', ErrStat, ErrMsg, RoutineName )
   END IF

   IF ( p%n_ChkptTime < p%n_TMax_m1 ) THEN
      if (.NOT. p%WrBinOutFile) CALL SetErrStat( ErrID_Severe, 'It is highly recommended that time-marching output files be generated in binary format when generating checkpoint files.', ErrStat, ErrMsg, RoutineName )
      if (p%CompMooring==MODULE_Orca) CALL SetErrStat( ErrID_Fatal, 'Restart capability for OrcaFlexInterface is not supported. Set ChkptTime larger than TMax.', ErrStat, ErrMsg, RoutineName )
      ! also check for other features that aren't supported with restart (like ServoDyn's user-defined control routines)
   END IF
      
   IF ( p%DT <= 0.0_DbKi )  THEN
      CALL SetErrStat( ErrID_Fatal, 'DT must be greater than 0.', ErrStat, ErrMsg, RoutineName )
   ELSE ! Test DT and TMax to ensure numerical stability -- HINT: see the use of OnePlusEps
      TmpTime = p%TMax*EPSILON(p%DT)
      IF ( p%DT <= TmpTime ) THEN
         CALL SetErrStat( ErrID_Fatal, 'DT must be greater than '//TRIM ( Num2LStr( TmpTime ) )//' seconds.', ErrStat, ErrMsg, RoutineName )
      END IF
   END IF

      ! Check that InputFileData%OutFmt is a valid format specifier and will fit over the column headings
   CALL ChkRealFmtStr( p%OutFmt, 'OutFmt', p%FmtWidth, ErrStat2, ErrMsg2 )
      call SetErrStat(ErrStat2, ErrMsg2, ErrStat, ErrMsg, RoutineName)

   IF ( p%WrTxtOutFile .and. p%FmtWidth < MinChanLen ) CALL SetErrStat( ErrID_Warn, 'OutFmt produces a column width of '// &
         TRIM(Num2LStr(p%FmtWidth))//'), which may be too small.', ErrStat, ErrMsg, RoutineName )
   
   IF ( p%WrTxtOutFile .AND. p%TChanLen > ChanLen  )  THEN ! ( p%TMax > 9999.999_DbKi )
      CALL SetErrStat( ErrID_Warn, 'TMax is too large for a '//trim(num2lstr(ChanLen))//'-character time column in text tabular (time-marching) output files.'// &
                                   ' Postprocessors with this limitation may not work.', ErrStat, ErrMsg, RoutineName )
   END IF

   IF ( p%TStart      <  0.0_DbKi ) CALL SetErrStat( ErrID_Fatal, 'TStart must not be less than 0 seconds.', ErrStat, ErrMsg, RoutineName )
!  IF ( p%SttsTime    <= 0.0_DbKi ) CALL SetErrStat( ErrID_Fatal, 'SttsTime must be greater than 0 seconds.', ErrStat, ErrMsg, RoutineName )
   IF ( p%n_SttsTime  < 1_IntKi   ) CALL SetErrStat( ErrID_Fatal, 'SttsTime must be greater than 0 seconds.', ErrStat, ErrMsg, RoutineName )
   IF ( p%n_ChkptTime < 1_IntKi   ) CALL SetErrStat( ErrID_Fatal, 'ChkptTime must be greater than 0 seconds.', ErrStat, ErrMsg, RoutineName )
   IF ( p%KMax        < 1_IntKi   ) CALL SetErrStat( ErrID_Fatal, 'KMax must be greater than 0.', ErrStat, ErrMsg, RoutineName )
   
   IF (p%CompElast   == Module_Unknown) CALL SetErrStat( ErrID_Fatal, 'CompElast must be 1 (ElastoDyn) or 2 (BeamDyn).', ErrStat, ErrMsg, RoutineName )   
   IF (p%CompAero    == Module_Unknown) CALL SetErrStat( ErrID_Fatal, 'CompAero must be 0 (None), 1 (AeroDyn14), or 2 (AeroDyn).', ErrStat, ErrMsg, RoutineName )
   IF (p%CompServo   == Module_Unknown) CALL SetErrStat( ErrID_Fatal, 'CompServo must be 0 (None) or 1 (ServoDyn).', ErrStat, ErrMsg, RoutineName )
   IF (p%CompHydro   == Module_Unknown) CALL SetErrStat( ErrID_Fatal, 'CompHydro must be 0 (None) or 1 (HydroDyn).', ErrStat, ErrMsg, RoutineName )
   IF (p%CompSub     == Module_Unknown) CALL SetErrStat( ErrID_Fatal, 'CompSub must be 0 (None), 1 (SubDyn), or 2 (ExtPtfm_MCKF).', ErrStat, ErrMsg, RoutineName )
   IF (p%CompMooring == Module_Unknown) CALL SetErrStat( ErrID_Fatal, 'CompMooring must be 0 (None), 1 (MAP), 2 (FEAMooring), 3 (MoorDyn), or 4 (OrcaFlex).', ErrStat, ErrMsg, RoutineName )
   IF (p%CompIce     == Module_Unknown) CALL SetErrStat( ErrID_Fatal, 'CompIce must be 0 (None) or 1 (IceFloe).', ErrStat, ErrMsg, RoutineName )
   IF (p%CompHydro /= Module_HD) THEN
      IF (p%CompMooring == Module_MAP) THEN
         CALL SetErrStat( ErrID_Fatal, 'HydroDyn must be used when MAP is used. Set CompHydro > 0 or CompMooring = 0 in the FAST input file.', ErrStat, ErrMsg, RoutineName )
      ELSEIF (p%CompMooring == Module_FEAM) THEN
         CALL SetErrStat( ErrID_Fatal, 'HydroDyn must be used when FEAMooring is used. Set CompHydro > 0 or CompMooring = 0 in the FAST input file.', ErrStat, ErrMsg, RoutineName )
      END IF
   ELSE
      IF (p%CompMooring == Module_Orca) CALL SetErrStat( ErrID_Fatal, 'HydroDyn cannot be used if OrcaFlex is used. Set CompHydro = 0 or CompMooring < 4 in the FAST input file.', ErrStat, ErrMsg, RoutineName )
      IF (p%CompSub == Module_ExtPtfm) CALL SetErrStat( ErrID_Fatal, 'HydroDyn cannot be used if ExtPtfm_MCKF is used. Set CompHydro = 0 or CompSub < 2 in the FAST input file.', ErrStat, ErrMsg, RoutineName )
   END IF

   
   IF (p%CompIce == Module_IceF) THEN
      IF (p%CompSub   /= Module_SD) CALL SetErrStat( ErrID_Fatal, 'SubDyn must be used when IceFloe is used. Set CompSub > 0 or CompIce = 0 in the FAST input file.', ErrStat, ErrMsg, RoutineName )
      IF (p%CompHydro /= Module_HD) CALL SetErrStat( ErrID_Fatal, 'HydroDyn must be used when IceFloe is used. Set CompHydro > 0 or CompIce = 0 in the FAST input file.', ErrStat, ErrMsg, RoutineName )
   ELSEIF (p%CompIce == Module_IceD) THEN
      IF (p%CompSub   /= Module_SD) CALL SetErrStat( ErrID_Fatal, 'SubDyn must be used when IceDyn is used. Set CompSub > 0 or CompIce = 0 in the FAST input file.', ErrStat, ErrMsg, RoutineName )
      IF (p%CompHydro /= Module_HD) CALL SetErrStat( ErrID_Fatal, 'HydroDyn must be used when IceDyn is used. Set CompHydro > 0 or CompIce = 0 in the FAST input file.', ErrStat, ErrMsg, RoutineName )
   END IF
   
   IF (p%CompElast == Module_BD .and. p%CompAero == Module_AD14 ) CALL SetErrStat( ErrID_Fatal, 'AeroDyn14 cannot be used when BeamDyn is used. Change CompAero or CompElast in the FAST input file.', ErrStat, ErrMsg, RoutineName )
   
!   IF ( p%InterpOrder < 0 .OR. p%InterpOrder > 2 ) THEN
   IF ( p%InterpOrder < 1 .OR. p%InterpOrder > 2 ) THEN
      CALL SetErrStat( ErrID_Fatal, 'InterpOrder must be 1 or 2.', ErrStat, ErrMsg, RoutineName ) ! 5/13/14 bjj: MAS and JMJ compromise for certain integrators is that InterpOrder cannot be 0
      p%InterpOrder = 1    ! Avoid problems in error handling by setting this to 0
   END IF

   IF ( p%NumCrctn < 0_IntKi ) THEN
      CALL SetErrStat( ErrID_Fatal, 'NumCrctn must be 0 or greater.', ErrStat, ErrMsg, RoutineName )
   END IF   
   
   
   if ( p%WrVTK == VTK_Unknown ) then
      call SetErrStat(ErrID_Fatal, 'WrVTK must be 0 (none), 1 (initialization only), 2 (animation), or 3 (mode shapes).', ErrStat, ErrMsg, RoutineName)
   else
      if ( p%VTK_type == VTK_Unknown ) then
         call SetErrStat(ErrID_Fatal, 'VTK_type must be 1 (surfaces), 2 (basic meshes:lines/points), or 3 (all meshes).', ErrStat, ErrMsg, RoutineName)
         ! note I'm not going to write that 4 (old) is an option
      end if
      
      if (p%WrVTK == VTK_ModeShapes .and. .not. p%Linearize) then
         call SetErrStat(ErrID_Fatal, 'WrVTK cannot be 3 (mode shapes) when Linearize is false. (Mode shapes require linearization analysis.)', ErrStat, ErrMsg, RoutineName)
      end if
   end if
      
   if (p%Linearize) then
   
      if (p%CalcSteady) then
         if (p%NLinTimes < 1) call SetErrStat(ErrID_Fatal,'NLinTimes must be at least 1 for linearization analysis.',ErrStat, ErrMsg, RoutineName)
         if (p%TrimCase /= TrimCase_yaw .and. p%TrimCase /= TrimCase_torque .and. p%TrimCase /= TrimCase_pitch) then
            call SetErrStat(ErrID_Fatal,'TrimCase must be either 1, 2, or 3.',ErrStat, ErrMsg, RoutineName)
         end if
         
         if (p%TrimTol <= epsilon(p%TrimTol)) call SetErrStat(ErrID_Fatal,'TrimTol must be larger than '//trim(num2lstr(epsilon(p%TrimTol)))//'.',ErrStat, ErrMsg, RoutineName)
         if (p%Twr_Kdmp < 0.0_ReKi) call SetErrStat(ErrID_Fatal,'Twr_Kdmp must not be negative.',ErrStat, ErrMsg, RoutineName)
         if (p%Bld_Kdmp < 0.0_ReKi) call SetErrStat(ErrID_Fatal,'Bld_Kdmp must not be negative.',ErrStat, ErrMsg, RoutineName)
      else
   
         if (.not. allocated(m_FAST%Lin%LinTimes)) then
            call SetErrStat(ErrID_Fatal, 'NLinTimes must be at least 1 for linearization analysis.',ErrStat, ErrMsg, RoutineName)
         else
            do i=1,p%NLinTimes
               if (m_FAST%Lin%LinTimes(i) < 0) call SetErrStat(ErrID_Fatal,'LinTimes must be positive values.',ErrStat, ErrMsg, RoutineName)
            end do
            do i=2,p%NLinTimes
               if (m_FAST%Lin%LinTimes(i) <= m_FAST%Lin%LinTimes(i-1)) call SetErrStat(ErrID_Fatal,'LinTimes must be unique values entered in increasing order.',ErrStat, ErrMsg, RoutineName)
            end do
            
            if (m_FAST%Lin%LinTimes(p%NLinTimes) > p%TMax) call SetErrStat(ErrID_Info, 'Tmax is less than the last linearization time. Linearization analysis will not be performed after TMax.',ErrStat, ErrMsg, RoutineName)
         end if
         
      end if
      
      if (p%LinInputs < LIN_NONE .or. p%LinInputs > LIN_ALL) call SetErrStat(ErrID_Fatal,'LinInputs must be 0, 1, or 2.',ErrStat, ErrMsg, RoutineName)
      if (p%LinOutputs < LIN_NONE .or. p%LinOutputs > LIN_ALL) call SetErrStat(ErrID_Fatal,'LinOutputs must be 0, 1, or 2.',ErrStat, ErrMsg, RoutineName)
      
      if (p%LinOutJac) then
         if ( p%LinInputs /= LIN_ALL .or. p%LinOutputs /= LIN_ALL) then
            call SetErrStat(ErrID_Info,'LinOutJac can be used only when LinInputs=LinOutputs=2.',ErrStat, ErrMsg, RoutineName)
            p%LinOutJac = .false.
         end if
      end if
      
      ! now, make sure we haven't asked for any modules that we can't yet linearize:
      if (p%CompInflow == MODULE_OpFM) call SetErrStat(ErrID_Fatal,'Linearization is not implemented for the OpenFOAM coupling.',ErrStat, ErrMsg, RoutineName)
      if (p%CompAero == MODULE_AD14) call SetErrStat(ErrID_Fatal,'Linearization is not implemented for the AeroDyn v14 module.',ErrStat, ErrMsg, RoutineName)
      !if (p%CompSub   == MODULE_SD) call SetErrStat(ErrID_Fatal,'Linearization is not implemented for the SubDyn module.',ErrStat, ErrMsg, RoutineName)
      if (p%CompSub /= MODULE_None .and. p%CompMooring /= MODULE_SD )     call SetErrStat(ErrID_Fatal,'Linearization is not implemented for the ExtPtfm_MCKF substructure module.',ErrStat, ErrMsg, RoutineName)
      if (p%CompMooring /= MODULE_None .and. p%CompMooring /= MODULE_MAP) call SetErrStat(ErrID_Fatal,'Linearization is not implemented for the FEAMooring or MoorDyn mooring modules.',ErrStat, ErrMsg, RoutineName)
      if (p%CompIce /= MODULE_None) call SetErrStat(ErrID_Fatal,'Linearization is not implemented for any of the ice loading modules.',ErrStat, ErrMsg, RoutineName)
                  
   end if
      
   
   if ( p%TurbineType /= Type_LandBased .and. .not. EqualRealNos(p%TurbinePos(3), 0.0_SiKi) ) then
    call SetErrStat(ErrID_Fatal, 'Height of turbine location, TurbinePos(3), must be 0 for offshore turbines.', ErrStat, ErrMsg, RoutineName)
   end if

   !...............................................................................................................................

      ! temporary check on p_FAST%DT_out 

   IF ( .NOT. EqualRealNos( p%DT_out, p%DT ) ) THEN
      IF ( p%DT_out < p%DT ) THEN
         CALL SetErrStat( ErrID_Fatal, 'DT_out must be at least DT ('//TRIM(Num2LStr(p%DT))//' s).', ErrStat, ErrMsg, RoutineName )
      ELSEIF ( .NOT. EqualRealNos( p%DT_out, p%DT * p%n_DT_Out )  ) THEN
         CALL SetErrStat( ErrID_Fatal, 'DT_out must be an integer multiple of DT.', ErrStat, ErrMsg, RoutineName )
      END IF
   END IF
   
   

END SUBROUTINE ValidateInputData
!----------------------------------------------------------------------------------------------------------------------------------
!> This routine initializes the output for the glue code, including writing the header for the primary output file.
SUBROUTINE FAST_InitOutput( p_FAST, y_FAST, Init, ErrStat, ErrMsg )

   IMPLICIT NONE

      ! Passed variables
   TYPE(FAST_ParameterType),       INTENT(IN)           :: p_FAST                                !< Glue-code simulation parameters
   TYPE(FAST_OutputFileType),      INTENT(INOUT)        :: y_FAST                                !< Glue-code simulation outputs
   TYPE(FAST_InitData),            INTENT(IN)           :: Init                                  !< Initialization data for all modules

   INTEGER(IntKi),                 INTENT(OUT)          :: ErrStat                               !< Error status
   CHARACTER(*),                   INTENT(OUT)          :: ErrMsg                                !< Error message corresponding to ErrStat


      ! Local variables.

   INTEGER(IntKi)                   :: I, J                                            ! Generic index for DO loops.
   INTEGER(IntKi)                   :: indxNext                                        ! The index of the next value to be written to an array
   INTEGER(IntKi)                   :: NumOuts                                         ! number of channels to be written to the output file(s)



   !......................................................
   ! Set the description lines to be printed in the output file
   !......................................................
   y_FAST%FileDescLines(1)  = 'Predictions were generated on '//CurDate()//' at '//CurTime()//' using '//TRIM(GetVersion(FAST_Ver))
   y_FAST%FileDescLines(2)  = 'linked with ' //' '//TRIM(GetNVD(NWTC_Ver            ))  ! we'll get the rest of the linked modules in the section below
   y_FAST%FileDescLines(3)  = 'Description from the FAST input file: '//TRIM(p_FAST%FTitle)
   
   !......................................................
   ! We'll fill out the rest of FileDescLines(2), 
   ! and save the module version info for later use, too:
   !......................................................

   y_FAST%Module_Ver( Module_ED ) = Init%OutData_ED%Ver
   y_FAST%FileDescLines(2) = TRIM(y_FAST%FileDescLines(2) ) //'; '//TRIM(GetNVD(y_FAST%Module_Ver( Module_ED )  ))

   IF ( p_FAST%CompElast == Module_BD )  THEN
      y_FAST%Module_Ver( Module_BD ) = Init%OutData_BD(1)%Ver ! call copy routine for this type if it every uses dynamic memory     
      y_FAST%FileDescLines(2)  = TRIM(y_FAST%FileDescLines(2) ) //'; '//TRIM(GetNVD(y_FAST%Module_Ver( Module_BD ))) 
   END IF   
   
   
   IF ( p_FAST%CompInflow == Module_IfW )  THEN
      y_FAST%Module_Ver( Module_IfW ) = Init%OutData_IfW%Ver ! call copy routine for this type if it every uses dynamic memory     
      y_FAST%FileDescLines(2)  = TRIM(y_FAST%FileDescLines(2) ) //'; '//TRIM(GetNVD(y_FAST%Module_Ver( Module_IfW ))) 
   ELSEIF ( p_FAST%CompInflow == Module_OpFM )  THEN
      y_FAST%Module_Ver( Module_OpFM ) = Init%OutData_OpFM%Ver ! call copy routine for this type if it every uses dynamic memory     
      y_FAST%FileDescLines(2)  = TRIM(y_FAST%FileDescLines(2) ) //'; '//TRIM(GetNVD(y_FAST%Module_Ver( Module_OpFM ))) 
   END IF   
   
   IF ( p_FAST%CompAero == Module_AD14 )  THEN
      y_FAST%Module_Ver( Module_AD14  ) = Init%OutData_AD14%Ver     
      y_FAST%FileDescLines(2)  = TRIM(y_FAST%FileDescLines(2) ) //'; '//TRIM(GetNVD(y_FAST%Module_Ver( Module_AD14  ) ))                  
   ELSEIF ( p_FAST%CompAero == Module_AD )  THEN
      y_FAST%Module_Ver( Module_AD  ) = Init%OutData_AD%Ver     
      y_FAST%FileDescLines(2)  = TRIM(y_FAST%FileDescLines(2) ) //'; '//TRIM(GetNVD(y_FAST%Module_Ver( Module_AD  ) ))                  
   END IF

   IF ( p_FAST%CompServo == Module_SrvD ) THEN
      y_FAST%Module_Ver( Module_SrvD ) = Init%OutData_SrvD%Ver
      y_FAST%FileDescLines(2)  = TRIM(y_FAST%FileDescLines(2) ) //'; '//TRIM(GetNVD(y_FAST%Module_Ver( Module_SrvD )))
   END IF
         
   IF ( p_FAST%CompHydro == Module_HD ) THEN
      y_FAST%Module_Ver( Module_HD )   = Init%OutData_HD%Ver
      y_FAST%FileDescLines(2)  = TRIM(y_FAST%FileDescLines(2) ) //'; '//TRIM(GetNVD(y_FAST%Module_Ver( Module_HD )))
   END IF

   IF ( p_FAST%CompSub == Module_SD ) THEN
      y_FAST%Module_Ver( Module_SD )   = Init%OutData_SD%Ver
      y_FAST%FileDescLines(2)  = TRIM(y_FAST%FileDescLines(2) ) //'; '//TRIM(GetNVD(y_FAST%Module_Ver( Module_SD )))
   ELSE IF ( p_FAST%CompSub == Module_ExtPtfm ) THEN
      y_FAST%Module_Ver( Module_ExtPtfm )   = Init%OutData_ExtPtfm%Ver
      y_FAST%FileDescLines(2)  = TRIM(y_FAST%FileDescLines(2) ) //'; '//TRIM(GetNVD(y_FAST%Module_Ver( Module_ExtPtfm )))
   END IF

   IF ( p_FAST%CompMooring == Module_MAP ) THEN
      y_FAST%Module_Ver( Module_MAP )   = Init%OutData_MAP%Ver
      y_FAST%FileDescLines(2)  = TRIM(y_FAST%FileDescLines(2) ) //'; '//TRIM(GetNVD(y_FAST%Module_Ver( Module_MAP )))
   ELSEIF ( p_FAST%CompMooring == Module_MD ) THEN
      y_FAST%Module_Ver( Module_MD )   = Init%OutData_MD%Ver
      y_FAST%FileDescLines(2)  = TRIM(y_FAST%FileDescLines(2) ) //'; '//TRIM(GetNVD(y_FAST%Module_Ver( Module_MD )))
   ELSEIF ( p_FAST%CompMooring == Module_FEAM ) THEN
      y_FAST%Module_Ver( Module_FEAM )   = Init%OutData_FEAM%Ver
      y_FAST%FileDescLines(2)  = TRIM(y_FAST%FileDescLines(2) ) //'; '//TRIM(GetNVD(y_FAST%Module_Ver( Module_FEAM )))
   ELSEIF ( p_FAST%CompMooring == Module_Orca ) THEN
      y_FAST%Module_Ver( Module_Orca )   = Init%OutData_Orca%Ver
      y_FAST%FileDescLines(2)  = TRIM(y_FAST%FileDescLines(2) ) //'; '//TRIM(GetNVD(y_FAST%Module_Ver( Module_Orca)))
   END IF   
   
   IF ( p_FAST%CompIce == Module_IceF ) THEN
      y_FAST%Module_Ver( Module_IceF )   = Init%OutData_IceF%Ver
      y_FAST%FileDescLines(2)  = TRIM(y_FAST%FileDescLines(2) ) //'; '//TRIM(GetNVD(y_FAST%Module_Ver( Module_IceF )))
   ELSEIF ( p_FAST%CompIce == Module_IceD ) THEN
      y_FAST%Module_Ver( Module_IceD )   = Init%OutData_IceD%Ver
      y_FAST%FileDescLines(2)  = TRIM(y_FAST%FileDescLines(2) ) //'; '//TRIM(GetNVD(y_FAST%Module_Ver( Module_IceD )))   
   END IF      
   
   !......................................................
   ! Set the number of output columns from each module
   !......................................................
   y_FAST%numOuts = 0    ! Inintialize entire array
   
   
   
   !y_FAST%numOuts(Module_InfW)  = 3  !hack for now: always output 3 wind speeds at hub-height
   IF ( ALLOCATED( Init%OutData_IfW%WriteOutputHdr  ) ) y_FAST%numOuts(Module_IfW)  = SIZE(Init%OutData_IfW%WriteOutputHdr)
   IF ( ALLOCATED( Init%OutData_OpFM%WriteOutputHdr ) ) y_FAST%numOuts(Module_OpFM) = SIZE(Init%OutData_OpFM%WriteOutputHdr)
   IF ( ALLOCATED( Init%OutData_ED%WriteOutputHdr   ) ) y_FAST%numOuts(Module_ED)   = SIZE(Init%OutData_ED%WriteOutputHdr)
do i=1,p_FAST%nBeams
   IF ( ALLOCATED( Init%OutData_BD(i)%WriteOutputHdr) ) y_FAST%numOuts(Module_BD)   = y_FAST%numOuts(Module_BD) + SIZE(Init%OutData_BD(i)%WriteOutputHdr)
end do   
!ad14 doesn't have outputs:
                                                       y_FAST%numOuts(Module_AD14) = 0
                                                       
   IF ( ALLOCATED( Init%OutData_AD%WriteOutputHdr     ) ) y_FAST%numOuts(Module_AD)     = SIZE(Init%OutData_AD%WriteOutputHdr)
   IF ( ALLOCATED( Init%OutData_SrvD%WriteOutputHdr   ) ) y_FAST%numOuts(Module_SrvD)   = SIZE(Init%OutData_SrvD%WriteOutputHdr)
   IF ( ALLOCATED( Init%OutData_HD%WriteOutputHdr     ) ) y_FAST%numOuts(Module_HD)     = SIZE(Init%OutData_HD%WriteOutputHdr)
   IF ( ALLOCATED( Init%OutData_SD%WriteOutputHdr     ) ) y_FAST%numOuts(Module_SD)     = SIZE(Init%OutData_SD%WriteOutputHdr)
   IF ( ALLOCATED( Init%OutData_ExtPtfm%WriteOutputHdr) ) y_FAST%numOuts(Module_ExtPtfm)= SIZE(Init%OutData_ExtPtfm%WriteOutputHdr)
   IF ( ALLOCATED( Init%OutData_MAP%WriteOutputHdr    ) ) y_FAST%numOuts(Module_MAP)    = SIZE(Init%OutData_MAP%WriteOutputHdr)
   IF ( ALLOCATED( Init%OutData_FEAM%WriteOutputHdr   ) ) y_FAST%numOuts(Module_FEAM)   = SIZE(Init%OutData_FEAM%WriteOutputHdr)
   IF ( ALLOCATED( Init%OutData_MD%WriteOutputHdr     ) ) y_FAST%numOuts(Module_MD)     = SIZE(Init%OutData_MD%WriteOutputHdr)
   IF ( ALLOCATED( Init%OutData_Orca%WriteOutputHdr   ) ) y_FAST%numOuts(Module_Orca)   = SIZE(Init%OutData_Orca%WriteOutputHdr)
   IF ( ALLOCATED( Init%OutData_IceF%WriteOutputHdr   ) ) y_FAST%numOuts(Module_IceF)   = SIZE(Init%OutData_IceF%WriteOutputHdr)
   IF ( ALLOCATED( Init%OutData_IceD%WriteOutputHdr   ) ) y_FAST%numOuts(Module_IceD)   = SIZE(Init%OutData_IceD%WriteOutputHdr)*p_FAST%numIceLegs         
   
   !......................................................
   ! Initialize the output channel names and units
   !......................................................
   NumOuts   = 1 + SUM( y_FAST%numOuts )

   CALL AllocAry( y_FAST%ChannelNames,NumOuts, 'ChannelNames', ErrStat, ErrMsg )
      IF ( ErrStat /= ErrID_None ) RETURN
   CALL AllocAry( y_FAST%ChannelUnits,NumOuts, 'ChannelUnits', ErrStat, ErrMsg )
      IF ( ErrStat /= ErrID_None ) RETURN

   y_FAST%ChannelNames(1) = 'Time'
   y_FAST%ChannelUnits(1) = '(s)'

   indxNext = 2
   DO i=1,y_FAST%numOuts(Module_IfW) !InflowWind
      y_FAST%ChannelNames(indxNext) = Init%OutData_IfW%WriteOutputHdr(i)
      y_FAST%ChannelUnits(indxNext) = Init%OutData_IfW%WriteOutputUnt(i)
      indxNext = indxNext + 1
   END DO

   DO i=1,y_FAST%numOuts(Module_OpFM) !OpenFOAM
      y_FAST%ChannelNames(indxNext) = Init%OutData_OpFM%WriteOutputHdr(i)
      y_FAST%ChannelUnits(indxNext) = Init%OutData_OpFM%WriteOutputUnt(i)
      indxNext = indxNext + 1
   END DO   

   DO i=1,y_FAST%numOuts(Module_ED) !ElastoDyn
      y_FAST%ChannelNames(indxNext) = Init%OutData_ED%WriteOutputHdr(i)
      y_FAST%ChannelUnits(indxNext) = Init%OutData_ED%WriteOutputUnt(i)
      indxNext = indxNext + 1
   END DO   

   IF ( y_FAST%numOuts(Module_BD) > 0_IntKi ) THEN !BeamDyn
      do i=1,p_FAST%nBeams
         if ( allocated(Init%OutData_BD(i)%WriteOutputHdr) ) then            
            do j=1,size(Init%OutData_BD(i)%WriteOutputHdr) 
               y_FAST%ChannelNames(indxNext) = 'B'//TRIM(Num2Lstr(i))//trim(Init%OutData_BD(i)%WriteOutputHdr(j))
               y_FAST%ChannelUnits(indxNext) = Init%OutData_BD(i)%WriteOutputUnt(j)
               indxNext = indxNext + 1
            end do ! j            
         end if         
      end do                 
   END IF
   
   
   ! none for AeroDyn14 
   
   DO i=1,y_FAST%numOuts(Module_AD) !AeroDyn
      y_FAST%ChannelNames(indxNext) = Init%OutData_AD%WriteOutputHdr(i)
      y_FAST%ChannelUnits(indxNext) = Init%OutData_AD%WriteOutputUnt(i)
      indxNext = indxNext + 1
   END DO   
   
   DO i=1,y_FAST%numOuts(Module_SrvD) !ServoDyn
      y_FAST%ChannelNames(indxNext) = Init%OutData_SrvD%WriteOutputHdr(i)
      y_FAST%ChannelUnits(indxNext) = Init%OutData_SrvD%WriteOutputUnt(i)
      indxNext = indxNext + 1
   END DO   

   DO i=1,y_FAST%numOuts(Module_HD) !HydroDyn
      y_FAST%ChannelNames(indxNext) = Init%OutData_HD%WriteOutputHdr(i)
      y_FAST%ChannelUnits(indxNext) = Init%OutData_HD%WriteOutputUnt(i)
      indxNext = indxNext + 1
   END DO      

   DO i=1,y_FAST%numOuts(Module_SD) !SubDyn
      y_FAST%ChannelNames(indxNext) = Init%OutData_SD%WriteOutputHdr(i)
      y_FAST%ChannelUnits(indxNext) = Init%OutData_SD%WriteOutputUnt(i)
      indxNext = indxNext + 1
   END DO      

   DO i=1,y_FAST%numOuts(Module_ExtPtfm) !ExtPtfm_MCKF
      y_FAST%ChannelNames(indxNext) = Init%OutData_ExtPtfm%WriteOutputHdr(i)
      y_FAST%ChannelUnits(indxNext) = Init%OutData_ExtPtfm%WriteOutputUnt(i)
      indxNext = indxNext + 1
   END DO      
   
   DO i=1,y_FAST%numOuts(Module_MAP) !MAP
      y_FAST%ChannelNames(indxNext) = Init%OutData_MAP%WriteOutputHdr(i)
      y_FAST%ChannelUnits(indxNext) = Init%OutData_MAP%WriteOutputUnt(i)
      indxNext = indxNext + 1
   END DO      
   
   DO i=1,y_FAST%numOuts(Module_MD) !MoorDyn
      y_FAST%ChannelNames(indxNext) = Init%OutData_MD%WriteOutputHdr(i)
      y_FAST%ChannelUnits(indxNext) = Init%OutData_MD%WriteOutputUnt(i)
      indxNext = indxNext + 1
   END DO      

   DO i=1,y_FAST%numOuts(Module_FEAM) !FEAMooring
      y_FAST%ChannelNames(indxNext) = Init%OutData_FEAM%WriteOutputHdr(i)
      y_FAST%ChannelUnits(indxNext) = Init%OutData_FEAM%WriteOutputUnt(i)
      indxNext = indxNext + 1
   END DO      

   DO i=1,y_FAST%numOuts(Module_Orca) !OrcaFlex
      y_FAST%ChannelNames(indxNext) = Init%OutData_Orca%WriteOutputHdr(i)
      y_FAST%ChannelUnits(indxNext) = Init%OutData_Orca%WriteOutputUnt(i)
      indxNext = indxNext + 1
   END DO         
   
   DO i=1,y_FAST%numOuts(Module_IceF) !IceFloe
      y_FAST%ChannelNames(indxNext) = Init%OutData_IceF%WriteOutputHdr(i)
      y_FAST%ChannelUnits(indxNext) = Init%OutData_IceF%WriteOutputUnt(i)
      indxNext = indxNext + 1
   END DO         
   
   IF ( y_FAST%numOuts(Module_IceD) > 0_IntKi ) THEN !IceDyn
      DO I=1,p_FAST%numIceLegs         
         DO J=1,SIZE(Init%OutData_IceD%WriteOutputHdr) 
            y_FAST%ChannelNames(indxNext) =TRIM(Init%OutData_IceD%WriteOutputHdr(J))//'L'//TRIM(Num2Lstr(I))  !bjj: do we want this "Lx" at the end?
            y_FAST%ChannelUnits(indxNext) = Init%OutData_IceD%WriteOutputUnt(J)
            indxNext = indxNext + 1
         END DO ! J
      END DO ! I
   END IF   
      
   
   !......................................................
   ! Open the text output file and print the headers
   !......................................................

   IF (p_FAST%WrTxtOutFile) THEN

      y_FAST%ActualChanLen = max( MinChanLen, p_FAST%FmtWidth )
      DO I=1,NumOuts
         y_FAST%ActualChanLen = max( y_FAST%ActualChanLen, LEN_TRIM(y_FAST%ChannelNames(I)) )
         y_FAST%ActualChanLen = max( y_FAST%ActualChanLen, LEN_TRIM(y_FAST%ChannelUnits(I)) )
      ENDDO ! I

      y_FAST%OutFmt_a = '"'//p_FAST%Delim//'"'//p_FAST%OutFmt      ! format for array elements from individual modules
      if (p_FAST%FmtWidth < y_FAST%ActualChanLen) then
         y_FAST%OutFmt_a = trim(y_FAST%OutFmt_a)//','//trim(num2lstr(y_FAST%ActualChanLen - p_FAST%FmtWidth))//'x'
      end if
      
      CALL GetNewUnit( y_FAST%UnOu, ErrStat, ErrMsg )
         IF ( ErrStat >= AbortErrLev ) RETURN

      CALL OpenFOutFile ( y_FAST%UnOu, TRIM(p_FAST%OutFileRoot)//'.out', ErrStat, ErrMsg )
         IF ( ErrStat >= AbortErrLev ) RETURN

         ! Add some file information:

      WRITE (y_FAST%UnOu,'(/,A)')  TRIM( y_FAST%FileDescLines(1) )
      WRITE (y_FAST%UnOu,'(1X,A)') TRIM( y_FAST%FileDescLines(2) )
      WRITE (y_FAST%UnOu,'()' )    !print a blank line
      WRITE (y_FAST%UnOu,'(A)'   ) TRIM( y_FAST%FileDescLines(3) )
      WRITE (y_FAST%UnOu,'()' )    !print a blank line


         !......................................................
         ! Write the names of the output parameters on one line:
         !......................................................
      if (p_FAST%Delim /= " ") then ! trim trailing spaces if not space delimited:

         CALL WrFileNR ( y_FAST%UnOu, trim(y_FAST%ChannelNames(1)) ) ! first one is time, with a special format

         DO I=2,NumOuts
            CALL WrFileNR ( y_FAST%UnOu, p_FAST%Delim//trim(y_FAST%ChannelNames(I)) )
         ENDDO ! I
      else
      
         CALL WrFileNR ( y_FAST%UnOu, y_FAST%ChannelNames(1)(1:p_FAST%TChanLen) ) ! first one is time, with a special format

         DO I=2,NumOuts
            CALL WrFileNR ( y_FAST%UnOu, p_FAST%Delim//y_FAST%ChannelNames(I)(1:y_FAST%ActualChanLen) )
         ENDDO ! I
      end if

      WRITE (y_FAST%UnOu,'()')

         !......................................................
         ! Write the units of the output parameters on one line:
         !......................................................

      if (p_FAST%Delim /= " ") then
      
         CALL WrFileNR ( y_FAST%UnOu, trim(y_FAST%ChannelUnits(1)) )

         DO I=2,NumOuts
            CALL WrFileNR ( y_FAST%UnOu, p_FAST%Delim//trim(y_FAST%ChannelUnits(I)) )
         ENDDO ! I
      else
      
         CALL WrFileNR ( y_FAST%UnOu, y_FAST%ChannelUnits(1)(1:p_FAST%TChanLen) )

         DO I=2,NumOuts
            CALL WrFileNR ( y_FAST%UnOu, p_FAST%Delim//y_FAST%ChannelUnits(I)(1:y_FAST%ActualChanLen) )
         ENDDO ! I
      end if

      WRITE (y_FAST%UnOu,'()')

   END IF

   !......................................................
   ! Allocate data for binary output file
   !......................................................
   IF (p_FAST%WrBinOutFile) THEN

         ! calculate the size of the array of outputs we need to store
      y_FAST%NOutSteps = CEILING ( (p_FAST%TMax - p_FAST%TStart) / p_FAST%DT_OUT ) + 1

      CALL AllocAry( y_FAST%AllOutData, NumOuts-1, y_FAST%NOutSteps, 'AllOutData', ErrStat, ErrMsg )
      y_FAST%AllOutData = 0.0_ReKi
      IF ( ErrStat >= AbortErrLev ) RETURN

      IF ( p_FAST%WrBinMod == FileFmtID_WithTime ) THEN   ! we store the entire time array
         CALL AllocAry( y_FAST%TimeData, y_FAST%NOutSteps, 'TimeData', ErrStat, ErrMsg )
         IF ( ErrStat >= AbortErrLev ) RETURN
      ELSE  
         CALL AllocAry( y_FAST%TimeData, 2_IntKi, 'TimeData', ErrStat, ErrMsg )
         IF ( ErrStat >= AbortErrLev ) RETURN

         y_FAST%TimeData(1) = 0.0_DbKi           ! This is the first output time, which we will set later
         y_FAST%TimeData(2) = p_FAST%DT_out      ! This is the (constant) time between subsequent writes to the output file
      END IF

      y_FAST%n_Out = 0  !number of steps actually written to the file

   END IF

   y_FAST%VTK_count = 0  ! first VTK file has 0 as output

RETURN
END SUBROUTINE FAST_InitOutput
!----------------------------------------------------------------------------------------------------------------------------------
!> This routine reads in the primary FAST input file, does some validation, and places the values it reads in the
!!   parameter structure (p). It prints to an echo file if requested.
SUBROUTINE FAST_ReadPrimaryFile( InputFile, p, m_FAST, OverrideAbortErrLev, ErrStat, ErrMsg )

   IMPLICIT                        NONE

      ! Passed variables
   TYPE(FAST_ParameterType), INTENT(INOUT) :: p                               !< The parameter data for the FAST (glue-code) simulation
   TYPE(FAST_MiscVarType),   INTENT(INOUT) :: m_FAST                          !< Miscellaneous variables
   CHARACTER(*),             INTENT(IN)    :: InputFile                       !< Name of the file containing the primary input data
   LOGICAL,                  INTENT(IN)    :: OverrideAbortErrLev             !< Determines if we should override AbortErrLev
   INTEGER(IntKi),           INTENT(OUT)   :: ErrStat                         !< Error status
   CHARACTER(*),             INTENT(OUT)   :: ErrMsg                          !< Error message

      ! Local variables:
   REAL(DbKi)                    :: TmpRate                                   ! temporary variable to read VTK_fps before converting to #steps based on DT
   REAL(DbKi)                    :: TmpTime                                   ! temporary variable to read SttsTime and ChkptTime before converting to #steps based on DT
   INTEGER(IntKi)                :: I                                         ! loop counter
   INTEGER(IntKi)                :: UnIn                                      ! Unit number for reading file
   INTEGER(IntKi)                :: UnEc                                      ! I/O unit for echo file. If > 0, file is open for writing.

   INTEGER(IntKi)                :: IOS                                       ! Temporary Error status
   INTEGER(IntKi)                :: ErrStat2                                  ! Temporary Error status
   INTEGER(IntKi)                :: OutFileFmt                                ! An integer that indicates what kind of tabular output should be generated (1=text, 2=binary, 3=both)
   LOGICAL                       :: Echo                                      ! Determines if an echo file should be written
   LOGICAL                       :: TabDelim                                  ! Determines if text output should be delimited by tabs (true) or space (false)
   CHARACTER(ErrMsgLen)          :: ErrMsg2                                   ! Temporary Error message
   CHARACTER(1024)               :: PriPath                                   ! Path name of the primary file

   CHARACTER(10)                 :: AbortLevel                                ! String that indicates which error level should be used to abort the program: WARNING, SEVERE, or FATAL
   CHARACTER(30)                 :: Line                                      ! string for default entry in input file

   CHARACTER(*),   PARAMETER     :: RoutineName = 'FAST_ReadPrimaryFile'
   

      ! Initialize some variables:
   UnEc = -1
   Echo = .FALSE.                        ! Don't echo until we've read the "Echo" flag
   CALL GetPath( InputFile, PriPath )    ! Input files will be relative to the path where the primary input file is located.


      ! Get an available unit number for the file.

   CALL GetNewUnit( UnIn, ErrStat, ErrMsg )
   IF ( ErrStat >= AbortErrLev ) RETURN


      ! Open the Primary input file.

   CALL OpenFInpFile ( UnIn, InputFile, ErrStat2, ErrMsg2 )
      CALL SetErrStat( ErrStat2, ErrMsg2,ErrStat,ErrMsg,RoutineName)
      if ( ErrStat >= AbortErrLev ) then
         call cleanup()
         RETURN        
      end if


   ! Read the lines up/including to the "Echo" simulation control variable
   ! If echo is FALSE, don't write these lines to the echo file.
   ! If Echo is TRUE, rewind and write on the second try.

   I = 1 !set the number of times we've read the file
   DO
   !-------------------------- HEADER ---------------------------------------------

      CALL ReadCom( UnIn, InputFile, 'File header: Module Version (line 1)', ErrStat2, ErrMsg2, UnEc )
         CALL SetErrStat( ErrStat2, ErrMsg2,ErrStat,ErrMsg,RoutineName)
         if ( ErrStat >= AbortErrLev ) then
            call cleanup()
            RETURN        
         end if

      CALL ReadStr( UnIn, InputFile, p%FTitle, 'FTitle', 'File Header: File Description (line 2)', ErrStat2, ErrMsg2, UnEc )
         CALL SetErrStat( ErrStat2, ErrMsg2,ErrStat,ErrMsg,RoutineName)
         if ( ErrStat >= AbortErrLev ) then
            call cleanup()
            RETURN        
         end if


   !---------------------- SIMULATION CONTROL --------------------------------------
      CALL ReadCom( UnIn, InputFile, 'Section Header: Simulation Control', ErrStat2, ErrMsg2, UnEc )
         CALL SetErrStat( ErrStat2, ErrMsg2,ErrStat,ErrMsg,RoutineName)
         if ( ErrStat >= AbortErrLev ) then
            call cleanup()
            RETURN        
         end if


         ! Echo - Echo input data to <RootName>.ech (flag):
      CALL ReadVar( UnIn, InputFile, Echo, "Echo", "Echo input data to <RootName>.ech (flag)", ErrStat2, ErrMsg2, UnEc)
         CALL SetErrStat( ErrStat2, ErrMsg2,ErrStat,ErrMsg,RoutineName)
         if ( ErrStat >= AbortErrLev ) then
            call cleanup()
            RETURN        
         end if


      IF (.NOT. Echo .OR. I > 1) EXIT !exit this loop

         ! Otherwise, open the echo file, then rewind the input file and echo everything we've read

      I = I + 1         ! make sure we do this only once (increment counter that says how many times we've read this file)

      CALL OpenEcho ( UnEc, TRIM(p%OutFileRoot)//'.ech', ErrStat2, ErrMsg2, FAST_Ver )
         CALL SetErrStat( ErrStat2, ErrMsg2,ErrStat,ErrMsg,RoutineName)
         if ( ErrStat >= AbortErrLev ) then
            call cleanup()
            RETURN        
         end if

      IF ( UnEc > 0 )  WRITE (UnEc,'(/,A,/)')  'Data from '//TRIM(FAST_Ver%Name)//' primary input file "'//TRIM( InputFile )//'":'

      REWIND( UnIn, IOSTAT=ErrStat2 )
         IF (ErrStat2 /= 0_IntKi ) THEN
            CALL SetErrStat( ErrID_Fatal, 'Error rewinding file "'//TRIM(InputFile)//'".',ErrStat,ErrMsg,RoutineName)
            call cleanup()
            RETURN        
         END IF

   END DO

   CALL WrScr( TRIM(FAST_Ver%Name)//' input file heading:' )
   CALL WrScr( '    '//TRIM( p%FTitle ) )
   CALL WrScr('')


      ! AbortLevel - Error level when simulation should abort:
   CALL ReadVar( UnIn, InputFile, AbortLevel, "AbortLevel", "Error level when simulation should abort (string)", &
                        ErrStat2, ErrMsg2, UnEc)
      CALL SetErrStat( ErrStat2, ErrMsg2,ErrStat,ErrMsg,RoutineName)
      if ( ErrStat >= AbortErrLev ) then
         call cleanup()
         RETURN        
      end if

      IF (OverrideAbortErrLev) THEN
      ! Let's set the abort level here.... knowing that everything before this aborted only on FATAL errors!
         CALL Conv2UC( AbortLevel ) !convert to upper case
         SELECT CASE( TRIM(AbortLevel) )
            CASE ( "WARNING" )
               AbortErrLev = ErrID_Warn
            CASE ( "SEVERE" )
               AbortErrLev = ErrID_Severe
            CASE ( "FATAL" )
               AbortErrLev = ErrID_Fatal
            CASE DEFAULT
               CALL SetErrStat( ErrID_Fatal, 'Invalid AbortLevel specified in FAST input file. '// &
                                'Valid entries are "WARNING", "SEVERE", or "FATAL".',ErrStat,ErrMsg,RoutineName)
               call cleanup()
               RETURN
         END SELECT
      END IF
      

      ! TMax - Total run time (s):
   CALL ReadVar( UnIn, InputFile, p%TMax, "TMax", "Total run time (s)", ErrStat2, ErrMsg2, UnEc)
      CALL SetErrStat( ErrStat2, ErrMsg2, ErrStat, ErrMsg, RoutineName)
      if ( ErrStat >= AbortErrLev ) then
         call cleanup()
         RETURN        
      end if
      
      ! DT - Recommended module time step (s):
   CALL ReadVar( UnIn, InputFile, p%DT, "DT", "Recommended module time step (s)", ErrStat2, ErrMsg2, UnEc)
      CALL SetErrStat( ErrStat2, ErrMsg2, ErrStat, ErrMsg, RoutineName)
      if ( ErrStat >= AbortErrLev ) then
         call cleanup()
         RETURN        
      end if
      
      if ( EqualRealNos(p%DT, 0.0_DbKi) ) then
         ! add a fatal error here because we're going to divide by DT later in this routine:
         CALL SetErrStat( ErrID_Fatal, 'DT cannot be zero.', ErrStat, ErrMsg, RoutineName)
         call cleanup()
         return
      end if
      
      
      ! InterpOrder - Interpolation order for inputs and outputs {0=nearest neighbor ,1=linear, 2=quadratic}
   CALL ReadVar( UnIn, InputFile, p%InterpOrder, "InterpOrder", "Interpolation order "//&
                   "for inputs and outputs {0=nearest neighbor ,1=linear, 2=quadratic} (-)", ErrStat2, ErrMsg2, UnEc)
      CALL SetErrStat( ErrStat2, ErrMsg2, ErrStat, ErrMsg, RoutineName)
      if ( ErrStat >= AbortErrLev ) then
         call cleanup()
         RETURN        
      end if

      ! NumCrctn - Number of predictor-corrector iterations {1=explicit calculation, i.e., no corrections}
   CALL ReadVar( UnIn, InputFile, p%NumCrctn, "NumCrctn", "Number of corrections"//&
                   "{0=explicit calculation, i.e., no corrections} (-)", ErrStat2, ErrMsg2, UnEc)
      CALL SetErrStat( ErrStat2, ErrMsg2, ErrStat, ErrMsg, RoutineName)
      if ( ErrStat >= AbortErrLev ) then
         call cleanup()
         RETURN        
      end if

      ! DT_UJac - Time between calls to get Jacobians (s)
   CALL ReadVar( UnIn, InputFile, p%DT_UJac, "DT_UJac", "Time between calls to get Jacobians (s)", ErrStat2, ErrMsg2, UnEc)
      CALL SetErrStat( ErrStat2, ErrMsg2, ErrStat, ErrMsg, RoutineName)
      if ( ErrStat >= AbortErrLev ) then
         call cleanup()
         RETURN        
      end if

      ! UJacSclFact - Scaling factor used in Jacobians (-)
   CALL ReadVar( UnIn, InputFile, p%UJacSclFact, "UJacSclFact", "Scaling factor used in Jacobians (-)", ErrStat2, ErrMsg2, UnEc)
      CALL SetErrStat( ErrStat2, ErrMsg2, ErrStat, ErrMsg, RoutineName)
      if ( ErrStat >= AbortErrLev ) then
         call cleanup()
         RETURN        
      end if
                  
   !---------------------- FEATURE SWITCHES AND FLAGS --------------------------------
   CALL ReadCom( UnIn, InputFile, 'Section Header: Feature Switches and Flags', ErrStat2, ErrMsg2, UnEc )
      CALL SetErrStat( ErrStat2, ErrMsg2, ErrStat, ErrMsg, RoutineName)
      if ( ErrStat >= AbortErrLev ) then
         call cleanup()
         RETURN        
      end if

      ! CompElast - Compute structural dynamics (switch) {1=ElastoDyn; 2=ElastoDyn + BeamDyn for blades}:
   CALL ReadVar( UnIn, InputFile, p%CompElast, "CompElast", "Compute structural dynamics (switch) {1=ElastoDyn; 2=ElastoDyn + BeamDyn for blades}", ErrStat2, ErrMsg2, UnEc)
      CALL SetErrStat( ErrStat2, ErrMsg2, ErrStat, ErrMsg, RoutineName)
      if ( ErrStat >= AbortErrLev ) then
         call cleanup()
         RETURN        
      end if
      
          ! immediately convert to values used inside the code:
         IF ( p%CompElast == 1 ) THEN 
            p%CompElast = Module_ED
         ELSEIF ( p%CompElast == 2 ) THEN
            p%CompElast = Module_BD
         ELSE
            p%CompElast = Module_Unknown
         END IF
                                  
      ! CompInflow - inflow wind velocities (switch) {0=still air; 1=InflowWind}:
   CALL ReadVar( UnIn, InputFile, p%CompInflow, "CompInflow", "inflow wind velocities (switch) {0=still air; 1=InflowWind}", ErrStat2, ErrMsg2, UnEc)
      CALL SetErrStat( ErrStat2, ErrMsg2, ErrStat, ErrMsg, RoutineName)
      if ( ErrStat >= AbortErrLev ) then
         call cleanup()
         RETURN        
      end if
      
          ! immediately convert to values used inside the code:
         IF ( p%CompInflow == 0 ) THEN 
            p%CompInflow = Module_NONE
         ELSEIF ( p%CompInflow == 1 ) THEN
            p%CompInflow = Module_IfW
         ELSEIF ( p%CompInflow == 2 ) THEN
            p%CompInflow = Module_OpFM
         ELSE
            p%CompInflow = Module_Unknown
         END IF

      ! CompAero - Compute aerodynamic loads (switch) {0=None; 1=AeroDyn}:
   CALL ReadVar( UnIn, InputFile, p%CompAero, "CompAero", "Compute aerodynamic loads (switch) {0=None; 1=AeroDyn}", ErrStat2, ErrMsg2, UnEc)
      CALL SetErrStat( ErrStat2, ErrMsg2, ErrStat, ErrMsg, RoutineName)
      if ( ErrStat >= AbortErrLev ) then
         call cleanup()
         RETURN        
      end if
      
          ! immediately convert to values used inside the code:
         IF ( p%CompAero == 0 ) THEN 
            p%CompAero = Module_NONE
         ELSEIF ( p%CompAero == 1 ) THEN
            p%CompAero = Module_AD14
         ELSEIF ( p%CompAero == 2 ) THEN
            p%CompAero = Module_AD
         ELSE
            p%CompAero = Module_Unknown
         END IF

      ! CompServo - Compute control and electrical-drive dynamics (switch) {0=None; 1=ServoDyn}:
   CALL ReadVar( UnIn, InputFile, p%CompServo, "CompServo", "Compute control and electrical-drive dynamics (switch) {0=None; 1=ServoDyn}", ErrStat2, ErrMsg2, UnEc)
      CALL SetErrStat( ErrStat2, ErrMsg2, ErrStat, ErrMsg, RoutineName)
      if ( ErrStat >= AbortErrLev ) then
         call cleanup()
         RETURN        
      end if
      
          ! immediately convert to values used inside the code:
         IF ( p%CompServo == 0 ) THEN 
            p%CompServo = Module_NONE
         ELSEIF ( p%CompServo == 1 ) THEN
            p%CompServo = Module_SrvD
         ELSE
            p%CompServo = Module_Unknown
         END IF
      
      
      ! CompHydro - Compute hydrodynamic loads (switch) {0=None; 1=HydroDyn}:
   CALL ReadVar( UnIn, InputFile, p%CompHydro, "CompHydro", "Compute hydrodynamic loads (switch) {0=None; 1=HydroDyn}", ErrStat2, ErrMsg2, UnEc)
      CALL SetErrStat( ErrStat2, ErrMsg2, ErrStat, ErrMsg, RoutineName)
      if ( ErrStat >= AbortErrLev ) then
         call cleanup()
         RETURN        
      end if
      
          ! immediately convert to values used inside the code:
         IF ( p%CompHydro == 0 ) THEN 
            p%CompHydro = Module_NONE
         ELSEIF ( p%CompHydro == 1 ) THEN
            p%CompHydro = Module_HD
         ELSE
            p%CompHydro = Module_Unknown
         END IF
         
      ! CompSub - Compute sub-structural dynamics (switch) {0=None; 1=SubDyn; 2=ExtPtfm_MCKF}:
   CALL ReadVar( UnIn, InputFile, p%CompSub, "CompSub", "Compute sub-structural dynamics (switch) {0=None; 1=SubDyn}", ErrStat2, ErrMsg2, UnEc)
      CALL SetErrStat( ErrStat2, ErrMsg2, ErrStat, ErrMsg, RoutineName)
      if ( ErrStat >= AbortErrLev ) then
         call cleanup()
         RETURN        
      end if
      
          ! immediately convert to values used inside the code:
         IF ( p%CompSub == 0 ) THEN 
            p%CompSub = Module_NONE
         ELSEIF ( p%CompSub == 1 ) THEN
            p%CompSub = Module_SD
         ELSEIF ( p%CompSub == 2 ) THEN
            p%CompSub = Module_ExtPtfm
         ELSE
            p%CompSub = Module_Unknown
         END IF
         
      ! CompMooring - Compute mooring line dynamics (flag):
   CALL ReadVar( UnIn, InputFile, p%CompMooring, "CompMooring", "Compute mooring system (switch) {0=None; 1=MAP; 2=FEAMooring; 3=MoorDyn; 4=OrcaFlex}", ErrStat2, ErrMsg2, UnEc)
      CALL SetErrStat( ErrStat2, ErrMsg2, ErrStat, ErrMsg, RoutineName)
      if ( ErrStat >= AbortErrLev ) then
         call cleanup()
         RETURN        
      end if
      
          ! immediately convert to values used inside the code:
         IF ( p%CompMooring == 0 ) THEN 
            p%CompMooring = Module_NONE
         ELSEIF ( p%CompMooring == 1 ) THEN
            p%CompMooring = Module_MAP
         ELSEIF ( p%CompMooring == 2 ) THEN
            p%CompMooring = Module_FEAM
         ELSEIF ( p%CompMooring == 3 ) THEN
            p%CompMooring = Module_MD
         ELSEIF ( p%CompMooring == 4 ) THEN
            p%CompMooring = Module_Orca            
         ELSE
            p%CompMooring = Module_Unknown
         END IF      
      
      ! CompIce - Compute ice loads (switch) {0=None; 1=IceFloe}:
   CALL ReadVar( UnIn, InputFile, p%CompIce, "CompIce", "Compute ice loads (switch) {0=None; 1=IceFloe}", ErrStat2, ErrMsg2, UnEc)
      CALL SetErrStat( ErrStat2, ErrMsg2, ErrStat, ErrMsg, RoutineName)
      if ( ErrStat >= AbortErrLev ) then
         call cleanup()
         RETURN        
      end if
      
          ! immediately convert to values used inside the code:
         IF ( p%CompIce == 0 ) THEN 
            p%CompIce = Module_NONE
         ELSEIF ( p%CompIce == 1 ) THEN
            p%CompIce = Module_IceF
         ELSEIF ( p%CompIce == 2 ) THEN
            p%CompIce = Module_IceD
         ELSE
            p%CompIce = Module_Unknown
         END IF
               

   !---------------------- INPUT FILES ---------------------------------------------
   CALL ReadCom( UnIn, InputFile, 'Section Header: Input Files', ErrStat2, ErrMsg2, UnEc )
      CALL SetErrStat( ErrStat2, ErrMsg2, ErrStat, ErrMsg, RoutineName)
      if ( ErrStat >= AbortErrLev ) then
         call cleanup()
         RETURN        
      end if

      ! EDFile - Name of file containing ElastoDyn input parameters (-):
   CALL ReadVar( UnIn, InputFile, p%EDFile, "EDFile", "Name of file containing ElastoDyn input parameters (-)", ErrStat2, ErrMsg2, UnEc)
      CALL SetErrStat( ErrStat2, ErrMsg2, ErrStat, ErrMsg, RoutineName)
      if ( ErrStat >= AbortErrLev ) then
         call cleanup()
         RETURN        
      end if
   IF ( PathIsRelative( p%EDFile ) ) p%EDFile = TRIM(PriPath)//TRIM(p%EDFile)

DO i=1,MaxNBlades
      ! BDBldFile - Name of file containing BeamDyn blade input parameters (-):
   CALL ReadVar( UnIn, InputFile, p%BDBldFile(i), "BDBldFile("//TRIM(num2LStr(i))//")", "Name of file containing BeamDyn blade "//trim(num2lstr(i))//"input parameters (-)", ErrStat2, ErrMsg2, UnEc)
      CALL SetErrStat( ErrStat2, ErrMsg2, ErrStat, ErrMsg, RoutineName)
      if ( ErrStat >= AbortErrLev ) then
         call cleanup()
         RETURN        
      end if
   IF ( PathIsRelative( p%BDBldFile(i) ) ) p%BDBldFile(i) = TRIM(PriPath)//TRIM(p%BDBldFile(i))
END DO
   
      ! InflowFile - Name of file containing inflow wind input parameters (-):
   CALL ReadVar( UnIn, InputFile, p%InflowFile, "InflowFile", "Name of file containing inflow wind input parameters (-)", ErrStat2, ErrMsg2, UnEc)
      CALL SetErrStat( ErrStat2, ErrMsg2, ErrStat, ErrMsg, RoutineName)
      if ( ErrStat >= AbortErrLev ) then
         call cleanup()
         RETURN        
      end if
   IF ( PathIsRelative( p%InflowFile ) ) p%InflowFile = TRIM(PriPath)//TRIM(p%InflowFile)

      ! AeroFile - Name of file containing aerodynamic input parameters (-):
   CALL ReadVar( UnIn, InputFile, p%AeroFile, "AeroFile", "Name of file containing aerodynamic input parameters (-)", ErrStat2, ErrMsg2, UnEc)
      CALL SetErrStat( ErrStat2, ErrMsg2, ErrStat, ErrMsg, RoutineName)
      if ( ErrStat >= AbortErrLev ) then
         call cleanup()
         RETURN        
      end if
   IF ( PathIsRelative( p%AeroFile ) ) p%AeroFile = TRIM(PriPath)//TRIM(p%AeroFile)

      ! ServoFile - Name of file containing control and electrical-drive input parameters (-):
   CALL ReadVar( UnIn, InputFile, p%ServoFile, "ServoFile", "Name of file containing control and electrical-drive input parameters (-)", ErrStat2, ErrMsg2, UnEc)
      CALL SetErrStat( ErrStat2, ErrMsg2, ErrStat, ErrMsg, RoutineName)
      if ( ErrStat >= AbortErrLev ) then
         call cleanup()
         RETURN        
      end if
   IF ( PathIsRelative( p%ServoFile ) ) p%ServoFile = TRIM(PriPath)//TRIM(p%ServoFile)

      ! HydroFile - Name of file containing hydrodynamic input parameters (-):
   CALL ReadVar( UnIn, InputFile, p%HydroFile, "HydroFile", "Name of file containing hydrodynamic input parameters (-)", ErrStat2, ErrMsg2, UnEc)
      CALL SetErrStat( ErrStat2, ErrMsg2, ErrStat, ErrMsg, RoutineName)
      if ( ErrStat >= AbortErrLev ) then
         call cleanup()
         RETURN        
      end if
   IF ( PathIsRelative( p%HydroFile ) ) p%HydroFile = TRIM(PriPath)//TRIM(p%HydroFile)

      ! SubFile - Name of file containing sub-structural input parameters (-):
   CALL ReadVar( UnIn, InputFile, p%SubFile, "SubFile", "Name of file containing sub-structural input parameters (-)", ErrStat2, ErrMsg2, UnEc)
      CALL SetErrStat( ErrStat2, ErrMsg2, ErrStat, ErrMsg, RoutineName)
      if ( ErrStat >= AbortErrLev ) then
         call cleanup()
         RETURN        
      end if
   IF ( PathIsRelative( p%SubFile ) ) p%SubFile = TRIM(PriPath)//TRIM(p%SubFile)

      ! MooringFile - Name of file containing mooring system input parameters (-):
   CALL ReadVar( UnIn, InputFile, p%MooringFile, "MooringFile", "Name of file containing mooring system input parameters (-)", ErrStat2, ErrMsg2, UnEc)
      CALL SetErrStat( ErrStat2, ErrMsg2, ErrStat, ErrMsg, RoutineName)
      if ( ErrStat >= AbortErrLev ) then
         call cleanup()
         RETURN        
      end if
   IF ( PathIsRelative( p%MooringFile ) ) p%MooringFile = TRIM(PriPath)//TRIM(p%MooringFile)
  
      ! IceFile - Name of file containing ice input parameters (-):
   CALL ReadVar( UnIn, InputFile, p%IceFile, "IceFile", "Name of file containing ice input parameters (-)", ErrStat2, ErrMsg2, UnEc)
      CALL SetErrStat( ErrStat2, ErrMsg2, ErrStat, ErrMsg, RoutineName)
      if ( ErrStat >= AbortErrLev ) then
         call cleanup()
         RETURN        
      end if
   IF ( PathIsRelative( p%IceFile ) ) p%IceFile = TRIM(PriPath)//TRIM(p%IceFile)
   
   
   !---------------------- OUTPUT --------------------------------------------------
   CALL ReadCom( UnIn, InputFile, 'Section Header: Output', ErrStat2, ErrMsg2, UnEc )
      CALL SetErrStat( ErrStat2, ErrMsg2, ErrStat, ErrMsg, RoutineName)
      if ( ErrStat >= AbortErrLev ) then
         call cleanup()
         RETURN        
      end if

      ! SumPrint - Print summary data to <RootName>.sum (flag):
   CALL ReadVar( UnIn, InputFile, p%SumPrint, "SumPrint", "Print summary data to <RootName>.sum (flag)", ErrStat2, ErrMsg2, UnEc)
      CALL SetErrStat( ErrStat2, ErrMsg2, ErrStat, ErrMsg, RoutineName)
      if ( ErrStat >= AbortErrLev ) then
         call cleanup()
         RETURN        
      end if

      ! SttsTime - Amount of time between screen status messages (s):
   CALL ReadVar( UnIn, InputFile, TmpTime, "SttsTime", "Amount of time between screen status messages (s)", ErrStat2, ErrMsg2, UnEc)
      CALL SetErrStat( ErrStat2, ErrMsg2, ErrStat, ErrMsg, RoutineName)
      if ( ErrStat >= AbortErrLev ) then
         call cleanup()
         RETURN        
      end if
      
      IF (TmpTime > p%TMax) THEN
         p%n_SttsTime = HUGE(p%n_SttsTime)
      ELSE         
         p%n_SttsTime = NINT( TmpTime / p%DT )
      END IF

      ! ChkptTime - Amount of time between creating checkpoint files for potential restart (s):
   CALL ReadVar( UnIn, InputFile, TmpTime, "ChkptTime", "Amount of time between creating checkpoint files for potential restart (s)", ErrStat2, ErrMsg2, UnEc)
      CALL SetErrStat( ErrStat2, ErrMsg2, ErrStat, ErrMsg, RoutineName)
      if ( ErrStat >= AbortErrLev ) then
         call cleanup()
         RETURN        
      end if
      
      IF (TmpTime > p%TMax) THEN
         p%n_ChkptTime = HUGE(p%n_ChkptTime)
      ELSE         
         p%n_ChkptTime = NINT( TmpTime / p%DT )
      END IF
      
      ! DT_Out - Time step for tabular output (s):
   CALL ReadVar( UnIn, InputFile, Line, "DT_Out", "Time step for tabular output (s)", ErrStat2, ErrMsg2, UnEc)
   !CALL ReadVar( UnIn, InputFile, p%DT_Out, "DT_Out", "Time step for tabular output (s)", ErrStat2, ErrMsg2, UnEc)
      CALL SetErrStat( ErrStat2, ErrMsg2, ErrStat, ErrMsg, RoutineName)
      if ( ErrStat >= AbortErrLev ) then
         call cleanup()
         RETURN        
      end if
      
      CALL Conv2UC( Line )
      IF ( INDEX(Line, "DEFAULT" ) == 1 ) THEN 
         p%DT_Out = p%DT
      ELSE
         ! If it's not "default", read this variable; otherwise use the value in p%DT
         READ( Line, *, IOSTAT=IOS) p%DT_Out
            CALL CheckIOS ( IOS, InputFile, 'DT_Out', NumType, ErrStat2, ErrMsg2 )
            CALL SetErrStat( ErrStat2, ErrMsg2, ErrStat, ErrMsg, RoutineName)
            if ( ErrStat >= AbortErrLev ) then
               call cleanup()
               RETURN        
            end if
      END IF
          
      p%n_DT_Out = NINT( p%DT_Out / p%DT )
      
      ! TStart - Time to begin tabular output (s):
   CALL ReadVar( UnIn, InputFile, p%TStart, "TStart", "Time to begin tabular output (s)", ErrStat2, ErrMsg2, UnEc)
      CALL SetErrStat( ErrStat2, ErrMsg2, ErrStat, ErrMsg, RoutineName)
      if ( ErrStat >= AbortErrLev ) then
         call cleanup()
         RETURN        
      end if


      !> OutFileFmt - Format for tabular (time-marching) output file (switch) {1: text file [<RootName>.out], 2: binary file [<RootName>.outb], 4: HDF5 [<RootName>.h5], add for combinations}
      !!
      !!  Combinations of output files are possible by adding the values corresponding to each file.  The possible combination of options are therefore
      !!
      !! | `OutFileFmt` | Description                                                          |
      !! |:------------:|:---------------------------------------------------------------------|
      !! | 1            | Text file only `<RootName>.out`                                      |
      !! | 2            | Binary file only `<RootName>.outb`                                   |
      !! | 3            | Text and binary files                                                |
      !! | 4            | uncompressed binary file `<RootName>.outbu`                          |
      !! | 5            | Text and uncompressed binary files                                   |
      !! | 6  => 4      | Binary (not written) and uncompressed binary files; same as 4        |
      !! | 7  => 5      | Text, Binary (not written), and uncompressed binary files; same as 5 |
      !!

      ! OutFileFmt - Format for tabular (time-marching) output file(s) (1: text file [<RootName>.out], 2: binary file [<RootName>.outb], 3: both) (-):
   CALL ReadVar( UnIn, InputFile, OutFileFmt, "OutFileFmt", "Format for tabular (time-marching) output file(s) {0: uncompressed binary and text file, 1: text file [<RootName>.out], 2: compressed binary file [<RootName>.outb], 3: both text and compressed binary, 4: uncompressed binary <RootName>.outb]; add for combinations) (-)", ErrStat2, ErrMsg2, UnEc)
      CALL SetErrStat( ErrStat2, ErrMsg2, ErrStat, ErrMsg, RoutineName)
      if ( ErrStat >= AbortErrLev ) then
         call cleanup()
         RETURN
      end if

     if (OutFileFmt == 0) OutFileFmt = 5

         ! convert integer to binary representation of which file formats to generate:
      p%WrTxtOutFile = mod(OutFileFmt,2) == 1
      
      OutFileFmt = OutFileFmt / 2 ! integer division
      p%WrBinOutFile = mod(OutFileFmt,2) == 1
<<<<<<< HEAD

      OutFileFmt = OutFileFmt / 2 ! integer division
      if (mod(OutFileFmt,2) == 1) then
         ! This is a feature for the regression testing system.  It writes binary output stored as uncompressed double floating point data instead of compressed int16 data.
         ! If the compressed binary version was requested, that will not be generated
         if (p%WrBinOutFile) then
            call SetErrStat(ErrID_Warn,'Binary compressed file will not be generated because the uncompressed version was also requested.', ErrStat, ErrMsg, RoutineName)
         else
            p%WrBinOutFile = .true.
         end if
         p%WrBinMod = FileFmtID_NoCompressWithoutTime    ! A format specifier for the binary output file format (3=don't include time channel and do not pack data)
      else
         p%WrBinMod = FileFmtID_ChanLen_In               ! A format specifier for the binary output file format (4=don't include time channel; do include channel width; do pack data)
      end if

      OutFileFmt = OutFileFmt / 2 ! integer division

=======

      OutFileFmt = OutFileFmt / 2 ! integer division
      if (mod(OutFileFmt,2) == 1) then
         ! This is a feature for the regression testing system.  It writes binary output stored as uncompressed double floating point data instead of compressed int16 data.
         ! If the compressed binary version was requested, that will not be generated
         if (p%WrBinOutFile) then
            call SetErrStat(ErrID_Warn,'Binary compressed file will not be generated because the uncompressed version was also requested.', ErrStat, ErrMsg, RoutineName)
         else
            p%WrBinOutFile = .true.
         end if
         p%WrBinMod = FileFmtID_NoCompressWithoutTime    ! A format specifier for the binary output file format (3=don't include time channel and do not pack data)
      else
         p%WrBinMod = FileFmtID_ChanLen_In               ! A format specifier for the binary output file format (4=don't include time channel; do include channel width; do pack data)
      end if

      OutFileFmt = OutFileFmt / 2 ! integer division

>>>>>>> 1a5a8a86
      if (OutFileFmt /= 0) then
         call SetErrStat( ErrID_Fatal, "OutFileFmt must be 0, 1, 2, or 3.",ErrStat,ErrMsg,RoutineName)
         call cleanup()
         return
      end if
      
      ! TabDelim - Use tab delimiters in text tabular output file? (flag):
   CALL ReadVar( UnIn, InputFile, TabDelim, "TabDelim", "Use tab delimiters in text tabular output file? (flag)", ErrStat2, ErrMsg2, UnEc)
      CALL SetErrStat( ErrStat2, ErrMsg2, ErrStat, ErrMsg, RoutineName)
      if ( ErrStat >= AbortErrLev ) then
         call cleanup()
         RETURN        
      end if

      IF ( TabDelim ) THEN
         p%Delim = TAB
      ELSE
         p%Delim = ' '
      END IF

      ! OutFmt - Format used for text tabular output (except time).  Resulting field should be 10 characters. (-):
   CALL ReadVar( UnIn, InputFile, p%OutFmt, "OutFmt", "Format used for text tabular output (except time).  Resulting field should be 10 characters. (-)", ErrStat2, ErrMsg2, UnEc)
      CALL SetErrStat( ErrStat2, ErrMsg2, ErrStat, ErrMsg, RoutineName)
      if ( ErrStat >= AbortErrLev ) then
         call cleanup()
         RETURN        
      end if

      
   !---------------------- LINEARIZATION -----------------------------------------------
   CALL ReadCom( UnIn, InputFile, 'Section Header: Linearization', ErrStat2, ErrMsg2, UnEc )
      CALL SetErrStat( ErrStat2, ErrMsg2, ErrStat, ErrMsg, RoutineName)
      if ( ErrStat >= AbortErrLev ) then
         call cleanup()
         RETURN        
      end if

      
      ! Linearize - Linearization analysis (flag)
   CALL ReadVar( UnIn, InputFile, p%Linearize, "Linearize", "Linearization analysis (flag)", ErrStat2, ErrMsg2, UnEc)
      CALL SetErrStat( ErrStat2, ErrMsg2, ErrStat, ErrMsg, RoutineName)
      if ( ErrStat >= AbortErrLev ) then
         call cleanup()
         RETURN        
      end if      
      
      
      ! CalcSteady - Calculate a steady-state periodic operating point before linearization? [unused if Linearize=False] (flag)
   CALL ReadVar( UnIn, InputFile, p%CalcSteady, "CalcSteady", "Calculate a steady-state periodic operating point before linearization? (flag)", ErrStat2, ErrMsg2, UnEc)
      CALL SetErrStat( ErrStat2, ErrMsg2, ErrStat, ErrMsg, RoutineName)
      
      ! TrimCase - Controller parameter to be trimmed {1:yaw; 2:torque; 3:pitch} [used only if CalcSteady=True] (-)
   CALL ReadVar( UnIn, InputFile, p%TrimCase, "TrimCase", "Controller parameter to be trimmed {1:yaw; 2:torque; 3:pitch} (-)", ErrStat2, ErrMsg2, UnEc)   
      CALL SetErrStat( ErrStat2, ErrMsg2, ErrStat, ErrMsg, RoutineName)
      
      ! TrimTol - Tolerance for the rotational speed convergence [used only if CalcSteady=True] (-)
   CALL ReadVar( UnIn, InputFile, p%TrimTol, "TrimTol", "Tolerance for the rotational speed convergence (-)", ErrStat2, ErrMsg2, UnEc)
      CALL SetErrStat( ErrStat2, ErrMsg2, ErrStat, ErrMsg, RoutineName)
      
      ! TrimGain - Proportional gain for the rotational speed error (>0) [used only if CalcSteady=True] (rad/(rad/s) for yaw or pitch; Nm/(rad/s) for torque)
   CALL ReadVar( UnIn, InputFile, p%TrimGain, "TrimGain", "Proportional gain for the rotational speed error (>0) (rad/(rad/s) for yaw or pitch; Nm/(rad/s) for torque)", ErrStat2, ErrMsg2, UnEc)
<<<<<<< HEAD
      CALL SetErrStat( ErrStat2, ErrMsg2, ErrStat, ErrMsg, RoutineName)
      
      ! Twr_Kdmp - Damping factor for the tower [used only if CalcSteady=True] (N/(m/s))
   CALL ReadVar( UnIn, InputFile, p%Twr_Kdmp, "Twr_Kdmp", "Damping factor for the tower (N/(m/s))", ErrStat2, ErrMsg2, UnEc)
      CALL SetErrStat( ErrStat2, ErrMsg2, ErrStat, ErrMsg, RoutineName)
      
      ! Bld_Kdmp - Damping factor for the blades [used only if CalcSteady=True] (N/(m/s))
   CALL ReadVar( UnIn, InputFile, p%Bld_Kdmp, "Bld_Kdmp", "Damping factor for the blades (N/(m/s))", ErrStat2, ErrMsg2, UnEc)
      CALL SetErrStat( ErrStat2, ErrMsg2, ErrStat, ErrMsg, RoutineName)
      
=======
      CALL SetErrStat( ErrStat2, ErrMsg2, ErrStat, ErrMsg, RoutineName)
      
      ! Twr_Kdmp - Damping factor for the tower [used only if CalcSteady=True] (N/(m/s))
   CALL ReadVar( UnIn, InputFile, p%Twr_Kdmp, "Twr_Kdmp", "Damping factor for the tower (N/(m/s))", ErrStat2, ErrMsg2, UnEc)
      CALL SetErrStat( ErrStat2, ErrMsg2, ErrStat, ErrMsg, RoutineName)
      
      ! Bld_Kdmp - Damping factor for the blades [used only if CalcSteady=True] (N/(m/s))
   CALL ReadVar( UnIn, InputFile, p%Bld_Kdmp, "Bld_Kdmp", "Damping factor for the blades (N/(m/s))", ErrStat2, ErrMsg2, UnEc)
      CALL SetErrStat( ErrStat2, ErrMsg2, ErrStat, ErrMsg, RoutineName)
      
>>>>>>> 1a5a8a86
      if ( ErrStat >= AbortErrLev ) then
         call cleanup()
         RETURN
      end if

      ! NLinTimes - Number of times to linearize (or number of equally spaced azimuth steps in periodic linearized model) (-) [>=1]
   CALL ReadVar( UnIn, InputFile, p%NLinTimes, "NLinTimes", "Number of times to linearize (-) [>=1]", ErrStat2, ErrMsg2, UnEc)
      CALL SetErrStat( ErrStat2, ErrMsg2, ErrStat, ErrMsg, RoutineName)
      if ( ErrStat >= AbortErrLev ) then
         call cleanup()
         RETURN
      end if

   if (.not. p%Linearize) then
      p%CalcSteady = .false.
      p%NLinTimes = 0
   end if
   
         ! LinTimes - Times to linearize (s) [1 to NLinTimes]
   if (.not. p%CalcSteady .and. p%NLinTimes >= 1 ) then
      call AllocAry( m_FAST%Lin%LinTimes, p%NLinTimes, 'LinTimes', ErrStat2, ErrMsg2 )
         CALL SetErrStat( ErrStat2, ErrMsg2, ErrStat, ErrMsg, RoutineName)
         if ( ErrStat >= AbortErrLev ) then
            call cleanup()
            RETURN
         end if
      
      CALL ReadAry( UnIn, InputFile, m_FAST%Lin%LinTimes, p%NLinTimes, "LinTimes", "Times to linearize (s) [1 to NLinTimes]", ErrStat2, ErrMsg2, UnEc)
   else
      CALL ReadCom( UnIn, InputFile, 'Times to linearize (s) [1 to NLinTimes] ', ErrStat2, ErrMsg2, UnEc )
   end if
   CALL SetErrStat( ErrStat2, ErrMsg2,ErrStat,ErrMsg,RoutineName)
   if ( ErrStat >= AbortErrLev ) then
      call cleanup()
      RETURN
   end if
   
      ! LinInputs - Include inputs in linearization (switch) {0=none; 1=standard; 2=all module inputs (debug)}
   CALL ReadVar( UnIn, InputFile, p%LinInputs, "LinInputs", "Include inputs in linearization (switch) {0=none; 1=standard; 2=all module inputs (debug)}", ErrStat2, ErrMsg2, UnEc)
      CALL SetErrStat( ErrStat2, ErrMsg2, ErrStat, ErrMsg, RoutineName)
      if ( ErrStat >= AbortErrLev ) then
         call cleanup()
         RETURN        
      end if

      ! LinOutputs - Include outputs in linearization (switch) (0=none; 1=from OutList(s); 2=all module outputs (debug))
   CALL ReadVar( UnIn, InputFile, p%LinOutputs, "LinOutputs", "Include outputs in linearization (switch) (0=none; 1=from OutList(s); 2=all module outputs (debug))", ErrStat2, ErrMsg2, UnEc)
      CALL SetErrStat( ErrStat2, ErrMsg2, ErrStat, ErrMsg, RoutineName)
      if ( ErrStat >= AbortErrLev ) then
         call cleanup()
         RETURN        
      end if

      ! LinOutJac - Include full Jacabians in linearization output (for debug) (flag)
   CALL ReadVar( UnIn, InputFile, p%LinOutJac, "LinOutJac", "Include full Jacabians in linearization output (for debug) (flag)", ErrStat2, ErrMsg2, UnEc)
      CALL SetErrStat( ErrStat2, ErrMsg2, ErrStat, ErrMsg, RoutineName)
      if ( ErrStat >= AbortErrLev ) then
         call cleanup()
         RETURN        
      end if
      
      ! LinOutMod - Write module-level linearization output files in addition to output for full system? (flag)
   CALL ReadVar( UnIn, InputFile, p%LinOutMod, "LinOutMod", "Write module-level linearization output files in addition to output for full system? (flag)", ErrStat2, ErrMsg2, UnEc)
      CALL SetErrStat( ErrStat2, ErrMsg2, ErrStat, ErrMsg, RoutineName)
      if ( ErrStat >= AbortErrLev ) then
         call cleanup()
         RETURN        
      end if
      
   !---------------------- VISUALIZATION -----------------------------------------------
   CALL ReadCom( UnIn, InputFile, 'Section Header: Visualization', ErrStat2, ErrMsg2, UnEc )
      CALL SetErrStat( ErrStat2, ErrMsg2, ErrStat, ErrMsg, RoutineName)
      if ( ErrStat >= AbortErrLev ) then
         call cleanup()
         RETURN        
      end if

      ! WrVTK - VTK Visualization data output: (switch) {0=none; 1=initialization data only; 2=animation; 3=mode shapes}:
   CALL ReadVar( UnIn, InputFile, p%WrVTK, "WrVTK", "Write VTK visualization files (0=none; 1=initialization data only; 2=animation; 3=mode shapes)", ErrStat2, ErrMsg2, UnEc)
      CALL SetErrStat( ErrStat2, ErrMsg2, ErrStat, ErrMsg, RoutineName)
      if ( ErrStat >= AbortErrLev ) then
         call cleanup()
         RETURN        
      end if
      
      IF ( p%WrVTK < 0 .OR. p%WrVTK > 3 ) THEN 
         p%WrVTK = VTK_Unknown
      END IF
      
      ! VTK_Type - Type of  VTK visualization data: (switch) {1=surfaces; 2=basic meshes (lines/points); 3=all meshes (debug)}:
   CALL ReadVar( UnIn, InputFile, p%VTK_Type, "VTK_Type", "Type of  VTK visualization data: (1=surfaces; 2=basic meshes (lines/points); 3=all meshes)", ErrStat2, ErrMsg2, UnEc)
      CALL SetErrStat( ErrStat2, ErrMsg2, ErrStat, ErrMsg, RoutineName)
      if ( ErrStat >= AbortErrLev ) then
         call cleanup()
         RETURN        
      end if
            
          ! immediately convert to values used inside the code:
         IF ( p%VTK_Type == 0 ) THEN 
            p%VTK_Type = VTK_None
         ELSEIF ( p%VTK_Type == 1 ) THEN
            p%VTK_Type = VTK_Surf
         ELSEIF ( p%VTK_Type == 2 ) THEN
            p%VTK_Type = VTK_Basic
         ELSEIF ( p%VTK_Type == 3 ) THEN
            p%VTK_Type = VTK_All
         ELSEIF ( p%VTK_Type == 4 ) THEN
            p%VTK_Type = VTK_Old
         ELSE
            p%VTK_Type = VTK_Unknown
         END IF
         
         !! equivalent:
         !IF ( p%VTK_Type < 0 .OR. p%VTK_Type > 4 ) THEN 
         !   p%VTK_Type = VTK_Unknown
         !END IF
         
      ! VTK_fields - Write mesh fields to VTK data files? (flag) {true/false}:
   CALL ReadVar( UnIn, InputFile, p%VTK_fields, "VTK_fields", "Write mesh fields to VTK data files? (flag)", ErrStat2, ErrMsg2, UnEc)
      CALL SetErrStat( ErrStat2, ErrMsg2, ErrStat, ErrMsg, RoutineName)
      if ( ErrStat >= AbortErrLev ) then
         call cleanup()
         RETURN        
      end if
      
      ! VTK_fps - Frame rate for VTK output (frames per second) {will use closest integer multiple of DT} 
   CALL ReadVar( UnIn, InputFile, p%VTK_fps, "VTK_fps", "Frame rate for VTK output(fps)", ErrStat2, ErrMsg2, UnEc)
      CALL SetErrStat( ErrStat2, ErrMsg2, ErrStat, ErrMsg, RoutineName)
      if ( ErrStat >= AbortErrLev ) then
         call cleanup()
         RETURN        
      end if
      
    
      ! convert frames-per-second to seconds per sample:
      if ( EqualRealNos(p%VTK_fps, 0.0_DbKi) ) then
         TmpTime = p%TMax + p%DT
      else
         TmpTime = 1.0_DbKi / p%VTK_fps
      end if
      
      ! now save the number of time steps between VTK file output:      
      IF (p%WrVTK == VTK_ModeShapes) THEN
         p%n_VTKTime = 1
      ELSE IF (TmpTime > p%TMax) THEN
         p%n_VTKTime = HUGE(p%n_VTKTime)
      ELSE
         p%n_VTKTime = NINT( TmpTime / p%DT )
         ! I'll warn if p%n_VTKTime*p%DT is not TmpTime 
         IF (p%WrVTK == VTK_Animate) THEN
            TmpRate = p%n_VTKTime*p%DT
            if (.not. EqualRealNos(TmpRate, TmpTime)) then
               call SetErrStat(ErrID_Info, '1/VTK_fps is not an integer multiple of DT. FAST will output VTK information at '//&
                              trim(num2lstr(1.0_DbKi/TmpRate))//' fps, the closest rate possible.',ErrStat,ErrMsg,RoutineName)
            end if
         END IF
                  
      END IF

   call cleanup()
   RETURN

CONTAINS
   !...............................................................................................................................
   subroutine cleanup()
      CLOSE( UnIn )
      IF ( UnEc > 0 ) CLOSE ( UnEc )   
   end subroutine cleanup
   !...............................................................................................................................
END SUBROUTINE FAST_ReadPrimaryFile
!----------------------------------------------------------------------------------------------------------------------------------
!> This subroutine sets up some of the information needed for plotting VTK surfaces. It initializes only the data needed before 
!! HD initialization. (HD needs some of this data so it can return the wave elevation data we want.)
SUBROUTINE SetVTKParameters_B4HD(p_FAST, InitOutData_ED, InitInData_HD, BD, ErrStat, ErrMsg)

   TYPE(FAST_ParameterType),     INTENT(INOUT) :: p_FAST           !< The parameters of the glue code
   TYPE(ED_InitOutputType),      INTENT(IN   ) :: InitOutData_ED   !< The initialization output from structural dynamics module
   TYPE(HydroDyn_InitInputType), INTENT(INOUT) :: InitInData_HD    !< The initialization input to HydroDyn
   TYPE(BeamDyn_Data),           INTENT(IN   ) :: BD               !< BeamDyn data
   INTEGER(IntKi),               INTENT(  OUT) :: ErrStat          !< Error status of the operation
   CHARACTER(*),                 INTENT(  OUT) :: ErrMsg           !< Error message if ErrStat /= ErrID_None

      
   REAL(SiKi)                              :: BladeLength, Width, WidthBy2
   REAL(SiKi)                              :: dx, dy                
   INTEGER(IntKi)                          :: i, j, n
   INTEGER(IntKi)                          :: ErrStat2
   CHARACTER(ErrMsgLen)                    :: ErrMsg2
   CHARACTER(*), PARAMETER                 :: RoutineName = 'SetVTKParameters_B4HD'
   
         
   ErrStat = ErrID_None
   ErrMsg  = ""
   
      ! Get radius for ground (blade length + hub radius):
   if ( p_FAST%CompElast == Module_BD ) then  
      BladeLength = TwoNorm(BD%y(1)%BldMotion%Position(:,1) - BD%y(1)%BldMotion%Position(:,BD%y(1)%BldMotion%Nnodes))
   else
      BladeLength = InitOutData_ED%BladeLength 
   end if
   p_FAST%VTK_Surface%HubRad    = InitOutData_ED%HubRad
   p_FAST%VTK_Surface%GroundRad = BladeLength + p_FAST%VTK_Surface%HubRad

   !........................................................................................................
   ! We don't use the rest of this routine for stick-figure output
   if (p_FAST%VTK_Type /= VTK_Surf) return  
   !........................................................................................................
      
      ! initialize wave elevation data:
   if ( p_FAST%CompHydro == Module_HD ) then
      
      p_FAST%VTK_surface%NWaveElevPts(1) = 25
      p_FAST%VTK_surface%NWaveElevPts(2) = 25
            
      call allocAry( InitInData_HD%WaveElevXY, 2, p_FAST%VTK_surface%NWaveElevPts(1)*p_FAST%VTK_surface%NWaveElevPts(2), 'WaveElevXY', ErrStat2, ErrMsg2)
         call SetErrStat(ErrStat2, ErrMsg2, ErrStat, ErrMsg, RoutineName)
         if (ErrStat >= AbortErrLev) return

      Width = p_FAST%VTK_Surface%GroundRad * VTK_GroundFactor
      dx = Width / (p_FAST%VTK_surface%NWaveElevPts(1) - 1)
      dy = Width / (p_FAST%VTK_surface%NWaveElevPts(2) - 1)
            
      WidthBy2 = Width / 2.0_SiKi
      n = 1
      do i=1,p_FAST%VTK_surface%NWaveElevPts(1)
         do j=1,p_FAST%VTK_surface%NWaveElevPts(2)
            InitInData_HD%WaveElevXY(1,n) = dx*(i-1) - WidthBy2 !+ p_FAST%TurbinePos(1) ! HD takes p_FAST%TurbinePos into account already
            InitInData_HD%WaveElevXY(2,n) = dy*(j-1) - WidthBy2 !+ p_FAST%TurbinePos(2)
            n = n+1
         end do
      end do
      
   end if
         
      
END SUBROUTINE SetVTKParameters_B4HD
!----------------------------------------------------------------------------------------------------------------------------------
!> This subroutine sets up the information needed for plotting VTK surfaces.
SUBROUTINE SetVTKParameters(p_FAST, InitOutData_ED, InitOutData_AD, InitInData_HD, InitOutData_HD, ED, BD, AD, HD, ErrStat, ErrMsg)

   TYPE(FAST_ParameterType),     INTENT(INOUT) :: p_FAST           !< The parameters of the glue code
   TYPE(ED_InitOutputType),      INTENT(IN   ) :: InitOutData_ED   !< The initialization output from structural dynamics module
   TYPE(AD_InitOutputType),      INTENT(INOUT) :: InitOutData_AD   !< The initialization output from AeroDyn
   TYPE(HydroDyn_InitInputType), INTENT(INOUT) :: InitInData_HD    !< The initialization input to HydroDyn
   TYPE(HydroDyn_InitOutputType),INTENT(INOUT) :: InitOutData_HD   !< The initialization output from HydroDyn
   TYPE(ElastoDyn_Data),         INTENT(IN   ) :: ED               !< ElastoDyn data
   TYPE(BeamDyn_Data),           INTENT(IN   ) :: BD               !< BeamDyn data
   TYPE(AeroDyn_Data),           INTENT(IN   ) :: AD               !< AeroDyn data
   TYPE(HydroDyn_Data),          INTENT(IN   ) :: HD               !< HydroDyn data
   INTEGER(IntKi),               INTENT(  OUT) :: ErrStat          !< Error status of the operation
   CHARACTER(*),                 INTENT(  OUT) :: ErrMsg           !< Error message if ErrStat /= ErrID_None

   REAL(SiKi)                              :: RefPoint(3), RefLengths(2)               
   REAL(SiKi)                              :: x, y                
   REAL(SiKi)                              :: TwrDiam_top, TwrDiam_base, TwrRatio, TwrLength
   INTEGER(IntKi)                          :: topNode, baseNode
   INTEGER(IntKi)                          :: NumBl, k
   CHARACTER(1024)                         :: vtkroot
   INTEGER(IntKi)                          :: ErrStat2
   CHARACTER(ErrMsgLen)                    :: ErrMsg2
   CHARACTER(*), PARAMETER                 :: RoutineName = 'SetVTKParameters'
   
         
   ErrStat = ErrID_None
   ErrMsg  = ""
   
   ! get the name of the output directory for vtk files (in a subdirectory called "vtk" of the output directory), and
   ! create the VTK directory if it does not exist
   
   call GetPath ( p_FAST%OutFileRoot, p_FAST%VTK_OutFileRoot, vtkroot ) ! the returned p_FAST%VTK_OutFileRoot includes a file separator character at the end
   p_FAST%VTK_OutFileRoot = trim(p_FAST%VTK_OutFileRoot) // 'vtk'
   
   call MKDIR( trim(p_FAST%VTK_OutFileRoot) )

   p_FAST%VTK_OutFileRoot = trim( p_FAST%VTK_OutFileRoot ) // PathSep // trim(vtkroot)
   
   
   ! calculate the number of digits in 'y_FAST%NOutSteps' (Maximum number of output steps to be written)
   ! this will be used to pad the write-out step in the VTK filename with zeros in calls to MeshWrVTK()
   if (p_FAST%WrVTK == VTK_ModeShapes .AND. p_FAST%VTK_modes%VTKLinTim==1) then
      if (p_FAST%NLinTimes < 1) p_FAST%NLinTimes = 1 !in case we reached here with an error
      p_FAST%VTK_tWidth = CEILING( log10( real( p_FAST%NLinTimes) ) ) + 1
   else
      p_FAST%VTK_tWidth = CEILING( log10( real(p_FAST%n_TMax_m1+1, ReKi) / p_FAST%n_VTKTime ) ) + 1
   end if
   
   ! determine number of blades
   NumBl = InitOutData_ED%NumBl

   ! initialize the vtk data

   p_FAST%VTK_Surface%NumSectors = 25   
   ! NOTE: we set p_FAST%VTK_Surface%GroundRad and p_FAST%VTK_Surface%HubRad in SetVTKParameters_B4HD
   
   
   ! write the ground or seabed reference polygon:
   RefPoint = p_FAST%TurbinePos
   if (p_FAST%CompHydro == MODULE_HD) then
      RefLengths = p_FAST%VTK_Surface%GroundRad*VTK_GroundFactor/2.0_SiKi
      
      ! note that p_FAST%TurbinePos(3) must be 0 for offshore turbines
      RefPoint(3) = p_FAST%TurbinePos(3) - InitOutData_HD%WtrDpth      
      call WrVTK_Ground ( RefPoint, RefLengths, trim(p_FAST%VTK_OutFileRoot) // '.SeabedSurface', ErrStat2, ErrMsg2 )   
      
      RefPoint(3) = p_FAST%TurbinePos(3) - InitOutData_HD%MSL2SWL    
      call WrVTK_Ground ( RefPoint, RefLengths, trim(p_FAST%VTK_OutFileRoot) // '.StillWaterSurface', ErrStat2, ErrMsg2 )       
   else
      RefLengths = p_FAST%VTK_Surface%GroundRad !array = scalar
      call WrVTK_Ground ( RefPoint, RefLengths, trim(p_FAST%VTK_OutFileRoot) // '.GroundSurface', ErrStat2, ErrMsg2 )         
   end if
   
   
   !........................................................................................................
   ! We don't use the rest of this routine for stick-figure output
   if (p_FAST%VTK_Type /= VTK_Surf) return  
   !........................................................................................................
            
      ! we're going to create a box using these dimensions
   y  =          ED%y%HubPtMotion%Position(3,  1) - ED%y%NacelleMotion%Position(3,  1)
   x  = TwoNorm( ED%y%HubPtMotion%Position(1:2,1) - ED%y%NacelleMotion%Position(1:2,1) ) - p_FAST%VTK_Surface%HubRad

   
   p_FAST%VTK_Surface%NacelleBox(:,1) = (/ -x,  y, 0.0_SiKi /)
   p_FAST%VTK_Surface%NacelleBox(:,2) = (/  x,  y, 0.0_SiKi /) 
   p_FAST%VTK_Surface%NacelleBox(:,3) = (/  x, -y, 0.0_SiKi /)
   p_FAST%VTK_Surface%NacelleBox(:,4) = (/ -x, -y, 0.0_SiKi /) 
   p_FAST%VTK_Surface%NacelleBox(:,5) = (/ -x, -y, 2*y      /)
   p_FAST%VTK_Surface%NacelleBox(:,6) = (/  x, -y, 2*y      /) 
   p_FAST%VTK_Surface%NacelleBox(:,7) = (/  x,  y, 2*y      /)
   p_FAST%VTK_Surface%NacelleBox(:,8) = (/ -x,  y, 2*y      /) 
   
   !.......................
   ! tapered tower
   !.......................
      
   CALL AllocAry(p_FAST%VTK_Surface%TowerRad,ED%y%TowerLn2Mesh%NNodes,'VTK_Surface%TowerRad',ErrStat2,ErrMsg2)
      CALL SetErrStat(ErrStat2,ErrMsg2,ErrStat,ErrMsg,RoutineName)
      IF (ErrStat >= AbortErrLev) RETURN

   topNode   = ED%y%TowerLn2Mesh%NNodes - 1
   baseNode  = ED%y%TowerLn2Mesh%refNode
   TwrLength = TwoNorm( ED%y%TowerLn2Mesh%position(:,topNode) - ED%y%TowerLn2Mesh%position(:,baseNode) ) ! this is the assumed length of the tower
   TwrRatio  = TwrLength / 87.6_SiKi  ! use ratio of the tower length to the length of the 5MW tower
   TwrDiam_top  = 3.87*TwrRatio
   TwrDiam_base = 6.0*TwrRatio
   
   TwrRatio = 0.5 * (TwrDiam_top - TwrDiam_base) / TwrLength
   do k=1,ED%y%TowerLn2Mesh%NNodes
      TwrLength = TwoNorm( ED%y%TowerLn2Mesh%position(:,k) - ED%y%TowerLn2Mesh%position(:,baseNode) ) 
      p_FAST%VTK_Surface%TowerRad(k) = 0.5*TwrDiam_Base + TwrRatio*TwrLength
   end do
         

   
   !.......................
   ! blade surfaces
   !.......................
   allocate(p_FAST%VTK_Surface%BladeShape(NumBl),stat=ErrStat2)
   if (errStat2/=0) then
      call setErrStat(ErrID_Fatal,'Error allocating VTK_Surface%BladeShape.',ErrStat,ErrMsg,RoutineName)
      return
   end if
            
   IF ( p_FAST%CompAero == Module_AD ) THEN  ! These meshes may have airfoil data associated with nodes...

      IF (ALLOCATED(InitOutData_AD%BladeShape)) THEN
         do k=1,NumBl   
            call move_alloc( InitOutData_AD%BladeShape(k)%AirfoilCoords, p_FAST%VTK_Surface%BladeShape(k)%AirfoilCoords )
         end do
      ELSE
#ifndef USE_DEFAULT_BLADE_SURFACE
         call setErrStat(ErrID_Fatal,'Cannot do surface visualization without airfoil coordinates defined in AeroDyn.',ErrStat,ErrMsg,RoutineName)
         return
      END IF
   ELSE
      call setErrStat(ErrID_Fatal,'Cannot do surface visualization without using AeroDyn.',ErrStat,ErrMsg,RoutineName)
      return
   END IF      
#else
      ! AD used without airfoil coordinates specified

         rootNode = 1
      
         DO K=1,NumBl   
            tipNode  = AD%Input(1)%BladeMotion(K)%NNodes
            cylNode  = min(3,AD%Input(1)%BladeMotion(K)%Nnodes)
         
            call SetVTKDefaultBladeParams(AD%Input(1)%BladeMotion(K), p_FAST%VTK_Surface%BladeShape(K), tipNode, rootNode, cylNode, ErrStat2, ErrMsg2)
               CALL SetErrStat(ErrStat2,ErrMsg2,ErrStat,ErrMsg,RoutineName)
               IF (ErrStat >= AbortErrLev) RETURN
         END DO                           
      END IF
      
   ELSE IF ( p_FAST%CompElast == Module_BD ) THEN
      rootNode = 1      
      DO K=1,NumBl   
         tipNode  = BD%y(k)%BldMotion%NNodes
         cylNode  = min(3,BD%y(k)%BldMotion%NNodes)
         
         call SetVTKDefaultBladeParams(BD%y(k)%BldMotion, p_FAST%VTK_Surface%BladeShape(K), tipNode, rootNode, cylNode, ErrStat2, ErrMsg2)
            CALL SetErrStat(ErrStat2,ErrMsg2,ErrStat,ErrMsg,RoutineName)
            IF (ErrStat >= AbortErrLev) RETURN
      END DO      
   ELSE
      DO K=1,NumBl   
         rootNode = ED%y%BladeLn2Mesh(K)%NNodes     
         tipNode  = ED%y%BladeLn2Mesh(K)%NNodes-1
         cylNode  = min(2,ED%y%BladeLn2Mesh(K)%NNodes)
         
         call SetVTKDefaultBladeParams(ED%y%BladeLn2Mesh(K), p_FAST%VTK_Surface%BladeShape(K), tipNode, rootNode, cylNode, ErrStat2, ErrMsg2)
            CALL SetErrStat(ErrStat2,ErrMsg2,ErrStat,ErrMsg,RoutineName)
            IF (ErrStat >= AbortErrLev) RETURN
      END DO  
   END IF   
#endif 
   
   
   !.......................
   ! wave elevation 
   !.......................

   !bjj: interpolate here instead of each time step?
   if ( allocated(InitOutData_HD%WaveElevSeries) ) then
      call move_alloc( InitInData_HD%WaveElevXY, p_FAST%VTK_Surface%WaveElevXY )
      call move_alloc( InitOutData_HD%WaveElevSeries, p_FAST%VTK_Surface%WaveElev )
      
         ! put the following lines in loops to avoid stack-size issues:
      do k=1,size(p_FAST%VTK_Surface%WaveElevXY,2)
         p_FAST%VTK_Surface%WaveElevXY(:,k) = p_FAST%VTK_Surface%WaveElevXY(:,k) + p_FAST%TurbinePos(1:2)
      end do
         
      ! note that p_FAST%TurbinePos(3) must be 0 for offshore turbines
      !do k=1,size(p_FAST%VTK_Surface%WaveElev,2)
      !   p_FAST%VTK_Surface%WaveElev(:,k) = p_FAST%VTK_Surface%WaveElev(:,k) + p_FAST%TurbinePos(3)  ! not sure this is really accurate if p_FAST%TurbinePos(3) is non-zero
      !end do
      
   end if
   
   !.......................
   ! morison surfaces
   !.......................
   
   IF ( HD%Input(1)%Morison%Mesh%Committed ) THEN      
    !TODO: FIX for visualization GJH 4/23/20  
    !  call move_alloc(InitOutData_HD%Morison%Morison_Rad, p_FAST%VTK_Surface%MorisonRad)
      
   END IF
   
END SUBROUTINE SetVTKParameters
!----------------------------------------------------------------------------------------------------------------------------------
!> This subroutine comes up with some default airfoils for blade surfaces for a given blade mesh, M.
SUBROUTINE SetVTKDefaultBladeParams(M, BladeShape, tipNode, rootNode, cylNode, ErrStat, ErrMsg)

   TYPE(MeshType),               INTENT(IN   ) :: M                !< The Mesh the defaults should be calculated for
   TYPE(FAST_VTK_BLSurfaceType), INTENT(INOUT) :: BladeShape       !< BladeShape to set to default values
   INTEGER(IntKi),               INTENT(IN   ) :: rootNode         !< Index of root node (innermost node) for this mesh
   INTEGER(IntKi),               INTENT(IN   ) :: tipNode          !< Index of tip node (outermost node) for this mesh
   INTEGER(IntKi),               INTENT(IN   ) :: cylNode          !< Index of last node to have a cylinder shape
   INTEGER(IntKi),               INTENT(  OUT) :: ErrStat          !< Error status of the operation
   CHARACTER(*),                 INTENT(  OUT) :: ErrMsg           !< Error message if ErrStat /= ErrID_None

      
   REAL(SiKi)                                  :: bladeLength, chord, pitchAxis
   REAL(SiKi)                                  :: bladeLengthFract, bladeLengthFract2, ratio, posLength ! temporary quantities               
   REAL(SiKi)                                  :: cylinderLength, x, y, angle               
   INTEGER(IntKi)                              :: i, j
   INTEGER(IntKi)                              :: ErrStat2
   CHARACTER(ErrMsgLen)                        :: ErrMsg2
   CHARACTER(*), PARAMETER                     :: RoutineName = 'SetVTKDefaultBladeParams'
   
   !Note: jmj does not like this default option

   integer, parameter :: N = 66
   
   ! default airfoil shape coordinates; uses S809 values from http://wind.nrel.gov/airfoils/Shapes/S809_Shape.html:   
   real, parameter, dimension(N) :: xc=(/ 1.0,0.996203,0.98519,0.967844,0.945073,0.917488,0.885293,0.848455,0.80747,0.763042,0.715952,0.667064,0.617331,0.56783,0.519832,0.474243,0.428461,0.382612,0.33726,0.29297,0.250247,0.209576,0.171409,0.136174,0.104263,0.076035,0.051823,0.03191,0.01659,0.006026,0.000658,0.000204,0.0,0.000213,0.001045,0.001208,0.002398,0.009313,0.02323,0.04232,0.065877,0.093426,0.124111,0.157653,0.193738,0.231914,0.271438,0.311968,0.35337,0.395329,0.438273,0.48192,0.527928,0.576211,0.626092,0.676744,0.727211,0.776432,0.823285,0.86663,0.905365,0.938474,0.965086,0.984478,0.996141,1.0 /)
   real, parameter, dimension(N) :: yc=(/ 0.0,0.000487,0.002373,0.00596,0.011024,0.017033,0.023458,0.03028,0.037766,0.045974,0.054872,0.064353,0.074214,0.084095,0.093268,0.099392,0.10176,0.10184,0.10007,0.096703,0.091908,0.085851,0.078687,0.07058,0.061697,0.052224,0.042352,0.032299,0.02229,0.012615,0.003723,0.001942,-0.00002,-0.001794,-0.003477,-0.003724,-0.005266,-0.011499,-0.020399,-0.030269,-0.040821,-0.051923,-0.063082,-0.07373,-0.083567,-0.092442,-0.099905,-0.105281,-0.108181,-0.108011,-0.104552,-0.097347,-0.086571,-0.073979,-0.060644,-0.047441,-0.0351,-0.024204,-0.015163,-0.008204,-0.003363,-0.000487,0.000743,0.000775,0.00029,0.0 /)

   call AllocAry(BladeShape%AirfoilCoords, 2, N, M%NNodes, 'BladeShape%AirfoilCoords', ErrStat2, ErrMsg2)
      CALL SetErrStat(ErrStat2,ErrMsg2,ErrStat,ErrMsg,RoutineName)
      IF (ErrStat >= AbortErrLev) RETURN
         
   ! Chord length and pitch axis location are given by scaling law
   bladeLength       = TwoNorm( M%position(:,tipNode) - M%Position(:,rootNode) )
   cylinderLength    = TwoNorm( M%Position(:,cylNode) - M%Position(:,rootNode) )
   bladeLengthFract  = 0.22*bladeLength
   bladeLengthFract2 = bladeLength-bladeLengthFract != 0.78*bladeLength
   
   DO i=1,M%Nnodes
      posLength = TwoNorm( M%Position(:,i) - M%Position(:,rootNode) )
         
      IF (posLength .LE. bladeLengthFract) THEN
         ratio     = posLength/bladeLengthFract
         chord     =  (0.06 + 0.02*ratio)*bladeLength
         pitchAxis =   0.25 + 0.125*ratio
      ELSE
         chord     = (0.08 - 0.06*(posLength-bladeLengthFract)/bladeLengthFract2)*bladeLength
         pitchAxis = 0.375
      END IF
         
      IF (posLength .LE. cylinderLength) THEN 
         ! create a cylinder for this node
         
         chord = chord/2.0_SiKi
         
         DO j=1,N
            ! normalized x,y coordinates for airfoil
            x = yc(j)
            y = xc(j) - 0.5
                     
            angle = ATAN2( y, x)
         
               ! x,y coordinates for cylinder
            BladeShape%AirfoilCoords(1,j,i) = chord*COS(angle) ! x (note that "chord" is really representing chord/2 here)
            BladeShape%AirfoilCoords(2,j,i) = chord*SIN(angle) ! y (note that "chord" is really representing chord/2 here)
         END DO                                                     
         
      ELSE
         ! create an airfoil for this node
            
         DO j=1,N                  
            ! normalized x,y coordinates for airfoil, assuming an upwind turbine
            x = yc(j)
            y = xc(j) - pitchAxis
                  
               ! x,y coordinates for airfoil
            BladeShape%AirfoilCoords(1,j,i) =  chord*x
            BladeShape%AirfoilCoords(2,j,i) =  chord*y                        
         END DO
         
      END IF
      
   END DO ! nodes on mesh
         
END SUBROUTINE SetVTKDefaultBladeParams
!----------------------------------------------------------------------------------------------------------------------------------
!> This routine writes the ground or seabed reference surface information in VTK format.
!! see VTK file information format for XML, here: http://www.vtk.org/wp-content/uploads/2015/04/file-formats.pdf
SUBROUTINE WrVTK_Ground ( RefPoint, HalfLengths, FileRootName, ErrStat, ErrMsg )
      
   REAL(SiKi),      INTENT(IN)           :: RefPoint(3)     !< reference point (plane will be created around it)
   REAL(SiKi),      INTENT(IN)           :: HalfLengths(2)  !< half of the X-Y lengths of plane surrounding RefPoint
   CHARACTER(*),    INTENT(IN)           :: FileRootName    !< Name of the file to write the output in (excluding extension)
   
   INTEGER(IntKi),  INTENT(OUT)          :: ErrStat         !< Indicates whether an error occurred (see NWTC_Library)
   CHARACTER(*),    INTENT(OUT)          :: ErrMsg          !< Error message associated with the ErrStat


   ! local variables
   INTEGER(IntKi)                        :: Un            ! fortran unit number
   INTEGER(IntKi)                        :: ix            ! loop counters
   CHARACTER(1024)                       :: FileName
   INTEGER(IntKi), parameter             :: NumberOfPoints = 4
   INTEGER(IntKi), parameter             :: NumberOfLines = 0
   INTEGER(IntKi), parameter             :: NumberOfPolys = 1
        
   INTEGER(IntKi)                        :: ErrStat2 
   CHARACTER(ErrMsgLen)                  :: ErrMsg2
   CHARACTER(*),PARAMETER                :: RoutineName = 'WrVTK_Ground'
   
   ErrStat = ErrID_None
   ErrMsg  = ""
   
   !.................................................................
   ! write the data that potentially changes each time step:
   !.................................................................
      
   ! PolyData (.vtp) - Serial vtkPolyData (unstructured) file
   FileName = TRIM(FileRootName)//'.vtp'
      
   call WrVTK_header( FileName, NumberOfPoints, NumberOfLines, NumberOfPolys, Un, ErrStat2, ErrMsg2 )    
      call SetErrStat(ErrStat2,ErrMsg2,ErrStat,ErrMsg,RoutineName)
      if (ErrStat >= AbortErrLev) return
         
! points (nodes, augmented with NumSegments):   
      WRITE(Un,'(A)')         '      <Points>'
      WRITE(Un,'(A)')         '        <DataArray type="Float32" NumberOfComponents="3" format="ascii">'
               
      WRITE(Un,VTK_AryFmt) RefPoint(1) + HalfLengths(1) , RefPoint(2) + HalfLengths(2), RefPoint(3)
      WRITE(Un,VTK_AryFmt) RefPoint(1) + HalfLengths(1) , RefPoint(2) - HalfLengths(2), RefPoint(3)
      WRITE(Un,VTK_AryFmt) RefPoint(1) - HalfLengths(1) , RefPoint(2) - HalfLengths(2), RefPoint(3)
      WRITE(Un,VTK_AryFmt) RefPoint(1) - HalfLengths(1) , RefPoint(2) + HalfLengths(2), RefPoint(3)
            
      WRITE(Un,'(A)')         '        </DataArray>'
      WRITE(Un,'(A)')         '      </Points>'
  
                  
      WRITE(Un,'(A)')         '      <Polys>'      
      WRITE(Un,'(A)')         '        <DataArray type="Int32" Name="connectivity" format="ascii">'         
      WRITE(Un,'('//trim(num2lstr(NumberOfPoints))//'(i7))') (ix, ix=0,NumberOfPoints-1)                   
      WRITE(Un,'(A)')         '        </DataArray>'      
      
      WRITE(Un,'(A)')         '        <DataArray type="Int32" Name="offsets" format="ascii">'            
      WRITE(Un,'(i7)') NumberOfPoints
      WRITE(Un,'(A)')         '        </DataArray>'
      WRITE(Un,'(A)')         '      </Polys>'      
            
      call WrVTK_footer( Un )       
                     
END SUBROUTINE WrVTK_Ground
!----------------------------------------------------------------------------------------------------------------------------------
!> This subroutine sets up the information needed to initialize AeroDyn, then initializes AeroDyn
SUBROUTINE AD_SetInitInput(InitInData_AD14, InitOutData_ED, y_ED, p_FAST, ErrStat, ErrMsg)

   ! Passed variables:
   TYPE(AD14_InitInputType),INTENT(INOUT) :: InitInData_AD14  !< The initialization input to AeroDyn14
   TYPE(ED_InitOutputType), INTENT(IN)    :: InitOutData_ED   !< The initialization output from structural dynamics module
   TYPE(ED_OutputType),     INTENT(IN)    :: y_ED             !< The outputs of the structural dynamics module (meshes with position/RefOrientation set)
   TYPE(FAST_ParameterType),INTENT(IN)    :: p_FAST           !< The parameters of the glue code
   INTEGER(IntKi)                         :: ErrStat          !< Error status of the operation
   CHARACTER(*)                           :: ErrMsg           !< Error message if ErrStat /= ErrID_None

      ! Local variables

   !TYPE(AD_InitOptions)       :: ADOptions                  ! Options for AeroDyn

   INTEGER                    :: K


   ErrStat = ErrID_None
   ErrMsg  = ""
   
   
      ! Set up the AeroDyn parameters
   InitInData_AD14%ADFileName   = p_FAST%AeroFile
   InitInData_AD14%OutRootName  = p_FAST%OutFileRoot
   InitInData_AD14%WrSumFile    = p_FAST%SumPrint      
   InitInData_AD14%NumBl        = InitOutData_ED%NumBl
   InitInData_AD14%UseDWM       = p_FAST%UseDWM
   
   InitInData_AD14%DWM%IfW%InputFileName   = p_FAST%InflowFile
   
      ! Hub position and orientation (relative here, but does not need to be)

   InitInData_AD14%TurbineComponents%Hub%Position(:)      = y_ED%HubPtMotion14%Position(:,1) - y_ED%HubPtMotion14%Position(:,1)  ! bjj: was 0; mesh was changed by adding p_ED%HubHt to 3rd component
   InitInData_AD14%TurbineComponents%Hub%Orientation(:,:) = y_ED%HubPtMotion14%RefOrientation(:,:,1)
   InitInData_AD14%TurbineComponents%Hub%TranslationVel   = 0.0_ReKi ! bjj: we don't need this field
   InitInData_AD14%TurbineComponents%Hub%RotationVel      = 0.0_ReKi ! bjj: we don't need this field

      ! Blade root position and orientation (relative here, but does not need to be)

   IF (.NOT. ALLOCATED( InitInData_AD14%TurbineComponents%Blade ) ) THEN
      ALLOCATE( InitInData_AD14%TurbineComponents%Blade( InitInData_AD14%NumBl ), STAT = ErrStat )
      IF ( ErrStat /= 0 ) THEN
         ErrStat = ErrID_Fatal
         ErrMsg = ' Error allocating space for InitInData_AD%TurbineComponents%Blade.'
         RETURN
      ELSE
         ErrStat = ErrID_None !reset to ErrID_None, just in case ErrID_None /= 0
      END IF
   END IF

   DO K=1, InitInData_AD14%NumBl
      InitInData_AD14%TurbineComponents%Blade(K)%Position        = y_ED%BladeRootMotion14%Position(:,K)
      InitInData_AD14%TurbineComponents%Blade(K)%Orientation     = y_ED%BladeRootMotion14%RefOrientation(:,:,K)
      InitInData_AD14%TurbineComponents%Blade(K)%TranslationVel  = 0.0_ReKi ! bjj: we don't need this field
      InitInData_AD14%TurbineComponents%Blade(K)%RotationVel     = 0.0_ReKi ! bjj: we don't need this field      
   END DO
  

      ! Blade length
   IF (p_FAST%CompElast == Module_ED) THEN  ! note, we can't get here if we're using BeamDyn....
      InitInData_AD14%TurbineComponents%BladeLength = InitOutData_ED%BladeLength
   END IF
   
   
      ! Tower mesh ( here only because we currently need line2 meshes to contain the same nodes/elements )
      
   InitInData_AD14%NumTwrNodes = y_ED%TowerLn2Mesh%NNodes - 2
   IF (.NOT. ALLOCATED( InitInData_AD14%TwrNodeLocs ) ) THEN
      ALLOCATE( InitInData_AD14%TwrNodeLocs( 3, InitInData_AD14%NumTwrNodes ), STAT = ErrStat )
      IF ( ErrStat /= 0 ) THEN
         ErrStat = ErrID_Fatal
         ErrMsg = ' Error allocating space for InitInData_AD%TwrNodeLocs.'
         RETURN
      ELSE
         ErrStat = ErrID_None
      END IF
   END IF   
   
   IF ( InitInData_AD14%NumTwrNodes > 0 ) THEN
      InitInData_AD14%TwrNodeLocs = y_ED%TowerLn2Mesh%Position(:,1:InitInData_AD14%NumTwrNodes)  ! ED has extra nodes at beginning and top and bottom of tower
   END IF
   
      ! hub height         
   InitInData_AD14%HubHt = InitOutData_ED%HubHt
             

   RETURN
END SUBROUTINE AD_SetInitInput
!----------------------------------------------------------------------------------------------------------------------------------
!> This routine sets the number of subcycles (substeps) for modules at initialization, checking to make sure that their requested 
!! time step is valid.
SUBROUTINE SetModuleSubstepTime(ModuleID, p_FAST, y_FAST, ErrStat, ErrMsg)
   INTEGER(IntKi),           INTENT(IN   ) :: ModuleID            !< ID of the module to check time step and set
   TYPE(FAST_ParameterType), INTENT(INOUT) :: p_FAST              !< Parameters for the glue code
   TYPE(FAST_OutputFileType),INTENT(IN   ) :: y_FAST              !< Output variables for the glue code
   INTEGER(IntKi),           INTENT(  OUT) :: ErrStat             !< Error status of the operation
   CHARACTER(*),             INTENT(  OUT) :: ErrMsg              !< Error message if ErrStat /= ErrID_None

      
   ErrStat = ErrID_None
   ErrMsg  = "" 
   
   IF ( EqualRealNos( p_FAST%dt_module( ModuleID ), p_FAST%dt ) ) THEN
      p_FAST%n_substeps(ModuleID) = 1
   ELSE
      IF ( p_FAST%dt_module( ModuleID ) > p_FAST%dt ) THEN
         ErrStat = ErrID_Fatal
         ErrMsg = "The "//TRIM(y_FAST%Module_Ver(ModuleID)%Name)//" module time step ("//&
                          TRIM(Num2LStr(p_FAST%dt_module( ModuleID )))// &
                    " s) cannot be larger than FAST time step ("//TRIM(Num2LStr(p_FAST%dt))//" s)."
      ELSE
            ! calculate the number of subcycles:
         p_FAST%n_substeps(ModuleID) = NINT( p_FAST%dt / p_FAST%dt_module( ModuleID ) )
            
            ! let's make sure THE module DT is an exact integer divisor of the global (FAST) time step:
         IF ( .NOT. EqualRealNos( p_FAST%dt, p_FAST%dt_module( ModuleID ) * p_FAST%n_substeps(ModuleID) )  ) THEN
            ErrStat = ErrID_Fatal
            ErrMsg  = "The "//TRIM(y_FAST%Module_Ver(ModuleID)%Name)//" module time step ("//&
                              TRIM(Num2LStr(p_FAST%dt_module( ModuleID )))// &
                              " s) must be an integer divisor of the FAST time step ("//TRIM(Num2LStr(p_FAST%dt))//" s)."
         END IF
            
      END IF
   END IF      
                 
   RETURN
      
END SUBROUTINE SetModuleSubstepTime   
!----------------------------------------------------------------------------------------------------------------------------------
!> This writes data to the FAST summary file.
SUBROUTINE FAST_WrSum( p_FAST, y_FAST, MeshMapData, ErrStat, ErrMsg )

   TYPE(FAST_ParameterType), INTENT(IN)    :: p_FAST                             !< Glue-code simulation parameters
   TYPE(FAST_OutputFileType),INTENT(INOUT) :: y_FAST                             !< Glue-code simulation outputs (changes value of UnSum)
   TYPE(FAST_ModuleMapType), INTENT(IN)    :: MeshMapData                        !< Data for mapping between modules
   INTEGER(IntKi),           INTENT(OUT)   :: ErrStat                            !< Error status (level)
   CHARACTER(*),             INTENT(OUT)   :: ErrMsg                             !< Message describing error reported in ErrStat

      ! local variables
   REAL(ReKi)                              :: TmpRate                            ! temporary rate for vtk output
   INTEGER(IntKi)                          :: I                                  ! temporary counter
   INTEGER(IntKi)                          :: J                                  ! temporary counter
   INTEGER(IntKi)                          :: Module_Number                      ! loop counter through the modules
   CHARACTER(200)                          :: Fmt                                ! temporary format string
   CHARACTER(200)                          :: DescStr                            ! temporary string to write text
   CHARACTER(*), PARAMETER                 :: NotUsedTxt = " [not called]"       ! text written if a module is not called
   CHARACTER(ChanLen)                      :: ChanTxt(2)                         ! temp strings to help with formatting with unknown ChanLen size
   
      ! Get a unit number and open the file:

   CALL GetNewUnit( y_FAST%UnSum, ErrStat, ErrMsg )
      IF ( ErrStat >= AbortErrLev ) RETURN

   CALL OpenFOutFile ( y_FAST%UnSum, TRIM(p_FAST%OutFileRoot)//'.sum', ErrStat, ErrMsg )
      IF ( ErrStat >= AbortErrLev ) RETURN

         ! Add some file information:

   !.......................... Module Versions .....................................................
   !bjj: modules in this list are ordered by the order they are specified in the FAST input file

   WRITE (y_FAST%UnSum,'(/A)') 'FAST Summary File'
   WRITE (y_FAST%UnSum,'(/A)')  TRIM( y_FAST%FileDescLines(1) )

   WRITE (y_FAST%UnSum,'(2X,A)'   )  'compiled with'
   Fmt = '(4x,A)'
   WRITE (y_FAST%UnSum,Fmt)  TRIM( GetNVD(        NWTC_Ver ) )
   WRITE (y_FAST%UnSum,Fmt)  TRIM( GetNVD( y_FAST%Module_Ver( Module_ED )   ) )

   DescStr = GetNVD( y_FAST%Module_Ver( Module_BD ) )
   IF ( p_FAST%CompElast /= Module_BD ) DescStr = TRIM(DescStr)//NotUsedTxt
   WRITE (y_FAST%UnSum,Fmt)  TRIM( DescStr )
      
   DescStr = GetNVD( y_FAST%Module_Ver( Module_IfW ) )
   IF ( p_FAST%CompInflow /= Module_IfW ) DescStr = TRIM(DescStr)//NotUsedTxt
   WRITE (y_FAST%UnSum,Fmt)  TRIM( DescStr )
   
   ! I'm not going to write the openfoam module info to the summary file
   !DescStr = GetNVD( y_FAST%Module_Ver( Module_OpFM ) )
   !IF ( p_FAST%CompInflow /= Module_OpFM ) DescStr = TRIM(DescStr)//NotUsedTxt
   !WRITE (y_FAST%UnSum,Fmt)  TRIM( DescStr )
      
   DescStr = GetNVD( y_FAST%Module_Ver( Module_AD14 ) )
   IF ( p_FAST%CompAero /= Module_AD14 ) DescStr = TRIM(DescStr)//NotUsedTxt
   WRITE (y_FAST%UnSum,Fmt)  TRIM( DescStr )
      
   DescStr = GetNVD( y_FAST%Module_Ver( Module_AD ) )
   IF ( p_FAST%CompAero /= Module_AD ) DescStr = TRIM(DescStr)//NotUsedTxt
   WRITE (y_FAST%UnSum,Fmt)  TRIM( DescStr )
     
   DescStr = GetNVD( y_FAST%Module_Ver( Module_SrvD ) )
   IF ( p_FAST%CompServo /= Module_SrvD ) DescStr = TRIM(DescStr)//NotUsedTxt
   WRITE (y_FAST%UnSum,Fmt)  TRIM( DescStr )  
   
   DescStr = GetNVD( y_FAST%Module_Ver( Module_HD ) )
   IF ( p_FAST%CompHydro /= Module_HD  ) DescStr = TRIM(DescStr)//NotUsedTxt
   WRITE (y_FAST%UnSum,Fmt)  TRIM( DescStr )
   
   DescStr = GetNVD( y_FAST%Module_Ver( Module_SD ) )
   IF ( p_FAST%CompSub /= Module_SD ) DescStr = TRIM(DescStr)//NotUsedTxt
   WRITE (y_FAST%UnSum,Fmt)  TRIM( DescStr )
   
   DescStr = GetNVD( y_FAST%Module_Ver( Module_ExtPtfm ) )
   IF ( p_FAST%CompSub /= Module_ExtPtfm ) DescStr = TRIM(DescStr)//NotUsedTxt
   WRITE (y_FAST%UnSum,Fmt)  TRIM( DescStr )
   
   DescStr = GetNVD( y_FAST%Module_Ver( Module_MAP ) )
   IF ( p_FAST%CompMooring /= Module_MAP ) DescStr = TRIM(DescStr)//NotUsedTxt
   WRITE (y_FAST%UnSum,Fmt)  TRIM( DescStr )

   DescStr = GetNVD( y_FAST%Module_Ver( Module_FEAM ) )
   IF ( p_FAST%CompMooring /= Module_FEAM ) DescStr = TRIM(DescStr)//NotUsedTxt
   WRITE (y_FAST%UnSum,Fmt)  TRIM( DescStr )
   
   DescStr = GetNVD( y_FAST%Module_Ver( Module_MD ) )
   IF ( p_FAST%CompMooring /= Module_MD ) DescStr = TRIM(DescStr)//NotUsedTxt
   WRITE (y_FAST%UnSum,Fmt)  TRIM( DescStr )
   
   DescStr = GetNVD( y_FAST%Module_Ver( Module_Orca ) )
   IF ( p_FAST%CompMooring /= Module_Orca ) DescStr = TRIM(DescStr)//NotUsedTxt
   WRITE (y_FAST%UnSum,Fmt)  TRIM( DescStr )
   
   DescStr = GetNVD( y_FAST%Module_Ver( Module_IceF ) )
   IF ( p_FAST%CompIce /= Module_IceF ) DescStr = TRIM(DescStr)//NotUsedTxt
   WRITE (y_FAST%UnSum,Fmt)  TRIM( DescStr )
   
   DescStr = GetNVD( y_FAST%Module_Ver( Module_IceD ) )
   IF ( p_FAST%CompIce /= Module_IceD ) DescStr = TRIM(DescStr)//NotUsedTxt
   WRITE (y_FAST%UnSum,Fmt)  TRIM( DescStr )
   
   
   !.......................... Information from FAST input File ......................................
! OTHER information we could print here:   
! current working directory
! output file root name
! output file time step
! output file format (text/binary)
! coupling method

   SELECT CASE ( p_FAST%TurbineType )
   CASE ( Type_LandBased )
      DescStr = 'Modeling a land-based turbine'
   CASE ( Type_Offshore_Fixed )
      DescStr = 'Modeling a fixed-bottom offshore turbine'
   CASE ( Type_Offshore_Floating )
      DescStr = 'Modeling a floating offshore turbine'
   CASE DEFAULT ! This should never happen
      DescStr=""
   END SELECT                  
   WRITE(y_FAST%UnSum,'(//A)') TRIM(DescStr)

   WRITE (y_FAST%UnSum,'(A)' )   'Description from the FAST input file: '
   WRITE (y_FAST%UnSum,'(2X,A)')  TRIM(p_FAST%FTitle)

   !.......................... Requested Features ...................................................
   
   SELECT CASE ( p_FAST%InterpOrder )
   CASE (0)
      DescStr = ' (nearest neighbor)'
   CASE (1)
      DescStr = ' (linear)'
   CASE (2)
      DescStr = ' (quadratic)'
   CASE DEFAULT 
      DescStr = ' ( )'
   END SELECT               
   
   WRITE(y_FAST%UnSum,'(/A,I1,A)'  ) 'Interpolation order for input/output time histories: ', p_FAST%InterpOrder, TRIM(DescStr)
   WRITE(y_FAST%UnSum,'( A,I2)'    ) 'Number of correction iterations: ', p_FAST%NumCrctn
   
      
   !.......................... Information About Coupling ...................................................
      
   IF ( ALLOCATED( MeshMapData%Jacobian_Opt1 ) ) then ! we're using option 1
      
      IF ( p_FAST%CompSub /= Module_None .OR. p_FAST%CompElast == Module_BD .OR. p_FAST%CompMooring == Module_Orca ) THEN  ! SubDyn-BeamDyn-HydroDyn-ElastoDyn-ExtPtfm
         DescStr = 'ElastoDyn, SubDyn, HydroDyn, OrcaFlex, ExtPtfm_MCKF, and/or BeamDyn'                  
      ELSE ! IF ( p_FAST%CompHydro == Module_HD ) THEN
         DescStr = "ElastoDyn to HydroDyn"
      END IF
                  
      WRITE(y_FAST%UnSum,'( A,I6)'  ) 'Number of rows in Jacobian matrix used for coupling '//TRIM(DescStr)//': ', &
                                       SIZE(MeshMapData%Jacobian_Opt1, 1)
   END IF

   !.......................... Time step information: ...................................................
   
   WRITE (y_FAST%UnSum,'(//,2X,A)') " Requested Time Steps  "
   WRITE (y_FAST%UnSum,   '(2X,A)') "-------------------------------------------------"
   Fmt = '(2X,A17,2X,A15,2X,A13)'
   WRITE (y_FAST%UnSum, Fmt ) "Component        ", "Time Step (s)  ", "Subcycles (-)"
   WRITE (y_FAST%UnSum, Fmt ) "-----------------", "---------------", "-------------"
   Fmt = '(2X,A17,2X,'//TRIM(p_FAST%OutFmt)//',:,T37,2X,I8,:,A)'
   WRITE (y_FAST%UnSum, Fmt ) "FAST (glue code) ", p_FAST%DT
   DO Module_Number=1,NumModules
      IF (p_FAST%ModuleInitialized(Module_Number)) THEN
         WRITE (y_FAST%UnSum, Fmt ) y_FAST%Module_Ver(Module_Number)%Name, p_FAST%DT_module(Module_Number), p_FAST%n_substeps(Module_Number)
      END IF
   END DO
   IF ( p_FAST%n_DT_Out  == 1_IntKi ) THEN
      WRITE (y_FAST%UnSum, Fmt ) "FAST output files", p_FAST%DT_out, 1_IntKi   ! we'll write "1" instead of "1^-1"
   ELSE
      WRITE (y_FAST%UnSum, Fmt ) "FAST output files", p_FAST%DT_out, p_FAST%n_DT_Out,"^-1"
   END IF

   IF (p_FAST%WrVTK == VTK_Animate) THEN
      
      TmpRate = p_FAST%DT*p_FAST%n_VTKTime
      
      IF ( p_FAST%n_VTKTime == 1_IntKi ) THEN
         WRITE (y_FAST%UnSum, Fmt ) "VTK output files ", p_FAST%DT, 1_IntKi   ! we'll write "1" instead of "1^-1"
      ELSE
         WRITE (y_FAST%UnSum, Fmt ) "VTK output files ", TmpRate, p_FAST%n_VTKTime,"^-1"
      END IF
   ELSE
      TmpRate = p_FAST%VTK_fps
   END IF

      ! bjj: fix this; possibly add names of which files will be generated?
   IF (p_FAST%WrVTK == VTK_Animate .or. p_FAST%WrVTK == VTK_ModeShapes) THEN
      Fmt = '(2X,A17,2X,'//TRIM(p_FAST%OutFmt)//',:,T37,:,A)'

      WRITE (y_FAST%UnSum,'(//,2X,A)') " Requested Visualization Output"
      WRITE (y_FAST%UnSum,   '(2X,A)') "-------------------------------------------------"
      WRITE (y_FAST%UnSum,     Fmt   ) "Frame rate", 1.0_DbKi/TmpRate, " fps"
   END IF

   
   !.......................... Requested Output Channels ............................................

   WRITE (y_FAST%UnSum,'(//,2X,A)') " Requested Channels in FAST Output File(s)  "
   WRITE (y_FAST%UnSum,   '(2X,A)') "--------------------------------------------"
   Fmt = '(2X,A6,2(2X,A'//TRIM(num2lstr(ChanLen))//'),2X,A)'
   ChanTxt(1) = 'Name'
   ChanTxt(2) = 'Units'
   WRITE (y_FAST%UnSum, Fmt ) "Number", ChanTxt, "Generated by"
   ChanTxt = '--------------------' !this ought to be sufficiently long
   WRITE (y_FAST%UnSum, Fmt ) "------", ChanTxt, "------------"

   Fmt = '(4X,I4,2(2X,A'//TRIM(num2lstr(ChanLen))//'),2X,A)'
   I = 1
   WRITE (y_FAST%UnSum, Fmt ) I, y_FAST%ChannelNames(I), y_FAST%ChannelUnits(I), TRIM(FAST_Ver%Name)

   
   DO Module_Number = 1,NumModules
      DO J = 1,y_FAST%numOuts( Module_Number )
         I = I + 1
         WRITE (y_FAST%UnSum, Fmt ) I, y_FAST%ChannelNames(I), y_FAST%ChannelUnits(I), TRIM(y_FAST%Module_Ver( Module_Number )%Name)
      END DO
   END DO
      
   
   !.......................... End of Summary File ............................................
   
   ! bjj: note that I'm not closing the summary file here, though at the present time we don't write to this file again.
   ! In the future, we may want to write additional information to this file during the simulation.
   ! bjj 4/21/2015: closing the file now because of restart. If it needs to be open later, we can change it again.
   
   CLOSE( y_FAST%UnSum )        
   y_FAST%UnSum = -1

END SUBROUTINE FAST_WrSum
!----------------------------------------------------------------------------------------------------------------------------------

!++++++++++++++++++++++++++++++++++++++++++++++++++++++++++++++++++++++++++++++++++++++++++++++++++++++++++++++++++++++++++++++++++
! TIME-STEP SOLVER ROUTINES (includes initialization after first call to calcOutput at t=0)
!++++++++++++++++++++++++++++++++++++++++++++++++++++++++++++++++++++++++++++++++++++++++++++++++++++++++++++++++++++++++++++++++++
!> Routine that calls FAST_Solution0 for one instance of a Turbine data structure. This is a separate subroutine so that the FAST 
!! driver programs do not need to change or operate on the individual module level. 
SUBROUTINE FAST_Solution0_T(Turbine, ErrStat, ErrMsg)

   TYPE(FAST_TurbineType),   INTENT(INOUT) :: Turbine             !< all data for one instance of a turbine
   INTEGER(IntKi),           INTENT(  OUT) :: ErrStat             !< Error status of the operation
   CHARACTER(*),             INTENT(  OUT) :: ErrMsg              !< Error message if ErrStat /= ErrID_None


      CALL FAST_Solution0(Turbine%p_FAST, Turbine%y_FAST, Turbine%m_FAST, &
                     Turbine%ED, Turbine%BD, Turbine%SrvD, Turbine%AD14, Turbine%AD, Turbine%IfW, Turbine%OpFM, &
                     Turbine%HD, Turbine%SD, Turbine%ExtPtfm, Turbine%MAP, Turbine%FEAM, Turbine%MD, Turbine%Orca, &
                     Turbine%IceF, Turbine%IceD, Turbine%MeshMapData, ErrStat, ErrMsg )
      
END SUBROUTINE FAST_Solution0_T
!----------------------------------------------------------------------------------------------------------------------------------
!> Routine that calls CalcOutput for the first time of the simulation (at t=0). After the initial solve, data arrays are initialized.
SUBROUTINE FAST_Solution0(p_FAST, y_FAST, m_FAST, ED, BD, SrvD, AD14, AD, IfW, OpFM, HD, SD, ExtPtfm, &
                          MAPp, FEAM, MD, Orca, IceF, IceD, MeshMapData, ErrStat, ErrMsg )

   TYPE(FAST_ParameterType), INTENT(IN   ) :: p_FAST              !< Parameters for the glue code
   TYPE(FAST_OutputFileType),INTENT(INOUT) :: y_FAST              !< Output variables for the glue code
   TYPE(FAST_MiscVarType),   INTENT(INOUT) :: m_FAST              !< Miscellaneous variables
     
   TYPE(ElastoDyn_Data),     INTENT(INOUT) :: ED                  !< ElastoDyn data
   TYPE(BeamDyn_Data),       INTENT(INOUT) :: BD                  !< BeamDyn data
   TYPE(ServoDyn_Data),      INTENT(INOUT) :: SrvD                !< ServoDyn data
   TYPE(AeroDyn14_Data),     INTENT(INOUT) :: AD14                !< AeroDyn14 data
   TYPE(AeroDyn_Data),       INTENT(INOUT) :: AD                  !< AeroDyn data
   TYPE(InflowWind_Data),    INTENT(INOUT) :: IfW                 !< InflowWind data
   TYPE(OpenFOAM_Data),      INTENT(INOUT) :: OpFM                !< OpenFOAM data
   TYPE(HydroDyn_Data),      INTENT(INOUT) :: HD                  !< HydroDyn data
   TYPE(SubDyn_Data),        INTENT(INOUT) :: SD                  !< SubDyn data
   TYPE(ExtPtfm_Data),       INTENT(INOUT) :: ExtPtfm             !< ExtPtfm_MCKF data
   TYPE(MAP_Data),           INTENT(INOUT) :: MAPp                !< MAP data
   TYPE(FEAMooring_Data),    INTENT(INOUT) :: FEAM                !< FEAMooring data
   TYPE(MoorDyn_Data),       INTENT(INOUT) :: MD                  !< Data for the MoorDyn module
   TYPE(OrcaFlex_Data),      INTENT(INOUT) :: Orca                !< OrcaFlex interface data
   TYPE(IceFloe_Data),       INTENT(INOUT) :: IceF                !< IceFloe data
   TYPE(IceDyn_Data),        INTENT(INOUT) :: IceD                !< All the IceDyn data used in time-step loop

   TYPE(FAST_ModuleMapType), INTENT(INOUT) :: MeshMapData         !< Data for mapping between modules
      
   INTEGER(IntKi),           INTENT(  OUT) :: ErrStat             !< Error status of the operation
   CHARACTER(*),             INTENT(  OUT) :: ErrMsg              !< Error message if ErrStat /= ErrID_None
   
   ! local variables
   INTEGER(IntKi), PARAMETER               :: n_t_global = -1     ! loop counter
   INTEGER(IntKi), PARAMETER               :: n_t_global_next = 0 ! loop counter
   REAL(DbKi)                              :: t_initial           ! next simulation time (t_global_next)
   
   INTEGER(IntKi)                          :: ErrStat2
   CHARACTER(ErrMsgLen)                    :: ErrMsg2
   CHARACTER(*), PARAMETER                 :: RoutineName = 'FAST_Solution0'

   
   !NOTE: m_FAST%t_global is t_initial in this routine
   
   ErrStat = ErrID_None
   ErrMsg  = ""
   
   t_initial = m_FAST%t_global ! which is used in place of t_global_next
   y_FAST%WriteThisStep = NeedWriteOutput(n_t_global_next, t_initial, p_FAST)

   IF (p_FAST%WrSttsTime) then
      CALL SimStatus_FirstTime( m_FAST%TiLstPrn, m_FAST%PrevClockTime, m_FAST%SimStrtTime, m_FAST%UsrTime2, t_initial, p_FAST%TMax, p_FAST%TDesc )
   END IF
   

   ! Solve input-output relations; this section of code corresponds to Eq. (35) in Gasmi et al. (2013)
   ! This code will be specific to the underlying modules
   
      ! the initial ServoDyn and IfW/Lidar inputs from Simulink:
   IF ( p_FAST%CompServo == Module_SrvD ) CALL SrvD_SetExternalInputs( p_FAST, m_FAST, SrvD%Input(1) )   
   IF ( p_FAST%CompInflow == Module_IfW ) CALL IfW_SetExternalInputs( IfW%p, m_FAST, ED%y, IfW%Input(1) )  

   CALL CalcOutputs_And_SolveForInputs(  n_t_global, t_initial,  STATE_CURR, m_FAST%calcJacobian, m_FAST%NextJacCalcTime, &
                        p_FAST, m_FAST, y_FAST%WriteThisStep, ED, BD, SrvD, AD14, AD, IfW, OpFM, HD, SD, ExtPtfm, &
                        MAPp, FEAM, MD, Orca, IceF, IceD, MeshMapData, ErrStat2, ErrMsg2 )
      CALL SetErrStat(ErrStat2, ErrMsg2, ErrStat, ErrMsg, RoutineName )
   
            
   !----------------------------------------------------------------------------------------
   ! Check to see if we should output data this time step:
   !----------------------------------------------------------------------------------------

   CALL WriteOutputToFile(n_t_global_next, t_initial, p_FAST, y_FAST, ED, BD, AD14, AD, IfW, OpFM, HD, SD, ExtPtfm, SrvD, MAPp, FEAM, MD, Orca, IceF, IceD, MeshMapData, ErrStat2, ErrMsg2)   
      CALL SetErrStat(ErrStat2, ErrMsg2, ErrStat, ErrMsg, RoutineName )

      ! turn off VTK output when
   if (p_FAST%WrVTK == VTK_InitOnly) then
      ! Write visualization data for initialization (and also note that we're ignoring any errors that occur doing so)

      call WriteVTK(t_initial, p_FAST, y_FAST, MeshMapData, ED, BD, AD, IfW, OpFM, HD, SD, ExtPtfm, SrvD, MAPp, FEAM, MD, Orca, IceF, IceD)
         
   end if      

                  
   !...............
   ! Copy values of these initial guesses for interpolation/extrapolation and 
   ! initialize predicted states for j_pc loop (use MESH_NEWCOPY here so we can use MESH_UPDATE copy later)
   !...............
         
   ! Initialize Input-Output arrays for interpolation/extrapolation:

   CALL FAST_InitIOarrays( m_FAST%t_global, p_FAST, y_FAST, m_FAST, ED, BD, SrvD, AD14, AD, IfW, HD, SD, ExtPtfm, &
                           MAPp, FEAM, MD, Orca, IceF, IceD, ErrStat2, ErrMsg2 )
      CALL SetErrStat(ErrStat2, ErrMsg2, ErrStat, ErrMsg, RoutineName )
         

END SUBROUTINE FAST_Solution0
!----------------------------------------------------------------------------------------------------------------------------------
!> This routine initializes the input and output arrays stored for extrapolation. They are initialized after the first input-output solve so that the first
!! extrapolations are used with values from the solution, not just initial guesses. It also creates new copies of the state variables, which need to 
!! be stored for the predictor-corrector loop.
SUBROUTINE FAST_InitIOarrays( t_initial, p_FAST, y_FAST, m_FAST, ED, BD, SrvD, AD14, AD, IfW, HD, SD, ExtPtfm, &
                              MAPp, FEAM, MD, Orca, IceF, IceD, ErrStat, ErrMsg )

   REAL(DbKi),               INTENT(IN   ) :: t_initial           !< start time of the simulation 
   TYPE(FAST_ParameterType), INTENT(IN   ) :: p_FAST              !< Parameters for the glue code
   TYPE(FAST_OutputFileType),INTENT(IN   ) :: y_FAST              !< Output variables for the glue code
   TYPE(FAST_MiscVarType),   INTENT(IN   ) :: m_FAST              !< Miscellaneous variables
     
   TYPE(ElastoDyn_Data),     INTENT(INOUT) :: ED                  !< ElastoDyn data
   TYPE(BeamDyn_Data),       INTENT(INOUT) :: BD                  !< BeamDyn data
   TYPE(ServoDyn_Data),      INTENT(INOUT) :: SrvD                !< ServoDyn data
   TYPE(AeroDyn14_Data),     INTENT(INOUT) :: AD14                !< AeroDyn v14 data
   TYPE(AeroDyn_Data),       INTENT(INOUT) :: AD                  !< AeroDyn data
   TYPE(InflowWind_Data),    INTENT(INOUT) :: IfW                 !< InflowWind data
   TYPE(HydroDyn_Data),      INTENT(INOUT) :: HD                  !< HydroDyn data
   TYPE(SubDyn_Data),        INTENT(INOUT) :: SD                  !< SubDyn data
   TYPE(ExtPtfm_Data),       INTENT(INOUT) :: ExtPtfm             !< ExtPtfm_MCKF data
   TYPE(MAP_Data),           INTENT(INOUT) :: MAPp                !< MAP data
   TYPE(FEAMooring_Data),    INTENT(INOUT) :: FEAM                !< FEAMooring data
   TYPE(MoorDyn_Data),       INTENT(INOUT) :: MD                  !< MoorDyn data
   TYPE(OrcaFlex_Data),      INTENT(INOUT) :: Orca                !< OrcaFlex interface data
   TYPE(IceFloe_Data),       INTENT(INOUT) :: IceF                !< IceFloe data
   TYPE(IceDyn_Data),        INTENT(INOUT) :: IceD                !< All the IceDyn data used in time-step loop
      
   INTEGER(IntKi),           INTENT(  OUT) :: ErrStat             !< Error status of the operation
   CHARACTER(*),             INTENT(  OUT) :: ErrMsg              !< Error message if ErrStat /= ErrID_None

   ! local variables
   INTEGER(IntKi)                          :: i, j, k             ! loop counters
   INTEGER(IntKi)                          :: ErrStat2
   CHARACTER(ErrMsgLen)                    :: ErrMsg2
   CHARACTER(*), PARAMETER                 :: RoutineName = 'FAST_InitIOarrays'       
   
   
   ErrStat = ErrID_None
   ErrMsg  = ""
   
   ! We fill ED%InputTimes with negative times, but the ED%Input values are identical for each of those times; this allows
   ! us to use, e.g., quadratic interpolation that effectively acts as a zeroth-order extrapolation and first-order extrapolation
   ! for the first and second time steps.  (The interpolation order in the ExtrapInput routines are determined as
   ! order = SIZE(ED%Input)

   
   DO j = 1, p_FAST%InterpOrder + 1
      ED%InputTimes(j) = t_initial - (j - 1) * p_FAST%dt
      !ED_OutputTimes(j) = t_initial - (j - 1) * dt
   END DO

   DO j = 2, p_FAST%InterpOrder + 1
      CALL ED_CopyInput (ED%Input(1),  ED%Input(j),  MESH_NEWCOPY, Errstat2, ErrMsg2)
         CALL SetErrStat( Errstat2, ErrMsg2, ErrStat, ErrMsg, RoutineName )
   END DO
   CALL ED_CopyInput (ED%Input(1),  ED%u,  MESH_NEWCOPY, Errstat2, ErrMsg2) ! do this to initialize meshes/allocatable arrays for output of ExtrapInterp routine
      CALL SetErrStat( Errstat2, ErrMsg2, ErrStat, ErrMsg, RoutineName )
   
      ! Initialize predicted states for j_pc loop:
   CALL ED_CopyContState   (ED%x( STATE_CURR), ED%x( STATE_PRED), MESH_NEWCOPY, Errstat2, ErrMsg2)
      CALL SetErrStat( Errstat2, ErrMsg2, ErrStat, ErrMsg, RoutineName )
   CALL ED_CopyDiscState   (ED%xd(STATE_CURR), ED%xd(STATE_PRED), MESH_NEWCOPY, Errstat2, ErrMsg2)  
      CALL SetErrStat( Errstat2, ErrMsg2, ErrStat, ErrMsg, RoutineName )
   CALL ED_CopyConstrState (ED%z( STATE_CURR), ED%z( STATE_PRED), MESH_NEWCOPY, Errstat2, ErrMsg2)
      CALL SetErrStat( Errstat2, ErrMsg2, ErrStat, ErrMsg, RoutineName )   
   CALL ED_CopyOtherState (ED%OtherSt( STATE_CURR), ED%OtherSt( STATE_PRED), MESH_NEWCOPY, Errstat2, ErrMsg2)
      CALL SetErrStat( Errstat2, ErrMsg2, ErrStat, ErrMsg, RoutineName )   
      
   
   IF  (p_FAST%CompElast == Module_BD ) THEN      

      DO k = 1,p_FAST%nBeams
         
            ! Copy values for interpolation/extrapolation:
         DO j = 1, p_FAST%InterpOrder + 1
            BD%InputTimes(j,k) = t_initial - (j - 1) * p_FAST%dt
         END DO

         DO j = 2, p_FAST%InterpOrder + 1
            CALL BD_CopyInput (BD%Input(1,k),  BD%Input(j,k),  MESH_NEWCOPY, Errstat2, ErrMsg2)
               CALL SetErrStat( Errstat2, ErrMsg2, ErrStat, ErrMsg, RoutineName )
         END DO
         CALL BD_CopyInput (BD%Input(1,k),  BD%u(k),  MESH_NEWCOPY, Errstat2, ErrMsg2) ! do this to initialize meshes/allocatable arrays for output of ExtrapInterp routine
            CALL SetErrStat( Errstat2, ErrMsg2, ErrStat, ErrMsg, RoutineName )      
                               
                     
            ! Initialize predicted states for j_pc loop:
         CALL BD_CopyContState   (BD%x( k,STATE_CURR), BD%x( k,STATE_PRED), MESH_NEWCOPY, Errstat2, ErrMsg2)
            CALL SetErrStat( Errstat2, ErrMsg2, ErrStat, ErrMsg, RoutineName )
         CALL BD_CopyDiscState   (BD%xd(k,STATE_CURR), BD%xd(k,STATE_PRED), MESH_NEWCOPY, Errstat2, ErrMsg2)  
            CALL SetErrStat( Errstat2, ErrMsg2, ErrStat, ErrMsg, RoutineName )
         CALL BD_CopyConstrState (BD%z( k,STATE_CURR), BD%z( k,STATE_PRED), MESH_NEWCOPY, Errstat2, ErrMsg2)
            CALL SetErrStat( Errstat2, ErrMsg2, ErrStat, ErrMsg, RoutineName )
         CALL BD_CopyOtherState (BD%OtherSt( k,STATE_CURR), BD%OtherSt( k,STATE_PRED), MESH_NEWCOPY, Errstat2, ErrMsg2)
            CALL SetErrStat( Errstat2, ErrMsg2, ErrStat, ErrMsg, RoutineName )
         
      END DO ! nBeams
      
   END IF ! CompElast            
      
   
   IF ( p_FAST%CompServo == Module_SrvD ) THEN      
      ! Initialize Input-Output arrays for interpolation/extrapolation:
         
      DO j = 1, p_FAST%InterpOrder + 1
         SrvD%InputTimes(j) = t_initial - (j - 1) * p_FAST%dt
         !SrvD_OutputTimes(j) = t_initial - (j - 1) * dt
      END DO

      DO j = 2, p_FAST%InterpOrder + 1
         CALL SrvD_CopyInput (SrvD%Input(1),  SrvD%Input(j),  MESH_NEWCOPY, Errstat2, ErrMsg2)
            CALL SetErrStat( Errstat2, ErrMsg2, ErrStat, ErrMsg, RoutineName )
      END DO
      CALL SrvD_CopyInput (SrvD%Input(1),  SrvD%u,  MESH_NEWCOPY, Errstat2, ErrMsg2) ! do this to initialize meshes/allocatable arrays for output of ExtrapInterp routine
         CALL SetErrStat( Errstat2, ErrMsg2, ErrStat, ErrMsg, RoutineName )
   
         ! Initialize predicted states for j_pc loop:
      CALL SrvD_CopyContState   (SrvD%x( STATE_CURR), SrvD%x( STATE_PRED), MESH_NEWCOPY, Errstat2, ErrMsg2)
         CALL SetErrStat( Errstat2, ErrMsg2, ErrStat, ErrMsg, RoutineName )
      CALL SrvD_CopyDiscState   (SrvD%xd(STATE_CURR), SrvD%xd(STATE_PRED), MESH_NEWCOPY, Errstat2, ErrMsg2)  
         CALL SetErrStat( Errstat2, ErrMsg2, ErrStat, ErrMsg, RoutineName )
      CALL SrvD_CopyConstrState (SrvD%z( STATE_CURR), SrvD%z( STATE_PRED), MESH_NEWCOPY, Errstat2, ErrMsg2)
         CALL SetErrStat( Errstat2, ErrMsg2, ErrStat, ErrMsg, RoutineName )
      CALL SrvD_CopyOtherState( SrvD%OtherSt(STATE_CURR), SrvD%OtherSt(STATE_PRED), MESH_NEWCOPY, Errstat2, ErrMsg2)
            CALL SetErrStat( Errstat2, ErrMsg2, ErrStat, ErrMsg, RoutineName )   
         
   END IF ! CompServo
   
   
   IF ( p_FAST%CompAero == Module_AD14 ) THEN      
         ! Copy values for interpolation/extrapolation:

      DO j = 1, p_FAST%InterpOrder + 1
         AD14%InputTimes(j) = t_initial - (j - 1) * p_FAST%dt
      END DO

      DO j = 2, p_FAST%InterpOrder + 1
         CALL AD14_CopyInput (AD14%Input(1),  AD14%Input(j),  MESH_NEWCOPY, Errstat2, ErrMsg2)
            CALL SetErrStat( Errstat2, ErrMsg2, ErrStat, ErrMsg, RoutineName )
      END DO
      CALL AD14_CopyInput (AD14%Input(1),  AD14%u,  MESH_NEWCOPY, Errstat2, ErrMsg2) ! do this to initialize meshes/allocatable arrays for output of ExtrapInterp routine
         CALL SetErrStat( Errstat2, ErrMsg2, ErrStat, ErrMsg, RoutineName )


         ! Initialize predicted states for j_pc loop:
      CALL AD14_CopyContState   (AD14%x( STATE_CURR), AD14%x( STATE_PRED), MESH_NEWCOPY, Errstat2, ErrMsg2)
         CALL SetErrStat( Errstat2, ErrMsg2, ErrStat, ErrMsg, RoutineName )
      CALL AD14_CopyDiscState   (AD14%xd(STATE_CURR), AD14%xd(STATE_PRED), MESH_NEWCOPY, Errstat2, ErrMsg2)  
         CALL SetErrStat( Errstat2, ErrMsg2, ErrStat, ErrMsg, RoutineName )
      CALL AD14_CopyConstrState (AD14%z( STATE_CURR), AD14%z( STATE_PRED), MESH_NEWCOPY, Errstat2, ErrMsg2)
         CALL SetErrStat( Errstat2, ErrMsg2, ErrStat, ErrMsg, RoutineName )      
      CALL AD14_CopyOtherState( AD14%OtherSt(STATE_CURR), AD14%OtherSt(STATE_PRED), MESH_NEWCOPY, Errstat2, ErrMsg2)
         CALL SetErrStat( Errstat2, ErrMsg2, ErrStat, ErrMsg, RoutineName )   

   ELSEIF ( p_FAST%CompAero == Module_AD ) THEN      
         ! Copy values for interpolation/extrapolation:
   
      DO j = 1, p_FAST%InterpOrder + 1
         AD%InputTimes(j) = t_initial - (j - 1) * p_FAST%dt
      END DO
   
      DO j = 2, p_FAST%InterpOrder + 1
         CALL AD_CopyInput (AD%Input(1),  AD%Input(j),  MESH_NEWCOPY, Errstat2, ErrMsg2)
            CALL SetErrStat( Errstat2, ErrMsg2, ErrStat, ErrMsg, RoutineName )
      END DO
      CALL AD_CopyInput (AD%Input(1),  AD%u,  MESH_NEWCOPY, Errstat2, ErrMsg2) ! do this to initialize meshes/allocatable arrays for output of ExtrapInterp routine
         CALL SetErrStat( Errstat2, ErrMsg2, ErrStat, ErrMsg, RoutineName )
   
   
         ! Initialize predicted states for j_pc loop:
      CALL AD_CopyContState(AD%x(STATE_CURR), AD%x(STATE_PRED), MESH_NEWCOPY, Errstat2, ErrMsg2)
         CALL SetErrStat( Errstat2, ErrMsg2, ErrStat, ErrMsg, RoutineName )
      CALL AD_CopyDiscState(AD%xd(STATE_CURR), AD%xd(STATE_PRED), MESH_NEWCOPY, Errstat2, ErrMsg2)  
         CALL SetErrStat( Errstat2, ErrMsg2, ErrStat, ErrMsg, RoutineName )
      CALL AD_CopyConstrState(AD%z(STATE_CURR), AD%z(STATE_PRED), MESH_NEWCOPY, Errstat2, ErrMsg2)
         CALL SetErrStat( Errstat2, ErrMsg2, ErrStat, ErrMsg, RoutineName )      
      CALL AD_CopyOtherState(AD%OtherSt(STATE_CURR), AD%OtherSt(STATE_PRED), MESH_NEWCOPY, Errstat2, ErrMsg2)
         CALL SetErrStat( Errstat2, ErrMsg2, ErrStat, ErrMsg, RoutineName )   
            
   END IF ! CompAero == Module_AD    
   
   
   
   IF ( p_FAST%CompInflow == Module_IfW ) THEN      
         ! Copy values for interpolation/extrapolation:

      DO j = 1, p_FAST%InterpOrder + 1
         IfW%InputTimes(j) = t_initial - (j - 1) * p_FAST%dt
         !IfW%OutputTimes(i) = t_initial - (j - 1) * dt
      END DO

      DO j = 2, p_FAST%InterpOrder + 1
         CALL InflowWind_CopyInput (IfW%Input(1),  IfW%Input(j),  MESH_NEWCOPY, Errstat2, ErrMsg2)
            CALL SetErrStat( Errstat2, ErrMsg2, ErrStat, ErrMsg, RoutineName )
      END DO
      CALL InflowWind_CopyInput (IfW%Input(1),  IfW%u,  MESH_NEWCOPY, Errstat2, ErrMsg2) ! do this to initialize meshes/allocatable arrays for output of ExtrapInterp routine
         CALL SetErrStat( Errstat2, ErrMsg2, ErrStat, ErrMsg, RoutineName )


         ! Initialize predicted states for j_pc loop:
      CALL InflowWind_CopyContState   (IfW%x( STATE_CURR), IfW%x( STATE_PRED), MESH_NEWCOPY, Errstat2, ErrMsg2)
         CALL SetErrStat( Errstat2, ErrMsg2, ErrStat, ErrMsg, RoutineName )
      CALL InflowWind_CopyDiscState   (IfW%xd(STATE_CURR), IfW%xd(STATE_PRED), MESH_NEWCOPY, Errstat2, ErrMsg2)  
         CALL SetErrStat( Errstat2, ErrMsg2, ErrStat, ErrMsg, RoutineName )
      CALL InflowWind_CopyConstrState (IfW%z( STATE_CURR), IfW%z( STATE_PRED), MESH_NEWCOPY, Errstat2, ErrMsg2)
         CALL SetErrStat( Errstat2, ErrMsg2, ErrStat, ErrMsg, RoutineName )      
      CALL InflowWind_CopyOtherState( IfW%OtherSt(STATE_CURR), IfW%OtherSt(STATE_PRED), MESH_NEWCOPY, Errstat2, ErrMsg2)
            CALL SetErrStat( Errstat2, ErrMsg2, ErrStat, ErrMsg, RoutineName )   

   END IF ! CompInflow == Module_IfW 
      
   
   IF ( p_FAST%CompHydro == Module_HD ) THEN      
         ! Copy values for interpolation/extrapolation:
      DO j = 1, p_FAST%InterpOrder + 1
         HD%InputTimes(j) = t_initial - (j - 1) * p_FAST%dt
         !HD_OutputTimes(i) = t_initial - (j - 1) * dt
      END DO

      DO j = 2, p_FAST%InterpOrder + 1
         CALL HydroDyn_CopyInput (HD%Input(1),  HD%Input(j),  MESH_NEWCOPY, Errstat2, ErrMsg2)
            CALL SetErrStat( Errstat2, ErrMsg2, ErrStat, ErrMsg, RoutineName )
      END DO
      CALL HydroDyn_CopyInput (HD%Input(1),  HD%u,  MESH_NEWCOPY, Errstat2, ErrMsg2) ! do this to initialize meshes/allocatable arrays for output of ExtrapInterp routine
         CALL SetErrStat( Errstat2, ErrMsg2, ErrStat, ErrMsg, RoutineName )


         ! Initialize predicted states for j_pc loop:
      CALL HydroDyn_CopyContState   (HD%x( STATE_CURR), HD%x( STATE_PRED), MESH_NEWCOPY, Errstat2, ErrMsg2)
         CALL SetErrStat( Errstat2, ErrMsg2, ErrStat, ErrMsg, RoutineName )
      CALL HydroDyn_CopyDiscState   (HD%xd(STATE_CURR), HD%xd(STATE_PRED), MESH_NEWCOPY, Errstat2, ErrMsg2)  
         CALL SetErrStat( Errstat2, ErrMsg2, ErrStat, ErrMsg, RoutineName )
      CALL HydroDyn_CopyConstrState (HD%z( STATE_CURR), HD%z( STATE_PRED), MESH_NEWCOPY, Errstat2, ErrMsg2)
         CALL SetErrStat( Errstat2, ErrMsg2, ErrStat, ErrMsg, RoutineName )
      CALL HydroDyn_CopyOtherState( HD%OtherSt(STATE_CURR), HD%OtherSt(STATE_PRED), MESH_NEWCOPY, Errstat2, ErrMsg2)
         CALL SetErrStat( Errstat2, ErrMsg2, ErrStat, ErrMsg, RoutineName )   
      
   END IF !CompHydro
         
   
   IF  (p_FAST%CompSub == Module_SD ) THEN      

         ! Copy values for interpolation/extrapolation:
      DO j = 1, p_FAST%InterpOrder + 1
         SD%InputTimes(j) = t_initial - (j - 1) * p_FAST%dt
         !SD_OutputTimes(i) = t_initial - (j - 1) * dt
      END DO

      DO j = 2, p_FAST%InterpOrder + 1
         CALL SD_CopyInput (SD%Input(1),  SD%Input(j),  MESH_NEWCOPY, Errstat2, ErrMsg2)
            CALL SetErrStat( Errstat2, ErrMsg2, ErrStat, ErrMsg, RoutineName )
      END DO
      CALL SD_CopyInput (SD%Input(1),  SD%u,  MESH_NEWCOPY, Errstat2, ErrMsg2) ! do this to initialize meshes/allocatable arrays for output of ExtrapInterp routine
         CALL SetErrStat( Errstat2, ErrMsg2, ErrStat, ErrMsg, RoutineName )      
                               
         
         ! Initialize predicted states for j_pc loop:
      CALL SD_CopyContState   (SD%x( STATE_CURR), SD%x( STATE_PRED), MESH_NEWCOPY, Errstat2, ErrMsg2)
         CALL SetErrStat( Errstat2, ErrMsg2, ErrStat, ErrMsg, RoutineName )
      CALL SD_CopyDiscState   (SD%xd(STATE_CURR), SD%xd(STATE_PRED), MESH_NEWCOPY, Errstat2, ErrMsg2)  
         CALL SetErrStat( Errstat2, ErrMsg2, ErrStat, ErrMsg, RoutineName )
      CALL SD_CopyConstrState (SD%z( STATE_CURR), SD%z( STATE_PRED), MESH_NEWCOPY, Errstat2, ErrMsg2)
         CALL SetErrStat( Errstat2, ErrMsg2, ErrStat, ErrMsg, RoutineName )
      CALL SD_CopyOtherState( SD%OtherSt(STATE_CURR), SD%OtherSt(STATE_PRED), MESH_NEWCOPY, Errstat2, ErrMsg2)
         CALL SetErrStat( Errstat2, ErrMsg2, ErrStat, ErrMsg, RoutineName )   
         
   ELSE IF (p_FAST%CompSub == Module_ExtPtfm ) THEN      

         ! Copy values for interpolation/extrapolation:
      DO j = 1, p_FAST%InterpOrder + 1
         ExtPtfm%InputTimes(j) = t_initial - (j - 1) * p_FAST%dt
      END DO

      DO j = 2, p_FAST%InterpOrder + 1
         CALL ExtPtfm_CopyInput (ExtPtfm%Input(1),  ExtPtfm%Input(j),  MESH_NEWCOPY, Errstat2, ErrMsg2)
            CALL SetErrStat( Errstat2, ErrMsg2, ErrStat, ErrMsg, RoutineName )
      END DO
      CALL ExtPtfm_CopyInput (ExtPtfm%Input(1),  ExtPtfm%u,  MESH_NEWCOPY, Errstat2, ErrMsg2) ! do this to initialize meshes/allocatable arrays for output of ExtrapInterp routine
         CALL SetErrStat( Errstat2, ErrMsg2, ErrStat, ErrMsg, RoutineName )      
                               
         
         ! Initialize predicted states for j_pc loop:
      CALL ExtPtfm_CopyContState   (ExtPtfm%x( STATE_CURR), ExtPtfm%x( STATE_PRED), MESH_NEWCOPY, Errstat2, ErrMsg2)
         CALL SetErrStat( Errstat2, ErrMsg2, ErrStat, ErrMsg, RoutineName )
      CALL ExtPtfm_CopyDiscState   (ExtPtfm%xd(STATE_CURR), ExtPtfm%xd(STATE_PRED), MESH_NEWCOPY, Errstat2, ErrMsg2)  
         CALL SetErrStat( Errstat2, ErrMsg2, ErrStat, ErrMsg, RoutineName )
      CALL ExtPtfm_CopyConstrState (ExtPtfm%z( STATE_CURR), ExtPtfm%z( STATE_PRED), MESH_NEWCOPY, Errstat2, ErrMsg2)
         CALL SetErrStat( Errstat2, ErrMsg2, ErrStat, ErrMsg, RoutineName )
      CALL ExtPtfm_CopyOtherState( ExtPtfm%OtherSt(STATE_CURR), ExtPtfm%OtherSt(STATE_PRED), MESH_NEWCOPY, Errstat2, ErrMsg2)
         CALL SetErrStat( Errstat2, ErrMsg2, ErrStat, ErrMsg, RoutineName )   
   END IF ! CompSub         
      
   
   IF (p_FAST%CompMooring == Module_MAP) THEN      
         ! Copy values for interpolation/extrapolation:

      DO j = 1, p_FAST%InterpOrder + 1
         MAPp%InputTimes(j) = t_initial - (j - 1) * p_FAST%dt
         !MAP_OutputTimes(i) = t_initial - (j - 1) * dt
      END DO

      DO j = 2, p_FAST%InterpOrder + 1
         CALL MAP_CopyInput (MAPp%Input(1),  MAPp%Input(j),  MESH_NEWCOPY, Errstat2, ErrMsg2)
            CALL SetErrStat( Errstat2, ErrMsg2, ErrStat, ErrMsg, RoutineName )
      END DO
      CALL MAP_CopyInput (MAPp%Input(1),  MAPp%u,  MESH_NEWCOPY, Errstat2, ErrMsg2) ! do this to initialize meshes/allocatable arrays for output of ExtrapInterp routine
         CALL SetErrStat( Errstat2, ErrMsg2, ErrStat, ErrMsg, RoutineName )
               
         ! Initialize predicted states for j_pc loop:
      CALL MAP_CopyContState   (MAPp%x( STATE_CURR), MAPp%x( STATE_PRED), MESH_NEWCOPY, Errstat2, ErrMsg2)
         CALL SetErrStat( Errstat2, ErrMsg2, ErrStat, ErrMsg, RoutineName )
      CALL MAP_CopyDiscState   (MAPp%xd(STATE_CURR), MAPp%xd(STATE_PRED), MESH_NEWCOPY, Errstat2, ErrMsg2)  
         CALL SetErrStat( Errstat2, ErrMsg2, ErrStat, ErrMsg, RoutineName )
      CALL MAP_CopyConstrState (MAPp%z( STATE_CURR), MAPp%z( STATE_PRED), MESH_NEWCOPY, Errstat2, ErrMsg2)
         CALL SetErrStat( Errstat2, ErrMsg2, ErrStat, ErrMsg, RoutineName )
      IF ( p_FAST%n_substeps( MODULE_MAP ) > 1 ) THEN
         CALL MAP_CopyOtherState( MAPp%OtherSt, MAPp%OtherSt_old, MESH_NEWCOPY, Errstat2, ErrMsg2)
            CALL SetErrStat( Errstat2, ErrMsg2, ErrStat, ErrMsg, RoutineName )   
      END IF  
      
   ELSEIF (p_FAST%CompMooring == Module_MD) THEN      
         ! Copy values for interpolation/extrapolation:

      DO j = 1, p_FAST%InterpOrder + 1
         MD%InputTimes(j) = t_initial - (j - 1) * p_FAST%dt
         !MD_OutputTimes(i) = t_initial - (j - 1) * dt
      END DO

      DO j = 2, p_FAST%InterpOrder + 1
         CALL MD_CopyInput (MD%Input(1),  MD%Input(j),  MESH_NEWCOPY, Errstat2, ErrMsg2)
            CALL SetErrStat( Errstat2, ErrMsg2, ErrStat, ErrMsg, RoutineName )
      END DO
      CALL MD_CopyInput (MD%Input(1),  MD%u,  MESH_NEWCOPY, Errstat2, ErrMsg2) ! do this to initialize meshes/allocatable arrays for output of ExtrapInterp routine
         CALL SetErrStat( Errstat2, ErrMsg2, ErrStat, ErrMsg, RoutineName )
               
         ! Initialize predicted states for j_pc loop:
      CALL MD_CopyContState   (MD%x( STATE_CURR), MD%x( STATE_PRED), MESH_NEWCOPY, Errstat2, ErrMsg2)
         CALL SetErrStat( Errstat2, ErrMsg2, ErrStat, ErrMsg, RoutineName )
      CALL MD_CopyDiscState   (MD%xd(STATE_CURR), MD%xd(STATE_PRED), MESH_NEWCOPY, Errstat2, ErrMsg2)  
         CALL SetErrStat( Errstat2, ErrMsg2, ErrStat, ErrMsg, RoutineName )
      CALL MD_CopyConstrState (MD%z( STATE_CURR), MD%z( STATE_PRED), MESH_NEWCOPY, Errstat2, ErrMsg2)
         CALL SetErrStat( Errstat2, ErrMsg2, ErrStat, ErrMsg, RoutineName )
      CALL MD_CopyOtherState( MD%OtherSt(STATE_CURR), MD%OtherSt(STATE_PRED), MESH_NEWCOPY, Errstat2, ErrMsg2)
         CALL SetErrStat( Errstat2, ErrMsg2, ErrStat, ErrMsg, RoutineName )   
      
   ELSEIF (p_FAST%CompMooring == Module_FEAM) THEN      
         ! Copy values for interpolation/extrapolation:

      DO j = 1, p_FAST%InterpOrder + 1
         FEAM%InputTimes(j) = t_initial - (j - 1) * p_FAST%dt
         !FEAM_OutputTimes(i) = t_initial - (j - 1) * dt
      END DO

      DO j = 2, p_FAST%InterpOrder + 1
         CALL FEAM_CopyInput (FEAM%Input(1),  FEAM%Input(j),  MESH_NEWCOPY, Errstat2, ErrMsg2)
            CALL SetErrStat( Errstat2, ErrMsg2, ErrStat, ErrMsg, RoutineName )
      END DO
      CALL FEAM_CopyInput (FEAM%Input(1),  FEAM%u,  MESH_NEWCOPY, Errstat2, ErrMsg2) ! do this to initialize meshes/allocatable arrays for output of ExtrapInterp routine
         CALL SetErrStat( Errstat2, ErrMsg2, ErrStat, ErrMsg, RoutineName )
               
         ! Initialize predicted states for j_pc loop:
      CALL FEAM_CopyContState   (FEAM%x( STATE_CURR), FEAM%x( STATE_PRED), MESH_NEWCOPY, Errstat2, ErrMsg2)
         CALL SetErrStat( Errstat2, ErrMsg2, ErrStat, ErrMsg, RoutineName )
      CALL FEAM_CopyDiscState   (FEAM%xd(STATE_CURR), FEAM%xd(STATE_PRED), MESH_NEWCOPY, Errstat2, ErrMsg2)  
         CALL SetErrStat( Errstat2, ErrMsg2, ErrStat, ErrMsg, RoutineName )
      CALL FEAM_CopyConstrState (FEAM%z( STATE_CURR), FEAM%z( STATE_PRED), MESH_NEWCOPY, Errstat2, ErrMsg2)
         CALL SetErrStat( Errstat2, ErrMsg2, ErrStat, ErrMsg, RoutineName )
      CALL FEAM_CopyOtherState( FEAM%OtherSt(STATE_CURR), FEAM%OtherSt(STATE_PRED), MESH_NEWCOPY, Errstat2, ErrMsg2)
         CALL SetErrStat( Errstat2, ErrMsg2, ErrStat, ErrMsg, RoutineName )   
      
   ELSEIF (p_FAST%CompMooring == Module_Orca) THEN      
         ! Copy values for interpolation/extrapolation:

      DO j = 1, p_FAST%InterpOrder + 1
         Orca%InputTimes(j) = t_initial - (j - 1) * p_FAST%dt
      END DO

      DO j = 2, p_FAST%InterpOrder + 1
         CALL Orca_CopyInput (Orca%Input(1),  Orca%Input(j),  MESH_NEWCOPY, Errstat2, ErrMsg2)
            CALL SetErrStat( Errstat2, ErrMsg2, ErrStat, ErrMsg, RoutineName )
      END DO
      CALL Orca_CopyInput (Orca%Input(1),  Orca%u,  MESH_NEWCOPY, Errstat2, ErrMsg2) ! do this to initialize meshes/allocatable arrays for output of ExtrapInterp routine
         CALL SetErrStat( Errstat2, ErrMsg2, ErrStat, ErrMsg, RoutineName )
               
         ! Initialize predicted states for j_pc loop:
      CALL Orca_CopyContState   (Orca%x( STATE_CURR), Orca%x( STATE_PRED), MESH_NEWCOPY, Errstat2, ErrMsg2)
         CALL SetErrStat( Errstat2, ErrMsg2, ErrStat, ErrMsg, RoutineName )
      CALL Orca_CopyDiscState   (Orca%xd(STATE_CURR), Orca%xd(STATE_PRED), MESH_NEWCOPY, Errstat2, ErrMsg2)  
         CALL SetErrStat( Errstat2, ErrMsg2, ErrStat, ErrMsg, RoutineName )
      CALL Orca_CopyConstrState (Orca%z( STATE_CURR), Orca%z( STATE_PRED), MESH_NEWCOPY, Errstat2, ErrMsg2)
         CALL SetErrStat( Errstat2, ErrMsg2, ErrStat, ErrMsg, RoutineName )
      CALL Orca_CopyOtherState( Orca%OtherSt(STATE_CURR), Orca%OtherSt(STATE_PRED), MESH_NEWCOPY, Errstat2, ErrMsg2)
         CALL SetErrStat( Errstat2, ErrMsg2, ErrStat, ErrMsg, RoutineName )   
   END IF ! CompMooring
                 
   
   IF  (p_FAST%CompIce == Module_IceF ) THEN      

         ! Copy values for interpolation/extrapolation:
      DO j = 1, p_FAST%InterpOrder + 1
         IceF%InputTimes(j) = t_initial - (j - 1) * p_FAST%dt
         !IceF_OutputTimes(i) = t_initial - (j - 1) * dt
      END DO

      DO j = 2, p_FAST%InterpOrder + 1
         CALL IceFloe_CopyInput (IceF%Input(1),  IceF%Input(j),  MESH_NEWCOPY, Errstat2, ErrMsg2)
            CALL SetErrStat( Errstat2, ErrMsg2, ErrStat, ErrMsg, RoutineName )
      END DO
      CALL IceFloe_CopyInput (IceF%Input(1),  IceF%u,  MESH_NEWCOPY, Errstat2, ErrMsg2) ! do this to initialize meshes/allocatable arrays for output of ExtrapInterp routine
         CALL SetErrStat( Errstat2, ErrMsg2, ErrStat, ErrMsg, RoutineName )      
                               
         
         ! Initialize predicted states for j_pc loop:
      CALL IceFloe_CopyContState   (IceF%x( STATE_CURR), IceF%x( STATE_PRED), MESH_NEWCOPY, Errstat2, ErrMsg2)
         CALL SetErrStat( Errstat2, ErrMsg2, ErrStat, ErrMsg, RoutineName )
      CALL IceFloe_CopyDiscState   (IceF%xd(STATE_CURR), IceF%xd(STATE_PRED), MESH_NEWCOPY, Errstat2, ErrMsg2)  
         CALL SetErrStat( Errstat2, ErrMsg2, ErrStat, ErrMsg, RoutineName )
      CALL IceFloe_CopyConstrState (IceF%z( STATE_CURR), IceF%z( STATE_PRED), MESH_NEWCOPY, Errstat2, ErrMsg2)
         CALL SetErrStat( Errstat2, ErrMsg2, ErrStat, ErrMsg, RoutineName )
      CALL IceFloe_CopyOtherState( IceF%OtherSt(STATE_CURR), IceF%OtherSt(STATE_PRED), MESH_NEWCOPY, Errstat2, ErrMsg2)
         CALL SetErrStat( Errstat2, ErrMsg2, ErrStat, ErrMsg, RoutineName )   
      
   ELSEIF  (p_FAST%CompIce == Module_IceD ) THEN      

      DO i = 1,p_FAST%numIceLegs
         
            ! Copy values for interpolation/extrapolation:
         DO j = 1, p_FAST%InterpOrder + 1
            IceD%InputTimes(j,i) = t_initial - (j - 1) * p_FAST%dt
            !IceD%OutputTimes(j,i) = t_initial - (j - 1) * dt
         END DO

         DO j = 2, p_FAST%InterpOrder + 1
            CALL IceD_CopyInput (IceD%Input(1,i),  IceD%Input(j,i),  MESH_NEWCOPY, Errstat2, ErrMsg2)
               CALL SetErrStat( Errstat2, ErrMsg2, ErrStat, ErrMsg, RoutineName )
         END DO
         CALL IceD_CopyInput (IceD%Input(1,i),  IceD%u(i),  MESH_NEWCOPY, Errstat2, ErrMsg2) ! do this to initialize meshes/allocatable arrays for output of ExtrapInterp routine
            CALL SetErrStat( Errstat2, ErrMsg2, ErrStat, ErrMsg, RoutineName )      
                               
         
            ! Initialize predicted states for j_pc loop:
         CALL IceD_CopyContState   (IceD%x( i,STATE_CURR), IceD%x( i,STATE_PRED), MESH_NEWCOPY, Errstat2, ErrMsg2)
            CALL SetErrStat( Errstat2, ErrMsg2, ErrStat, ErrMsg, RoutineName )
         CALL IceD_CopyDiscState   (IceD%xd(i,STATE_CURR), IceD%xd(i,STATE_PRED), MESH_NEWCOPY, Errstat2, ErrMsg2)  
            CALL SetErrStat( Errstat2, ErrMsg2, ErrStat, ErrMsg, RoutineName )
         CALL IceD_CopyConstrState (IceD%z( i,STATE_CURR), IceD%z( i,STATE_PRED), MESH_NEWCOPY, Errstat2, ErrMsg2)
            CALL SetErrStat( Errstat2, ErrMsg2, ErrStat, ErrMsg, RoutineName )
         CALL IceD_CopyOtherState( IceD%OtherSt(i,STATE_CURR), IceD%OtherSt(i,STATE_PRED), MESH_NEWCOPY, Errstat2, ErrMsg2)
            CALL SetErrStat( Errstat2, ErrMsg2, ErrStat, ErrMsg, RoutineName )   
         
      END DO ! numIceLegs
      
   END IF ! CompIce            
   
   
END SUBROUTINE FAST_InitIOarrays
!----------------------------------------------------------------------------------------------------------------------------------
!> Routine that calls FAST_Solution for one instance of a Turbine data structure. This is a separate subroutine so that the FAST
!! driver programs do not need to change or operate on the individual module level. 
SUBROUTINE FAST_Solution_T(t_initial, n_t_global, Turbine, ErrStat, ErrMsg )

   REAL(DbKi),               INTENT(IN   ) :: t_initial           !< initial time
   INTEGER(IntKi),           INTENT(IN   ) :: n_t_global          !< loop counter
   TYPE(FAST_TurbineType),   INTENT(INOUT) :: Turbine             !< all data for one instance of a turbine
   INTEGER(IntKi),           INTENT(  OUT) :: ErrStat             !< Error status of the operation
   CHARACTER(*),             INTENT(  OUT) :: ErrMsg              !< Error message if ErrStat /= ErrID_None
   
      CALL FAST_Solution(t_initial, n_t_global, Turbine%p_FAST, Turbine%y_FAST, Turbine%m_FAST, &
                  Turbine%ED, Turbine%BD, Turbine%SrvD, Turbine%AD14, Turbine%AD, Turbine%IfW, Turbine%OpFM, &
                  Turbine%HD, Turbine%SD, Turbine%ExtPtfm, Turbine%MAP, Turbine%FEAM, Turbine%MD, Turbine%Orca, &
                  Turbine%IceF, Turbine%IceD, Turbine%MeshMapData, ErrStat, ErrMsg )                  
                  
END SUBROUTINE FAST_Solution_T
!----------------------------------------------------------------------------------------------------------------------------------
!> This routine takes data from n_t_global and gets values at n_t_global + 1
SUBROUTINE FAST_Solution(t_initial, n_t_global, p_FAST, y_FAST, m_FAST, ED, BD, SrvD, AD14, AD, IfW, OpFM, HD, SD, ExtPtfm, &
                         MAPp, FEAM, MD, Orca, IceF, IceD, MeshMapData, ErrStat, ErrMsg )

   REAL(DbKi),               INTENT(IN   ) :: t_initial           !< initial time
   INTEGER(IntKi),           INTENT(IN   ) :: n_t_global          !< loop counter

   TYPE(FAST_ParameterType), INTENT(IN   ) :: p_FAST              !< Parameters for the glue code
   TYPE(FAST_OutputFileType),INTENT(INOUT) :: y_FAST              !< Output variables for the glue code
   TYPE(FAST_MiscVarType),   INTENT(INOUT) :: m_FAST              !< Miscellaneous variables
     
   TYPE(ElastoDyn_Data),     INTENT(INOUT) :: ED                  !< ElastoDyn data
   TYPE(BeamDyn_Data),       INTENT(INOUT) :: BD                  !< BeamDyn data
   TYPE(ServoDyn_Data),      INTENT(INOUT) :: SrvD                !< ServoDyn data
   TYPE(AeroDyn14_Data),     INTENT(INOUT) :: AD14                !< AeroDyn14 data
   TYPE(AeroDyn_Data),       INTENT(INOUT) :: AD                  !< AeroDyn data
   TYPE(InflowWind_Data),    INTENT(INOUT) :: IfW                 !< InflowWind data
   TYPE(OpenFOAM_Data),      INTENT(INOUT) :: OpFM                !< OpenFOAM data
   TYPE(HydroDyn_Data),      INTENT(INOUT) :: HD                  !< HydroDyn data
   TYPE(SubDyn_Data),        INTENT(INOUT) :: SD                  !< SubDyn data
   TYPE(ExtPtfm_Data),       INTENT(INOUT) :: ExtPtfm             !< ExtPtfm_MCKF data
   TYPE(MAP_Data),           INTENT(INOUT) :: MAPp                !< MAP data
   TYPE(FEAMooring_Data),    INTENT(INOUT) :: FEAM                !< FEAMooring data
   TYPE(MoorDyn_Data),       INTENT(INOUT) :: MD                  !< Data for the MoorDyn module
   TYPE(OrcaFlex_Data),      INTENT(INOUT) :: Orca                !< OrcaFlex interface data
   TYPE(IceFloe_Data),       INTENT(INOUT) :: IceF                !< IceFloe data
   TYPE(IceDyn_Data),        INTENT(INOUT) :: IceD                !< All the IceDyn data used in time-step loop

   TYPE(FAST_ModuleMapType), INTENT(INOUT) :: MeshMapData         !< Data for mapping between modules
      
   INTEGER(IntKi),           INTENT(  OUT) :: ErrStat             !< Error status of the operation
   CHARACTER(*),             INTENT(  OUT) :: ErrMsg              !< Error message if ErrStat /= ErrID_None
   
   ! local variables
   REAL(DbKi)                              :: t_global_next       ! next simulation time (m_FAST%t_global + p_FAST%dt)
   INTEGER(IntKi)                          :: n_t_global_next     ! n_t_global + 1
   INTEGER(IntKi)                          :: j_pc                ! predictor-corrector loop counter 
   INTEGER(IntKi)                          :: NumCorrections      ! number of corrections for this time step 
   INTEGER(IntKi), parameter               :: MaxCorrections = 20 ! maximum number of corrections allowed
   LOGICAL                                 :: WriteThisStep       ! Whether WriteOutput values will be printed
   
   INTEGER(IntKi)                          :: I, k                ! generic loop counters

   !REAL(ReKi)                              :: ControlInputGuess   ! value of controller inputs
   
   
   INTEGER(IntKi)                          :: ErrStat2
   CHARACTER(ErrMsgLen)                    :: ErrMsg2
   CHARACTER(*), PARAMETER                 :: RoutineName = 'FAST_Solution'


   ErrStat = ErrID_None
   ErrMsg  = ""
   
   n_t_global_next = n_t_global+1
   t_global_next = t_initial + n_t_global_next*p_FAST%DT  ! = m_FAST%t_global + p_FAST%dt
   
   y_FAST%WriteThisStep = NeedWriteOutput(n_t_global_next, t_global_next, p_FAST)

      !! determine if the Jacobian should be calculated this time
   IF ( m_FAST%calcJacobian ) THEN ! this was true (possibly at initialization), so we'll advance the time for the next calculation of the Jacobian
      
      if (p_FAST%CompMooring == Module_Orca .and. n_t_global < 5) then
         m_FAST%NextJacCalcTime = m_FAST%t_global + p_FAST%DT  ! the jacobian calculated with OrcaFlex at t=0 is incorrect, but is okay on the 2nd step (it's not okay for OrcaFlex version 10, so I increased this to 5)
      else
         m_FAST%NextJacCalcTime = m_FAST%t_global + p_FAST%DT_UJac
      end if
      
   END IF
      
      ! set number of corrections to be used for this time step:
   IF ( p_FAST%CompElast == Module_BD ) THEN ! BD accelerations have fewer spikes with these corrections on the first several time steps
      if (n_t_global > 2) then ! this 2 should probably be related to p_FAST%InterpOrder
         NumCorrections = p_FAST%NumCrctn
      elseif (n_t_global == 0) then
         NumCorrections = max(p_FAST%NumCrctn,16)
      else      
         NumCorrections = max(p_FAST%NumCrctn,1)
      end if
   ELSE
      NumCorrections = p_FAST%NumCrctn
   END IF   
   
      ! the ServoDyn inputs from Simulink are for t, not t+dt, so we're going to overwrite the inputs from
      ! the previous step before we extrapolate these inputs:
   IF ( p_FAST%CompServo == Module_SrvD ) CALL SrvD_SetExternalInputs( p_FAST, m_FAST, SrvD%Input(1) )   
   
   !++++++++++++++++++++++++++++++++++++++++++++++++++++++++++++++++++++++++++++++++++++++++++++++++++++++++++++++++++++++++++++
   !! ## Step 1.a: Extrapolate Inputs 
   !!
   !! gives predicted values at t+dt
   !++++++++++++++++++++++++++++++++++++++++++++++++++++++++++++++++++++++++++++++++++++++++++++++++++++++++++++++++++++++++++++
   CALL FAST_ExtrapInterpMods( t_global_next, p_FAST, m_FAST, ED, BD, SrvD, AD14, AD, IfW, HD, SD, ExtPtfm, &
                               MAPp, FEAM, MD, Orca, IceF, IceD, ErrStat2, ErrMsg2 )
      CALL SetErrStat(ErrStat2, ErrMsg2, ErrStat, ErrMsg, RoutineName )

      
   !! predictor-corrector loop:
   j_pc = 0
   do while (j_pc <= NumCorrections)
      WriteThisStep = y_FAST%WriteThisStep .AND. j_pc==NumCorrections
      
   !++++++++++++++++++++++++++++++++++++++++++++++++++++++++++++++++++++++++++++++++++++++++++++++++++++++++++++++++++++++++++++
   !! ## Step 1.b: Advance states (yield state and constraint values at t_global_next)
   !!
   !! STATE_CURR values of x, xd, z, and OtherSt contain values at m_FAST%t_global;
   !! STATE_PRED values contain values at t_global_next.
   !++++++++++++++++++++++++++++++++++++++++++++++++++++++++++++++++++++++++++++++++++++++++++++++++++++++++++++++++++++++++++++
      
      CALL FAST_AdvanceStates( t_initial, n_t_global, p_FAST, m_FAST, ED, BD, SrvD, AD14, AD, IfW, OpFM, HD, SD, ExtPtfm, &
                               MAPp, FEAM, MD, Orca, IceF, IceD, MeshMapData, ErrStat2, ErrMsg2, WriteThisStep )               
         CALL SetErrStat(ErrStat2, ErrMsg2, ErrStat, ErrMsg, RoutineName )
         IF (ErrStat >= AbortErrLev) RETURN
         
   !++++++++++++++++++++++++++++++++++++++++++++++++++++++++++++++++++++++++++++++++++++++++++++++++++++++++++++++++++++++++++++
   !! ## Step 1.c: Input-Output Solve      
   !++++++++++++++++++++++++++++++++++++++++++++++++++++++++++++++++++++++++++++++++++++++++++++++++++++++++++++++++++++++++++++
      ! save predicted inputs for comparison with corrected value later
      !IF (p_FAST%CheckHSSBrTrqC) THEN
      !   ControlInputGuess = ED%Input(1)%HSSBrTrqC
      !END IF
        
      CALL CalcOutputs_And_SolveForInputs( n_t_global, t_global_next,  STATE_PRED, m_FAST%calcJacobian, m_FAST%NextJacCalcTime, &
         p_FAST, m_FAST, WriteThisStep, ED, BD, SrvD, AD14, AD, IfW, OpFM, HD, SD, ExtPtfm, MAPp, FEAM, MD, Orca, IceF, IceD, MeshMapData, ErrStat2, ErrMsg2 )
         CALL SetErrStat(ErrStat2, ErrMsg2, ErrStat, ErrMsg, RoutineName )
         IF (ErrStat >= AbortErrLev) RETURN
         
   !++++++++++++++++++++++++++++++++++++++++++++++++++++++++++++++++++++++++++++++++++++++++++++++++++++++++++++++++++++++++++++
   !! ## Step 2: Correct (continue in loop) 
   !++++++++++++++++++++++++++++++++++++++++++++++++++++++++++++++++++++++++++++++++++++++++++++++++++++++++++++++++++++++++++++
      j_pc = j_pc + 1

      !   ! Check if the predicted inputs were significantly different than the corrected inputs 
      !   ! (values before and after CalcOutputs_And_SolveForInputs)
      !if (j_pc > NumCorrections) then
      !
      !   !if (p_FAST%CheckHSSBrTrqC) then
      !   !   if ( abs(ControlInputGuess - ED%Input(1)%HSSBrTrqC) > 50.0_ReKi ) then ! I randomly picked 50 N-m
      !   !      NumCorrections = min(p_FAST%NumCrctn + 1, MaxCorrections)
      !   !      ! print *, 'correction:', t_global_next, NumCorrections
      !   !      cycle
      !   !   end if
      !   !end if
      !
      !   ! check pitch position input to structural code (not implemented, yet)
      !end if

   enddo ! j_pc
      
   !++++++++++++++++++++++++++++++++++++++++++++++++++++++++++++++++++++++++++++++++++++++++++++++++++++++++++++++++++++++++++++
   !! ## Step 3: Save all final variables (advance to next time)
   !++++++++++++++++++++++++++++++++++++++++++++++++++++++++++++++++++++++++++++++++++++++++++++++++++++++++++++++++++++++++++++
      
   !----------------------------------------------------------------------------------------
   !! copy the final predicted states from step t_global_next to actual states for that step
   !----------------------------------------------------------------------------------------
      
      ! ElastoDyn: copy final predictions to actual states
   CALL ED_CopyContState   (ED%x( STATE_PRED), ED%x( STATE_CURR), MESH_UPDATECOPY, Errstat2, ErrMsg2)
      CALL SetErrStat(ErrStat2, ErrMsg2, ErrStat, ErrMsg, RoutineName )
   CALL ED_CopyDiscState   (ED%xd(STATE_PRED), ED%xd(STATE_CURR), MESH_UPDATECOPY, Errstat2, ErrMsg2)  
      CALL SetErrStat(ErrStat2, ErrMsg2, ErrStat, ErrMsg, RoutineName )
   CALL ED_CopyConstrState (ED%z( STATE_PRED), ED%z( STATE_CURR), MESH_UPDATECOPY, Errstat2, ErrMsg2)      
      CALL SetErrStat(ErrStat2, ErrMsg2, ErrStat, ErrMsg, RoutineName )
   CALL ED_CopyOtherState (ED%OtherSt( STATE_PRED), ED%OtherSt( STATE_CURR), MESH_UPDATECOPY, Errstat2, ErrMsg2)      
      CALL SetErrStat(ErrStat2, ErrMsg2, ErrStat, ErrMsg, RoutineName )
      
      
      ! BeamDyn: copy final predictions to actual states
   IF ( p_FAST%CompElast == Module_BD ) THEN
      DO k=1,p_FAST%nBeams
         CALL BD_CopyContState   (BD%x( k,STATE_PRED), BD%x( k,STATE_CURR), MESH_UPDATECOPY, Errstat2, ErrMsg2)
            CALL SetErrStat(ErrStat2, ErrMsg2, ErrStat, ErrMsg, RoutineName )
         CALL BD_CopyDiscState   (BD%xd(k,STATE_PRED), BD%xd(k,STATE_CURR), MESH_UPDATECOPY, Errstat2, ErrMsg2)  
            CALL SetErrStat(ErrStat2, ErrMsg2, ErrStat, ErrMsg, RoutineName )
         CALL BD_CopyConstrState (BD%z( k,STATE_PRED), BD%z( k,STATE_CURR), MESH_UPDATECOPY, Errstat2, ErrMsg2)
            CALL SetErrStat(ErrStat2, ErrMsg2, ErrStat, ErrMsg, RoutineName )
         CALL BD_CopyOtherState (BD%OtherSt( k,STATE_PRED), BD%OtherSt( k,STATE_CURR), MESH_UPDATECOPY, Errstat2, ErrMsg2)
            CALL SetErrStat(ErrStat2, ErrMsg2, ErrStat, ErrMsg, RoutineName )
      END DO
   END IF

   
      ! AeroDyn: copy final predictions to actual states; copy current outputs to next 
   IF ( p_FAST%CompAero == Module_AD14 ) THEN
      CALL AD14_CopyContState   (AD14%x( STATE_PRED), AD14%x( STATE_CURR), MESH_UPDATECOPY, Errstat2, ErrMsg2)
         CALL SetErrStat(ErrStat2, ErrMsg2, ErrStat, ErrMsg, RoutineName )
      CALL AD14_CopyDiscState   (AD14%xd(STATE_PRED), AD14%xd(STATE_CURR), MESH_UPDATECOPY, Errstat2, ErrMsg2)  
         CALL SetErrStat(ErrStat2, ErrMsg2, ErrStat, ErrMsg, RoutineName )
      CALL AD14_CopyConstrState (AD14%z( STATE_PRED), AD14%z( STATE_CURR), MESH_UPDATECOPY, Errstat2, ErrMsg2)      
         CALL SetErrStat(ErrStat2, ErrMsg2, ErrStat, ErrMsg, RoutineName )
      CALL AD14_CopyOtherState (AD14%OtherSt(STATE_PRED), AD14%OtherSt(STATE_CURR), MESH_UPDATECOPY, Errstat2, ErrMsg2)      
         CALL SetErrStat(ErrStat2, ErrMsg2, ErrStat, ErrMsg, RoutineName )
   ELSEIF ( p_FAST%CompAero == Module_AD ) THEN
      CALL AD_CopyContState   (AD%x( STATE_PRED), AD%x( STATE_CURR), MESH_UPDATECOPY, Errstat2, ErrMsg2)
         CALL SetErrStat(ErrStat2, ErrMsg2, ErrStat, ErrMsg, RoutineName )
      CALL AD_CopyDiscState   (AD%xd(STATE_PRED), AD%xd(STATE_CURR), MESH_UPDATECOPY, Errstat2, ErrMsg2)  
         CALL SetErrStat(ErrStat2, ErrMsg2, ErrStat, ErrMsg, RoutineName )
      CALL AD_CopyConstrState (AD%z( STATE_PRED), AD%z( STATE_CURR), MESH_UPDATECOPY, Errstat2, ErrMsg2)      
         CALL SetErrStat(ErrStat2, ErrMsg2, ErrStat, ErrMsg, RoutineName )
      CALL AD_CopyOtherState (AD%OtherSt(STATE_PRED), AD%OtherSt(STATE_CURR), MESH_UPDATECOPY, Errstat2, ErrMsg2)      
         CALL SetErrStat(ErrStat2, ErrMsg2, ErrStat, ErrMsg, RoutineName )
   END IF
            
      
   ! InflowWind: copy final predictions to actual states; copy current outputs to next 
   IF ( p_FAST%CompInflow == Module_IfW ) THEN
      CALL InflowWind_CopyContState   (IfW%x( STATE_PRED), IfW%x( STATE_CURR), MESH_UPDATECOPY, Errstat2, ErrMsg2)
         CALL SetErrStat(ErrStat2, ErrMsg2, ErrStat, ErrMsg, RoutineName )
      CALL InflowWind_CopyDiscState   (IfW%xd(STATE_PRED), IfW%xd(STATE_CURR), MESH_UPDATECOPY, Errstat2, ErrMsg2)  
         CALL SetErrStat(ErrStat2, ErrMsg2, ErrStat, ErrMsg, RoutineName )
      CALL InflowWind_CopyConstrState (IfW%z( STATE_PRED), IfW%z( STATE_CURR), MESH_UPDATECOPY, Errstat2, ErrMsg2)      
         CALL SetErrStat(ErrStat2, ErrMsg2, ErrStat, ErrMsg, RoutineName )
      CALL InflowWind_CopyOtherState (IfW%OtherSt( STATE_PRED), IfW%OtherSt( STATE_CURR), MESH_UPDATECOPY, Errstat2, ErrMsg2)      
         CALL SetErrStat(ErrStat2, ErrMsg2, ErrStat, ErrMsg, RoutineName )
   END IF
            
      
   ! ServoDyn: copy final predictions to actual states; copy current outputs to next 
   IF ( p_FAST%CompServo == Module_SrvD ) THEN
      CALL SrvD_CopyContState   (SrvD%x( STATE_PRED), SrvD%x( STATE_CURR), MESH_UPDATECOPY, Errstat2, ErrMsg2)
         CALL SetErrStat(ErrStat2, ErrMsg2, ErrStat, ErrMsg, RoutineName )
      CALL SrvD_CopyDiscState   (SrvD%xd(STATE_PRED), SrvD%xd(STATE_CURR), MESH_UPDATECOPY, Errstat2, ErrMsg2)  
         CALL SetErrStat(ErrStat2, ErrMsg2, ErrStat, ErrMsg, RoutineName )
      CALL SrvD_CopyConstrState (SrvD%z( STATE_PRED), SrvD%z( STATE_CURR), MESH_UPDATECOPY, Errstat2, ErrMsg2)      
         CALL SetErrStat(ErrStat2, ErrMsg2, ErrStat, ErrMsg, RoutineName )
      CALL SrvD_CopyOtherState (SrvD%OtherSt( STATE_PRED), SrvD%OtherSt( STATE_CURR), MESH_UPDATECOPY, Errstat2, ErrMsg2)      
         CALL SetErrStat(ErrStat2, ErrMsg2, ErrStat, ErrMsg, RoutineName )
   END IF
      
      
   ! HydroDyn: copy final predictions to actual states
   IF ( p_FAST%CompHydro == Module_HD ) THEN         
      CALL HydroDyn_CopyContState   (HD%x( STATE_PRED), HD%x( STATE_CURR), MESH_UPDATECOPY, Errstat2, ErrMsg2)
         CALL SetErrStat(ErrStat2, ErrMsg2, ErrStat, ErrMsg, RoutineName )
      CALL HydroDyn_CopyDiscState   (HD%xd(STATE_PRED), HD%xd(STATE_CURR), MESH_UPDATECOPY, Errstat2, ErrMsg2)  
         CALL SetErrStat(ErrStat2, ErrMsg2, ErrStat, ErrMsg, RoutineName )
      CALL HydroDyn_CopyConstrState (HD%z( STATE_PRED), HD%z( STATE_CURR), MESH_UPDATECOPY, Errstat2, ErrMsg2)
         CALL SetErrStat(ErrStat2, ErrMsg2, ErrStat, ErrMsg, RoutineName )
      CALL HydroDyn_CopyOtherState (HD%OtherSt(STATE_PRED), HD%OtherSt(STATE_CURR), MESH_UPDATECOPY, Errstat2, ErrMsg2)
         CALL SetErrStat(ErrStat2, ErrMsg2, ErrStat, ErrMsg, RoutineName )
   END IF
            
            
   ! SubDyn: copy final predictions to actual states
   IF ( p_FAST%CompSub == Module_SD ) THEN
      CALL SD_CopyContState   (SD%x( STATE_PRED), SD%x( STATE_CURR), MESH_UPDATECOPY, Errstat2, ErrMsg2)
         CALL SetErrStat(ErrStat2, ErrMsg2, ErrStat, ErrMsg, RoutineName )
      CALL SD_CopyDiscState   (SD%xd(STATE_PRED), SD%xd(STATE_CURR), MESH_UPDATECOPY, Errstat2, ErrMsg2)  
         CALL SetErrStat(ErrStat2, ErrMsg2, ErrStat, ErrMsg, RoutineName )
      CALL SD_CopyConstrState (SD%z( STATE_PRED), SD%z( STATE_CURR), MESH_UPDATECOPY, Errstat2, ErrMsg2)
         CALL SetErrStat(ErrStat2, ErrMsg2, ErrStat, ErrMsg, RoutineName )
      CALL SD_CopyOtherState (SD%OtherSt(STATE_PRED), SD%OtherSt(STATE_CURR), MESH_UPDATECOPY, Errstat2, ErrMsg2)
         CALL SetErrStat(ErrStat2, ErrMsg2, ErrStat, ErrMsg, RoutineName )
   ELSE IF ( p_FAST%CompSub == Module_ExtPtfm ) THEN
      CALL ExtPtfm_CopyContState   (ExtPtfm%x( STATE_PRED), ExtPtfm%x( STATE_CURR), MESH_UPDATECOPY, Errstat2, ErrMsg2)
         CALL SetErrStat(ErrStat2, ErrMsg2, ErrStat, ErrMsg, RoutineName )
      CALL ExtPtfm_CopyDiscState   (ExtPtfm%xd(STATE_PRED), ExtPtfm%xd(STATE_CURR), MESH_UPDATECOPY, Errstat2, ErrMsg2)  
         CALL SetErrStat(ErrStat2, ErrMsg2, ErrStat, ErrMsg, RoutineName )
      CALL ExtPtfm_CopyConstrState (ExtPtfm%z( STATE_PRED), ExtPtfm%z( STATE_CURR), MESH_UPDATECOPY, Errstat2, ErrMsg2)
         CALL SetErrStat(ErrStat2, ErrMsg2, ErrStat, ErrMsg, RoutineName )
      CALL ExtPtfm_CopyOtherState (ExtPtfm%OtherSt(STATE_PRED), ExtPtfm%OtherSt(STATE_CURR), MESH_UPDATECOPY, Errstat2, ErrMsg2)
         CALL SetErrStat(ErrStat2, ErrMsg2, ErrStat, ErrMsg, RoutineName )
   END IF
         
      
   ! MAP: copy final predictions to actual states
   IF (p_FAST%CompMooring == Module_MAP) THEN
      CALL MAP_CopyContState   (MAPp%x( STATE_PRED), MAPp%x( STATE_CURR), MESH_UPDATECOPY, Errstat2, ErrMsg2)
         CALL SetErrStat(ErrStat2, ErrMsg2, ErrStat, ErrMsg, RoutineName )
      CALL MAP_CopyDiscState   (MAPp%xd(STATE_PRED), MAPp%xd(STATE_CURR), MESH_UPDATECOPY, Errstat2, ErrMsg2)  
         CALL SetErrStat(ErrStat2, ErrMsg2, ErrStat, ErrMsg, RoutineName )
      CALL MAP_CopyConstrState (MAPp%z( STATE_PRED), MAPp%z( STATE_CURR), MESH_UPDATECOPY, Errstat2, ErrMsg2)
         CALL SetErrStat(ErrStat2, ErrMsg2, ErrStat, ErrMsg, RoutineName )
      !CALL MAP_CopyOtherState (MAPp%OtherSt(STATE_PRED), MAPp%OtherSt(STATE_CURR), MESH_UPDATECOPY, Errstat2, ErrMsg2)
      !   CALL SetErrStat(ErrStat2, ErrMsg2, ErrStat, ErrMsg, RoutineName )
   ELSEIF (p_FAST%CompMooring == Module_MD) THEN
      CALL MD_CopyContState   (MD%x( STATE_PRED), MD%x( STATE_CURR), MESH_UPDATECOPY, Errstat2, ErrMsg2)
         CALL SetErrStat(ErrStat2, ErrMsg2, ErrStat, ErrMsg, RoutineName )
      CALL MD_CopyDiscState   (MD%xd(STATE_PRED), MD%xd(STATE_CURR), MESH_UPDATECOPY, Errstat2, ErrMsg2)  
         CALL SetErrStat(ErrStat2, ErrMsg2, ErrStat, ErrMsg, RoutineName )
      CALL MD_CopyConstrState (MD%z( STATE_PRED), MD%z( STATE_CURR), MESH_UPDATECOPY, Errstat2, ErrMsg2)
         CALL SetErrStat(ErrStat2, ErrMsg2, ErrStat, ErrMsg, RoutineName )
      CALL MD_CopyOtherState (MD%OtherSt(STATE_PRED), MD%OtherSt(STATE_CURR), MESH_UPDATECOPY, Errstat2, ErrMsg2)
         CALL SetErrStat(ErrStat2, ErrMsg2, ErrStat, ErrMsg, RoutineName )
   ELSEIF (p_FAST%CompMooring == Module_FEAM) THEN
      CALL FEAM_CopyContState   (FEAM%x( STATE_PRED), FEAM%x( STATE_CURR), MESH_UPDATECOPY, Errstat2, ErrMsg2)
         CALL SetErrStat(ErrStat2, ErrMsg2, ErrStat, ErrMsg, RoutineName )
      CALL FEAM_CopyDiscState   (FEAM%xd(STATE_PRED), FEAM%xd(STATE_CURR), MESH_UPDATECOPY, Errstat2, ErrMsg2)  
         CALL SetErrStat(ErrStat2, ErrMsg2, ErrStat, ErrMsg, RoutineName )
      CALL FEAM_CopyConstrState (FEAM%z( STATE_PRED), FEAM%z( STATE_CURR), MESH_UPDATECOPY, Errstat2, ErrMsg2)
         CALL SetErrStat(ErrStat2, ErrMsg2, ErrStat, ErrMsg, RoutineName )
      CALL FEAM_CopyOtherState (FEAM%OtherSt( STATE_PRED), FEAM%OtherSt( STATE_CURR), MESH_UPDATECOPY, Errstat2, ErrMsg2)
         CALL SetErrStat(ErrStat2, ErrMsg2, ErrStat, ErrMsg, RoutineName )
   ELSEIF (p_FAST%CompMooring == Module_Orca) THEN
      CALL Orca_CopyContState   (Orca%x( STATE_PRED), Orca%x( STATE_CURR), MESH_UPDATECOPY, Errstat2, ErrMsg2)
         CALL SetErrStat(ErrStat2, ErrMsg2, ErrStat, ErrMsg, RoutineName )
      CALL Orca_CopyDiscState   (Orca%xd(STATE_PRED), Orca%xd(STATE_CURR), MESH_UPDATECOPY, Errstat2, ErrMsg2)  
         CALL SetErrStat(ErrStat2, ErrMsg2, ErrStat, ErrMsg, RoutineName )
      CALL Orca_CopyConstrState (Orca%z( STATE_PRED), Orca%z( STATE_CURR), MESH_UPDATECOPY, Errstat2, ErrMsg2)
         CALL SetErrStat(ErrStat2, ErrMsg2, ErrStat, ErrMsg, RoutineName )
      CALL Orca_CopyOtherState (Orca%OtherSt( STATE_PRED), Orca%OtherSt( STATE_CURR), MESH_UPDATECOPY, Errstat2, ErrMsg2)
         CALL SetErrStat(ErrStat2, ErrMsg2, ErrStat, ErrMsg, RoutineName )
   END IF
             
         ! IceFloe: copy final predictions to actual states
   IF ( p_FAST%CompIce == Module_IceF ) THEN
      CALL IceFloe_CopyContState   (IceF%x( STATE_PRED), IceF%x( STATE_CURR), MESH_UPDATECOPY, Errstat2, ErrMsg2)
         CALL SetErrStat(ErrStat2, ErrMsg2, ErrStat, ErrMsg, RoutineName )
      CALL IceFloe_CopyDiscState   (IceF%xd(STATE_PRED), IceF%xd(STATE_CURR), MESH_UPDATECOPY, Errstat2, ErrMsg2)  
         CALL SetErrStat(ErrStat2, ErrMsg2, ErrStat, ErrMsg, RoutineName )
      CALL IceFloe_CopyConstrState (IceF%z( STATE_PRED), IceF%z( STATE_CURR), MESH_UPDATECOPY, Errstat2, ErrMsg2)
         CALL SetErrStat(ErrStat2, ErrMsg2, ErrStat, ErrMsg, RoutineName )
      CALL IceFloe_CopyOtherState (IceF%OtherSt(STATE_PRED), IceF%OtherSt(STATE_CURR), MESH_UPDATECOPY, Errstat2, ErrMsg2)
         CALL SetErrStat(ErrStat2, ErrMsg2, ErrStat, ErrMsg, RoutineName )
   ELSEIF ( p_FAST%CompIce == Module_IceD ) THEN
      DO i=1,p_FAST%numIceLegs
         CALL IceD_CopyContState   (IceD%x( i,STATE_PRED), IceD%x( i,STATE_CURR), MESH_UPDATECOPY, Errstat2, ErrMsg2)
            CALL SetErrStat(ErrStat2, ErrMsg2, ErrStat, ErrMsg, RoutineName )
         CALL IceD_CopyDiscState   (IceD%xd(i,STATE_PRED), IceD%xd(i,STATE_CURR), MESH_UPDATECOPY, Errstat2, ErrMsg2)  
            CALL SetErrStat(ErrStat2, ErrMsg2, ErrStat, ErrMsg, RoutineName )
         CALL IceD_CopyConstrState (IceD%z( i,STATE_PRED), IceD%z( i,STATE_CURR), MESH_UPDATECOPY, Errstat2, ErrMsg2)
            CALL SetErrStat(ErrStat2, ErrMsg2, ErrStat, ErrMsg, RoutineName )
         CALL IceD_CopyOtherState (IceD%OtherSt( i,STATE_PRED), IceD%OtherSt( i,STATE_CURR), MESH_UPDATECOPY, Errstat2, ErrMsg2)
            CALL SetErrStat(ErrStat2, ErrMsg2, ErrStat, ErrMsg, RoutineName )
      END DO
   END IF

            
   !++++++++++++++++++++++++++++++++++++++++++++++++++++++++++++++++++++++++++++++++++++++++++++++++++++++++++++++++++++++++++++
   !! We've advanced everything to the next time step: 
   !++++++++++++++++++++++++++++++++++++++++++++++++++++++++++++++++++++++++++++++++++++++++++++++++++++++++++++++++++++++++++++                       
      
   !! update the global time 
  
   m_FAST%t_global = t_global_next 
      
      
   !----------------------------------------------------------------------------------------
   !! Check to see if we should output data this time step:
   !----------------------------------------------------------------------------------------

   CALL WriteOutputToFile(n_t_global_next, t_global_next, p_FAST, y_FAST, ED, BD, AD14, AD, IfW, OpFM, HD, SD, ExtPtfm, &
                          SrvD, MAPp, FEAM, MD, Orca, IceF, IceD, MeshMapData, ErrStat2, ErrMsg2)
      CALL SetErrStat(ErrStat2, ErrMsg2, ErrStat, ErrMsg, RoutineName )

   !----------------------------------------------------------------------------------------
   !! Display simulation status every SttsTime-seconds (i.e., n_SttsTime steps):
   !----------------------------------------------------------------------------------------   
      
   IF (p_FAST%WrSttsTime) then
      IF ( MOD( n_t_global_next, p_FAST%n_SttsTime ) == 0 ) THEN
            CALL SimStatus( m_FAST%TiLstPrn, m_FAST%PrevClockTime, m_FAST%t_global, p_FAST%TMax, p_FAST%TDesc )

      ENDIF
   ENDIF
     
END SUBROUTINE FAST_Solution
!----------------------------------------------------------------------------------------------------------------------------------
! ROUTINES TO OUTPUT WRITE DATA TO FILE AT EACH REQUSTED TIME STEP
!----------------------------------------------------------------------------------------------------------------------------------
FUNCTION NeedWriteOutput(n_t_global, t_global, p_FAST)
   INTEGER(IntKi),           INTENT(IN   ) :: n_t_global          !< Current global time step
   REAL(DbKi),               INTENT(IN   ) :: t_global            !< Current global time
   TYPE(FAST_ParameterType), INTENT(IN   ) :: p_FAST              !< Parameters for the glue code
   
   LOGICAL                                 :: NeedWriteOutput     !< Function result; if true, WriteOutput values are needed on this time step

   IF ( t_global >= p_FAST%TStart )  THEN ! note that if TStart isn't an multiple of DT_out, we will not necessarially start output to the file at TStart
      NeedWriteOutput = MOD( n_t_global, p_FAST%n_DT_Out ) == 0
   ELSE
      NeedWriteOutput = .FALSE.
   END IF

END FUNCTION NeedWriteOutput
!----------------------------------------------------------------------------------------------------------------------------------
!> This routine determines if it's time to write to the output files--based on a previous call to fast_subs::needwriteoutput--, and 
!! calls the routine to write to the files with the output data. It should be called after all the output solves for a given time 
!! have been completed, and assumes y_FAST\%WriteThisStep has been set.
SUBROUTINE WriteOutputToFile(n_t_global, t_global, p_FAST, y_FAST, ED, BD, AD14, AD, IfW, OpFM, HD, SD, ExtPtfm, &
                             SrvD, MAPp, FEAM, MD, Orca, IceF, IceD, MeshMapData, ErrStat, ErrMsg)
!...............................................................................................................................
   INTEGER(IntKi),           INTENT(IN   ) :: n_t_global          !< Current global time step
   REAL(DbKi),               INTENT(IN   ) :: t_global            !< Current global time
   TYPE(FAST_ParameterType), INTENT(IN   ) :: p_FAST              !< Parameters for the glue code
   TYPE(FAST_OutputFileType),INTENT(INOUT) :: y_FAST              !< Output variables for the glue code

   TYPE(ElastoDyn_Data),     INTENT(IN   ) :: ED                  !< ElastoDyn data
   TYPE(BeamDyn_Data),       INTENT(IN   ) :: BD                  !< BeamDyn data
   TYPE(ServoDyn_Data),      INTENT(IN   ) :: SrvD                !< ServoDyn data
   TYPE(AeroDyn14_Data),     INTENT(IN   ) :: AD14                !< AeroDyn14 data
   TYPE(AeroDyn_Data),       INTENT(IN   ) :: AD                  !< AeroDyn data
   TYPE(InflowWind_Data),    INTENT(IN   ) :: IfW                 !< InflowWind data
   TYPE(OpenFOAM_Data),      INTENT(IN   ) :: OpFM                !< OpenFOAM data
   TYPE(HydroDyn_Data),      INTENT(IN   ) :: HD                  !< HydroDyn data
   TYPE(SubDyn_Data),        INTENT(IN   ) :: SD                  !< SubDyn data
   TYPE(ExtPtfm_Data),       INTENT(IN   ) :: ExtPtfm             !< ExtPtfm_MCKF data
   TYPE(MAP_Data),           INTENT(IN   ) :: MAPp                !< MAP data
   TYPE(FEAMooring_Data),    INTENT(IN   ) :: FEAM                !< FEAMooring data
   TYPE(MoorDyn_Data),       INTENT(IN   ) :: MD                  !< MoorDyn data
   TYPE(OrcaFlex_Data),      INTENT(IN   ) :: Orca                !< OrcaFlex interface data
   TYPE(IceFloe_Data),       INTENT(IN   ) :: IceF                !< IceFloe data
   TYPE(IceDyn_Data),        INTENT(IN   ) :: IceD                !< All the IceDyn data used in time-step loop

   TYPE(FAST_ModuleMapType), INTENT(IN   ) :: MeshMapData         !< Data for mapping between modules
   INTEGER(IntKi),           INTENT(  OUT) :: ErrStat             !< Error status of the operation
   CHARACTER(*),             INTENT(  OUT) :: ErrMsg              !< Error message if ErrStat /= ErrID_None


   CHARACTER(*), PARAMETER                 :: RoutineName = 'WriteOutputToFile'
      
   ErrStat = ErrID_None
   ErrMsg  = ""
   
      ! Write time-series channel data
   
  !y_FAST%WriteThisStep = NeedWriteOutput(n_t_global, t_global, p_FAST)
   IF ( y_FAST%WriteThisStep )  THEN
<<<<<<< HEAD

         ! Generate glue-code output file

=======

         ! Generate glue-code output file

>>>>>>> 1a5a8a86
         CALL WrOutputLine( t_global, p_FAST, y_FAST, IfW%y%WriteOutput, OpFM%y%WriteOutput, ED%y%WriteOutput, &
               AD%y%WriteOutput, SrvD%y%WriteOutput, HD%y%WriteOutput, SD%y%WriteOutput, ExtPtfm%y%WriteOutput, MAPp%y%WriteOutput, &
               FEAM%y%WriteOutput, MD%y%WriteOutput, Orca%y%WriteOutput, IceF%y%WriteOutput, IceD%y, BD%y, ErrStat, ErrMsg )

   ENDIF
      
      ! Write visualization data (and also note that we're ignoring any errors that occur doing so)
   IF ( p_FAST%WrVTK == VTK_Animate ) THEN
      IF ( MOD( n_t_global, p_FAST%n_VTKTime ) == 0 ) THEN
         call WriteVTK(t_global, p_FAST, y_FAST, MeshMapData, ED, BD, AD, IfW, OpFM, HD, SD, ExtPtfm, SrvD, MAPp, FEAM, MD, Orca, IceF, IceD)
      END IF
   END IF
   
            
END SUBROUTINE WriteOutputToFile
!----------------------------------------------------------------------------------------------------------------------------------
!> This routine writes the module output to the primary output file(s).
SUBROUTINE WrOutputLine( t, p_FAST, y_FAST, IfWOutput, OpFMOutput, EDOutput, ADOutput, SrvDOutput, HDOutput, SDOutput, ExtPtfmOutput,&
                        MAPOutput, FEAMOutput, MDOutput, OrcaOutput, IceFOutput, y_IceD, y_BD, ErrStat, ErrMsg)

   IMPLICIT                        NONE
   
      ! Passed variables
   REAL(DbKi), INTENT(IN)                  :: t                                  !< Current simulation time, in seconds
   TYPE(FAST_ParameterType), INTENT(IN)    :: p_FAST                             !< Glue-code simulation parameters
   TYPE(FAST_OutputFileType),INTENT(INOUT) :: y_FAST                             !< Glue-code simulation outputs


   REAL(ReKi),               INTENT(IN)    :: IfWOutput (:)                      !< InflowWind WriteOutput values
   REAL(ReKi),               INTENT(IN)    :: OpFMOutput (:)                     !< OpenFOAM WriteOutput values
   REAL(ReKi),               INTENT(IN)    :: EDOutput (:)                       !< ElastoDyn WriteOutput values
   REAL(ReKi),               INTENT(IN)    :: ADOutput (:)                       !< AeroDyn WriteOutput values
   REAL(ReKi),               INTENT(IN)    :: SrvDOutput (:)                     !< ServoDyn WriteOutput values
   REAL(ReKi),               INTENT(IN)    :: HDOutput (:)                       !< HydroDyn WriteOutput values
   REAL(ReKi),               INTENT(IN)    :: SDOutput (:)                       !< SubDyn WriteOutput values
   REAL(ReKi),               INTENT(IN)    :: ExtPtfmOutput (:)                  !< ExtPtfm_MCKF WriteOutput values
   REAL(ReKi),               INTENT(IN)    :: MAPOutput (:)                      !< MAP WriteOutput values
   REAL(ReKi),               INTENT(IN)    :: FEAMOutput (:)                     !< FEAMooring WriteOutput values
   REAL(ReKi),               INTENT(IN)    :: MDOutput (:)                       !< MoorDyn WriteOutput values
   REAL(ReKi),               INTENT(IN)    :: OrcaOutput (:)                     !< OrcaFlex interface WriteOutput values
   REAL(ReKi),               INTENT(IN)    :: IceFOutput (:)                     !< IceFloe WriteOutput values
   TYPE(IceD_OutputType),    INTENT(IN)    :: y_IceD (:)                         !< IceDyn outputs (WriteOutput values are subset)
   TYPE(BD_OutputType),      INTENT(IN)    :: y_BD (:)                           !< BeamDyn outputs (WriteOutput values are subset)

   INTEGER(IntKi),           INTENT(OUT)   :: ErrStat                            !< Error status
   CHARACTER(*),             INTENT(OUT)   :: ErrMsg                             !< Error message

      ! Local variables.

   CHARACTER(200)                   :: Frmt                                      ! A string to hold a format specifier
   CHARACTER(p_FAST%TChanLen)       :: TmpStr                                    ! temporary string to print the time output as text

   REAL(ReKi)                       :: OutputAry(SIZE(y_FAST%ChannelNames)-1)

   ErrStat = ErrID_None
   ErrMsg  = ''
   
   CALL FillOutputAry(p_FAST, y_FAST, IfWOutput, OpFMOutput, EDOutput, ADOutput, SrvDOutput, HDOutput, SDOutput, ExtPtfmOutput, &
                      MAPOutput, FEAMOutput, MDOutput, OrcaOutput, IceFOutput, y_IceD, y_BD, OutputAry)   

   IF (p_FAST%WrTxtOutFile) THEN

         ! Write one line of tabular output:
   !   Frmt = '(F8.3,'//TRIM(Num2LStr(p%NumOuts))//'(:,A,'//TRIM( p%OutFmt )//'))'
      Frmt = '"'//p_FAST%Delim//'"'//p_FAST%OutFmt      ! format for array elements from individual modules

            ! time
      WRITE( TmpStr, '('//trim(p_FAST%OutFmt_t)//')' ) t
      CALL WrFileNR( y_FAST%UnOu, TmpStr )

         ! write the individual module output (convert to SiKi if necessary, so that we don't need to print so many digits in the exponent)
      CALL WrNumAryFileNR ( y_FAST%UnOu, REAL(OutputAry,SiKi), Frmt, ErrStat, ErrMsg )
         !IF ( ErrStat >= AbortErrLev ) RETURN
      
         ! write a new line (advance to the next line)
      WRITE (y_FAST%UnOu,'()')

   END IF


   IF (p_FAST%WrBinOutFile) THEN

         ! Write data to array for binary output file

      IF ( y_FAST%n_Out == y_FAST%NOutSteps ) THEN
         ErrStat = ErrID_Warn
         ErrMsg = 'Not all data could be written to the binary output file.'
         !CALL ProgWarn( 'Not all data could be written to the binary output file.' )
         !this really would only happen if we have an error somewhere else, right?
         !otherwise, we could allocate a new, larger array and move existing data
      ELSE
         y_FAST%n_Out = y_FAST%n_Out + 1

            ! store time data
         IF ( y_FAST%n_Out == 1_IntKi .OR. p_FAST%WrBinMod == FileFmtID_WithTime ) THEN
            y_FAST%TimeData(y_FAST%n_Out) = t   ! Time associated with these outputs
         END IF

            ! store individual module data
         y_FAST%AllOutData(:, y_FAST%n_Out) = OutputAry
         
      END IF      

   END IF

   RETURN
END SUBROUTINE WrOutputLine
!----------------------------------------------------------------------------------------------------------------------------------
!> Routine that calls FillOutputAry for one instance of a Turbine data structure. This is a separate subroutine so that the FAST
!! driver programs do not need to change or operate on the individual module level. (Called from Simulink interface.) 
SUBROUTINE FillOutputAry_T(Turbine, Outputs)
                   
   TYPE(FAST_TurbineType),   INTENT(IN   ) :: Turbine                          !< all data for one instance of a turbine
   REAL(ReKi),               INTENT(  OUT) :: Outputs(:)                       !< single array of output 
   

      CALL FillOutputAry(Turbine%p_FAST, Turbine%y_FAST, Turbine%IfW%y%WriteOutput, Turbine%OpFM%y%WriteOutput, &
                Turbine%ED%y%WriteOutput, Turbine%AD%y%WriteOutput, Turbine%SrvD%y%WriteOutput, &
                Turbine%HD%y%WriteOutput, Turbine%SD%y%WriteOutput, Turbine%ExtPtfm%y%WriteOutput, Turbine%MAP%y%WriteOutput, &
                Turbine%FEAM%y%WriteOutput, Turbine%MD%y%WriteOutput, Turbine%Orca%y%WriteOutput, &
                Turbine%IceF%y%WriteOutput, Turbine%IceD%y, Turbine%BD%y, Outputs)   
                        
END SUBROUTINE FillOutputAry_T                        
!----------------------------------------------------------------------------------------------------------------------------------
!> This routine concatenates all of the WriteOutput values from the module Output into one array to be written to the FAST 
!! output file.
SUBROUTINE FillOutputAry(p_FAST, y_FAST, IfWOutput, OpFMOutput, EDOutput, ADOutput, SrvDOutput, HDOutput, SDOutput, ExtPtfmOutput, &
                        MAPOutput, FEAMOutput, MDOutput, OrcaOutput, IceFOutput, y_IceD, y_BD, OutputAry)

   TYPE(FAST_ParameterType), INTENT(IN)    :: p_FAST                             !< Glue-code simulation parameters
   TYPE(FAST_OutputFileType),INTENT(IN)    :: y_FAST                             !< Glue-code simulation outputs

   REAL(ReKi),               INTENT(IN)    :: IfWOutput (:)                      !< InflowWind WriteOutput values
   REAL(ReKi),               INTENT(IN)    :: OpFMOutput (:)                     !< OpenFOAM WriteOutput values
   REAL(ReKi),               INTENT(IN)    :: EDOutput (:)                       !< ElastoDyn WriteOutput values
   REAL(ReKi),               INTENT(IN)    :: ADOutput (:)                       !< AeroDyn WriteOutput values
   REAL(ReKi),               INTENT(IN)    :: SrvDOutput (:)                     !< ServoDyn WriteOutput values
   REAL(ReKi),               INTENT(IN)    :: HDOutput (:)                       !< HydroDyn WriteOutput values
   REAL(ReKi),               INTENT(IN)    :: SDOutput (:)                       !< SubDyn WriteOutput values
   REAL(ReKi),               INTENT(IN)    :: ExtPtfmOutput (:)                  !< ExtPtfm_MCKF WriteOutput values
   REAL(ReKi),               INTENT(IN)    :: MAPOutput (:)                      !< MAP WriteOutput values
   REAL(ReKi),               INTENT(IN)    :: FEAMOutput (:)                     !< FEAMooring WriteOutput values
   REAL(ReKi),               INTENT(IN)    :: MDOutput (:)                       !< MoorDyn WriteOutput values
   REAL(ReKi),               INTENT(IN)    :: OrcaOutput (:)                     !< OrcaFlex interface WriteOutput values
   REAL(ReKi),               INTENT(IN)    :: IceFOutput (:)                     !< IceFloe WriteOutput values
   TYPE(IceD_OutputType),    INTENT(IN)    :: y_IceD (:)                         !< IceDyn outputs (WriteOutput values are subset)
   TYPE(BD_OutputType),      INTENT(IN)    :: y_BD (:)                           !< BeamDyn outputs (WriteOutput values are subset)

   REAL(ReKi),               INTENT(OUT)   :: OutputAry(:)                       !< single array of output 
   
   INTEGER(IntKi)                          :: i                                  ! loop counter
   INTEGER(IntKi)                          :: indxLast                           ! The index of the last row value to be written to AllOutData for this time step (column).
   INTEGER(IntKi)                          :: indxNext                           ! The index of the next row value to be written to AllOutData for this time step (column).
   
   
            ! store individual module data into one array for output

      indxLast = 0
      indxNext = 1

      IF ( y_FAST%numOuts(Module_IfW) > 0 ) THEN
         indxLast = indxNext + SIZE(IfWOutput) - 1
         OutputAry(indxNext:indxLast) = IfWOutput
         indxNext = IndxLast + 1
      ELSEIF ( y_FAST%numOuts(Module_OpFM) > 0 ) THEN
         indxLast = indxNext + SIZE(OpFMOutput) - 1
         OutputAry(indxNext:indxLast) = OpFMOutput
         indxNext = IndxLast + 1
      END IF

      IF ( y_FAST%numOuts(Module_ED) > 0 ) THEN
         indxLast = indxNext + SIZE(EDOutput) - 1
         OutputAry(indxNext:indxLast) = EDOutput
         indxNext = IndxLast + 1
      END IF
         
      IF ( y_FAST%numOuts(Module_BD) > 0 ) THEN
         do i=1,SIZE(y_BD)
            indxLast = indxNext + SIZE(y_BD(i)%WriteOutput) - 1
            OutputAry(indxNext:indxLast) = y_BD(i)%WriteOutput
            indxNext = IndxLast + 1
         end do         
      END IF            
      
      IF ( y_FAST%numOuts(Module_AD) > 0 ) THEN
         indxLast = indxNext + SIZE(ADOutput) - 1
         OutputAry(indxNext:indxLast) = ADOutput
         indxNext = IndxLast + 1
      END IF
         
      IF ( y_FAST%numOuts(Module_SrvD) > 0 ) THEN
         indxLast = indxNext + SIZE(SrvDOutput) - 1
         OutputAry(indxNext:indxLast) = SrvDOutput
         indxNext = IndxLast + 1
      END IF

      IF ( y_FAST%numOuts(Module_HD) > 0 ) THEN
         indxLast = indxNext + SIZE(HDOutput) - 1
         OutputAry(indxNext:indxLast) = HDOutput
         indxNext = IndxLast + 1
      END IF

      IF ( y_FAST%numOuts(Module_SD) > 0 ) THEN
         indxLast = indxNext + SIZE(SDOutput) - 1
         OutputAry(indxNext:indxLast) = SDOutput
         indxNext = IndxLast + 1
      ELSE IF ( y_FAST%numOuts(Module_ExtPtfm) > 0 ) THEN
         indxLast = indxNext + SIZE(ExtPtfmOutput) - 1
         OutputAry(indxNext:indxLast) = ExtPtfmOutput
         indxNext = IndxLast + 1
      END IF
                  
      IF ( y_FAST%numOuts(Module_MAP) > 0 ) THEN
         indxLast = indxNext + SIZE(MAPOutput) - 1
         OutputAry(indxNext:indxLast) = MAPOutput
         indxNext = IndxLast + 1
      ELSEIF ( y_FAST%numOuts(Module_MD) > 0 ) THEN
         indxLast = indxNext + SIZE(MDOutput) - 1
         OutputAry(indxNext:indxLast) = MDOutput
         indxNext = IndxLast + 1
      ELSEIF ( y_FAST%numOuts(Module_FEAM) > 0 ) THEN
         indxLast = indxNext + SIZE(FEAMOutput) - 1
         OutputAry(indxNext:indxLast) = FEAMOutput
         indxNext = IndxLast + 1
      ELSEIF ( y_FAST%numOuts(Module_Orca) > 0 ) THEN
         indxLast = indxNext + SIZE(OrcaOutput) - 1
         OutputAry(indxNext:indxLast) = OrcaOutput
         indxNext = IndxLast + 1
      END IF
         
      IF ( y_FAST%numOuts(Module_IceF) > 0 ) THEN
         indxLast = indxNext + SIZE(IceFOutput) - 1
         OutputAry(indxNext:indxLast) = IceFOutput
         indxNext = IndxLast + 1
      ELSEIF ( y_FAST%numOuts(Module_IceD) > 0 ) THEN
         DO i=1,p_FAST%numIceLegs
            indxLast = indxNext + SIZE(y_IceD(i)%WriteOutput) - 1
            OutputAry(indxNext:indxLast) = y_IceD(i)%WriteOutput
            indxNext = IndxLast + 1
         END DO            
      END IF     
         
END SUBROUTINE FillOutputAry
!----------------------------------------------------------------------------------------------------------------------------------
SUBROUTINE WriteVTK(t_global, p_FAST, y_FAST, MeshMapData, ED, BD, AD, IfW, OpFM, HD, SD, ExtPtfm, SrvD, MAPp, FEAM, MD, Orca, IceF, IceD)
   REAL(DbKi),               INTENT(IN   ) :: t_global            !< Current global time
   TYPE(FAST_ParameterType), INTENT(IN   ) :: p_FAST              !< Parameters for the glue code
   TYPE(FAST_OutputFileType),INTENT(INOUT) :: y_FAST              !< Output variables for the glue code (only because we're updating VTK_LastWaveIndx)
   TYPE(FAST_ModuleMapType), INTENT(IN   ) :: MeshMapData         !< Data for mapping between modules

   TYPE(ElastoDyn_Data),     INTENT(IN   ) :: ED                  !< ElastoDyn data
   TYPE(BeamDyn_Data),       INTENT(IN   ) :: BD                  !< BeamDyn data
   TYPE(ServoDyn_Data),      INTENT(IN   ) :: SrvD                !< ServoDyn data
   TYPE(AeroDyn_Data),       INTENT(IN   ) :: AD                  !< AeroDyn data
   TYPE(InflowWind_Data),    INTENT(IN   ) :: IfW                 !< InflowWind data
   TYPE(OpenFOAM_Data),      INTENT(IN   ) :: OpFM                !< OpenFOAM data
   TYPE(HydroDyn_Data),      INTENT(IN   ) :: HD                  !< HydroDyn data
   TYPE(SubDyn_Data),        INTENT(IN   ) :: SD                  !< SubDyn data
   TYPE(ExtPtfm_Data),       INTENT(IN   ) :: ExtPtfm             !< ExtPtfm_MCKF data
   TYPE(MAP_Data),           INTENT(IN   ) :: MAPp                !< MAP data
   TYPE(FEAMooring_Data),    INTENT(IN   ) :: FEAM                !< FEAMooring data
   TYPE(MoorDyn_Data),       INTENT(IN   ) :: MD                  !< MoorDyn data
   TYPE(OrcaFlex_Data),      INTENT(IN   ) :: Orca                !< OrcaFlex interface data
   TYPE(IceFloe_Data),       INTENT(IN   ) :: IceF                !< IceFloe data
   TYPE(IceDyn_Data),        INTENT(IN   ) :: IceD                !< All the IceDyn data used in time-step loop


   INTEGER(IntKi)                          :: ErrStat2
   CHARACTER(ErrMsgLen)                    :: ErrMSg2
   CHARACTER(*), PARAMETER                 :: RoutineName = 'WriteVTK'


      IF ( p_FAST%VTK_Type == VTK_Surf ) THEN
         CALL WrVTK_Surfaces(t_global, p_FAST, y_FAST, MeshMapData, ED, BD, AD, IfW, OpFM, HD, SD, SrvD, MAPp, FEAM, MD, Orca, IceF, IceD)
      ELSE IF ( p_FAST%VTK_Type == VTK_Basic ) THEN
         CALL WrVTK_BasicMeshes(p_FAST, y_FAST, MeshMapData, ED, BD, AD, IfW, OpFM, HD, SD, SrvD, MAPp, FEAM, MD, Orca, IceF, IceD)
      ELSE IF ( p_FAST%VTK_Type == VTK_All ) THEN
         CALL WrVTK_AllMeshes(p_FAST, y_FAST, MeshMapData, ED, BD, AD, IfW, OpFM, HD, SD, ExtPtfm, SrvD, MAPp, FEAM, MD, Orca, IceF, IceD)
      ELSE IF (p_FAST%VTK_Type==VTK_Old) THEN
         CALL WriteInputMeshesToFile( ED%Input(1), AD%Input(1), SD%Input(1), HD%Input(1), MAPp%Input(1), BD%Input(1,:), TRIM(p_FAST%OutFileRoot)//'.InputMeshes.bin', ErrStat2, ErrMsg2)
         CALL WriteMotionMeshesToFile(t_global, ED%y, SD%Input(1), SD%y, HD%Input(1), MAPp%Input(1), BD%y, BD%Input(1,:), y_FAST%UnGra, ErrStat2, ErrMsg2, TRIM(p_FAST%OutFileRoot)//'.gra') 
   !unOut = -1
   !CALL MeshWrBin ( unOut, AD%y%BladeLoad(2), ErrStat2, ErrMsg2, 'AD_2_ED_loads.bin');  IF (ErrStat2 /= ErrID_None) CALL WrScr(TRIM(ErrMsg2))
   !CALL MeshWrBin ( unOut, ED%Input(1)%BladePtLoads(2),ErrStat2, ErrMsg2, 'AD_2_ED_loads.bin');  IF (ErrStat2 /= ErrID_None) CALL WrScr(TRIM(ErrMsg2))
   !CALL MeshMapWrBin( unOut, AD%y%BladeLoad(2), ED%Input(1)%BladePtLoads(2), MeshMapData%AD_L_2_BDED_B(2), ErrStat2, ErrMsg2, 'AD_2_ED_loads.bin' );  IF (ErrStat2 /= ErrID_None) CALL WrScr(TRIM(ErrMsg2))
   !close( unOut )
      END IF
         
     y_FAST%VTK_count = y_FAST%VTK_count + 1

END SUBROUTINE WriteVTK
!----------------------------------------------------------------------------------------------------------------------------------
!> This routine writes all the committed meshes to VTK-formatted files. It doesn't bother with returning an error code.
SUBROUTINE WrVTK_AllMeshes(p_FAST, y_FAST, MeshMapData, ED, BD, AD, IfW, OpFM, HD, SD, ExtPtfm, SrvD, MAPp, FEAM, MD, Orca, IceF, IceD)
<<<<<<< HEAD
=======
   use FVW_IO, only: WrVTK_FVW
>>>>>>> 1a5a8a86

   TYPE(FAST_ParameterType), INTENT(IN   ) :: p_FAST              !< Parameters for the glue code
   TYPE(FAST_OutputFileType),INTENT(IN   ) :: y_FAST              !< Output variables for the glue code
   TYPE(FAST_ModuleMapType), INTENT(IN   ) :: MeshMapData         !< Data for mapping between modules

   TYPE(ElastoDyn_Data),     INTENT(IN   ) :: ED                  !< ElastoDyn data
   TYPE(BeamDyn_Data),       INTENT(IN   ) :: BD                  !< BeamDyn data
   TYPE(ServoDyn_Data),      INTENT(IN   ) :: SrvD                !< ServoDyn data
   TYPE(AeroDyn_Data),       INTENT(IN   ) :: AD                  !< AeroDyn data
   TYPE(InflowWind_Data),    INTENT(IN   ) :: IfW                 !< InflowWind data
   TYPE(OpenFOAM_Data),      INTENT(IN   ) :: OpFM                !< OpenFOAM data
   TYPE(HydroDyn_Data),      INTENT(IN   ) :: HD                  !< HydroDyn data
   TYPE(SubDyn_Data),        INTENT(IN   ) :: SD                  !< SubDyn data
   TYPE(ExtPtfm_Data),       INTENT(IN   ) :: ExtPtfm             !< ExtPtfm data
   TYPE(MAP_Data),           INTENT(IN   ) :: MAPp                !< MAP data
   TYPE(FEAMooring_Data),    INTENT(IN   ) :: FEAM                !< FEAMooring data
   TYPE(MoorDyn_Data),       INTENT(IN   ) :: MD                  !< MoorDyn data
   TYPE(OrcaFlex_Data),      INTENT(IN   ) :: Orca                !< OrcaFlex interface data
   TYPE(IceFloe_Data),       INTENT(IN   ) :: IceF                !< IceFloe data
   TYPE(IceDyn_Data),        INTENT(IN   ) :: IceD                !< All the IceDyn data used in time-step loop


   logical                                 :: outputFields        ! flag to determine if we want to output the HD mesh fields
   INTEGER(IntKi)                          :: NumBl, k

   INTEGER(IntKi)                          :: ErrStat2
   CHARACTER(ErrMsgLen)                    :: ErrMSg2
   CHARACTER(*), PARAMETER                 :: RoutineName = 'WrVTK_AllMeshes'

   
   
   NumBl = 0
   if (allocated(ED%y%BladeRootMotion)) then
      NumBl = SIZE(ED%y%BladeRootMotion)
   end if
   
   
   
! I'm first going to just put all of the meshes that get mapped together, then decide if we're going to print/plot them all
         
!  ElastoDyn
   if (allocated(ED%Input)) then
   
         !  ElastoDyn outputs (motions)
      DO K=1,NumBl        
         !%BladeLn2Mesh(K) used only when not BD (see below)
         call MeshWrVTK(p_FAST%TurbinePos, ED%y%BladeRootMotion(K), trim(p_FAST%VTK_OutFileRoot)//'.ED_BladeRootMotion'//trim(num2lstr(k)), y_FAST%VTK_count, p_FAST%VTK_fields, ErrStat2, ErrMsg2, p_FAST%VTK_tWidth )
      END DO
      
      call MeshWrVTK(p_FAST%TurbinePos, ED%y%TowerLn2Mesh, trim(p_FAST%VTK_OutFileRoot)//'.ED_TowerLn2Mesh_motion', y_FAST%VTK_count, p_FAST%VTK_fields, ErrStat2, ErrMsg2, p_FAST%VTK_tWidth )     

! these will get output with their sibling input meshes
      !call MeshWrVTK(p_FAST%TurbinePos, ED%y%HubPtMotion, trim(p_FAST%VTK_OutFileRoot)//'.ED_HubPtMotion', y_FAST%VTK_count, p_FAST%VTK_fields, ErrStat2, ErrMsg2, p_FAST%VTK_tWidth )
      !call MeshWrVTK(p_FAST%TurbinePos, ED%y%NacelleMotion, trim(p_FAST%VTK_OutFileRoot)//'.ED_NacelleMotion', y_FAST%VTK_count, p_FAST%VTK_fields, ErrStat2, ErrMsg2, p_FAST%VTK_tWidth )
      !call MeshWrVTK(p_FAST%TurbinePos, ED%y%PlatformPtMesh, trim(p_FAST%VTK_OutFileRoot)//'.ED_PlatformPtMesh_motion', y_FAST%VTK_count, p_FAST%VTK_fields, ErrStat2, ErrMsg2, p_FAST%VTK_tWidth )
      
         !  ElastoDyn inputs (loads)
      ! %BladePtLoads used only when not BD (see below)
      call MeshWrVTK(p_FAST%TurbinePos, ED%Input(1)%TowerPtLoads, trim(p_FAST%VTK_OutFileRoot)//'.ED_TowerPtLoads', y_FAST%VTK_count, p_FAST%VTK_fields, ErrStat2, ErrMsg2, p_FAST%VTK_tWidth, ED%y%TowerLn2Mesh )
      call MeshWrVTK(p_FAST%TurbinePos, ED%Input(1)%HubPtLoad, trim(p_FAST%VTK_OutFileRoot)//'.ED_Hub', y_FAST%VTK_count, p_FAST%VTK_fields, ErrStat2, ErrMsg2, p_FAST%VTK_tWidth, ED%y%HubPtMotion )
      call MeshWrVTK(p_FAST%TurbinePos, ED%Input(1)%NacelleLoads, trim(p_FAST%VTK_OutFileRoot)//'.ED_Nacelle' ,y_FAST%VTK_count, p_FAST%VTK_fields, ErrStat2, ErrMsg2, p_FAST%VTK_tWidth, ED%y%NacelleMotion )
      call MeshWrVTK(p_FAST%TurbinePos, ED%Input(1)%PlatformPtMesh, trim(p_FAST%VTK_OutFileRoot)//'.ED_PlatformPtMesh', y_FAST%VTK_count, p_FAST%VTK_fields, ErrStat2, ErrMsg2, p_FAST%VTK_tWidth, ED%y%PlatformPtMesh )
   end if
   
   
!  BeamDyn
   IF ( p_FAST%CompElast == Module_BD .and. allocated(BD%Input) .and. allocated(BD%y)) THEN
            
      do K=1,NumBl        
            ! BeamDyn inputs
         !call MeshWrVTK(p_FAST%TurbinePos, BD%Input(1,k)%RootMotion, trim(p_FAST%VTK_OutFileRoot)//'.BD_RootMotion'//trim(num2lstr(k)), y_FAST%VTK_count, p_FAST%VTK_fields, ErrStat2, ErrMsg2, p_FAST%VTK_tWidth )
         call MeshWrVTK(p_FAST%TurbinePos, BD%Input(1,k)%HubMotion, trim(p_FAST%VTK_OutFileRoot)//'.BD_HubMotion'//trim(num2lstr(k)), y_FAST%VTK_count, p_FAST%VTK_fields, ErrStat2, ErrMsg2, p_FAST%VTK_tWidth )
      end do
      if (allocated(MeshMapData%y_BD_BldMotion_4Loads)) then
         do K=1,NumBl 
            call MeshWrVTK(p_FAST%TurbinePos, BD%Input(1,k)%DistrLoad, trim(p_FAST%VTK_OutFileRoot)//'.BD_DistrLoad'//trim(num2lstr(k)), y_FAST%VTK_count, p_FAST%VTK_fields, ErrStat2, ErrMsg2, p_FAST%VTK_tWidth, MeshMapData%y_BD_BldMotion_4Loads(k) )
            ! skipping PointLoad
         end do
      elseif (p_FAST%BD_OutputSibling) then
         do K=1,NumBl
            call MeshWrVTK(p_FAST%TurbinePos, BD%Input(1,k)%DistrLoad, trim(p_FAST%VTK_OutFileRoot)//'.BD_Blade'//trim(num2lstr(k)), y_FAST%VTK_count, p_FAST%VTK_fields, ErrStat2, ErrMsg2, p_FAST%VTK_tWidth, BD%y(k)%BldMotion )
            ! skipping PointLoad
         end do
      end if
      
      do K=1,NumBl
            ! BeamDyn outputs
         call MeshWrVTK(p_FAST%TurbinePos, BD%y(k)%ReactionForce, trim(p_FAST%VTK_OutFileRoot)//'.BD_ReactionForce_RootMotion'//trim(num2lstr(k)), y_FAST%VTK_count, p_FAST%VTK_fields, ErrStat2, ErrMsg2, p_FAST%VTK_tWidth, BD%Input(1,k)%RootMotion )
      end do  
      
      if (.not. p_FAST%BD_OutputSibling) then !otherwise this mesh has been put with the DistrLoad mesh
         do K=1,NumBl
               ! BeamDyn outputs
         call MeshWrVTK(p_FAST%TurbinePos, BD%y(k)%BldMotion, trim(p_FAST%VTK_OutFileRoot)//'.BD_BldMotion'//trim(num2lstr(k)), y_FAST%VTK_count, p_FAST%VTK_fields, ErrStat2, ErrMsg2, p_FAST%VTK_tWidth )
      end do  
      end if
      
      
   ELSE if (p_FAST%CompElast == Module_ED .and. allocated(ED%Input)) then
      ! ElastoDyn
      DO K=1,NumBl        
         call MeshWrVTK(p_FAST%TurbinePos, ED%y%BladeLn2Mesh(K), trim(p_FAST%VTK_OutFileRoot)//'.ED_BladeLn2Mesh_motion'//trim(num2lstr(k)), y_FAST%VTK_count, p_FAST%VTK_fields, ErrStat2, ErrMsg2, p_FAST%VTK_tWidth )
         call MeshWrVTK(p_FAST%TurbinePos, ED%Input(1)%BladePtLoads(K), trim(p_FAST%VTK_OutFileRoot)//'.ED_BladePtLoads'//trim(num2lstr(k)), y_FAST%VTK_count, p_FAST%VTK_fields, ErrStat2, ErrMsg2, p_FAST%VTK_tWidth, ED%y%BladeLn2Mesh(K) )
      END DO      
   END IF
            
!  ServoDyn
   if (allocated(SrvD%Input)) then
      IF ( SrvD%Input(1)%NTMD%Mesh%Committed ) THEN         
         !call MeshWrVTK(p_FAST%TurbinePos, SrvD%Input(1)%NTMD%Mesh, trim(p_FAST%VTK_OutFileRoot)//'.SrvD_NTMD_Motion', y_FAST%VTK_count, p_FAST%VTK_fields, ErrStat2, ErrMsg2, p_FAST%VTK_tWidth )
         call MeshWrVTK(p_FAST%TurbinePos, SrvD%y%NTMD%Mesh, trim(p_FAST%VTK_OutFileRoot)//'.SrvD_NTMD', y_FAST%VTK_count, p_FAST%VTK_fields, ErrStat2, ErrMsg2, p_FAST%VTK_tWidth, SrvD%Input(1)%TTMD%Mesh )
      END IF      
      IF ( SrvD%Input(1)%TTMD%Mesh%Committed ) THEN 
         !call MeshWrVTK(p_FAST%TurbinePos, SrvD%Input(1)%TTMD%Mesh, trim(p_FAST%VTK_OutFileRoot)//'.SrvD_TTMD_Motion', y_FAST%VTK_count, p_FAST%VTK_fields, ErrStat2, ErrMsg2, p_FAST%VTK_tWidth )
         call MeshWrVTK(p_FAST%TurbinePos, SrvD%y%TTMD%Mesh, trim(p_FAST%VTK_OutFileRoot)//'.SrvD_TTMD', y_FAST%VTK_count, p_FAST%VTK_fields, ErrStat2, ErrMsg2, p_FAST%VTK_tWidth, SrvD%Input(1)%TTMD%Mesh )
      END IF   
   end if
   
      
!  AeroDyn   
   IF ( p_FAST%CompAero == Module_AD .and. allocated(AD%Input)) THEN 
               
      if (allocated(AD%Input(1)%BladeRootMotion)) then      
      
         DO K=1,NumBl   
            call MeshWrVTK(p_FAST%TurbinePos, AD%Input(1)%BladeRootMotion(K), trim(p_FAST%VTK_OutFileRoot)//'.AD_BladeRootMotion'//trim(num2lstr(k)), y_FAST%VTK_count, p_FAST%VTK_fields, ErrStat2, ErrMsg2, p_FAST%VTK_tWidth )
            !call MeshWrVTK(p_FAST%TurbinePos, AD%Input(1)%BladeMotion(K), trim(p_FAST%VTK_OutFileRoot)//'.AD_BladeMotion'//trim(num2lstr(k)), y_FAST%VTK_count, p_FAST%VTK_fields, ErrStat2, ErrMsg2, p_FAST%VTK_tWidth )
         END DO            
<<<<<<< HEAD
=======

>>>>>>> 1a5a8a86
         call MeshWrVTK(p_FAST%TurbinePos, AD%Input(1)%HubMotion, trim(p_FAST%VTK_OutFileRoot)//'.AD_HubMotion', y_FAST%VTK_count, p_FAST%VTK_fields, ErrStat2, ErrMsg2, p_FAST%VTK_tWidth )
         !call MeshWrVTK(p_FAST%TurbinePos, AD%Input(1)%TowerMotion, trim(p_FAST%VTK_OutFileRoot)//'.AD_TowerMotion', y_FAST%VTK_count, p_FAST%VTK_fields, ErrStat2, ErrMsg2, p_FAST%VTK_tWidth )
               
         DO K=1,NumBl   
            call MeshWrVTK(p_FAST%TurbinePos, AD%y%BladeLoad(K), trim(p_FAST%VTK_OutFileRoot)//'.AD_Blade'//trim(num2lstr(k)), y_FAST%VTK_count, p_FAST%VTK_fields, ErrStat2, ErrMsg2, p_FAST%VTK_tWidth, AD%Input(1)%BladeMotion(k) )
         END DO            
         call MeshWrVTK(p_FAST%TurbinePos, AD%y%TowerLoad, trim(p_FAST%VTK_OutFileRoot)//'.AD_Tower', y_FAST%VTK_count, p_FAST%VTK_fields, ErrStat2, ErrMsg2, p_FAST%VTK_tWidth, AD%Input(1)%TowerMotion )
         
      end if

         ! FVW submodule of AD15
      if (allocated(AD%m%FVW_u)) then
         if (allocated(AD%m%FVW_u(1)%WingsMesh)) then
            DO K=1,NumBl
               call MeshWrVTK(p_FAST%TurbinePos, AD%m%FVW_u(1)%WingsMesh(k), trim(p_FAST%VTK_OutFileRoot)//'.FVW_WingsMesh'//trim(num2lstr(k)), y_FAST%VTK_count, p_FAST%VTK_fields, ErrStat2, ErrMsg2, p_FAST%VTK_tWidth, AD%Input(1)%BladeMotion(k) )
               !call MeshWrVTK(p_FAST%TurbinePos, AD%Input(1)%BladeMotion(K), trim(p_FAST%OutFileRoot)//'.AD_BladeMotion'//trim(num2lstr(k)), y_FAST%VTK_count, p_FAST%VTK_fields, ErrStat2, ErrMsg2 )
            END DO
            ! Free wake
            call WrVTK_FVW(AD%p%FVW, AD%x(1)%FVW, AD%z(1)%FVW, AD%m%FVW, trim(p_FAST%VTK_OutFileRoot)//'.FVW', y_FAST%VTK_count, p_FAST%VTK_tWidth, bladeFrame=.FALSE.)  ! bladeFrame==.FALSE. to output in global coords
         end if
      end if
   END IF
   
! HydroDyn            
<<<<<<< HEAD
   IF ( p_FAST%CompHydro == Module_HD .and. allocated(HD%Input)) THEN     
      !TODO: Fix for Visualizaton GJH 4/23/20
=======
   IF ( p_FAST%CompHydro == Module_HD .and. allocated(HD%Input)) THEN       
>>>>>>> 1a5a8a86
      !call MeshWrVTK(p_FAST%TurbinePos, HD%Input(1)%Mesh, trim(p_FAST%VTK_OutFileRoot)//'.HD_Mesh_motion', y_FAST%VTK_count, p_FAST%VTK_fields, ErrStat2, ErrMsg2 )     
      !call MeshWrVTK(p_FAST%TurbinePos, HD%Input(1)%Morison%LumpedMesh, trim(p_FAST%VTK_OutFileRoot)//'.HD_MorisonLumped_motion', y_FAST%VTK_count, p_FAST%VTK_fields, ErrStat2, ErrMsg2 )     
      !call MeshWrVTK(p_FAST%TurbinePos, HD%Input(1)%Morison%DistribMesh, trim(p_FAST%VTK_OutFileRoot)//'.HD_MorisonDistrib_motion', y_FAST%VTK_count, p_FAST%VTK_fields, ErrStat2, ErrMsg2 )     
      
      if (p_FAST%CompSub == Module_NONE) then
<<<<<<< HEAD
!TODO         call MeshWrVTK(p_FAST%TurbinePos, HD%y%AllHdroOrigin, trim(p_FAST%VTK_OutFileRoot)//'.HD_AllHdroOrigin', y_FAST%VTK_count, p_FAST%VTK_fields, ErrStat2, ErrMsg2, p_FAST%VTK_tWidth, HD%Input(1)%Mesh )
         outputFields = .false.
      else         
         call MeshWrVTK(p_FAST%TurbinePos, HD%y%WamitMesh, trim(p_FAST%VTK_OutFileRoot)//'.HD_Mesh', y_FAST%VTK_count, p_FAST%VTK_fields, ErrStat2, ErrMsg2, p_FAST%VTK_tWidth, HD%Input(1)%WAMITMesh )
         outputFields = p_FAST%VTK_fields
      end if
      call MeshWrVTK(p_FAST%TurbinePos, HD%y%Morison%Mesh, trim(p_FAST%VTK_OutFileRoot)//'.HD_Morison', y_FAST%VTK_count, outputFields, ErrStat2, ErrMsg2, p_FAST%VTK_tWidth, HD%Input(1)%Morison%Mesh ) 
=======
         call MeshWrVTK(p_FAST%TurbinePos, HD%y%AllHdroOrigin, trim(p_FAST%VTK_OutFileRoot)//'.HD_AllHdroOrigin', y_FAST%VTK_count, p_FAST%VTK_fields, ErrStat2, ErrMsg2, p_FAST%VTK_tWidth, HD%Input(1)%Mesh )
         outputFields = .false.
      else         
         call MeshWrVTK(p_FAST%TurbinePos, HD%y%Mesh, trim(p_FAST%VTK_OutFileRoot)//'.HD_Mesh', y_FAST%VTK_count, p_FAST%VTK_fields, ErrStat2, ErrMsg2, p_FAST%VTK_tWidth, HD%Input(1)%Mesh )
         outputFields = p_FAST%VTK_fields
      end if
      call MeshWrVTK(p_FAST%TurbinePos, HD%y%Morison%LumpedMesh, trim(p_FAST%VTK_OutFileRoot)//'.HD_MorisonLumped', y_FAST%VTK_count, outputFields, ErrStat2, ErrMsg2, p_FAST%VTK_tWidth, HD%Input(1)%Morison%LumpedMesh )
      call MeshWrVTK(p_FAST%TurbinePos, HD%y%Morison%DistribMesh, trim(p_FAST%VTK_OutFileRoot)//'.HD_MorisonDistrib', y_FAST%VTK_count, outputFields, ErrStat2, ErrMsg2, p_FAST%VTK_tWidth, HD%Input(1)%Morison%DistribMesh )
      
>>>>>>> 1a5a8a86
                  
   END IF
   
! SubDyn   
   IF ( p_FAST%CompSub == Module_SD .and. allocated(SD%Input)) THEN
      !call MeshWrVTK(p_FAST%TurbinePos, SD%Input(1)%TPMesh, trim(p_FAST%VTK_OutFileRoot)//'.SD_TPMesh_motion', y_FAST%VTK_count, p_FAST%VTK_fields, ErrStat2, ErrMsg2, p_FAST%VTK_tWidth )
      call MeshWrVTK(p_FAST%TurbinePos, SD%Input(1)%LMesh, trim(p_FAST%VTK_OutFileRoot)//'.SD_LMesh_y2Mesh', y_FAST%VTK_count, p_FAST%VTK_fields, ErrStat2, ErrMsg2, p_FAST%VTK_tWidth, SD%y%y2Mesh )
      
      call MeshWrVTK(p_FAST%TurbinePos, SD%y%y1Mesh, trim(p_FAST%VTK_OutFileRoot)//'.SD_y1Mesh_TPMesh', y_FAST%VTK_count, p_FAST%VTK_fields, ErrStat2, ErrMsg2, p_FAST%VTK_tWidth, SD%Input(1)%TPMesh )
      !call MeshWrVTK(p_FAST%TurbinePos, SD%y%y2Mesh, trim(p_FAST%VTK_OutFileRoot)//'.SD_y2Mesh_motion', y_FAST%VTK_count, p_FAST%VTK_fields, ErrStat2, ErrMsg2, p_FAST%VTK_tWidth )
   ELSE IF ( p_FAST%CompSub == Module_ExtPtfm .and. allocated(ExtPtfm%Input)) THEN
      call MeshWrVTK(p_FAST%TurbinePos, ExtPtfm%y%PtfmMesh, trim(p_FAST%VTK_OutFileRoot)//'.ExtPtfm', y_FAST%VTK_count, p_FAST%VTK_fields, ErrStat2, ErrMsg2, p_FAST%VTK_tWidth, ExtPtfm%Input(1)%PtfmMesh )
   END IF     
       
! MAP
   IF ( p_FAST%CompMooring == Module_MAP ) THEN
      if (allocated(MAPp%Input)) then
         call MeshWrVTK(p_FAST%TurbinePos, MAPp%y%PtFairleadLoad, trim(p_FAST%VTK_OutFileRoot)//'.MAP_PtFairlead', y_FAST%VTK_count, p_FAST%VTK_fields, ErrStat2, ErrMsg2, p_FAST%VTK_tWidth, MAPp%Input(1)%PtFairDisplacement )
         !call MeshWrVTK(p_FAST%TurbinePos, MAPp%Input(1)%PtFairDisplacement, trim(p_FAST%VTK_OutFileRoot)//'.MAP_PtFair_motion', y_FAST%VTK_count, p_FAST%VTK_fields, ErrStat2, ErrMsg2, p_FAST%VTK_tWidth )
      end if
      
! MoorDyn      
   ELSEIF ( p_FAST%CompMooring == Module_MD ) THEN
      if (allocated(MD%Input)) then
         call MeshWrVTK(p_FAST%TurbinePos, MD%y%PtFairleadLoad, trim(p_FAST%VTK_OutFileRoot)//'.MD_PtFairlead', y_FAST%VTK_count, p_FAST%VTK_fields, ErrStat2, ErrMsg2, p_FAST%VTK_tWidth, MD%Input(1)%PtFairleadDisplacement )
         !call MeshWrVTK(p_FAST%TurbinePos, MD%Input(1)%PtFairleadDisplacement, trim(p_FAST%VTK_OutFileRoot)//'.MD_PtFair_motion', y_FAST%VTK_count, p_FAST%VTK_fields, ErrStat2, ErrMsg2, p_FAST%VTK_tWidth )
      end if
      
! FEAMooring                   
   ELSEIF ( p_FAST%CompMooring == Module_FEAM ) THEN
      if (allocated(FEAM%Input)) then
         call MeshWrVTK(p_FAST%TurbinePos, FEAM%y%PtFairleadLoad, trim(p_FAST%VTK_OutFileRoot)//'.FEAM_PtFairlead', y_FAST%VTK_count, p_FAST%VTK_fields, ErrStat2, ErrMsg2, p_FAST%VTK_tWidth, FEAM%Input(1)%PtFairleadDisplacement )
         !call MeshWrVTK(p_FAST%TurbinePos, FEAM%Input(1)%PtFairleadDisplacement, trim(p_FAST%VTK_OutFileRoot)//'.FEAM_PtFair_motion', y_FAST%VTK_count, p_FAST%VTK_fields, ErrStat2, ErrMsg2, p_FAST%VTK_tWidth )
      end if
      
! Orca      
   ELSEIF ( p_FAST%CompMooring == Module_Orca ) THEN
      if (allocated(Orca%Input)) then
         call MeshWrVTK(p_FAST%TurbinePos, Orca%y%PtfmMesh, trim(p_FAST%VTK_OutFileRoot)//'.Orca_PtfmMesh', y_FAST%VTK_count, p_FAST%VTK_fields, ErrStat2, ErrMsg2, p_FAST%VTK_tWidth, Orca%Input(1)%PtfmMesh )
         !call MeshWrVTK(p_FAST%TurbinePos, Orca%Input(1)%PtfmMesh, trim(p_FAST%VTK_OutFileRoot)//'.Orca_PtfmMesh_motion', y_FAST%VTK_count, p_FAST%VTK_fields, ErrStat2, ErrMsg2, p_FAST%VTK_tWidth )
      end if
   END IF
            
         
! IceFloe      
   IF ( p_FAST%CompIce == Module_IceF ) THEN
      if (allocated(IceF%Input)) then
         call MeshWrVTK(p_FAST%TurbinePos, IceF%y%iceMesh, trim(p_FAST%VTK_OutFileRoot)//'.IceF_iceMesh', y_FAST%VTK_count, p_FAST%VTK_fields, ErrStat2, ErrMsg2, p_FAST%VTK_tWidth, IceF%Input(1)%iceMesh )
         !call MeshWrVTK(p_FAST%TurbinePos, IceF%Input(1)%iceMesh, trim(p_FAST%VTK_OutFileRoot)//'.IceF_iceMesh_motion', y_FAST%VTK_count, p_FAST%VTK_fields, ErrStat2, ErrMsg2, p_FAST%VTK_tWidth )
      end if
      
! IceDyn
   ELSEIF ( p_FAST%CompIce == Module_IceD ) THEN
      if (allocated(IceD%Input)) then
            
         DO k = 1,p_FAST%numIceLegs
            call MeshWrVTK(p_FAST%TurbinePos, IceD%y(k)%PointMesh, trim(p_FAST%VTK_OutFileRoot)//'.IceD_PointMesh'//trim(num2lstr(k)), y_FAST%VTK_count, p_FAST%VTK_fields, ErrStat2, ErrMsg2, p_FAST%VTK_tWidth, IceD%Input(1,k)%PointMesh )
            !call MeshWrVTK(p_FAST%TurbinePos, IceD%Input(1,k)%PointMesh, trim(p_FAST%VTK_OutFileRoot)//'.IceD_PointMesh_motion'//trim(num2lstr(k)), y_FAST%VTK_count, p_FAST%VTK_fields, ErrStat2, ErrMsg2, p_FAST%VTK_tWidth )
         END DO
      end if
      
   END IF
   
   
END SUBROUTINE WrVTK_AllMeshes 
!----------------------------------------------------------------------------------------------------------------------------------
!> This routine writes a minimal subset of meshes (enough to visualize the turbine) to VTK-formatted files. It doesn't bother with 
!! returning an error code.
SUBROUTINE WrVTK_BasicMeshes(p_FAST, y_FAST, MeshMapData, ED, BD, AD, IfW, OpFM, HD, SD, SrvD, MAPp, FEAM, MD, Orca, IceF, IceD)

   TYPE(FAST_ParameterType), INTENT(IN   ) :: p_FAST              !< Parameters for the glue code
   TYPE(FAST_OutputFileType),INTENT(IN   ) :: y_FAST              !< Output variables for the glue code
   TYPE(FAST_ModuleMapType), INTENT(IN   ) :: MeshMapData         !< Data for mapping between modules

   TYPE(ElastoDyn_Data),     INTENT(IN   ) :: ED                  !< ElastoDyn data
   TYPE(BeamDyn_Data),       INTENT(IN   ) :: BD                  !< BeamDyn data
   TYPE(ServoDyn_Data),      INTENT(IN   ) :: SrvD                !< ServoDyn data
   TYPE(AeroDyn_Data),       INTENT(IN   ) :: AD                  !< AeroDyn data
   TYPE(InflowWind_Data),    INTENT(IN   ) :: IfW                 !< InflowWind data
   TYPE(OpenFOAM_Data),      INTENT(IN   ) :: OpFM                !< OpenFOAM data
   TYPE(HydroDyn_Data),      INTENT(IN   ) :: HD                  !< HydroDyn data
   TYPE(SubDyn_Data),        INTENT(IN   ) :: SD                  !< SubDyn data
   TYPE(MAP_Data),           INTENT(IN   ) :: MAPp                !< MAP data
   TYPE(FEAMooring_Data),    INTENT(IN   ) :: FEAM                !< FEAMooring data
   TYPE(MoorDyn_Data),       INTENT(IN   ) :: MD                  !< MoorDyn data
   TYPE(OrcaFlex_Data),      INTENT(IN   ) :: Orca                !< OrcaFlex interface data
   TYPE(IceFloe_Data),       INTENT(IN   ) :: IceF                !< IceFloe data
   TYPE(IceDyn_Data),        INTENT(IN   ) :: IceD                !< All the IceDyn data used in time-step loop

   logical                                 :: OutputFields
   INTEGER(IntKi)                          :: NumBl, k
   INTEGER(IntKi)                          :: ErrStat2
   CHARACTER(ErrMsgLen)                    :: ErrMSg2
   CHARACTER(*), PARAMETER                 :: RoutineName = 'WrVTK_BasicMeshes'


   NumBl = 0
   if (allocated(ED%y%BladeRootMotion)) then
      NumBl = SIZE(ED%y%BladeRootMotion)
   end if

   
! Blades
   IF ( p_FAST%CompAero == Module_AD ) THEN  ! These meshes may have airfoil data associated with nodes...
      DO K=1,NumBl   
         call MeshWrVTK(p_FAST%TurbinePos, AD%Input(1)%BladeMotion(K), trim(p_FAST%VTK_OutFileRoot)//'.AD_Blade'//trim(num2lstr(k)), &
                        y_FAST%VTK_count, p_FAST%VTK_fields, ErrStat2, ErrMsg2, p_FAST%VTK_tWidth, Sib=AD%y%BladeLoad(K) )
      END DO                  
   ELSE IF ( p_FAST%CompElast == Module_BD ) THEN
      DO K=1,NumBl                 
         call MeshWrVTK(p_FAST%TurbinePos, BD%y(k)%BldMotion, trim(p_FAST%VTK_OutFileRoot)//'.BD_BldMotion'//trim(num2lstr(k)), &
                        y_FAST%VTK_count, p_FAST%VTK_fields, ErrStat2, ErrMsg2, p_FAST%VTK_tWidth )
      END DO  
   ELSE IF ( p_FAST%CompElast == Module_ED ) THEN
      DO K=1,NumBl        
         call MeshWrVTK(p_FAST%TurbinePos, ED%y%BladeLn2Mesh(K), trim(p_FAST%VTK_OutFileRoot)//'.ED_BladeLn2Mesh_motion'//trim(num2lstr(k)), &
                        y_FAST%VTK_count, p_FAST%VTK_fields, ErrStat2, ErrMsg2, p_FAST%VTK_tWidth )
      END DO  
   END IF   
   
! Nacelle
   call MeshWrVTK(p_FAST%TurbinePos, ED%y%NacelleMotion, trim(p_FAST%VTK_OutFileRoot)//'.ED_Nacelle', y_FAST%VTK_count, &
                  p_FAST%VTK_fields, ErrStat2, ErrMsg2, p_FAST%VTK_tWidth, Sib=ED%Input(1)%NacelleLoads )
            
! Hub
   call MeshWrVTK(p_FAST%TurbinePos, ED%y%HubPtMotion, trim(p_FAST%VTK_OutFileRoot)//'.ED_Hub', y_FAST%VTK_count, &
                  p_FAST%VTK_fields, ErrStat2, ErrMsg2, p_FAST%VTK_tWidth, Sib=ED%Input(1)%HubPtLoad )
! Tower motions
   call MeshWrVTK(p_FAST%TurbinePos, ED%y%TowerLn2Mesh, trim(p_FAST%VTK_OutFileRoot)//'.ED_TowerLn2Mesh_motion', &
                  y_FAST%VTK_count, p_FAST%VTK_fields, ErrStat2, ErrMsg2, p_FAST%VTK_tWidth )

   
   
! Substructure   
!   call MeshWrVTK(p_FAST%TurbinePos, ED%y%PlatformPtMesh, trim(p_FAST%VTK_OutFileRoot)//'.ED_PlatformPtMesh_motion', y_FAST%VTK_count, p_FAST%VTK_fields, ErrStat2, ErrMsg2, p_FAST%VTK_tWidth )
!   IF ( p_FAST%CompSub == Module_SD ) THEN
!     call MeshWrVTK(p_FAST%TurbinePos, SD%Input(1)%TPMesh, trim(p_FAST%VTK_OutFileRoot)//'.SD_TPMesh_motion', y_FAST%VTK_count, p_FAST%VTK_fields, ErrStat2, ErrMsg2, p_FAST%VTK_tWidth )
!      call MeshWrVTK(p_FAST%TurbinePos, SD%y%y2Mesh, trim(p_FAST%VTK_OutFileRoot)//'.SD_y2Mesh_motion', y_FAST%VTK_count, ErrStat2, ErrMsg2, p_FAST%VTK_tWidth )
!   END IF     
      
   IF ( p_FAST%CompHydro == Module_HD ) THEN 
      
      if (p_FAST%CompSub == Module_NONE) then
<<<<<<< HEAD
         call MeshWrVTK(p_FAST%TurbinePos, HD%y%WAMITMesh, trim(p_FAST%VTK_OutFileRoot)//'.HD_AllHdroOrigin', y_FAST%VTK_count, p_FAST%VTK_fields, ErrStat2, ErrMsg2, p_FAST%VTK_tWidth, HD%Input(1)%WAMITMesh )
=======
         call MeshWrVTK(p_FAST%TurbinePos, HD%y%AllHdroOrigin, trim(p_FAST%VTK_OutFileRoot)//'.HD_AllHdroOrigin', y_FAST%VTK_count, p_FAST%VTK_fields, ErrStat2, ErrMsg2, p_FAST%VTK_tWidth, HD%Input(1)%Mesh )
>>>>>>> 1a5a8a86
         outputFields = .false.
      else         
         OutputFields = p_FAST%VTK_fields
      end if
<<<<<<< HEAD
     !TODO: Fix for Visualization GJH 4/23/20 
     ! call MeshWrVTK(p_FAST%TurbinePos, HD%Input(1)%Morison%DistribMesh, trim(p_FAST%VTK_OutFileRoot)//'.HD_MorisonDistrib', &
     !                y_FAST%VTK_count, OutputFields, ErrStat2, ErrMsg2, p_FAST%VTK_tWidth, Sib=HD%y%Morison%DistribMesh )
=======
      
      call MeshWrVTK(p_FAST%TurbinePos, HD%Input(1)%Morison%DistribMesh, trim(p_FAST%VTK_OutFileRoot)//'.HD_MorisonDistrib', &
                     y_FAST%VTK_count, OutputFields, ErrStat2, ErrMsg2, p_FAST%VTK_tWidth, Sib=HD%y%Morison%DistribMesh )
>>>>>>> 1a5a8a86
   END IF
   
   
! Mooring Lines?            
!   IF ( p_FAST%CompMooring == Module_MAP ) THEN
!      call MeshWrVTK(p_FAST%TurbinePos, MAPp%Input(1)%PtFairDisplacement, trim(p_FAST%VTK_OutFileRoot)//'.MAP_PtFair_motion', y_FAST%VTK_count, p_FAST%VTK_fields, ErrStat2, ErrMsg2, p_FAST%VTK_tWidth )
!   ELSEIF ( p_FAST%CompMooring == Module_MD ) THEN
!      call MeshWrVTK(p_FAST%TurbinePos, MD%Input(1)%PtFairleadDisplacement, trim(p_FAST%VTK_OutFileRoot)//'.MD_PtFair_motion', y_FAST%VTK_count, p_FAST%VTK_fields, ErrStat2, ErrMsg2, p_FAST%VTK_tWidth )
!   ELSEIF ( p_FAST%CompMooring == Module_FEAM ) THEN
!      call MeshWrVTK(p_FAST%TurbinePos, FEAM%Input(1)%PtFairleadDisplacement, trim(p_FAST%VTK_OutFileRoot)//'FEAM_PtFair_motion', y_FAST%VTK_count, p_FAST%VTK_fields, ErrStat2, ErrMsg2, p_FAST%VTK_tWidth )
!   END IF
         
   
END SUBROUTINE WrVTK_BasicMeshes 
!----------------------------------------------------------------------------------------------------------------------------------
!> This routine writes a minimal subset of meshes with surfaces to VTK-formatted files. It doesn't bother with 
!! returning an error code.
SUBROUTINE WrVTK_Surfaces(t_global, p_FAST, y_FAST, MeshMapData, ED, BD, AD, IfW, OpFM, HD, SD, SrvD, MAPp, FEAM, MD, Orca, IceF, IceD)
<<<<<<< HEAD
=======
   use FVW_IO, only: WrVTK_FVW
>>>>>>> 1a5a8a86

   REAL(DbKi),               INTENT(IN   ) :: t_global            !< Current global time
   TYPE(FAST_ParameterType), INTENT(IN   ) :: p_FAST              !< Parameters for the glue code
   TYPE(FAST_OutputFileType),INTENT(INOUT) :: y_FAST              !< Output variables for the glue code (only because we're updating VTK_LastWaveIndx)
   TYPE(FAST_ModuleMapType), INTENT(IN   ) :: MeshMapData         !< Data for mapping between modules

   TYPE(ElastoDyn_Data),     INTENT(IN   ) :: ED                  !< ElastoDyn data
   TYPE(BeamDyn_Data),       INTENT(IN   ) :: BD                  !< BeamDyn data
   TYPE(ServoDyn_Data),      INTENT(IN   ) :: SrvD                !< ServoDyn data
   TYPE(AeroDyn_Data),       INTENT(IN   ) :: AD                  !< AeroDyn data
   TYPE(InflowWind_Data),    INTENT(IN   ) :: IfW                 !< InflowWind data
   TYPE(OpenFOAM_Data),      INTENT(IN   ) :: OpFM                !< OpenFOAM data
   TYPE(HydroDyn_Data),      INTENT(IN   ) :: HD                  !< HydroDyn data
   TYPE(SubDyn_Data),        INTENT(IN   ) :: SD                  !< SubDyn data
   TYPE(MAP_Data),           INTENT(IN   ) :: MAPp                !< MAP data
   TYPE(FEAMooring_Data),    INTENT(IN   ) :: FEAM                !< FEAMooring data
   TYPE(MoorDyn_Data),       INTENT(IN   ) :: MD                  !< MoorDyn data
   TYPE(OrcaFlex_Data),      INTENT(IN   ) :: Orca                !< OrcaFlex interface data
   TYPE(IceFloe_Data),       INTENT(IN   ) :: IceF                !< IceFloe data
   TYPE(IceDyn_Data),        INTENT(IN   ) :: IceD                !< All the IceDyn data used in time-step loop


   logical, parameter                      :: OutputFields = .FALSE. ! due to confusion about what fields mean on a surface, we are going to just output the basic meshes if people ask for fields
   INTEGER(IntKi)                          :: NumBl, k
   INTEGER(IntKi)                          :: ErrStat2
   CHARACTER(ErrMsgLen)                    :: ErrMSg2
   CHARACTER(*), PARAMETER                 :: RoutineName = 'WrVTK_Surfaces'

   NumBl = 0
   if (allocated(ED%y%BladeRootMotion)) then
      NumBl = SIZE(ED%y%BladeRootMotion)
   end if

! Ground (written at initialization)
   
! Wave elevation
   if ( allocated( p_FAST%VTK_Surface%WaveElev ) ) call WrVTK_WaveElev( t_global, p_FAST, y_FAST, HD)
   
! Nacelle
   call MeshWrVTK_PointSurface (p_FAST%TurbinePos, ED%y%NacelleMotion, trim(p_FAST%VTK_OutFileRoot)//'.NacelleSurface', &
                                y_FAST%VTK_count, OutputFields, ErrStat2, ErrMsg2, p_FAST%VTK_tWidth , verts = p_FAST%VTK_Surface%NacelleBox, Sib=ED%Input(1)%NacelleLoads )
   
   
! Hub
   call MeshWrVTK_PointSurface (p_FAST%TurbinePos, ED%y%HubPtMotion, trim(p_FAST%VTK_OutFileRoot)//'.HubSurface', &
                                y_FAST%VTK_count, OutputFields, ErrStat2, ErrMsg2, p_FAST%VTK_tWidth , &
                                NumSegments=p_FAST%VTK_Surface%NumSectors, radius=p_FAST%VTK_Surface%HubRad, Sib=ED%Input(1)%HubPtLoad )
   
! Tower motions
   call MeshWrVTK_Ln2Surface (p_FAST%TurbinePos, ED%y%TowerLn2Mesh, trim(p_FAST%VTK_OutFileRoot)//'.TowerSurface', &
                              y_FAST%VTK_count, OutputFields, ErrStat2, ErrMsg2, p_FAST%VTK_tWidth, p_FAST%VTK_Surface%NumSectors, p_FAST%VTK_Surface%TowerRad )
   
! Blades
   IF ( p_FAST%CompAero == Module_AD ) THEN  ! These meshes may have airfoil data associated with nodes...
      DO K=1,NumBl
         call MeshWrVTK_Ln2Surface (p_FAST%TurbinePos, AD%Input(1)%BladeMotion(K), trim(p_FAST%VTK_OutFileRoot)//'.Blade'//trim(num2lstr(k))//'Surface', &
                                    y_FAST%VTK_count, OutputFields, ErrStat2, ErrMsg2, p_FAST%VTK_tWidth , verts=p_FAST%VTK_Surface%BladeShape(K)%AirfoilCoords &
                                    ,Sib=AD%y%BladeLoad(k) )
      END DO                  
   ELSE IF ( p_FAST%CompElast == Module_BD ) THEN
      DO K=1,NumBl                 
         call MeshWrVTK_Ln2Surface (p_FAST%TurbinePos, BD%y(k)%BldMotion, trim(p_FAST%VTK_OutFileRoot)//'.Blade'//trim(num2lstr(k))//'Surface', &
                                    y_FAST%VTK_count, OutputFields, ErrStat2, ErrMsg2, p_FAST%VTK_tWidth , verts=p_FAST%VTK_Surface%BladeShape(K)%AirfoilCoords )
      END DO  
   ELSE IF ( p_FAST%CompElast == Module_ED ) THEN
      DO K=1,NumBl        
         call MeshWrVTK_Ln2Surface (p_FAST%TurbinePos, ED%y%BladeLn2Mesh(K), trim(p_FAST%VTK_OutFileRoot)//'.Blade'//trim(num2lstr(k))//'Surface', &
                                    y_FAST%VTK_count, OutputFields, ErrStat2, ErrMsg2, p_FAST%VTK_tWidth , verts=p_FAST%VTK_Surface%BladeShape(K)%AirfoilCoords )
      END DO  
   END IF   
<<<<<<< HEAD
         
=======

! Free wake
   if (allocated(AD%m%FVW_u)) then
      if (allocated(AD%m%FVW_u(1)%WingsMesh)) then
         call WrVTK_FVW(AD%p%FVW, AD%x(1)%FVW, AD%z(1)%FVW, AD%m%FVW, trim(p_FAST%VTK_OutFileRoot)//'.FVW', y_FAST%VTK_count, p_FAST%VTK_tWidth, bladeFrame=.FALSE.)  ! bladeFrame==.FALSE. to output in global coords
      end if   
   end if   

>>>>>>> 1a5a8a86
   
! Platform
! call MeshWrVTK_PointSurface (p_FAST%TurbinePos, ED%y%PlatformPtMesh, trim(p_FAST%VTK_OutFileRoot)//'.PlatformSurface', y_FAST%VTK_count, OutputFields, ErrStat2, ErrMsg2, Radius = p_FAST%VTK_Surface%GroundRad )
   
   
! Substructure   
!   call MeshWrVTK(p_FAST%TurbinePos, ED%y%PlatformPtMesh, trim(p_FAST%VTK_OutFileRoot)//'.ED_PlatformPtMesh_motion', y_FAST%VTK_count, OutputFields, ErrStat2, ErrMsg2 )     
!   IF ( p_FAST%CompSub == Module_SD ) THEN
!     call MeshWrVTK(p_FAST%TurbinePos, SD%Input(1)%TPMesh, trim(p_FAST%VTK_OutFileRoot)//'.SD_TPMesh_motion', y_FAST%VTK_count, OutputFields, ErrStat2, ErrMsg2 )     
!      call MeshWrVTK(p_FAST%TurbinePos, SD%y%y2Mesh, trim(p_FAST%VTK_OutFileRoot)//'.SD_y2Mesh_motion', y_FAST%VTK_count, OutputFields, ErrStat2, ErrMsg2 )        
<<<<<<< HEAD
!   END IF 
!TODO: Fix below section for new Morison GJH 4/23/20
   !   
   !IF ( HD%Input(1)%Morison%DistribMesh%Committed ) THEN 
   !   !if ( p_FAST%CompSub == Module_NONE ) then ! floating
   !   !   OutputFields = .false.
   !   !else
   !   !   OutputFields = p_FAST%VTK_fields
   !   !end if
   !      
   !   call MeshWrVTK_Ln2Surface (p_FAST%TurbinePos, HD%Input(1)%Morison%DistribMesh, trim(p_FAST%VTK_OutFileRoot)//'.MorisonSurface', &
   !                              y_FAST%VTK_count, OutputFields, ErrStat2, ErrMsg2, p_FAST%VTK_tWidth, p_FAST%VTK_Surface%NumSectors, &
   !                              p_FAST%VTK_Surface%MorisonRad, Sib=HD%y%Morison%DistribMesh )
   !END IF
=======
!   END IF     
      
   IF ( HD%Input(1)%Morison%DistribMesh%Committed ) THEN 
      !if ( p_FAST%CompSub == Module_NONE ) then ! floating
      !   OutputFields = .false.
      !else
      !   OutputFields = p_FAST%VTK_fields
      !end if
         
      call MeshWrVTK_Ln2Surface (p_FAST%TurbinePos, HD%Input(1)%Morison%DistribMesh, trim(p_FAST%VTK_OutFileRoot)//'.MorisonSurface', &
                                 y_FAST%VTK_count, OutputFields, ErrStat2, ErrMsg2, p_FAST%VTK_tWidth, p_FAST%VTK_Surface%NumSectors, &
                                 p_FAST%VTK_Surface%MorisonRad, Sib=HD%y%Morison%DistribMesh )
   END IF
>>>>>>> 1a5a8a86
   
   
! Mooring Lines?            
!   IF ( p_FAST%CompMooring == Module_MAP ) THEN
!      call MeshWrVTK(p_FAST%TurbinePos, MAPp%Input(1)%PtFairDisplacement, trim(p_FAST%VTK_OutFileRoot)//'.MAP_PtFair_motion', y_FAST%VTK_count, OutputFields, ErrStat2, ErrMsg2 )        
!   ELSEIF ( p_FAST%CompMooring == Module_MD ) THEN
!      call MeshWrVTK(p_FAST%TurbinePos, MD%Input(1)%PtFairleadDisplacement, trim(p_FAST%VTK_OutFileRoot)//'.MD_PtFair_motion', y_FAST%VTK_count, OutputFields, ErrStat2, ErrMsg2 )        
!   ELSEIF ( p_FAST%CompMooring == Module_FEAM ) THEN
!      call MeshWrVTK(p_FAST%TurbinePos, FEAM%Input(1)%PtFairleadDisplacement, trim(p_FAST%VTK_OutFileRoot)//'FEAM_PtFair_motion', y_FAST%VTK_count, OutputFields, ErrStat2, ErrMsg2   )        
!   END IF
         
   
   if (p_FAST%VTK_fields) then
      call WrVTK_BasicMeshes(p_FAST, y_FAST, MeshMapData, ED, BD, AD, IfW, OpFM, HD, SD, SrvD, MAPp, FEAM, MD, Orca, IceF, IceD)
   end if
   
   
END SUBROUTINE WrVTK_Surfaces 
!----------------------------------------------------------------------------------------------------------------------------------
!> This subroutine writes the wave elevation data for a given time step
SUBROUTINE WrVTK_WaveElev(t_global, p_FAST, y_FAST, HD)

   REAL(DbKi),               INTENT(IN   ) :: t_global            !< Current global time
   TYPE(FAST_ParameterType), INTENT(IN   ) :: p_FAST              !< Parameters for the glue code
   TYPE(FAST_OutputFileType),INTENT(INOUT) :: y_FAST              !< Output variables for the glue code

   TYPE(HydroDyn_Data),      INTENT(IN   ) :: HD                  !< HydroDyn data

   ! local variables
   INTEGER(IntKi)                        :: Un                    ! fortran unit number
   INTEGER(IntKi)                        :: n, iy, ix             ! loop counters
   REAL(SiKi)                            :: t
   CHARACTER(1024)                       :: FileName
   INTEGER(IntKi)                        :: NumberOfPoints 
   INTEGER(IntKi), parameter             :: NumberOfLines = 0
   INTEGER(IntKi)                        :: NumberOfPolys
   CHARACTER(1024)                       :: Tstr
   INTEGER(IntKi)                        :: ErrStat2 
   CHARACTER(ErrMsgLen)                  :: ErrMsg2
   CHARACTER(*),PARAMETER                :: RoutineName = 'WrVTK_WaveElev'

   
   NumberOfPoints = size(p_FAST%VTK_surface%WaveElevXY,2)
      ! I'm going to make triangles for now. we should probably just make this a structured file at some point
   NumberOfPolys  = ( p_FAST%VTK_surface%NWaveElevPts(1) - 1 ) * &
                    ( p_FAST%VTK_surface%NWaveElevPts(2) - 1 ) * 2
   
   !.................................................................
   ! write the data that potentially changes each time step:
   !.................................................................
   ! construct the string for the zero-padded VTK write-out step
   write(Tstr, '(i' // trim(Num2LStr(p_FAST%VTK_tWidth)) //'.'// trim(Num2LStr(p_FAST%VTK_tWidth)) // ')') y_FAST%VTK_count
      
   ! PolyData (.vtp) - Serial vtkPolyData (unstructured) file
   FileName = TRIM(p_FAST%VTK_OutFileRoot)//'.WaveSurface.'//TRIM(Tstr)//'.vtp'
      
   call WrVTK_header( FileName, NumberOfPoints, NumberOfLines, NumberOfPolys, Un, ErrStat2, ErrMsg2 )    
      if (ErrStat2 >= AbortErrLev) return
         
! points (nodes, augmented with NumSegments):   
      WRITE(Un,'(A)')         '      <Points>'
      WRITE(Un,'(A)')         '        <DataArray type="Float32" NumberOfComponents="3" format="ascii">'

      ! I'm not going to interpolate in time; I'm just going to get the index of the closest wave time value
      t = REAL(t_global,SiKi)
      call GetWaveElevIndx( t, HD%p%WaveTime, y_FAST%VTK_LastWaveIndx )
      
      n = 1
      do ix=1,p_FAST%VTK_surface%NWaveElevPts(1)
         do iy=1,p_FAST%VTK_surface%NWaveElevPts(2)            
            WRITE(Un,VTK_AryFmt) p_FAST%VTK_surface%WaveElevXY(:,n), p_FAST%VTK_surface%WaveElev(y_FAST%VTK_LastWaveIndx,n) 
            n = n+1
         end do
      end do
                     
      WRITE(Un,'(A)')         '        </DataArray>'
      WRITE(Un,'(A)')         '      </Points>'
  
                  
      WRITE(Un,'(A)')         '      <Polys>'      
      WRITE(Un,'(A)')         '        <DataArray type="Int32" Name="connectivity" format="ascii">'         
      
      do ix=1,p_FAST%VTK_surface%NWaveElevPts(1)-1
         do iy=1,p_FAST%VTK_surface%NWaveElevPts(2)-1
            n = p_FAST%VTK_surface%NWaveElevPts(1)*(ix-1)+iy - 1 ! points start at 0
            
            WRITE(Un,'(3(i7))') n,   n+1,                                    n+p_FAST%VTK_surface%NWaveElevPts(2)
            WRITE(Un,'(3(i7))') n+1, n+1+p_FAST%VTK_surface%NWaveElevPts(2), n+p_FAST%VTK_surface%NWaveElevPts(2)
            
         end do
      end do            
      WRITE(Un,'(A)')         '        </DataArray>'      
      
      WRITE(Un,'(A)')         '        <DataArray type="Int32" Name="offsets" format="ascii">'                  
      do n=1,NumberOfPolys
         WRITE(Un,'(i7)') 3*n
      end do      
      WRITE(Un,'(A)')         '        </DataArray>'
      WRITE(Un,'(A)')         '      </Polys>'      
                  
      call WrVTK_footer( Un )       
      
END SUBROUTINE WrVTK_WaveElev  
!----------------------------------------------------------------------------------------------------------------------------------
!> This function returns the index, Ind, of the XAry closest to XValIn, where XAry is assumed to be periodic. It starts
!! searching at the value of Ind from a previous step.
SUBROUTINE GetWaveElevIndx( XValIn, XAry, Ind )

      ! Argument declarations.

   INTEGER, INTENT(INOUT)       :: Ind                ! Initial and final index into the arrays.

   REAL(SiKi), INTENT(IN)       :: XAry    (:)        !< Array of X values to be interpolated.
   REAL(SiKi), INTENT(IN)       :: XValIn             !< X value to be found

   
   INTEGER                      :: AryLen             ! Length of the arrays.
   REAL(SiKi)                   :: XVal               !< X to be found (wrapped/periodic)
   
   
   AryLen = size(XAry)
   
      ! Wrap XValIn into the range XAry(1) to XAry(AryLen)
   XVal = MOD(XValIn, XAry(AryLen))

   
   
        ! Let's check the limits first.

   IF ( XVal <= XAry(1) )  THEN
      Ind = 1
      RETURN
   ELSE IF ( XVal >= XAry(AryLen) )  THEN
      Ind = AryLen
      RETURN
   ELSE
      ! Set the Ind to the first index if we are at the beginning of XAry
      IF ( XVal <= XAry(2) )  THEN  
         Ind = 1
      END IF      
   END IF


     ! Let's interpolate!

   Ind = MAX( MIN( Ind, AryLen-1 ), 1 )

   DO

      IF ( XVal < XAry(Ind) )  THEN

         Ind = Ind - 1

      ELSE IF ( XVal >= XAry(Ind+1) )  THEN

         Ind = Ind + 1

      ELSE
         
         ! XAry(Ind) <= XVal < XAry(Ind+1)
         ! this would make it the "closest" node, but I'm not going to worry about that for visualization purposes
         !if ( XVal > (XAry(Ind+1) + XAry(Ind))/2.0_SiKi ) Ind = Ind + 1

         RETURN

      END IF

   END DO

   RETURN
END SUBROUTINE GetWaveElevIndx   
!----------------------------------------------------------------------------------------------------------------------------------
!> This routine writes Input Mesh information to a binary file (for debugging). It both opens and closes the file.
SUBROUTINE WriteInputMeshesToFile(u_ED, u_AD, u_SD, u_HD, u_MAP, u_BD, FileName, ErrStat, ErrMsg) 
   TYPE(ED_InputType),        INTENT(IN)  :: u_ED           !< ElastoDyn inputs
   TYPE(AD_InputType),        INTENT(IN)  :: u_AD           !< AeroDyn inputs
   TYPE(SD_InputType),        INTENT(IN)  :: u_SD           !< SubDyn inputs
   TYPE(HydroDyn_InputType),  INTENT(IN)  :: u_HD           !< HydroDyn inputs
   TYPE(MAP_InputType),       INTENT(IN)  :: u_MAP          !< MAP inputs
   TYPE(BD_InputType),        INTENT(IN)  :: u_BD(:)        !< BeamDyn inputs
   CHARACTER(*),              INTENT(IN)  :: FileName       !< Name of file to write this information to
   INTEGER(IntKi)                         :: ErrStat        !< Error status of the operation
   CHARACTER(*)                           :: ErrMsg         !< Error message if ErrStat /= ErrID_None

   INTEGER(IntKi)           :: unOut
   INTEGER(IntKi)           :: K_local
   INTEGER(B4Ki), PARAMETER :: File_ID = 3
   INTEGER(B4Ki)            :: NumBl

      ! Open the binary output file:
   unOut=-1      
   CALL GetNewUnit( unOut, ErrStat, ErrMsg )
   CALL OpenBOutFile ( unOut, TRIM(FileName), ErrStat, ErrMsg )
      IF (ErrStat /= ErrID_None) RETURN

   ! note that I'm not doing anything with the errors here, so it won't tell
   ! you there was a problem writing the data unless it was the last call.

      ! Add a file identification number (in case we ever have to change this):
   WRITE( unOut, IOSTAT=ErrStat )   File_ID

      ! Add how many blade meshes there are:
   NumBl =  SIZE(u_ED%BladePtLoads,1)   ! Note that NumBl is B4Ki 
   WRITE( unOut, IOSTAT=ErrStat )   NumBl
      
      ! Add all of the input meshes:
   DO K_local = 1,NumBl
      CALL MeshWrBin( unOut, u_ED%BladePtLoads(K_local), ErrStat, ErrMsg )
   END DO            
   CALL MeshWrBin( unOut, u_ED%TowerPtLoads,            ErrStat, ErrMsg )
   CALL MeshWrBin( unOut, u_ED%PlatformPtMesh,          ErrStat, ErrMsg )
   CALL MeshWrBin( unOut, u_SD%TPMesh,                  ErrStat, ErrMsg )
   CALL MeshWrBin( unOut, u_SD%LMesh,                   ErrStat, ErrMsg )
   CALL MeshWrBin( unOut, u_HD%Morison%Mesh,      ErrStat, ErrMsg )
   CALL MeshWrBin( unOut, u_HD%WAMITMesh,                    ErrStat, ErrMsg )
   CALL MeshWrBin( unOut, u_MAP%PtFairDisplacement,     ErrStat, ErrMsg )
      ! Add how many BD blade meshes there are:
   NumBl =  SIZE(u_BD,1)   ! Note that NumBl is B4Ki 
   WRITE( unOut, IOSTAT=ErrStat )   NumBl
   
   DO K_local = 1,NumBl
      CALL MeshWrBin( unOut, u_BD(K_local)%RootMotion, ErrStat, ErrMsg )
      CALL MeshWrBin( unOut, u_BD(K_local)%DistrLoad, ErrStat, ErrMsg )
   END DO            
      
      ! Add how many AD blade meshes there are:
   NumBl =  SIZE(u_AD%BladeMotion,1)   ! Note that NumBl is B4Ki 
   WRITE( unOut, IOSTAT=ErrStat )   NumBl
   
   DO K_local = 1,NumBl
      CALL MeshWrBin( unOut, u_AD%BladeMotion(k_local), ErrStat, ErrMsg )
   END DO    
      
      ! Close the file
   CLOSE(unOut)
         
END SUBROUTINE WriteInputMeshesToFile   
!----------------------------------------------------------------------------------------------------------------------------------
!> This routine writes motion mesh data to a binary file (for rudimentary visualization and debugging). If unOut < 0, a new file
!! will be opened for writing (FileName). It is up to the caller of this routine to close the file.
SUBROUTINE WriteMotionMeshesToFile(time, y_ED, u_SD, y_SD, u_HD, u_MAP, y_BD, u_BD, UnOut, ErrStat, ErrMsg, FileName) 
   REAL(DbKi),                 INTENT(IN)    :: time           !< current simulation time 
   TYPE(ED_OutputType),        INTENT(IN)    :: y_ED           !< ElastoDyn outputs
   TYPE(SD_InputType),         INTENT(IN)    :: u_SD           !< SubDyn inputs
   TYPE(SD_OutputType),        INTENT(IN)    :: y_SD           !< SubDyn outputs
   TYPE(HydroDyn_InputType),   INTENT(IN)    :: u_HD           !< HydroDyn inputs
   TYPE(MAP_InputType),        INTENT(IN)    :: u_MAP          !< MAP inputs
   TYPE(BD_OutputType),        INTENT(IN)    :: y_BD(:)        !< BeamDyn outputs
   TYPE(BD_InputType),         INTENT(IN)    :: u_BD(:)        !< BeamDyn inputs
   INTEGER(IntKi) ,            INTENT(INOUT) :: unOut          !< Unit number to write where this info should be written. If unOut < 0, a new file will be opened and the opened unit number will be returned.
   CHARACTER(*),               INTENT(IN)    :: FileName       !< If unOut < 0, FileName will be opened for writing this mesh information.
   
   INTEGER(IntKi), INTENT(OUT)               :: ErrStat        !< Error status of the operation
   CHARACTER(*)  , INTENT(OUT)               :: ErrMsg         !< Error message if ErrStat /= ErrID_None
   
   
   REAL(R8Ki)               :: t
      
   INTEGER(IntKi)           :: K_local
   INTEGER(B4Ki), PARAMETER :: File_ID = 101
   INTEGER(B4Ki)            :: NumBl
      
   t = time  ! convert to 8-bytes if necessary (DbKi might not be R8Ki)
   
   ! note that I'm not doing anything with the errors here, so it won't tell
   ! you there was a problem writing the data unless it was the last call.
   
   
      ! Open the binary output file and write a header:
   if (unOut<0) then
      CALL GetNewUnit( unOut, ErrStat, ErrMsg )
      
      CALL OpenBOutFile ( unOut, TRIM(FileName), ErrStat, ErrMsg )
         IF (ErrStat /= ErrID_None) RETURN
               
         ! Add a file identification number (in case we ever have to change this):
      WRITE( unOut, IOSTAT=ErrStat )   File_ID
      
         ! Add how many blade meshes there are:
      NumBl =  SIZE(y_ED%BladeLn2Mesh,1)   ! Note that NumBl is B4Ki 
      WRITE( unOut, IOSTAT=ErrStat )   NumBl
      NumBl =  SIZE(y_BD,1)   ! Note that NumBl is B4Ki 
      WRITE( unOut, IOSTAT=ErrStat )   NumBl
   end if
   
   WRITE( unOut, IOSTAT=ErrStat ) t          
   
      ! Add all of the meshes with motions:
   DO K_local = 1,SIZE(y_ED%BladeLn2Mesh,1)
      CALL MeshWrBin( unOut, y_ED%BladeLn2Mesh(K_local), ErrStat, ErrMsg )
   END DO            
   CALL MeshWrBin( unOut, y_ED%TowerLn2Mesh,            ErrStat, ErrMsg )
   CALL MeshWrBin( unOut, y_ED%PlatformPtMesh,          ErrStat, ErrMsg )
   CALL MeshWrBin( unOut, u_SD%TPMesh,                  ErrStat, ErrMsg )
   CALL MeshWrBin( unOut, y_SD%y2Mesh,                  ErrStat, ErrMsg )
   CALL MeshWrBin( unOut, u_HD%Morison%Mesh,      ErrStat, ErrMsg )
   CALL MeshWrBin( unOut, u_HD%WAMITMesh,                    ErrStat, ErrMsg )
   CALL MeshWrBin( unOut, u_MAP%PtFairDisplacement,     ErrStat, ErrMsg )
   DO K_local = 1,SIZE(y_BD,1)
      CALL MeshWrBin( unOut, u_BD(K_local)%RootMotion, ErrStat, ErrMsg )
      CALL MeshWrBin( unOut, y_BD(K_local)%BldMotion,  ErrStat, ErrMsg )
   END DO            
      
   !   
   !   ! Close the file
   !CLOSE(unOut)
   !      
END SUBROUTINE WriteMotionMeshesToFile   
!----------------------------------------------------------------------------------------------------------------------------------

   
!++++++++++++++++++++++++++++++++++++++++++++++++++++++++++++++++++++++++++++++++++++++++++++++++++++++++++++++++++++++++++++++++++
! Linerization routines   
!++++++++++++++++++++++++++++++++++++++++++++++++++++++++++++++++++++++++++++++++++++++++++++++++++++++++++++++++++++++++++++++++++
!> Routine that calls FAST_Linearize_T for an array of Turbine data structures if the linearization flag is set for each individual turbine. 
SUBROUTINE FAST_Linearize_Tary(t_initial, n_t_global, Turbine, ErrStat, ErrMsg)

   REAL(DbKi),               INTENT(IN   ) :: t_initial           !< initial simulation time (almost always 0)
   INTEGER(IntKi),           INTENT(IN   ) :: n_t_global          !< integer time step   
   TYPE(FAST_TurbineType),   INTENT(INOUT) :: Turbine(:)          !< all data for one instance of a turbine
   INTEGER(IntKi),           INTENT(  OUT) :: ErrStat             !< Error status of the operation
   CHARACTER(*),             INTENT(  OUT) :: ErrMsg              !< Error message if ErrStat /= ErrID_None

      ! local variables
   INTEGER(IntKi)                          :: i_turb, NumTurbines
   INTEGER(IntKi)                          :: ErrStat2            ! local error status
   CHARACTER(ErrMsgLen)                    :: ErrMsg2             ! local error message
   CHARACTER(*),             PARAMETER     :: RoutineName = 'FAST_Linearize_Tary' 
   
   
   NumTurbines = SIZE(Turbine)   
   ErrStat = ErrID_None
   ErrMsg  = ""
      
   DO i_turb = 1,NumTurbines
      
      CALL FAST_Linearize_T(t_initial, n_t_global, Turbine(i_turb), ErrStat2, ErrMsg2 )
         CALL SetErrStat(ErrStat2, ErrMsg2, ErrStat, ErrMsg, RoutineName )
         IF (ErrStat >= AbortErrLev) RETURN
      
   END DO
  
   
END SUBROUTINE FAST_Linearize_Tary
!----------------------------------------------------------------------------------------------------------------------------------
!> Routine that performs lineaization at an operating point for a turbine. This is a separate subroutine so that the FAST
!! driver programs do not need to change or operate on the individual module level. 
SUBROUTINE FAST_Linearize_T(t_initial, n_t_global, Turbine, ErrStat, ErrMsg)

   REAL(DbKi),               INTENT(IN   ) :: t_initial           !< initial simulation time (almost always 0)
   INTEGER(IntKi),           INTENT(IN   ) :: n_t_global          !< integer time step   
   TYPE(FAST_TurbineType),   INTENT(INOUT) :: Turbine             !< all data for one instance of a turbine
   INTEGER(IntKi),           INTENT(  OUT) :: ErrStat             !< Error status of the operation
   CHARACTER(*),             INTENT(  OUT) :: ErrMsg              !< Error message if ErrStat /= ErrID_None

      ! local variables
   REAL(DbKi)                              :: t_global            ! current simulation time
   REAL(DbKi)                              :: next_lin_time       ! next simulation time where linearization analysis should be performed
   INTEGER(IntKi)                          :: iLinTime            ! loop counter
   INTEGER(IntKi)                          :: ErrStat2            ! local error status
   CHARACTER(ErrMsgLen)                    :: ErrMsg2             ! local error message
   CHARACTER(*),             PARAMETER     :: RoutineName = 'FAST_Linearize_T'

            
   ErrStat = ErrID_None
   ErrMsg  = ""
   
   if ( .not. Turbine%p_FAST%Linearize ) return
   
   if (.not. Turbine%p_FAST%CalcSteady) then
   
      if ( Turbine%m_FAST%Lin%NextLinTimeIndx <= Turbine%p_FAST%NLinTimes ) then  !bjj: maybe this logic should go in FAST_Linearize_OP???
      
         next_lin_time = Turbine%m_FAST%Lin%LinTimes( Turbine%m_FAST%Lin%NextLinTimeIndx )
         t_global      = t_initial + n_t_global*Turbine%p_FAST%dt
   
         if ( EqualRealNos( t_global, next_lin_time ) .or. t_global > next_lin_time ) then
         
            CALL FAST_Linearize_OP(t_global, Turbine%p_FAST, Turbine%y_FAST, Turbine%m_FAST, &
                     Turbine%ED, Turbine%BD, Turbine%SrvD, Turbine%AD, Turbine%IfW, Turbine%OpFM, &
                     Turbine%HD, Turbine%SD, Turbine%ExtPtfm, Turbine%MAP, Turbine%FEAM, Turbine%MD, Turbine%Orca, &
                     Turbine%IceF, Turbine%IceD, Turbine%MeshMapData, ErrStat2, ErrMsg2 )  
               CALL SetErrStat(ErrStat2, ErrMsg2, ErrStat, ErrMsg, RoutineName )
               IF (ErrStat >= AbortErrLev) RETURN
         
            if (Turbine%p_FAST%WrVTK == VTK_ModeShapes) then
               if (Turbine%m_FAST%Lin%NextLinTimeIndx > Turbine%p_FAST%NLinTimes) call WrVTKCheckpoint()
            end if
         
         end if

      end if
   
   else ! CalcSteady

      t_global      = t_initial + n_t_global*Turbine%p_FAST%dt
      
      call FAST_CalcSteady( n_t_global, t_global, Turbine%p_FAST, Turbine%y_FAST, Turbine%m_FAST, Turbine%ED, Turbine%BD, Turbine%SrvD, &
                      Turbine%AD, Turbine%IfW, Turbine%OpFM, Turbine%HD, Turbine%SD, Turbine%ExtPtfm, Turbine%MAP, Turbine%FEAM, Turbine%MD, &
                      Turbine%Orca, Turbine%IceF, Turbine%IceD, ErrStat2, ErrMsg2 )
            call SetErrStat(ErrStat2, ErrMsg2, ErrStat, ErrMsg, RoutineName )

      if (Turbine%m_FAST%Lin%FoundSteady) then
      
         do iLinTime=1,Turbine%p_FAST%NLinTimes
            t_global = Turbine%m_FAST%Lin%LinTimes(iLinTime)

            call SetOperatingPoint(iLinTime, Turbine%p_FAST, Turbine%y_FAST, Turbine%m_FAST, Turbine%ED, Turbine%BD, Turbine%SrvD, &
                                      Turbine%AD, Turbine%IfW, Turbine%OpFM, Turbine%HD, Turbine%SD, Turbine%ExtPtfm, &
                                    Turbine%MAP, Turbine%FEAM, Turbine%MD, Turbine%Orca, Turbine%IceF, Turbine%IceD, ErrStat2, ErrMsg2 )
               CALL SetErrStat(ErrStat2, ErrMsg2, ErrStat, ErrMsg, RoutineName )
               
            if (Turbine%p_FAST%DT_UJac < Turbine%p_FAST%TMax) then
               Turbine%m_FAST%calcJacobian = .true.
               Turbine%m_FAST%NextJacCalcTime = t_global
            end if

            CALL CalcOutputs_And_SolveForInputs( -1,  t_global,  STATE_CURR, Turbine%m_FAST%calcJacobian, Turbine%m_FAST%NextJacCalcTime, &
               Turbine%p_FAST, Turbine%m_FAST, .false., Turbine%ED, Turbine%BD, Turbine%SrvD, Turbine%AD14, Turbine%AD, Turbine%IfW, Turbine%OpFM, &
               Turbine%HD, Turbine%SD, Turbine%ExtPtfm, Turbine%MAP, Turbine%FEAM, Turbine%MD, Turbine%Orca, Turbine%IceF, Turbine%IceD, Turbine%MeshMapData, ErrStat2, ErrMsg2 )
               CALL SetErrStat(ErrStat2, ErrMsg2, ErrStat, ErrMsg, RoutineName )
               IF (ErrStat >= AbortErrLev) RETURN

            CALL FAST_Linearize_OP(t_global, Turbine%p_FAST, Turbine%y_FAST, Turbine%m_FAST, &
                     Turbine%ED, Turbine%BD, Turbine%SrvD, Turbine%AD, Turbine%IfW, Turbine%OpFM, &
                     Turbine%HD, Turbine%SD, Turbine%ExtPtfm, Turbine%MAP, Turbine%FEAM, Turbine%MD, Turbine%Orca, &
                     Turbine%IceF, Turbine%IceD, Turbine%MeshMapData, ErrStat2, ErrMsg2 )  
               CALL SetErrStat(ErrStat2, ErrMsg2, ErrStat, ErrMsg, RoutineName )
               IF (ErrStat >= AbortErrLev) RETURN
               
         end do

         if (Turbine%p_FAST%WrVTK == VTK_ModeShapes) CALL WrVTKCheckpoint()
      
      end if
      
   end if
   return
   
contains
   subroutine WrVTKCheckpoint()
         ! we are creating a checkpoint file for each turbine, so setting NumTurbines=1 in the file
      CALL FAST_CreateCheckpoint_T(t_initial, Turbine%p_FAST%n_TMax_m1+1, 1, Turbine, TRIM(Turbine%p_FAST%OutFileRoot)//'.ModeShapeVTK', ErrStat2, ErrMsg2 )
         CALL SetErrStat(ErrStat2, ErrMsg2, ErrStat, ErrMsg, RoutineName )
   end subroutine WrVTKCheckpoint
END SUBROUTINE FAST_Linearize_T   
!----------------------------------------------------------------------------------------------------------------------------------
   
!++++++++++++++++++++++++++++++++++++++++++++++++++++++++++++++++++++++++++++++++++++++++++++++++++++++++++++++++++++++++++++++++++
! PROGRAM EXIT ROUTINES
!++++++++++++++++++++++++++++++++++++++++++++++++++++++++++++++++++++++++++++++++++++++++++++++++++++++++++++++++++++++++++++++++++
!> Routine that calls ExitThisProgram for one instance of a Turbine data structure. This is a separate subroutine so that the FAST
!! driver programs do not need to change or operate on the individual module level. 
!! This routine should be called from glue code only (e.g., FAST_Prog.f90). It should not be called in any of these driver routines.
SUBROUTINE ExitThisProgram_T( Turbine, ErrLevel_in, StopTheProgram, ErrLocMsg, SkipRunTimeMsg )
   
   TYPE(FAST_TurbineType),   INTENT(INOUT) :: Turbine             !< Data for one turbine instance
   INTEGER(IntKi),           INTENT(IN)    :: ErrLevel_in         !< Error level when Error == .TRUE. (required when Error is .TRUE.)
   LOGICAL,                  INTENT(IN)    :: StopTheProgram      !< flag indicating if the program should end (false if there are more turbines to end)
   CHARACTER(*), OPTIONAL,   INTENT(IN)    :: ErrLocMsg           !< an optional message describing the location of the error
   LOGICAL,      OPTIONAL,   INTENT(IN)    :: SkipRunTimeMsg      !< an optional message describing run-time stats
   
   LOGICAL                                 :: SkipRunTimes
   
   IF (PRESENT(SkipRunTimeMsg)) THEN
      SkipRunTimes = SkipRunTimeMsg
   ELSE
      SkipRunTimes = .FALSE.
   END IF
   
   
   IF (PRESENT(ErrLocMsg)) THEN
      
      CALL ExitThisProgram( Turbine%p_FAST, Turbine%y_FAST, Turbine%m_FAST, &
                     Turbine%ED, Turbine%BD, Turbine%SrvD, Turbine%AD14, Turbine%AD, Turbine%IfW, Turbine%OpFM, &
                     Turbine%HD, Turbine%SD, Turbine%ExtPtfm, Turbine%MAP, Turbine%FEAM, Turbine%MD, Turbine%Orca, &
                     Turbine%IceF, Turbine%IceD, Turbine%MeshMapData, ErrLevel_in, StopTheProgram, ErrLocMsg, SkipRunTimes )
   
   ELSE     
      
      CALL ExitThisProgram( Turbine%p_FAST, Turbine%y_FAST, Turbine%m_FAST, &
                     Turbine%ED, Turbine%BD, Turbine%SrvD, Turbine%AD14, Turbine%AD, Turbine%IfW, Turbine%OpFM, &
                     Turbine%HD, Turbine%SD, Turbine%ExtPtfm, Turbine%MAP, Turbine%FEAM, Turbine%MD, Turbine%Orca, &
                     Turbine%IceF, Turbine%IceD, Turbine%MeshMapData, ErrLevel_in, StopTheProgram, SkipRunTimeMsg=SkipRunTimes )
      
   END IF

END SUBROUTINE ExitThisProgram_T
!----------------------------------------------------------------------------------------------------------------------------------
!> This subroutine is called when FAST exits. It calls all the modules' end routines and cleans up variables declared in the
!! main program. If there was an error, it also aborts. Otherwise, it prints the run times and performs a normal exit.
!! This routine should not be called from glue code (e.g., FAST_Prog.f90) or ExitThisProgram_T only. It should not be called in any 
!! of these driver routines.
SUBROUTINE ExitThisProgram( p_FAST, y_FAST, m_FAST, ED, BD, SrvD, AD14, AD, IfW, OpFM, HD, SD, ExtPtfm, &
                            MAPp, FEAM, MD, Orca, IceF, IceD, MeshMapData, ErrLevel_in, StopTheProgram, ErrLocMsg, SkipRunTimeMsg )
!...............................................................................................................................

      ! Passed arguments
   TYPE(FAST_ParameterType), INTENT(INOUT) :: p_FAST              !< Parameters for the glue code
   TYPE(FAST_OutputFileType),INTENT(INOUT) :: y_FAST              !< Output variables for the glue code
   TYPE(FAST_MiscVarType),   INTENT(INOUT) :: m_FAST              !< Miscellaneous variables
     
   TYPE(ElastoDyn_Data),     INTENT(INOUT) :: ED                  !< ElastoDyn data
   TYPE(BeamDyn_Data),       INTENT(INOUT) :: BD                  !< BeamDyn data
   TYPE(ServoDyn_Data),      INTENT(INOUT) :: SrvD                !< ServoDyn data
   TYPE(AeroDyn14_Data),     INTENT(INOUT) :: AD14                !< AeroDyn v14 data
   TYPE(AeroDyn_Data),       INTENT(INOUT) :: AD                  !< AeroDyn data
   TYPE(InflowWind_Data),    INTENT(INOUT) :: IfW                 !< InflowWind data
   TYPE(OpenFOAM_Data),      INTENT(INOUT) :: OpFM                !< OpenFOAM data
   TYPE(HydroDyn_Data),      INTENT(INOUT) :: HD                  !< HydroDyn data
   TYPE(SubDyn_Data),        INTENT(INOUT) :: SD                  !< SubDyn data
   TYPE(ExtPtfm_Data),       INTENT(INOUT) :: ExtPtfm             !< ExtPtfm_MCKF data
   TYPE(MAP_Data),           INTENT(INOUT) :: MAPp                !< MAP data
   TYPE(FEAMooring_Data),    INTENT(INOUT) :: FEAM                !< FEAMooring data
   TYPE(MoorDyn_Data),       INTENT(INOUT) :: MD                  !< Data for the MoorDyn module
   TYPE(OrcaFlex_Data),      INTENT(INOUT) :: Orca                !< OrcaFlex interface data
   TYPE(IceFloe_Data),       INTENT(INOUT) :: IceF                !< IceFloe data
   TYPE(IceDyn_Data),        INTENT(INOUT) :: IceD                !< All the IceDyn data used in time-step loop

   TYPE(FAST_ModuleMapType), INTENT(INOUT) :: MeshMapData         !< Data for mapping between modules

   INTEGER(IntKi),           INTENT(IN)    :: ErrLevel_in         !< Error level when Error == .TRUE. (required when Error is .TRUE.)
   LOGICAL,                  INTENT(IN)    :: StopTheProgram      !< flag indicating if the program should end (false if there are more turbines to end)
   CHARACTER(*), OPTIONAL,   INTENT(IN)    :: ErrLocMsg           !< an optional message describing the location of the error
   LOGICAL,      OPTIONAL,   INTENT(IN)    :: SkipRunTimeMsg      !< an optional message describing run-time stats


      ! Local variables:            
   INTEGER(IntKi)                          :: ErrorLevel
   LOGICAL                                 :: PrintRunTimes
                                          
   INTEGER(IntKi)                          :: ErrStat2            ! Error status
   CHARACTER(ErrMsgLen)                    :: ErrMsg2             ! Error message
   CHARACTER(1224)                         :: SimMsg              ! optional message to print about where the error took place in the simulation
   
   CHARACTER(*), PARAMETER                 :: RoutineName = 'ExitThisProgram'       
   
      
   ErrorLevel = ErrLevel_in
      
      ! for debugging, let's output the meshes and all of their fields
   IF ( ErrorLevel >= AbortErrLev .AND. p_FAST%WrVTK > VTK_None) THEN
      p_FAST%VTK_OutFileRoot = trim(p_FAST%VTK_OutFileRoot)//'.DebugError'
      p_FAST%VTK_fields = .true.
      CALL WrVTK_AllMeshes(p_FAST, y_FAST, MeshMapData, ED, BD, AD, IfW, OpFM, HD, SD, ExtPtfm, SrvD, MAPp, FEAM, MD, Orca, IceF, IceD)
   end if
   
   
      
      ! End all modules
   CALL FAST_EndMods( p_FAST, y_FAST, m_FAST, ED, BD, SrvD, AD14, AD, IfW, HD, SD, ExtPtfm, MAPp, FEAM, MD, Orca, IceF, IceD, ErrStat2, ErrMsg2 )
      IF (ErrStat2 /= ErrID_None) THEN
         CALL WrScr( NewLine//RoutineName//':'//TRIM(ErrMsg2)//NewLine )
         ErrorLevel = MAX(ErrorLevel,ErrStat2)
      END IF
                  
      ! Destroy all data associated with FAST variables:

   CALL FAST_DestroyAll( p_FAST, y_FAST, m_FAST, ED, BD, SrvD, AD14, AD, IfW, OpFM, HD, SD, ExtPtfm, MAPp, FEAM, MD, Orca, IceF, IceD, MeshMapData, ErrStat2, ErrMsg2 )
      IF (ErrStat2 /= ErrID_None) THEN
         CALL WrScr( NewLine//RoutineName//':'//TRIM(ErrMsg2)//NewLine )
         ErrorLevel = MAX(ErrorLevel,ErrStat2)
      END IF

      
   !............................................................................................................................
   ! Set exit error code if there was an error;
   !............................................................................................................................
   IF ( ErrorLevel >= AbortErrLev ) THEN
      
      IF (PRESENT(ErrLocMsg)) THEN
         SimMsg = ErrLocMsg
      ELSE
         SimMsg = 'after the simulation completed'
      END IF
      
      IF (y_FAST%UnSum > 0) THEN
         CLOSE(y_FAST%UnSum)
         y_FAST%UnSum = -1
      END IF
      
                         
      SimMsg = 'FAST encountered an error '//TRIM(SimMsg)//'.'//NewLine//' Simulation error level: '//TRIM(GetErrStr(ErrorLevel))
      if (StopTheProgram) then
         CALL ProgAbort( trim(SimMsg), TrapErrors=.FALSE., TimeWait=3._ReKi )  ! wait 3 seconds (in case they double-clicked and got an error)
      else
         CALL WrScr(trim(SimMsg))
      end if
                        
   END IF
      
   !............................................................................................................................
   !  Write simulation times and stop
   !............................................................................................................................
   if (present(SkipRunTimeMsg)) then
      PrintRunTimes = .not. SkipRunTimeMsg
   else
      PrintRunTimes = .true.
   end if
   
   IF (p_FAST%WrSttsTime .and. PrintRunTimes) THEN
      CALL RunTimes( m_FAST%StrtTime, m_FAST%UsrTime1, m_FAST%SimStrtTime, m_FAST%UsrTime2, m_FAST%t_global, UnSum=y_FAST%UnSum, DescStrIn=p_FAST%TDesc )
   END IF
   IF (y_FAST%UnSum > 0) THEN
      CLOSE(y_FAST%UnSum)
      y_FAST%UnSum = -1
   END IF

   if (StopTheProgram) then
#if (defined COMPILE_SIMULINK || defined COMPILE_LABVIEW)
      ! for Simulink, this may not be a normal stop. It might call this after an error in the model.
      CALL WrScr( NewLine//' '//TRIM(FAST_Ver%Name)//' completed.'//NewLine )
#else   
      CALL NormStop( )
#endif   
   end if


END SUBROUTINE ExitThisProgram
!----------------------------------------------------------------------------------------------------------------------------------
!> This subroutine is called at program termination. It writes any additional output files,
!! deallocates variables for FAST file I/O and closes files.
SUBROUTINE FAST_EndOutput( p_FAST, y_FAST, m_FAST, ErrStat, ErrMsg )

   TYPE(FAST_ParameterType), INTENT(INOUT) :: p_FAST                    !< FAST Parameters
   TYPE(FAST_OutputFileType),INTENT(INOUT) :: y_FAST                    !< FAST Output
   TYPE(FAST_MiscVarType),   INTENT(IN   ) :: m_FAST                    !< Miscellaneous variables (only for the final time)

   INTEGER(IntKi),           INTENT(OUT)   :: ErrStat                   !< Error status
   CHARACTER(*),             INTENT(OUT)   :: ErrMsg                    !< Message associated with errro status

      ! local variables
   CHARACTER(LEN(y_FAST%FileDescLines)*3)  :: FileDesc                  ! The description of the run, to be written in the binary output file


      ! Initialize some values

   ErrStat = ErrID_None
   ErrMsg  = ''

   !-------------------------------------------------------------------------------------------------
   ! Write the binary output file if requested
   !-------------------------------------------------------------------------------------------------

   IF (p_FAST%WrBinOutFile .AND. y_FAST%n_Out > 0) THEN

      FileDesc = TRIM(y_FAST%FileDescLines(1))//' '//TRIM(y_FAST%FileDescLines(2))//'; '//TRIM(y_FAST%FileDescLines(3))

      CALL WrBinFAST(TRIM(p_FAST%OutFileRoot)//'.outb', Int(p_FAST%WrBinMod, B2Ki), TRIM(FileDesc), &
            y_FAST%ChannelNames, y_FAST%ChannelUnits, y_FAST%TimeData, y_FAST%AllOutData(:,1:y_FAST%n_Out), ErrStat, ErrMsg)

      IF ( ErrStat /= ErrID_None ) CALL WrScr( TRIM(GetErrStr(ErrStat))//' when writing binary output file: '//TRIM(ErrMsg) )

   END IF


   !-------------------------------------------------------------------------------------------------
   ! Close the text tabular output file and summary file (if opened)
   !-------------------------------------------------------------------------------------------------
   IF (y_FAST%UnOu  > 0) THEN ! I/O unit number for the tabular output file
      CLOSE( y_FAST%UnOu )         
      y_FAST%UnOu = -1
   END IF
   
   IF (y_FAST%UnSum > 0) THEN ! I/O unit number for the tabular output file
      CLOSE( y_FAST%UnSum )        
      y_FAST%UnSum = -1
   END IF

   IF (y_FAST%UnGra > 0) THEN ! I/O unit number for the graphics output file
      CLOSE( y_FAST%UnGra )        
      y_FAST%UnGra = -1
   END IF
   
   !-------------------------------------------------------------------------------------------------
   ! Deallocate arrays
   !-------------------------------------------------------------------------------------------------

      ! Output
   IF ( ALLOCATED(y_FAST%AllOutData                  ) ) DEALLOCATE(y_FAST%AllOutData                  )
   IF ( ALLOCATED(y_FAST%TimeData                    ) ) DEALLOCATE(y_FAST%TimeData                    )
   IF ( ALLOCATED(y_FAST%ChannelNames                ) ) DEALLOCATE(y_FAST%ChannelNames                )
   IF ( ALLOCATED(y_FAST%ChannelUnits                ) ) DEALLOCATE(y_FAST%ChannelUnits                )


END SUBROUTINE FAST_EndOutput
!----------------------------------------------------------------------------------------------------------------------------------
!> This routine calls the end routines for each module that was previously initialized.
SUBROUTINE FAST_EndMods( p_FAST, y_FAST, m_FAST, ED, BD, SrvD, AD14, AD, IfW, HD, SD, ExtPtfm, MAPp, FEAM, MD, Orca, IceF, IceD, ErrStat, ErrMsg )

   TYPE(FAST_ParameterType), INTENT(INOUT) :: p_FAST              !< Parameters for the glue code
   TYPE(FAST_OutputFileType),INTENT(INOUT) :: y_FAST              !< Output variables for the glue code
   TYPE(FAST_MiscVarType),   INTENT(INOUT) :: m_FAST              !< Miscellaneous variables
     
   TYPE(ElastoDyn_Data),     INTENT(INOUT) :: ED                  !< ElastoDyn data
   TYPE(BeamDyn_Data),       INTENT(INOUT) :: BD                  !< BeamDyn data
   TYPE(ServoDyn_Data),      INTENT(INOUT) :: SrvD                !< ServoDyn data
   TYPE(AeroDyn14_Data),     INTENT(INOUT) :: AD14                !< AeroDyn v14 data
   TYPE(AeroDyn_Data),       INTENT(INOUT) :: AD                  !< AeroDyn data
   TYPE(InflowWind_Data),    INTENT(INOUT) :: IfW                 !< InflowWind data
   TYPE(HydroDyn_Data),      INTENT(INOUT) :: HD                  !< HydroDyn data
   TYPE(SubDyn_Data),        INTENT(INOUT) :: SD                  !< SubDyn data
   TYPE(ExtPtfm_Data),       INTENT(INOUT) :: ExtPtfm             !< ExtPtfm data
   TYPE(MAP_Data),           INTENT(INOUT) :: MAPp                !< MAP data
   TYPE(FEAMooring_Data),    INTENT(INOUT) :: FEAM                !< FEAMooring data
   TYPE(MoorDyn_Data),       INTENT(INOUT) :: MD                  !< Data for the MoorDyn module
   TYPE(OrcaFlex_Data),      INTENT(INOUT) :: Orca                !< OrcaFlex interface data
   TYPE(IceFloe_Data),       INTENT(INOUT) :: IceF                !< IceFloe data
   TYPE(IceDyn_Data),        INTENT(INOUT) :: IceD                !< All the IceDyn data used in time-step loop
      
   INTEGER(IntKi),           INTENT(  OUT) :: ErrStat             !< Error status of the operation
   CHARACTER(*),             INTENT(  OUT) :: ErrMsg              !< Error message if ErrStat /= ErrID_None
   
   ! local variables
   INTEGER(IntKi)                          :: i, k                ! loop counter
   
   INTEGER(IntKi)                          :: ErrStat2
   CHARACTER(ErrMsgLen)                    :: ErrMsg2
   CHARACTER(*), PARAMETER                 :: RoutineName = 'FAST_EndMods'
                  
      !...............................................................................................................................
      ! End all modules (and write binary FAST output file)
      !...............................................................................................................................

   ErrStat = ErrID_None
   ErrMsg  = ""
            
      
   CALL FAST_EndOutput( p_FAST, y_FAST, m_FAST, ErrStat2, ErrMsg2 )
      CALL SetErrStat(ErrStat2, ErrMsg2, ErrStat, ErrMsg, RoutineName)

   IF ( p_FAST%ModuleInitialized(Module_ED) ) THEN
      CALL ED_End(   ED%Input(1),   ED%p,   ED%x(STATE_CURR),   ED%xd(STATE_CURR),   ED%z(STATE_CURR),   ED%OtherSt(STATE_CURR),   &
                     ED%y,          ED%m,  ErrStat2, ErrMsg2 )
      CALL SetErrStat(ErrStat2, ErrMsg2, ErrStat, ErrMsg, RoutineName)
   END IF

   IF ( p_FAST%ModuleInitialized(Module_BD) ) THEN
         
      DO k=1,p_FAST%nBeams                     
         CALL BD_End(BD%Input(1,k),  BD%p(k),  BD%x(k,STATE_CURR),  BD%xd(k,STATE_CURR),  BD%z(k,STATE_CURR), &
                        BD%OtherSt(k,STATE_CURR),  BD%y(k),  BD%m(k), ErrStat2, ErrMsg2)
         CALL SetErrStat(ErrStat2, ErrMsg2, ErrStat, ErrMsg, RoutineName)            
      END DO
         
   END IF   
   
   
   IF ( p_FAST%ModuleInitialized(Module_AD14) ) THEN
      CALL AD14_End( AD14%Input(1), AD14%p, AD14%x(STATE_CURR), AD14%xd(STATE_CURR), AD14%z(STATE_CURR), &
                     AD14%OtherSt(STATE_CURR), AD14%y, AD14%m, ErrStat2, ErrMsg2 )
      CALL SetErrStat(ErrStat2, ErrMsg2, ErrStat, ErrMsg, RoutineName)
   ELSEIF ( p_FAST%ModuleInitialized(Module_AD) ) THEN
      CALL AD_End(   AD%Input(1), AD%p, AD%x(STATE_CURR), AD%xd(STATE_CURR), AD%z(STATE_CURR), &
                     AD%OtherSt(STATE_CURR), AD%y, AD%m,  ErrStat2, ErrMsg2 )
      CALL SetErrStat(ErrStat2, ErrMsg2, ErrStat, ErrMsg, RoutineName)   
   END IF
      
   IF ( p_FAST%ModuleInitialized(Module_IfW) ) THEN
      CALL InflowWind_End( IfW%Input(1), IfW%p, IfW%x(STATE_CURR), IfW%xd(STATE_CURR), IfW%z(STATE_CURR), IfW%OtherSt(STATE_CURR),   &
                           IfW%y, IfW%m, ErrStat2, ErrMsg2 )
      CALL SetErrStat(ErrStat2, ErrMsg2, ErrStat, ErrMsg, RoutineName)
   END IF   
   
   IF ( p_FAST%ModuleInitialized(Module_SrvD) ) THEN
      CALL SrvD_End( SrvD%Input(1), SrvD%p, SrvD%x(STATE_CURR), SrvD%xd(STATE_CURR), SrvD%z(STATE_CURR), SrvD%OtherSt(STATE_CURR), &
                     SrvD%y, SrvD%m, ErrStat2, ErrMsg2 )
      CALL SetErrStat(ErrStat2, ErrMsg2, ErrStat, ErrMsg, RoutineName)
   END IF

   IF ( p_FAST%ModuleInitialized(Module_HD) ) THEN
      CALL HydroDyn_End( HD%Input(1), HD%p, HD%x(STATE_CURR), HD%xd(STATE_CURR), HD%z(STATE_CURR), HD%OtherSt(STATE_CURR),  &
                         HD%y, HD%m, ErrStat2, ErrMsg2)
      CALL SetErrStat(ErrStat2, ErrMsg2, ErrStat, ErrMsg, RoutineName)
   END IF

   IF ( p_FAST%ModuleInitialized(Module_SD) ) THEN
      CALL SD_End( SD%Input(1), SD%p, SD%x(STATE_CURR), SD%xd(STATE_CURR), SD%z(STATE_CURR), SD%OtherSt(STATE_CURR),   &
                   SD%y, SD%m, ErrStat2, ErrMsg2)
      CALL SetErrStat(ErrStat2, ErrMsg2, ErrStat, ErrMsg, RoutineName)
   ELSE IF ( p_FAST%ModuleInitialized(Module_ExtPtfm) ) THEN
      CALL ExtPtfm_End( ExtPtfm%Input(1), ExtPtfm%p, ExtPtfm%x(STATE_CURR), ExtPtfm%xd(STATE_CURR), ExtPtfm%z(STATE_CURR), &
                        ExtPtfm%OtherSt(STATE_CURR), ExtPtfm%y, ExtPtfm%m, ErrStat2, ErrMsg2)
      CALL SetErrStat(ErrStat2, ErrMsg2, ErrStat, ErrMsg, RoutineName)
   END IF
      
   IF ( p_FAST%ModuleInitialized(Module_MAP) ) THEN
      CALL MAP_End(    MAPp%Input(1),   MAPp%p,   MAPp%x(STATE_CURR),   MAPp%xd(STATE_CURR),   MAPp%z(STATE_CURR),   MAPp%OtherSt,   &
                        MAPp%y,   ErrStat2, ErrMsg2)
      CALL SetErrStat(ErrStat2, ErrMsg2, ErrStat, ErrMsg, RoutineName)
   ELSEIF ( p_FAST%ModuleInitialized(Module_MD) ) THEN
      CALL MD_End(  MD%Input(1), MD%p, MD%x(STATE_CURR), MD%xd(STATE_CURR), MD%z(STATE_CURR), MD%OtherSt(STATE_CURR), &
                    MD%y, MD%m, ErrStat2, ErrMsg2)
      CALL SetErrStat(ErrStat2, ErrMsg2, ErrStat, ErrMsg, RoutineName)
   ELSEIF ( p_FAST%ModuleInitialized(Module_FEAM) ) THEN
      CALL FEAM_End( FEAM%Input(1), FEAM%p, FEAM%x(STATE_CURR), FEAM%xd(STATE_CURR), FEAM%z(STATE_CURR),   &
                     FEAM%OtherSt(STATE_CURR), FEAM%y, FEAM%m, ErrStat2, ErrMsg2)
      CALL SetErrStat(ErrStat2, ErrMsg2, ErrStat, ErrMsg, RoutineName)
   ELSEIF ( p_FAST%ModuleInitialized(Module_Orca) ) THEN
      CALL Orca_End(   Orca%Input(1),  Orca%p,  Orca%x(STATE_CURR),  Orca%xd(STATE_CURR),  Orca%z(STATE_CURR),  Orca%OtherSt(STATE_CURR),  &
                        Orca%y,  Orca%m, ErrStat2, ErrMsg2)
      CALL SetErrStat(ErrStat2, ErrMsg2, ErrStat, ErrMsg, RoutineName)
   END IF
      
   IF ( p_FAST%ModuleInitialized(Module_IceF) ) THEN
      CALL IceFloe_End(IceF%Input(1), IceF%p, IceF%x(STATE_CURR), IceF%xd(STATE_CURR), IceF%z(STATE_CURR),  &
                       IceF%OtherSt(STATE_CURR), IceF%y, IceF%m, ErrStat2, ErrMsg2)
      CALL SetErrStat(ErrStat2, ErrMsg2, ErrStat, ErrMsg, RoutineName)
   ELSEIF ( p_FAST%ModuleInitialized(Module_IceD) ) THEN
         
      DO i=1,p_FAST%numIceLegs                     
         CALL IceD_End(IceD%Input(1,i),  IceD%p(i),  IceD%x(i,STATE_CURR),  IceD%xd(i,STATE_CURR),  IceD%z(i,STATE_CURR), &
                        IceD%OtherSt(i,STATE_CURR),  IceD%y(i),  IceD%m(i), ErrStat2, ErrMsg2)
         CALL SetErrStat(ErrStat2, ErrMsg2, ErrStat, ErrMsg, RoutineName)            
      END DO
         
   END IF   
                     
END SUBROUTINE FAST_EndMods
!----------------------------------------------------------------------------------------------------------------------------------
!> This routine calls the destroy routines for each module. (It is basically a duplicate of FAST_DestroyTurbineType().)
SUBROUTINE FAST_DestroyAll( p_FAST, y_FAST, m_FAST, ED, BD, SrvD, AD14, AD, IfW, OpFM, HD, SD, ExtPtfm, &
                            MAPp, FEAM, MD, Orca, IceF, IceD, MeshMapData, ErrStat, ErrMsg )

   TYPE(FAST_ParameterType), INTENT(INOUT) :: p_FAST              !< Parameters for the glue code
   TYPE(FAST_OutputFileType),INTENT(INOUT) :: y_FAST              !< Output variables for the glue code
   TYPE(FAST_MiscVarType),   INTENT(INOUT) :: m_FAST              !< Miscellaneous variables
     
   TYPE(ElastoDyn_Data),     INTENT(INOUT) :: ED                  !< ElastoDyn data
   TYPE(BeamDyn_Data),       INTENT(INOUT) :: BD                  !< BeamDyn data
   TYPE(ServoDyn_Data),      INTENT(INOUT) :: SrvD                !< ServoDyn data
   TYPE(AeroDyn14_Data),     INTENT(INOUT) :: AD14                !< AeroDyn v14 data
   TYPE(AeroDyn_Data),       INTENT(INOUT) :: AD                  !< AeroDyn data
   TYPE(InflowWind_Data),    INTENT(INOUT) :: IfW                 !< InflowWind data
   TYPE(OpenFOAM_Data),      INTENT(INOUT) :: OpFM                !< OpenFOAM data
   TYPE(HydroDyn_Data),      INTENT(INOUT) :: HD                  !< HydroDyn data
   TYPE(SubDyn_Data),        INTENT(INOUT) :: SD                  !< SubDyn data
   TYPE(ExtPtfm_Data),       INTENT(INOUT) :: ExtPtfm             !< ExtPtfm data
   TYPE(MAP_Data),           INTENT(INOUT) :: MAPp                !< MAP data
   TYPE(FEAMooring_Data),    INTENT(INOUT) :: FEAM                !< FEAMooring data
   TYPE(MoorDyn_Data),       INTENT(INOUT) :: MD                  !< Data for the MoorDyn module
   TYPE(OrcaFlex_Data),      INTENT(INOUT) :: Orca                !< OrcaFlex interface data
   TYPE(IceFloe_Data),       INTENT(INOUT) :: IceF                !< IceFloe data
   TYPE(IceDyn_Data),        INTENT(INOUT) :: IceD                !< All the IceDyn data used in time-step loop

   TYPE(FAST_ModuleMapType), INTENT(INOUT) :: MeshMapData         !< Data for mapping between modules
      
   INTEGER(IntKi),           INTENT(  OUT) :: ErrStat             !< Error status of the operation
   CHARACTER(*),             INTENT(  OUT) :: ErrMsg              !< Error message if ErrStat /= ErrID_None
   
   ! local variables
   INTEGER(IntKi)                          :: ErrStat2
   CHARACTER(ErrMsgLen)                    :: ErrMsg2
   CHARACTER(*), PARAMETER                 :: RoutineName = 'FAST_DestroyAll'


   
   ! -------------------------------------------------------------------------
   ! Deallocate/Destroy structures associated with mesh mapping
   ! -------------------------------------------------------------------------

   ErrStat = ErrID_None
   ErrMsg  = ""
   
   
   ! FAST      
   CALL FAST_DestroyParam( p_FAST, ErrStat2, ErrMsg2 )
      CALL SetErrStat(ErrStat2, ErrMsg2, ErrStat, ErrMsg, RoutineName)
   
   CALL FAST_DestroyOutputFileType( y_FAST, ErrStat2, ErrMsg2 )
      CALL SetErrStat(ErrStat2, ErrMsg2, ErrStat, ErrMsg, RoutineName)
   
   CALL FAST_DestroyMisc( m_FAST, ErrStat2, ErrMsg2 )
      CALL SetErrStat(ErrStat2, ErrMsg2, ErrStat, ErrMsg, RoutineName)
   
   ! ElastoDyn
   CALL FAST_DestroyElastoDyn_Data( ED, ErrStat2, ErrMsg2 )
      CALL SetErrStat(ErrStat2, ErrMsg2, ErrStat, ErrMsg, RoutineName)      
      
   ! BeamDyn
   CALL FAST_DestroyBeamDyn_Data( BD, ErrStat2, ErrMsg2 )
      CALL SetErrStat(ErrStat2, ErrMsg2, ErrStat, ErrMsg, RoutineName)            
      
   ! ServoDyn
   CALL FAST_DestroyServoDyn_Data( SrvD, ErrStat2, ErrMsg2 )
      CALL SetErrStat(ErrStat2, ErrMsg2, ErrStat, ErrMsg, RoutineName)      
   
   ! AeroDyn14
   CALL FAST_DestroyAeroDyn14_Data( AD14, ErrStat2, ErrMsg2 )
      CALL SetErrStat(ErrStat2, ErrMsg2, ErrStat, ErrMsg, RoutineName)      

   ! AeroDyn
   CALL FAST_DestroyAeroDyn_Data( AD, ErrStat2, ErrMsg2 )
      CALL SetErrStat(ErrStat2, ErrMsg2, ErrStat, ErrMsg, RoutineName)            
      
   ! InflowWind
   CALL FAST_DestroyInflowWind_Data( IfW, ErrStat2, ErrMsg2 )
      CALL SetErrStat(ErrStat2, ErrMsg2, ErrStat, ErrMsg, RoutineName)            
      
   ! OpenFOAM
   CALL FAST_DestroyOpenFOAM_Data( OpFM, ErrStat2, ErrMsg2 )
      CALL SetErrStat(ErrStat2, ErrMsg2, ErrStat, ErrMsg, RoutineName)            
            
   ! HydroDyn
   CALL FAST_DestroyHydroDyn_Data( HD, ErrStat2, ErrMsg2 )
      CALL SetErrStat(ErrStat2, ErrMsg2, ErrStat, ErrMsg, RoutineName)      
   
   ! SubDyn
   CALL FAST_DestroySubDyn_Data( SD, ErrStat2, ErrMsg2 )
      CALL SetErrStat(ErrStat2, ErrMsg2, ErrStat, ErrMsg, RoutineName)      
      
   ! ExtPtfm
   CALL FAST_DestroyExtPtfm_Data( ExtPtfm, ErrStat2, ErrMsg2 )
      CALL SetErrStat(ErrStat2, ErrMsg2, ErrStat, ErrMsg, RoutineName)      
      
      
   ! MAP      
   CALL FAST_DestroyMAP_Data( MAPp, ErrStat2, ErrMsg2 )
      CALL SetErrStat(ErrStat2, ErrMsg2, ErrStat, ErrMsg, RoutineName)      
            
   ! FEAMooring 
   CALL FAST_DestroyFEAMooring_Data( FEAM, ErrStat2, ErrMsg2 )
      CALL SetErrStat(ErrStat2, ErrMsg2, ErrStat, ErrMsg, RoutineName)      

   ! MoorDyn 
   CALL FAST_DestroyMoorDyn_Data( MD, ErrStat2, ErrMsg2 )
      CALL SetErrStat(ErrStat2, ErrMsg2, ErrStat, ErrMsg, RoutineName)      

   ! Orca 
   CALL FAST_DestroyOrcaFlex_Data( Orca, ErrStat2, ErrMsg2 )
      CALL SetErrStat(ErrStat2, ErrMsg2, ErrStat, ErrMsg, RoutineName)      
      
      
   ! IceFloe
   CALL FAST_DestroyIceFloe_Data( IceF, ErrStat2, ErrMsg2 )
      CALL SetErrStat(ErrStat2, ErrMsg2, ErrStat, ErrMsg, RoutineName)      
            
   ! IceDyn
   CALL FAST_DestroyIceDyn_Data( IceD, ErrStat2, ErrMsg2 )
      CALL SetErrStat(ErrStat2, ErrMsg2, ErrStat, ErrMsg, RoutineName)      

   ! Module (Mesh) Mapping data
   CALL FAST_DestroyModuleMapType( MeshMapData, ErrStat2, ErrMsg2 )
      CALL SetErrStat(ErrStat2, ErrMsg2, ErrStat, ErrMsg, RoutineName)            
       
      
   
   END SUBROUTINE FAST_DestroyAll
!----------------------------------------------------------------------------------------------------------------------------------
   
   
!++++++++++++++++++++++++++++++++++++++++++++++++++++++++++++++++++++++++++++++++++++++++++++++++++++++++++++++++++++++++++++++++++
! CHECKPOINT/RESTART ROUTINES
!++++++++++++++++++++++++++++++++++++++++++++++++++++++++++++++++++++++++++++++++++++++++++++++++++++++++++++++++++++++++++++++++++
!> Routine that calls FAST_CreateCheckpoint_T for an array of Turbine data structures. 
SUBROUTINE FAST_CreateCheckpoint_Tary(t_initial, n_t_global, Turbine, CheckpointRoot, ErrStat, ErrMsg)

   REAL(DbKi),               INTENT(IN   ) :: t_initial           !< initial time
   INTEGER(IntKi),           INTENT(IN   ) :: n_t_global          !< loop counter
   TYPE(FAST_TurbineType),   INTENT(INOUT) :: Turbine(:)          !< all data for all turbines
   CHARACTER(*),             INTENT(IN   ) :: CheckpointRoot      !< Rootname of checkpoint file
   INTEGER(IntKi),           INTENT(  OUT) :: ErrStat             !< Error status of the operation
   CHARACTER(*),             INTENT(  OUT) :: ErrMsg              !< Error message if ErrStat /= ErrID_None

      ! local variables
   INTEGER(IntKi)                          :: NumTurbines         ! Number of turbines in this simulation
   INTEGER(IntKi)                          :: i_turb
   INTEGER                                 :: Unit
   INTEGER(IntKi)                          :: ErrStat2            ! local error status
   CHARACTER(ErrMsgLen)                    :: ErrMsg2             ! local error message
   CHARACTER(*),             PARAMETER     :: RoutineName = 'FAST_CreateCheckpoint_Tary' 
   
   
   NumTurbines = SIZE(Turbine)   
   ErrStat = ErrID_None
   ErrMsg  = ""
   
   ! TRIM(CheckpointRoot)//'.'//TRIM(Num2LStr(Turbine%TurbID))//
   
      !! This allows us to put all the turbine data in one file.
   Unit = -1         
   DO i_turb = 1,NumTurbines
      CALL FAST_CreateCheckpoint_T(t_initial, n_t_global, NumTurbines, Turbine(i_turb), CheckpointRoot, ErrStat2, ErrMsg2, Unit )
         CALL SetErrStat(ErrStat2, ErrMsg2, ErrStat, ErrMsg, RoutineName )
         if (ErrStat >= AbortErrLev ) then
            if (Unit > 0) close(Unit)
            RETURN
         end if
         
   END DO
               
   
END SUBROUTINE FAST_CreateCheckpoint_Tary
!----------------------------------------------------------------------------------------------------------------------------------
!> Routine that packs all of the data from one turbine instance into arrays and writes checkpoint files. If Unit is present and 
!! greater than 0, it will append the data to an already open file. Otherwise, it opens a new file and writes header information
!! before writing the turbine data to the file.
SUBROUTINE FAST_CreateCheckpoint_T(t_initial, n_t_global, NumTurbines, Turbine, CheckpointRoot, ErrStat, ErrMsg, Unit )

   USE BladedInterface, ONLY: CallBladedDLL  ! Hack for Bladed-style DLL
   USE BladedInterface, ONLY: GH_DISCON_STATUS_CHECKPOINT

   REAL(DbKi),               INTENT(IN   ) :: t_initial           !< initial time
   INTEGER(IntKi),           INTENT(IN   ) :: n_t_global          !< loop counter
   INTEGER(IntKi),           INTENT(IN   ) :: NumTurbines         !< Number of turbines in this simulation
   TYPE(FAST_TurbineType),   INTENT(INOUT) :: Turbine             !< all data for one instance of a turbine (INTENT(OUT) only because of hack for Bladed DLL)
   CHARACTER(*),             INTENT(IN   ) :: CheckpointRoot      !< Rootname of checkpoint file
   INTEGER(IntKi),           INTENT(  OUT) :: ErrStat             !< Error status of the operation
   CHARACTER(*),             INTENT(  OUT) :: ErrMsg              !< Error message if ErrStat /= ErrID_None
   INTEGER(IntKi), OPTIONAL, INTENT(INOUT) :: Unit                !< unit number for output file 
   
      ! local variables:
   REAL(ReKi),               ALLOCATABLE   :: ReKiBuf(:)
   REAL(DbKi),               ALLOCATABLE   :: DbKiBuf(:)
   INTEGER(IntKi),           ALLOCATABLE   :: IntKiBuf(:)
   
   INTEGER(B4Ki)                           :: ArraySizes(3) 
   
   INTEGER(IntKi)                          :: unOut               ! unit number for output file 
   INTEGER(IntKi)                          :: old_avrSwap1        ! previous value of avrSwap(1) !hack for Bladed DLL checkpoint/restore
   INTEGER(IntKi)                          :: ErrStat2            ! local error status
   CHARACTER(ErrMsgLen)                    :: ErrMsg2             ! local error message
   CHARACTER(*),             PARAMETER     :: RoutineName = 'FAST_CreateCheckpoint_T' 
  
   CHARACTER(1024)                         :: FileName            ! Name of the (output) checkpoint file
   CHARACTER(1024)                         :: DLLFileName         ! Name of the (output) checkpoint file
   
      ! init error status
   ErrStat = ErrID_None
   ErrMsg  = ""
   
      ! Get the arrays of data to be stored in the output file
   CALL FAST_PackTurbineType( ReKiBuf, DbKiBuf, IntKiBuf, Turbine, ErrStat2, ErrMsg2 )
      CALL SetErrStat(ErrStat2, ErrMsg2, ErrStat, ErrMsg, RoutineName )
      if (ErrStat >= AbortErrLev ) then
         call cleanup()
         RETURN
      end if
      
      
   ArraySizes = 0   
   IF ( ALLOCATED(ReKiBuf)  ) ArraySizes(1) = SIZE(ReKiBuf)
   IF ( ALLOCATED(DbKiBuf)  ) ArraySizes(2) = SIZE(DbKiBuf)
   IF ( ALLOCATED(IntKiBuf) ) ArraySizes(3) = SIZE(IntKiBuf)

   FileName    = TRIM(CheckpointRoot)//'.chkp'
   DLLFileName = TRIM(CheckpointRoot)//'.dll.chkp'

   unOut=-1      
   IF (PRESENT(Unit)) unOut = Unit
         
   IF ( unOut < 0 ) THEN

      CALL GetNewUnit( unOut, ErrStat2, ErrMsg2 )      
      CALL OpenBOutFile ( unOut, FileName, ErrStat2, ErrMsg2)
         CALL SetErrStat(ErrStat2, ErrMsg2, ErrStat, ErrMsg, RoutineName )
         if (ErrStat >= AbortErrLev ) then
            call cleanup()
            IF (.NOT. PRESENT(Unit)) THEN
               CLOSE(unOut)
               unOut = -1
            END IF
                        
            RETURN
         end if
  
         ! checkpoint file header:
      WRITE (unOut, IOSTAT=ErrStat2)   INT(ReKi              ,B4Ki)     ! let's make sure we've got the correct number of bytes for reals on restart.
      WRITE (unOut, IOSTAT=ErrStat2)   INT(DbKi              ,B4Ki)     ! let's make sure we've got the correct number of bytes for doubles on restart.
      WRITE (unOut, IOSTAT=ErrStat2)   INT(IntKi             ,B4Ki)     ! let's make sure we've got the correct number of bytes for integers on restart.
      WRITE (unOut, IOSTAT=ErrStat2)   AbortErrLev
      WRITE (unOut, IOSTAT=ErrStat2)   NumTurbines                      ! Number of turbines
      WRITE (unOut, IOSTAT=ErrStat2)   t_initial                        ! initial time
      WRITE (unOut, IOSTAT=ErrStat2)   n_t_global                       ! current time step
   
   END IF
      
      
      ! data from current turbine at time step:
   WRITE (unOut, IOSTAT=ErrStat2)   ArraySizes                       ! Number of reals, doubles, and integers written to file
   WRITE (unOut, IOSTAT=ErrStat2)   ReKiBuf                          ! Packed reals
   WRITE (unOut, IOSTAT=ErrStat2)   DbKiBuf                          ! Packed doubles
   WRITE (unOut, IOSTAT=ErrStat2)   IntKiBuf                         ! Packed integers
      
      
   IF ( ALLOCATED(ReKiBuf)  ) DEALLOCATE(ReKiBuf)
   IF ( ALLOCATED(DbKiBuf)  ) DEALLOCATE(DbKiBuf)
   IF ( ALLOCATED(IntKiBuf) ) DEALLOCATE(IntKiBuf)
   
      !CALL FAST_CreateCheckpoint(t_initial, n_t_global, Turbine%p_FAST, Turbine%y_FAST, Turbine%m_FAST, &
      !            Turbine%ED, Turbine%SrvD, Turbine%AD, Turbine%IfW, &
      !            Turbine%HD, Turbine%SD, Turbine%MAP, Turbine%FEAM, Turbine%MD, &
      !            Turbine%IceF, Turbine%IceD, Turbine%MeshMapData, ErrStat, ErrMsg )              
   
      
   IF (Turbine%TurbID == NumTurbines .OR. .NOT. PRESENT(Unit)) THEN
      CLOSE(unOut)
      unOut = -1
   END IF
   
   IF (PRESENT(Unit)) Unit = unOut
      
      ! A hack to pack Bladed-style DLL data
   IF (Turbine%SrvD%p%UseBladedInterface) THEN
      if (Turbine%SrvD%m%dll_data%avrSWAP( 1) > 0   ) then
            ! store value to be overwritten
         old_avrSwap1 = Turbine%SrvD%m%dll_data%avrSWAP( 1) 
         FileName     = Turbine%SrvD%m%dll_data%DLL_InFile
            ! overwrite values:
         Turbine%SrvD%m%dll_data%DLL_InFile = DLLFileName
         Turbine%SrvD%m%dll_data%avrSWAP(50) = REAL( LEN_TRIM(DLLFileName) ) +1 ! No. of characters in the "INFILE"  argument (-) (we add one for the C NULL CHARACTER)
         Turbine%SrvD%m%dll_data%avrSWAP( 1) = GH_DISCON_STATUS_CHECKPOINT
         Turbine%SrvD%m%dll_data%SimStatus = Turbine%SrvD%m%dll_data%avrSWAP( 1)
         CALL CallBladedDLL(Turbine%SrvD%Input(1), Turbine%SrvD%p, Turbine%SrvD%m%dll_data, ErrStat2, ErrMsg2)
            CALL SetErrStat(ErrStat2, ErrMsg2, ErrStat, ErrMsg, RoutineName )

            ! put values back:
         Turbine%SrvD%m%dll_data%DLL_InFile = FileName
         Turbine%SrvD%m%dll_data%avrSWAP(50) = REAL( LEN_TRIM(FileName) ) +1 ! No. of characters in the "INFILE"  argument (-) (we add one for the C NULL CHARACTER)
         Turbine%SrvD%m%dll_data%avrSWAP( 1) = old_avrSwap1
         Turbine%SrvD%m%dll_data%SimStatus = Turbine%SrvD%m%dll_data%avrSWAP( 1)
      end if      
   END IF
   
   call cleanup()
   
contains
   subroutine cleanup()
      IF ( ALLOCATED(ReKiBuf)  ) DEALLOCATE(ReKiBuf)
      IF ( ALLOCATED(DbKiBuf)  ) DEALLOCATE(DbKiBuf)
      IF ( ALLOCATED(IntKiBuf) ) DEALLOCATE(IntKiBuf)   
   end subroutine cleanup                  
END SUBROUTINE FAST_CreateCheckpoint_T
!----------------------------------------------------------------------------------------------------------------------------------
!> Routine that calls FAST_RestoreFromCheckpoint_T for an array of Turbine data structures. 
SUBROUTINE FAST_RestoreFromCheckpoint_Tary(t_initial, n_t_global, Turbine, CheckpointRoot, ErrStat, ErrMsg  )

   REAL(DbKi),               INTENT(IN   ) :: t_initial           !< initial time (for comparing with time from checkpoint file)
   INTEGER(IntKi),           INTENT(  OUT) :: n_t_global          !< loop counter
   TYPE(FAST_TurbineType),   INTENT(  OUT) :: Turbine(:)          !< all data for one instance of a turbine
   CHARACTER(*),             INTENT(IN   ) :: CheckpointRoot      !< Rootname of checkpoint file
   INTEGER(IntKi),           INTENT(  OUT) :: ErrStat             !< Error status of the operation
   CHARACTER(*),             INTENT(  OUT) :: ErrMsg              !< Error message if ErrStat /= ErrID_None

      ! local variables
   REAL(DbKi)                              :: t_initial_out
   INTEGER(IntKi)                          :: NumTurbines_out
   INTEGER(IntKi)                          :: NumTurbines         ! Number of turbines in this simulation
   INTEGER(IntKi)                          :: i_turb
   INTEGER                                 :: Unit
   INTEGER(IntKi)                          :: ErrStat2            ! local error status
   CHARACTER(ErrMsgLen)                    :: ErrMsg2             ! local error message
   CHARACTER(*),             PARAMETER     :: RoutineName = 'FAST_RestoreFromCheckpoint_Tary' 
   
   
   NumTurbines = SIZE(Turbine)   
   ErrStat = ErrID_None
   ErrMsg  = ""
   
      ! Init NWTC_Library, display copyright and version information:
   CALL FAST_ProgStart( FAST_Ver )
   
      ! Restore data from checkpoint file
   Unit = -1         
   DO i_turb = 1,NumTurbines
      CALL FAST_RestoreFromCheckpoint_T(t_initial_out, n_t_global, NumTurbines_out, Turbine(i_turb), CheckpointRoot, ErrStat2, ErrMsg2, Unit )
         CALL SetErrStat(ErrStat2, ErrMsg2, ErrStat, ErrMsg, RoutineName )

         IF (t_initial_out /= t_initial) CALL SetErrStat(ErrID_Fatal, "invalid value of t_initial.", ErrStat, ErrMsg, RoutineName )
         IF (NumTurbines_out /= NumTurbines) CALL SetErrStat(ErrID_Fatal, "invalid value of NumTurbines.", ErrStat, ErrMsg, RoutineName )
         IF (ErrStat >= AbortErrLev) RETURN
   END DO

   CALL WrScr( ' Restarting simulation at '//TRIM(Num2LStr(n_t_global*Turbine(1)%p_FAST%DT))//' seconds.' )
   
   
END SUBROUTINE FAST_RestoreFromCheckpoint_Tary
!----------------------------------------------------------------------------------------------------------------------------------
!> This routine is the inverse of FAST_CreateCheckpoint_T. It reads data from a checkpoint file and populates data structures for 
!! the turbine instance.
SUBROUTINE FAST_RestoreFromCheckpoint_T(t_initial, n_t_global, NumTurbines, Turbine, CheckpointRoot, ErrStat, ErrMsg, Unit )
   USE BladedInterface, ONLY: CallBladedDLL  ! Hack for Bladed-style DLL
   USE BladedInterface, ONLY: GH_DISCON_STATUS_RESTARTING

   REAL(DbKi),               INTENT(INOUT) :: t_initial           !< initial time
   INTEGER(IntKi),           INTENT(INOUT) :: n_t_global          !< loop counter
   INTEGER(IntKi),           INTENT(INOUT) :: NumTurbines         !< Number of turbines in this simulation
   TYPE(FAST_TurbineType),   INTENT(INOUT) :: Turbine             !< all data for one instance of a turbine (bjj: note that is intent INOUT instead of OUT only because of a gfortran compiler memory issue)
   CHARACTER(*),             INTENT(IN   ) :: CheckpointRoot      !< Rootname of checkpoint file
   INTEGER(IntKi),           INTENT(  OUT) :: ErrStat             !< Error status of the operation
   CHARACTER(*),             INTENT(  OUT) :: ErrMsg              !< Error message if ErrStat /= ErrID_None
   INTEGER(IntKi), OPTIONAL, INTENT(INOUT) :: Unit                !< unit number for output file 
   
      ! local variables:
   REAL(ReKi),               ALLOCATABLE   :: ReKiBuf(:)
   REAL(DbKi),               ALLOCATABLE   :: DbKiBuf(:)
   INTEGER(IntKi),           ALLOCATABLE   :: IntKiBuf(:)
   
   INTEGER(B4Ki)                           :: ArraySizes(3) 
   
   INTEGER(IntKi)                          :: unIn                ! unit number for input file 
   INTEGER(IntKi)                          :: old_avrSwap1        ! previous value of avrSwap(1) !hack for Bladed DLL checkpoint/restore
   INTEGER(IntKi)                          :: ErrStat2            ! local error status
   CHARACTER(ErrMsgLen)                    :: ErrMsg2             ! local error message
   CHARACTER(*),             PARAMETER     :: RoutineName = 'FAST_RestoreFromCheckpoint_T' 

   CHARACTER(1024)                         :: FileName            ! Name of the (input) checkpoint file
   CHARACTER(1024)                         :: DLLFileName         ! Name of the (input) checkpoint file

            
   ErrStat=ErrID_None
   ErrMsg=""
   
   FileName    = TRIM(CheckpointRoot)//'.chkp'
   DLLFileName = TRIM(CheckpointRoot)//'.dll.chkp'
   ! FileName = TRIM(CheckpointRoot)//'.cp'   
   unIn=-1      
   IF (PRESENT(Unit)) unIn = Unit
         
   IF ( unIn < 0 ) THEN
   
      CALL GetNewUnit( unIn, ErrStat2, ErrMsg2 )
      
      CALL OpenBInpFile ( unIn, FileName, ErrStat2, ErrMsg2)
         CALL SetErrStat(ErrStat2, ErrMsg2, ErrStat, ErrMsg, RoutineName )
         IF (ErrStat >= AbortErrLev ) RETURN
   
         ! checkpoint file header:
      READ (unIn, IOSTAT=ErrStat2)   ArraySizes     ! let's make sure we've got the correct number of bytes for reals, doubles, and integers on restart.
      
      IF ( ArraySizes(1) /= ReKi  ) CALL SetErrStat(ErrID_Fatal,"ReKi on restart is different than when checkpoint file was created.",ErrStat,ErrMsg,RoutineName)
      IF ( ArraySizes(2) /= DbKi  ) CALL SetErrStat(ErrID_Fatal,"DbKi on restart is different than when checkpoint file was created.",ErrStat,ErrMsg,RoutineName)
      IF ( ArraySizes(3) /= IntKi ) CALL SetErrStat(ErrID_Fatal,"IntKi on restart is different than when checkpoint file was created.",ErrStat,ErrMsg,RoutineName)
      IF (ErrStat >= AbortErrLev) THEN
         CLOSE(unIn)
         unIn = -1
         IF (PRESENT(Unit)) Unit = unIn
         RETURN
      END IF
      
      READ (unIn, IOSTAT=ErrStat2)   AbortErrLev
      READ (unIn, IOSTAT=ErrStat2)   NumTurbines                      ! Number of turbines
      READ (unIn, IOSTAT=ErrStat2)   t_initial                        ! initial time
      READ (unIn, IOSTAT=ErrStat2)   n_t_global                       ! current time step
   
   END IF
      
      ! in case the Turbine data structure isn't empty on entry of this routine:
   call FAST_DestroyTurbineType( Turbine, ErrStat2, ErrMsg2 )   
   
      ! data from current time step:
   READ (unIn, IOSTAT=ErrStat2)   ArraySizes                       ! Number of reals, doubles, and integers written to file
   
   ALLOCATE(ReKiBuf( ArraySizes(1)), STAT=ErrStat2)
      IF (ErrStat2 /=0) CALL SetErrStat(ErrID_Fatal, "Could not allocate ReKiBuf", ErrStat, ErrMsg, RoutineName )
   ALLOCATE(DbKiBuf( ArraySizes(2)), STAT=ErrStat2)
      IF (ErrStat2 /=0) CALL SetErrStat(ErrID_Fatal, "Could not allocate DbKiBuf", ErrStat, ErrMsg, RoutineName )
   ALLOCATE(IntKiBuf(ArraySizes(3)), STAT=ErrStat2)
      IF (ErrStat2 /=0) CALL SetErrStat(ErrID_Fatal, "Could not allocate IntKiBuf", ErrStat, ErrMsg, RoutineName )
      
      ! Read the packed arrays
   IF (ErrStat < AbortErrLev) THEN
      
      READ (unIn, IOSTAT=ErrStat2)   ReKiBuf    ! Packed reals
         IF (ErrStat2 /=0) CALL SetErrStat(ErrID_Fatal, "Could not read ReKiBuf", ErrStat, ErrMsg, RoutineName )         
      READ (unIn, IOSTAT=ErrStat2)   DbKiBuf    ! Packed doubles
         IF (ErrStat2 /=0) CALL SetErrStat(ErrID_Fatal, "Could not read DbKiBuf", ErrStat, ErrMsg, RoutineName )         
      READ (unIn, IOSTAT=ErrStat2)   IntKiBuf   ! Packed integers
         IF (ErrStat2 /=0) CALL SetErrStat(ErrID_Fatal, "Could not read IntKiBuf", ErrStat, ErrMsg, RoutineName )         
                  
   END IF
                           
      ! Put the arrays back in the data types
   IF (ErrStat < AbortErrLev) THEN
      CALL FAST_UnpackTurbineType( ReKiBuf, DbKiBuf, IntKiBuf, Turbine, ErrStat2, ErrMsg2 )
         CALL SetErrStat(ErrStat2, ErrMsg2, ErrStat, ErrMsg, RoutineName )
   END IF
   
   
      ! close file if necessary (do this after unpacking turbine data, so that TurbID is set)     
   IF (Turbine%TurbID == NumTurbines .OR. .NOT. PRESENT(Unit)) THEN
      CLOSE(unIn)
      unIn = -1
   END IF
   
   IF (PRESENT(Unit)) Unit = unIn
      
   
   IF ( ALLOCATED(ReKiBuf)  ) DEALLOCATE(ReKiBuf)
   IF ( ALLOCATED(DbKiBuf)  ) DEALLOCATE(DbKiBuf)
   IF ( ALLOCATED(IntKiBuf) ) DEALLOCATE(IntKiBuf)    
   
   
      ! A sort-of hack to restore MAP DLL data (in particular Turbine%MAP%OtherSt%C_Obj%object)
    ! these must be the same variables that are used in MAP_Init because they get allocated in the DLL and
    ! destroyed in MAP_End (also, inside the DLL)
   IF (Turbine%p_FAST%CompMooring == Module_MAP) THEN
      CALL MAP_Restart( Turbine%MAP%Input(1), Turbine%MAP%p, Turbine%MAP%x(STATE_CURR), Turbine%MAP%xd(STATE_CURR), &
                        Turbine%MAP%z(STATE_CURR), Turbine%MAP%OtherSt, Turbine%MAP%y, ErrStat2, ErrMsg2 )   
         CALL SetErrStat(ErrStat2, ErrMsg2, ErrStat, ErrMsg, RoutineName )                           
   END IF
   
   
      ! A hack to restore Bladed-style DLL data
   if (Turbine%SrvD%p%UseBladedInterface) then
      if (Turbine%SrvD%m%dll_data%avrSWAP( 1) > 0   ) then ! this isn't allocated if UseBladedInterface is FALSE
            ! store value to be overwritten
         old_avrSwap1 = Turbine%SrvD%m%dll_data%avrSWAP( 1) 
         FileName     = Turbine%SrvD%m%dll_data%DLL_InFile
            ! overwrite values before calling DLL:
         Turbine%SrvD%m%dll_data%DLL_InFile = DLLFileName
         Turbine%SrvD%m%dll_data%avrSWAP(50) = REAL( LEN_TRIM(DLLFileName) ) +1 ! No. of characters in the "INFILE"  argument (-) (we add one for the C NULL CHARACTER)
         Turbine%SrvD%m%dll_data%avrSWAP( 1) = GH_DISCON_STATUS_RESTARTING
         Turbine%SrvD%m%dll_data%SimStatus = Turbine%SrvD%m%dll_data%avrSWAP( 1)
         CALL CallBladedDLL(Turbine%SrvD%Input(1), Turbine%SrvD%p,  Turbine%SrvD%m%dll_data, ErrStat2, ErrMsg2)
            CALL SetErrStat(ErrStat2, ErrMsg2, ErrStat, ErrMsg, RoutineName )                           
            ! put values back:
         Turbine%SrvD%m%dll_data%DLL_InFile = FileName
         Turbine%SrvD%m%dll_data%avrSWAP(50) = REAL( LEN_TRIM(FileName) ) +1 ! No. of characters in the "INFILE"  argument (-) (we add one for the C NULL CHARACTER)
         Turbine%SrvD%m%dll_data%avrSWAP( 1) = old_avrSwap1
         Turbine%SrvD%m%dll_data%SimStatus = Turbine%SrvD%m%dll_data%avrSWAP( 1)
      end if      
   end if   
   
      ! deal with sibling meshes here:
   ! (ignoring for now; they are not going to be siblings on restart)
   
   ! deal with files that were open:
   IF (Turbine%p_FAST%WrTxtOutFile) THEN
      CALL OpenFunkFileAppend ( Turbine%y_FAST%UnOu, TRIM(Turbine%p_FAST%OutFileRoot)//'.out', ErrStat2, ErrMsg2)
      IF ( ErrStat2 >= AbortErrLev ) RETURN
      CALL SetErrStat(ErrStat2, ErrMsg2, ErrStat, ErrMsg, RoutineName )
      CALL WrFileNR ( Turbine%y_FAST%UnOu, '#Restarting here')
      WRITE(Turbine%y_FAST%UnOu, '()')
   END IF
   ! (ignoring for now; will have fort.x files if any were open [though I printed a warning about not outputting binary files earlier])
      

END SUBROUTINE FAST_RestoreFromCheckpoint_T
!----------------------------------------------------------------------------------------------------------------------------------

!----------------------------------------------------------------------------------------------------------------------------------
!> Routine that calls FAST_RestoreForVTKModeShape_T for an array of Turbine data structures. 
SUBROUTINE FAST_RestoreForVTKModeShape_Tary(t_initial, Turbine, InputFileName, ErrStat, ErrMsg  )

   REAL(DbKi),               INTENT(IN   ) :: t_initial           !< initial time (for comparing with time from checkpoint file)
   TYPE(FAST_TurbineType),   INTENT(  OUT) :: Turbine(:)          !< all data for one instance of a turbine
   CHARACTER(*),             INTENT(IN   ) :: InputFileName       !< Name of the input file
   INTEGER(IntKi),           INTENT(  OUT) :: ErrStat             !< Error status of the operation
   CHARACTER(*),             INTENT(  OUT) :: ErrMsg              !< Error message if ErrStat /= ErrID_None

      ! local variables
   INTEGER(IntKi)                          :: i_turb
   INTEGER(IntKi)                          :: n_t_global          !< loop counter
   INTEGER(IntKi)                          :: NumTurbines         ! Number of turbines in this simulation
   INTEGER(IntKi)                          :: ErrStat2            ! local error status
   CHARACTER(ErrMsgLen)                    :: ErrMsg2             ! local error message
   CHARACTER(*),             PARAMETER     :: RoutineName = 'FAST_RestoreForVTKModeShape_Tary'
   
   
   ErrStat = ErrID_None
   ErrMsg  = ""

   NumTurbines = SIZE(Turbine)
   if (NumTurbines /=1) then
      call SetErrStat(ErrID_Fatal, "Mode-shape visualization is not available for multiple turbines.", ErrStat, ErrMsg, RoutineName)
      return
   end if
   

   CALL ReadModeShapeFile( Turbine(1)%p_FAST, trim(InputFileName), ErrStat2, ErrMsg2, checkpointOnly=.true. )
      CALL SetErrStat(ErrStat2, ErrMsg2, ErrStat, ErrMsg, RoutineName )
      if (ErrStat >= AbortErrLev) return
   
   CALL FAST_RestoreFromCheckpoint_Tary( t_initial, n_t_global, Turbine, trim(Turbine(1)%p_FAST%VTK_modes%CheckpointRoot), ErrStat2, ErrMsg2 )
      CALL SetErrStat(ErrStat2, ErrMsg2, ErrStat, ErrMsg, RoutineName )


   DO i_turb = 1,NumTurbines
      if (.not. allocated(Turbine(i_turb)%m_FAST%Lin%LinTimes)) then
         call SetErrStat(ErrID_Fatal, "Mode-shape visualization requires a checkpoint file from a simulation with linearization analysis, but NLinTimes is 0.", ErrStat, ErrMsg, RoutineName)
         return
      end if
      
      CALL FAST_RestoreForVTKModeShape_T(t_initial, Turbine(i_turb)%p_FAST, Turbine(i_turb)%y_FAST, Turbine(i_turb)%m_FAST, &
                  Turbine(i_turb)%ED, Turbine(i_turb)%BD, Turbine(i_turb)%SrvD, Turbine(i_turb)%AD14, Turbine(i_turb)%AD, Turbine(i_turb)%IfW, Turbine(i_turb)%OpFM, &
                  Turbine(i_turb)%HD, Turbine(i_turb)%SD, Turbine(i_turb)%ExtPtfm, Turbine(i_turb)%MAP, Turbine(i_turb)%FEAM, Turbine(i_turb)%MD, Turbine(i_turb)%Orca, &
                  Turbine(i_turb)%IceF, Turbine(i_turb)%IceD, Turbine(i_turb)%MeshMapData, trim(InputFileName), ErrStat2, ErrMsg2 )
      CALL SetErrStat(ErrStat2, ErrMsg2, ErrStat, ErrMsg, RoutineName )
   END DO

   
END SUBROUTINE FAST_RestoreForVTKModeShape_Tary

!----------------------------------------------------------------------------------------------------------------------------------
!> This routine calculates the motions generated by mode shapes and outputs VTK data for it
SUBROUTINE FAST_RestoreForVTKModeShape_T(t_initial, p_FAST, y_FAST, m_FAST, ED, BD, SrvD, AD14, AD, IfW, OpFM, HD, SD, ExtPtfm, &
                         MAPp, FEAM, MD, Orca, IceF, IceD, MeshMapData, InputFileName, ErrStat, ErrMsg )

   REAL(DbKi),               INTENT(IN   ) :: t_initial           !< initial time

   TYPE(FAST_ParameterType), INTENT(INOUT) :: p_FAST              !< Parameters for the glue code
   TYPE(FAST_OutputFileType),INTENT(INOUT) :: y_FAST              !< Output variables for the glue code
   TYPE(FAST_MiscVarType),   INTENT(INOUT) :: m_FAST              !< Miscellaneous variables
     
   TYPE(ElastoDyn_Data),     INTENT(INOUT) :: ED                  !< ElastoDyn data
   TYPE(BeamDyn_Data),       INTENT(INOUT) :: BD                  !< BeamDyn data
   TYPE(ServoDyn_Data),      INTENT(INOUT) :: SrvD                !< ServoDyn data
   TYPE(AeroDyn14_Data),     INTENT(INOUT) :: AD14                !< AeroDyn14 data
   TYPE(AeroDyn_Data),       INTENT(INOUT) :: AD                  !< AeroDyn data
   TYPE(InflowWind_Data),    INTENT(INOUT) :: IfW                 !< InflowWind data
   TYPE(OpenFOAM_Data),      INTENT(INOUT) :: OpFM                !< OpenFOAM data
   TYPE(HydroDyn_Data),      INTENT(INOUT) :: HD                  !< HydroDyn data
   TYPE(SubDyn_Data),        INTENT(INOUT) :: SD                  !< SubDyn data
   TYPE(ExtPtfm_Data),       INTENT(INOUT) :: ExtPtfm             !< ExtPtfm_MCKF data
   TYPE(MAP_Data),           INTENT(INOUT) :: MAPp                !< MAP data
   TYPE(FEAMooring_Data),    INTENT(INOUT) :: FEAM                !< FEAMooring data
   TYPE(MoorDyn_Data),       INTENT(INOUT) :: MD                  !< Data for the MoorDyn module
   TYPE(OrcaFlex_Data),      INTENT(INOUT) :: Orca                !< OrcaFlex interface data
   TYPE(IceFloe_Data),       INTENT(INOUT) :: IceF                !< IceFloe data
   TYPE(IceDyn_Data),        INTENT(INOUT) :: IceD                !< All the IceDyn data used in time-step loop

   TYPE(FAST_ModuleMapType), INTENT(INOUT) :: MeshMapData         !< Data for mapping between modules
   CHARACTER(*),             INTENT(IN   ) :: InputFileName       !< Name of the input file
      
   INTEGER(IntKi),           INTENT(  OUT) :: ErrStat             !< Error status of the operation
   CHARACTER(*),             INTENT(  OUT) :: ErrMsg              !< Error message if ErrStat /= ErrID_None
   
   ! local variables
   REAL(DbKi)                              :: dt                  ! time
   REAL(DbKi)                              :: tprime              ! time
   INTEGER(IntKi)                          :: nt                
   
   INTEGER(IntKi)                          :: iLinTime            ! generic loop counters
   INTEGER(IntKi)                          :: it                  ! generic loop counters
   INTEGER(IntKi)                          :: iMode               ! generic loop counters
   INTEGER(IntKi)                          :: ModeNo              ! mode number
   INTEGER(IntKi)                          :: NLinTimes
   
   INTEGER(IntKi)                          :: ErrStat2
   CHARACTER(ErrMsgLen)                    :: ErrMsg2
   CHARACTER(*), PARAMETER                 :: RoutineName = 'FAST_RestoreForVTKModeShape_T'
   CHARACTER(1024)                         :: VTK_RootName


   ErrStat = ErrID_None
   ErrMsg  = ""
   
   CALL ReadModeShapeFile( p_FAST, trim(InputFileName), ErrStat2, ErrMsg2 )
      CALL SetErrStat(ErrStat2, ErrMsg2, ErrStat, ErrMsg, RoutineName )
      if (ErrStat >= AbortErrLev) return   
   
   call ReadModeShapeMatlabFile( p_FAST, ErrStat2, ErrMsg2 )
      CALL SetErrStat(ErrStat2, ErrMsg2, ErrStat, ErrMsg, RoutineName )
      if (ErrStat >= AbortErrLev ) return
   
   y_FAST%WriteThisStep = .true.
   y_FAST%UnSum = -1
   
   NLinTimes = min( p_FAST%VTK_modes%VTKNLinTimes, size(p_FAST%VTK_modes%x_eig_magnitude,2), p_FAST%NLinTimes )

   VTK_RootName = p_FAST%VTK_OutFileRoot
   
   select case (p_FAST%VTK_modes%VTKLinTim)
   case (1)
   
      do iMode = 1,p_FAST%VTK_modes%VTKLinModes
         ModeNo = p_FAST%VTK_modes%VTKModes(iMode)
         
         call  GetTimeConstants(p_FAST%VTK_modes%DampedFreq_Hz(ModeNo), p_FAST%VTK_fps, nt, dt, p_FAST%VTK_tWidth )
         if (nt > 500) cycle
         
         p_FAST%VTK_OutFileRoot = trim(VTK_RootName)//'.Mode'//trim(num2lstr(ModeNo))
         y_FAST%VTK_count = 1  ! we are skipping the reference meshes by starting at 1
         do iLinTime = 1,NLinTimes
            tprime = m_FAST%Lin%LinTimes(iLinTime) - m_FAST%Lin%LinTimes(1)

            if (p_FAST%DT_UJac < p_FAST%TMax) then
               m_FAST%calcJacobian = .true.
               m_FAST%NextJacCalcTime = m_FAST%Lin%LinTimes(iLinTime)
            end if

            call SetOperatingPoint(iLinTime, p_FAST, y_FAST, m_FAST, ED, BD, SrvD, AD, IfW, OpFM, HD, SD, ExtPtfm, &
                                    MAPp, FEAM, MD, Orca, IceF, IceD, ErrStat2, ErrMsg2 )
               CALL SetErrStat(ErrStat2, ErrMsg2, ErrStat, ErrMsg, RoutineName )

               ! set perturbation of states based on x_eig magnitude and phase
            call PerturbOP(tprime, iLinTime, ModeNo, p_FAST, y_FAST, ED, BD, SrvD, AD, IfW, OpFM, HD, SD, ExtPtfm, MAPp, FEAM, MD, Orca, &
                        IceF, IceD, ErrStat2, ErrMsg2 )
               CALL SetErrStat(ErrStat2, ErrMsg2, ErrStat, ErrMsg, RoutineName )
               IF (ErrStat >= AbortErrLev) RETURN

            CALL CalcOutputs_And_SolveForInputs( -1,  m_FAST%Lin%LinTimes(iLinTime),  STATE_CURR, m_FAST%calcJacobian, m_FAST%NextJacCalcTime, &
               p_FAST, m_FAST, .true., ED, BD, SrvD, AD14, AD, IfW, OpFM, HD, SD, ExtPtfm, MAPp, FEAM, MD, Orca, IceF, IceD, MeshMapData, ErrStat2, ErrMsg2 )
               CALL SetErrStat(ErrStat2, ErrMsg2, ErrStat, ErrMsg, RoutineName )
               IF (ErrStat >= AbortErrLev) RETURN

            call WriteVTK(m_FAST%Lin%LinTimes(iLinTime), p_FAST, y_FAST, MeshMapData, ED, BD, AD, IfW, OpFM, HD, SD, ExtPtfm, SrvD, MAPp, FEAM, MD, Orca, IceF, IceD)

         end do ! iLinTime
      end do ! iMode
   
   case (2)
   
      do iMode = 1,p_FAST%VTK_modes%VTKLinModes
         ModeNo = p_FAST%VTK_modes%VTKModes(iMode)

         call  GetTimeConstants(p_FAST%VTK_modes%DampedFreq_Hz(ModeNo), p_FAST%VTK_fps, nt, dt, p_FAST%VTK_tWidth )
         if (nt > 500) cycle
         
         do iLinTime = 1,NLinTimes
            p_FAST%VTK_OutFileRoot = trim(VTK_RootName)//'.Mode'//trim(num2lstr(ModeNo))//'.LinTime'//trim(num2lstr(iLinTime))
            y_FAST%VTK_count = 1  ! we are skipping the reference meshes by starting at 1

            if (p_FAST%DT_UJac < p_FAST%TMax) then
               m_FAST%calcJacobian = .true.
               m_FAST%NextJacCalcTime = m_FAST%Lin%LinTimes(iLinTime)
            end if
            
            do it = 1,nt
               tprime = (it-1)*dt
               
               call SetOperatingPoint(iLinTime, p_FAST, y_FAST, m_FAST, ED, BD, SrvD, AD, IfW, OpFM, HD, SD, ExtPtfm, &
                                     MAPp, FEAM, MD, Orca, IceF, IceD, ErrStat2, ErrMsg2 )
                  CALL SetErrStat(ErrStat2, ErrMsg2, ErrStat, ErrMsg, RoutineName )
                  
                  ! set perturbation of states based on x_eig magnitude and phase
               call PerturbOP(tprime, iLinTime, ModeNo, p_FAST, y_FAST, ED, BD, SrvD, AD, IfW, OpFM, HD, SD, ExtPtfm, MAPp, FEAM, MD, Orca, &
                         IceF, IceD, ErrStat2, ErrMsg2 )
                  CALL SetErrStat(ErrStat2, ErrMsg2, ErrStat, ErrMsg, RoutineName )
                  IF (ErrStat >= AbortErrLev) RETURN

               CALL CalcOutputs_And_SolveForInputs( -1, m_FAST%Lin%LinTimes(iLinTime),  STATE_CURR, m_FAST%calcJacobian, m_FAST%NextJacCalcTime, &
                  p_FAST, m_FAST, .true., ED, BD, SrvD, AD14, AD, IfW, OpFM, HD, SD, ExtPtfm, MAPp, FEAM, MD, Orca, IceF, IceD, MeshMapData, ErrStat2, ErrMsg2 )
                  CALL SetErrStat(ErrStat2, ErrMsg2, ErrStat, ErrMsg, RoutineName )
                  IF (ErrStat >= AbortErrLev) RETURN

               call WriteVTK(m_FAST%Lin%LinTimes(iLinTime)+tprime, p_FAST, y_FAST, MeshMapData, ED, BD, AD, IfW, OpFM, HD, SD, ExtPtfm, SrvD, MAPp, FEAM, MD, Orca, IceF, IceD)

            end do
            
            
         end do ! iLinTime
      end do   ! iMode
   
   end select
   
END SUBROUTINE FAST_RestoreForVTKModeShape_T
!----------------------------------------------------------------------------------------------------------------------------------
SUBROUTINE GetTimeConstants(DampedFreq_Hz, VTK_fps, nt, dt, VTK_tWidth )
   REAL(R8Ki),     INTENT(IN   ) :: DampedFreq_Hz
   REAL(DbKi),     INTENT(IN   ) :: VTK_fps
   INTEGER(IntKi), INTENT(  OUT) :: nt  !< number of steps
   REAL(DbKi),     INTENT(  OUT) :: dt  !< time step
   INTEGER(IntKi), INTENT(  OUT) :: VTK_tWidth
   
   REAL(DbKi)                              :: cycle_time          ! time for one cycle of mode
   INTEGER(IntKi)                          :: NCycles
   INTEGER(IntKi), PARAMETER               :: MinFrames = 5
   
   if (DampedFreq_Hz <= 0.0_DbKi) then
      nt = huge(nt)
      dt = epsilon(dt)
      VTK_tWidth = 1
      return
   end if
   
   nt = 1
   NCycles = 0
   do while (nt<MinFrames)
      NCycles = NCycles + 1
      cycle_time = NCycles * 1.0_DbKi / DampedFreq_Hz
            
      nt = NINT( max(1.0_DbKi, VTK_fps) * cycle_time )
   end do
         
   dt = cycle_time / nt
   
   VTK_tWidth = CEILING( log10( real(nt) ) ) + 1
   
END SUBROUTINE GetTimeConstants
!----------------------------------------------------------------------------------------------------------------------------------
SUBROUTINE ReadModeShapeMatlabFile(p_FAST, ErrStat, ErrMsg)
   TYPE(FAST_ParameterType), INTENT(INOUT) :: p_FAST              !< Parameters for the glue code
   INTEGER(IntKi),           INTENT(  OUT) :: ErrStat             !< Error status of the operation
   CHARACTER(*),             INTENT(  OUT) :: ErrMsg              !< Error message if ErrStat /= ErrID_None
   
   ! local variables
   INTEGER(IntKi)                          :: ErrStat2
   CHARACTER(ErrMsgLen)                    :: ErrMsg2
   CHARACTER(*), PARAMETER                 :: RoutineName = 'ReadModeShapeMatlabFile'
   
   INTEGER(4)                              :: FileType
   INTEGER(4)                              :: nModes
   INTEGER(4)                              :: nStates
   INTEGER(4)                              :: NLinTimes
   INTEGER(IntKi)                          :: iMode
   INTEGER(IntKi)                          :: UnIn

   ErrStat = ErrID_None
   ErrMsg  = ""

      !  Open data file.
   CALL GetNewUnit( UnIn, ErrStat2, ErrMsg2 )

   CALL OpenBInpFile ( UnIn, trim(p_FAST%VTK_modes%MatlabFileName), ErrStat2, ErrMsg2 )
      CALL SetErrStat( ErrStat2, ErrMsg2, ErrStat, ErrMsg, RoutineName )
      IF (ErrStat >= AbortErrLev) RETURN
      
      ! Process the requested data records of this file.

   CALL WrScr ( NewLine//' =======================================================' )
   CALL WrScr ( ' Reading in data from file "'//TRIM( p_FAST%VTK_modes%MatlabFileName )//'".'//NewLine )


      ! Read some of the header information.

   READ (UnIn, IOSTAT=ErrStat2)  FileType    ! placeholder for future file format changes
   IF ( ErrStat2 /= 0 )  THEN
      CALL SetErrStat ( ErrID_Fatal, 'Fatal error reading FileType from file "'//TRIM( p_FAST%VTK_modes%MatlabFileName )//'".', ErrStat, ErrMsg, RoutineName )
      RETURN
   ENDIF   

   READ (UnIn, IOSTAT=ErrStat2)  nModes    ! number of modes in the file
   IF ( ErrStat2 /= 0 )  THEN
      CALL SetErrStat ( ErrID_Fatal, 'Fatal error reading nModes from file "'//TRIM( p_FAST%VTK_modes%MatlabFileName )//'".', ErrStat, ErrMsg, RoutineName )
      RETURN
   ENDIF   

   READ (UnIn, IOSTAT=ErrStat2)  nStates    ! number of states in the file
   IF ( ErrStat2 /= 0 )  THEN
      CALL SetErrStat ( ErrID_Fatal, 'Fatal error reading nStates from file "'//TRIM( p_FAST%VTK_modes%MatlabFileName )//'".', ErrStat, ErrMsg, RoutineName )
      RETURN
   ENDIF   

   READ (UnIn, IOSTAT=ErrStat2)  NLinTimes    ! number of linearization times / azimuths in the file
   IF ( ErrStat2 /= 0 )  THEN
      CALL SetErrStat ( ErrID_Fatal, 'Fatal error reading NLinTimes from file "'//TRIM( p_FAST%VTK_modes%MatlabFileName )//'".', ErrStat, ErrMsg, RoutineName )
      RETURN
   ENDIF   
   
   ALLOCATE( p_FAST%VTK_Modes%NaturalFreq_Hz(nModes), &
             p_FAST%VTK_Modes%DampingRatio(  nModes), &
             p_FAST%VTK_Modes%DampedFreq_Hz( nModes),   STAT=ErrStat2 )
      IF ( ErrStat2 /= 0 )  THEN
         CALL SetErrStat ( ErrID_Fatal, 'Error allocating arrays to read from file.', ErrStat, ErrMsg, RoutineName )
         RETURN
      ENDIF

      
   READ(UnIn, IOSTAT=ErrStat2) p_FAST%VTK_Modes%NaturalFreq_Hz ! read entire array
   IF ( ErrStat2 /= 0 )  THEN
      CALL SetErrStat ( ErrID_Fatal, 'Fatal error reading NaturalFreq_Hz array from file "'//TRIM( p_FAST%VTK_modes%MatlabFileName )//'".', ErrStat, ErrMsg, RoutineName )
      RETURN
   ENDIF
   
   READ(UnIn, IOSTAT=ErrStat2) p_FAST%VTK_Modes%DampingRatio ! read entire array
   IF ( ErrStat2 /= 0 )  THEN
      CALL SetErrStat ( ErrID_Fatal, 'Fatal error reading DampingRatio array from file "'//TRIM( p_FAST%VTK_modes%MatlabFileName )//'".', ErrStat, ErrMsg, RoutineName )
      RETURN
   ENDIF

   READ(UnIn, IOSTAT=ErrStat2) p_FAST%VTK_Modes%DampedFreq_Hz ! read entire array
   IF ( ErrStat2 /= 0 )  THEN
      CALL SetErrStat ( ErrID_Fatal, 'Fatal error reading DampedFreq_Hz array from file "'//TRIM( p_FAST%VTK_modes%MatlabFileName )//'".', ErrStat, ErrMsg, RoutineName )
      RETURN
   ENDIF
   
   if (nModes < p_FAST%VTK_Modes%VTKLinModes) CALL SetErrStat(ErrID_Severe,'Number of modes requested exceeds the number of modes in the linearization analysis file "'//TRIM( p_FAST%VTK_modes%MatlabFileName )//'".', ErrStat, ErrMsg, RoutineName)
   if (NLinTimes /= p_FAST%NLinTimes) CALL SetErrStat(ErrID_Severe,'Number of times linearization was performed is not the same as the number of linearization times in the linearization analysis file "'//TRIM( p_FAST%VTK_modes%MatlabFileName )//'".', ErrStat, ErrMsg, RoutineName)
   
   
      !Let's read only the number of modes we need to use
   nModes = min( nModes, p_FAST%VTK_Modes%VTKLinModes )
   
   ALLOCATE( p_FAST%VTK_Modes%x_eig_magnitude(nStates, NLinTimes, nModes), &
             p_FAST%VTK_Modes%x_eig_phase(    nStates, NLinTimes, nModes), STAT=ErrStat2 )
      IF ( ErrStat2 /= 0 )  THEN
         CALL SetErrStat ( ErrID_Fatal, 'Error allocating arrays to read from file.', ErrStat, ErrMsg, RoutineName )
         RETURN
      ENDIF
   
    do iMode = 1,nModes
    
      READ(UnIn, IOSTAT=ErrStat2) p_FAST%VTK_Modes%x_eig_magnitude(:,:,iMode) ! read data for one mode
      IF ( ErrStat2 /= 0 )  THEN
         CALL SetErrStat ( ErrID_Fatal, 'Fatal error reading x_eig_magnitude from file "'//TRIM( p_FAST%VTK_modes%MatlabFileName )//'".', ErrStat, ErrMsg, RoutineName )
         RETURN
      ENDIF
      
      READ(UnIn, IOSTAT=ErrStat2) p_FAST%VTK_Modes%x_eig_phase(:,:,iMode) ! read data for one mode
      IF ( ErrStat2 /= 0 )  THEN
         CALL SetErrStat ( ErrID_Fatal, 'Fatal error reading x_eig_phase from file "'//TRIM( p_FAST%VTK_modes%MatlabFileName )//'".', ErrStat, ErrMsg, RoutineName )
         RETURN
      ENDIF

    end do

END SUBROUTINE ReadModeShapeMatlabFile
!----------------------------------------------------------------------------------------------------------------------------------
SUBROUTINE ReadModeShapeFile(p_FAST, InputFile, ErrStat, ErrMsg, checkpointOnly)
   TYPE(FAST_ParameterType),     INTENT(INOUT) :: p_FAST          !< Parameters for the glue code
   CHARACTER(*),                 INTENT(IN   ) :: InputFile       !< Name of the text input file to read
   INTEGER(IntKi),               INTENT(  OUT) :: ErrStat         !< Error status of the operation
   CHARACTER(*),                 INTENT(  OUT) :: ErrMsg          !< Error message if ErrStat /= ErrID_None
   LOGICAL,      OPTIONAL,       INTENT(IN   ) :: checkpointOnly  !< Whether to return after reading checkpoint file name
   
   ! local variables
   INTEGER(IntKi)                          :: ErrStat2
   CHARACTER(ErrMsgLen)                    :: ErrMsg2
   CHARACTER(*), PARAMETER                 :: RoutineName = 'ReadModeShapeFile'
   
   CHARACTER(1024)                         :: PriPath            ! Path name of the primary file
   INTEGER(IntKi)                          :: i
   INTEGER(IntKi)                          :: UnIn
   INTEGER(IntKi)                          :: UnEc
   LOGICAL                                 :: VTKLinTimes1

   ErrStat = ErrID_None
   ErrMsg  = ""
   UnEc = -1

   CALL GetPath( InputFile, PriPath )    ! Input files will be relative to the path where the primary input file is located.
   
      !  Open data file.
   CALL GetNewUnit( UnIn, ErrStat2, ErrMsg2 )

   CALL OpenFInpFile ( UnIn, InputFile, ErrStat2, ErrMsg2 )
      CALL SetErrStat( ErrStat2, ErrMsg2, ErrStat, ErrMsg, RoutineName )
      IF (ErrStat >= AbortErrLev) RETURN
      
      
   CALL ReadCom( UnIn, InputFile, 'File header: (line 1)', ErrStat2, ErrMsg2, UnEc )
      CALL SetErrStat( ErrStat2, ErrMsg2, ErrStat, ErrMsg, RoutineName )
      
   CALL ReadCom( UnIn, InputFile, 'File header: (line 2)', ErrStat2, ErrMsg2, UnEc )
      CALL SetErrStat( ErrStat2, ErrMsg2, ErrStat, ErrMsg, RoutineName )
   
   !----------- FILE NAMES ----------------------------------------------------
   CALL ReadCom( UnIn, InputFile, 'Section Header: File Names', ErrStat2, ErrMsg2, UnEc )
      CALL SetErrStat( ErrStat2, ErrMsg2, ErrStat, ErrMsg, RoutineName )

   CALL ReadVar( UnIn, InputFile, p_FAST%VTK_modes%CheckpointRoot, 'CheckpointRoot', 'Name of the checkpoint file written by FAST when linearization data was produced', ErrStat2, ErrMsg2, UnEc )
      CALL SetErrStat( ErrStat2, ErrMsg2, ErrStat, ErrMsg, RoutineName )
      
   IF ( PathIsRelative( p_FAST%VTK_modes%CheckpointRoot ) ) p_FAST%VTK_modes%CheckpointRoot = TRIM(PriPath)//TRIM(p_FAST%VTK_modes%CheckpointRoot)
      
   if (present(checkpointOnly)) then
      if (checkpointOnly) then
         call cleanup()
         return
      end if
   end if
   
      
   CALL ReadVar( UnIn, InputFile, p_FAST%VTK_modes%MatlabFileName, 'MatlabFileName', 'Name of the file with eigenvectors written by Matlab', ErrStat2, ErrMsg2, UnEc )
      CALL SetErrStat( ErrStat2, ErrMsg2, ErrStat, ErrMsg, RoutineName )
      IF ( ErrStat >= AbortErrLev ) THEN
         CALL Cleanup()
         RETURN
      END IF
   IF ( PathIsRelative( p_FAST%VTK_modes%MatlabFileName ) ) p_FAST%VTK_modes%MatlabFileName = TRIM(PriPath)//TRIM(p_FAST%VTK_modes%MatlabFileName)
   
   !----------- VISUALIZATION OPTIONS ------------------------------------------
   
   CALL ReadCom( UnIn, InputFile, 'Section Header: Visualization Options', ErrStat2, ErrMsg2, UnEc )
      CALL SetErrStat( ErrStat2, ErrMsg2, ErrStat, ErrMsg, RoutineName )

   CALL ReadVar( UnIn, InputFile, p_FAST%VTK_modes%VTKLinModes, 'VTKLinModes', 'Number of modes to visualize', ErrStat2, ErrMsg2, UnEc )
      CALL SetErrStat( ErrStat2, ErrMsg2, ErrStat, ErrMsg, RoutineName )
      

   if (p_FAST%VTK_modes%VTKLinModes <= 0) CALL SetErrStat( ErrID_Fatal, "VTKLinModes must be a positive number.", ErrStat, ErrMsg, RoutineName )

   if (ErrStat >= AbortErrLev) then
      CALL Cleanup()
      RETURN
   end if

   
   call AllocAry( p_FAST%VTK_modes%VTKModes, p_FAST%VTK_modes%VTKLinModes, 'VTKModes', ErrStat2, ErrMsg2)
      call SetErrStat( ErrStat2, ErrMsg2, ErrStat, ErrMsg, RoutineName )
      if ( ErrStat >= AbortErrLev ) then
         call Cleanup()
         return
      end if

   p_FAST%VTK_modes%VTKModes = -1
      
   CALL ReadAry( UnIn, InputFile, p_FAST%VTK_modes%VTKModes, p_FAST%VTK_modes%VTKLinModes, 'VTKModes', 'List of modes to visualize', ErrStat2, ErrMsg2, UnEc )
   ! note that we don't check the ErrStat here; if the user entered fewer than p_FAST%VTK_modes%VTKLinModes values, we will use the
   ! last entry to fill in remaining values.
   !Check 1st value, we need at least one good value from user or throw error
   IF (p_FAST%VTK_modes%VTKModes(1) < 0 ) THEN
      call SetErrStat( ErrID_Fatal, "VTKModes must contain positive numbers.", ErrStat, ErrMsg, RoutineName )
         CALL CleanUp()
         RETURN
   ELSE
      DO i = 2, p_FAST%VTK_modes%VTKLinModes
         IF ( p_FAST%VTK_modes%VTKModes(i) < 0 ) THEN
            p_FAST%VTK_modes%VTKModes(i)=p_FAST%VTK_modes%VTKModes(i-1) + 1
         ENDIF
      ENDDO
   ENDIF


   CALL ReadVar( UnIn, InputFile, p_FAST%VTK_modes%VTKLinScale, 'VTKLinScale', 'Mode shape visualization scaling factor', ErrStat2, ErrMsg2, UnEc )
      CALL SetErrStat( ErrStat2, ErrMsg2, ErrStat, ErrMsg, RoutineName )
   
   CALL ReadVar( UnIn, InputFile, p_FAST%VTK_modes%VTKLinTim, 'VTKLinTim', 'Switch to make one animation for all LinTimes together (1) or separate animations for each LinTimes(2)', ErrStat2, ErrMsg2, UnEc )
      CALL SetErrStat( ErrStat2, ErrMsg2, ErrStat, ErrMsg, RoutineName )
      
   CALL ReadVar( UnIn, InputFile, VTKLinTimes1, 'VTKLinTimes1', 'If VTKLinTim=2, visualize modes at LinTimes(1) only?', ErrStat2, ErrMsg2, UnEc )
      CALL SetErrStat( ErrStat2, ErrMsg2, ErrStat, ErrMsg, RoutineName )
      

   CALL ReadVar( UnIn, InputFile, p_FAST%VTK_modes%VTKLinPhase, 'VTKLinPhase', 'Phase when making one animation for all LinTimes together (used only when VTKLinTim=1)', ErrStat2, ErrMsg2, UnEc )
      CALL SetErrStat( ErrStat2, ErrMsg2, ErrStat, ErrMsg, RoutineName )
      
! overwrite these based on inputs:
      
      if (p_FAST%VTK_modes%VTKLinTim == 2) then
         p_FAST%VTK_modes%VTKLinPhase = 0      ! "Phase when making one animation for all LinTimes together (used only when VTKLinTim=1)" -
         
         if (VTKLinTimes1) then
            p_FAST%VTK_modes%VTKNLinTimes = 1
         else
            p_FAST%VTK_modes%VTKNLinTimes = p_FAST%NLinTimes
         end if
      else
         p_FAST%VTK_modes%VTKNLinTimes = p_FAST%NLinTimes
      end if
      
contains
   SUBROUTINE Cleanup()
      IF (UnIn > 0) CLOSE(UnIn)
   END SUBROUTINE Cleanup

END SUBROUTINE ReadModeShapeFile
!----------------------------------------------------------------------------------------------------------------------------------
END MODULE FAST_Subs
!----------------------------------------------------------------------------------------------------------------------------------<|MERGE_RESOLUTION|>--- conflicted
+++ resolved
@@ -800,12 +800,6 @@
          if (allocated(Init%OutData_HD%LinNames_y)) call move_alloc(Init%OutData_HD%LinNames_y,y_FAST%Lin%Modules(MODULE_HD)%Instance(1)%Names_y )
          if (allocated(Init%OutData_HD%LinNames_u)) call move_alloc(Init%OutData_HD%LinNames_u,y_FAST%Lin%Modules(MODULE_HD)%Instance(1)%Names_u )
          if (allocated(Init%OutData_HD%LinNames_x)) call move_alloc(Init%OutData_HD%LinNames_x, y_FAST%Lin%Modules(MODULE_HD)%Instance(1)%Names_x )
-<<<<<<< HEAD
-=======
-! LIN-TODO: Determine if we need to create this data even though we don't have rotating frames in HD
-         !if (allocated(Init%OutData_HD%RotFrame_y)) call move_alloc(Init%OutData_HD%RotFrame_y,y_FAST%Lin%Modules(MODULE_HD)%Instance(1)%RotFrame_y )
-         !if (allocated(Init%OutData_HD%RotFrame_u)) call move_alloc(Init%OutData_HD%RotFrame_u,y_FAST%Lin%Modules(MODULE_HD)%Instance(1)%RotFrame_u )
->>>>>>> 1a5a8a86
          if (allocated(Init%OutData_HD%DerivOrder_x)) call move_alloc(Init%OutData_HD%DerivOrder_x,y_FAST%Lin%Modules(MODULE_HD)%Instance(1)%DerivOrder_x)
          if (allocated(Init%OutData_HD%IsLoad_u  )) call move_alloc(Init%OutData_HD%IsLoad_u  ,y_FAST%Lin%Modules(MODULE_HD)%Instance(1)%IsLoad_u   )
 
@@ -845,11 +839,7 @@
             
       Init%InData_SD%Linearize     = p_FAST%Linearize
       Init%InData_SD%g             = Init%OutData_ED%Gravity     
-<<<<<<< HEAD
       !Ini%tInData_SD%UseInputFile = .TRUE. 
-=======
-      !Init%InData_SD%UseInputFile = .TRUE. 
->>>>>>> 1a5a8a86
       Init%InData_SD%SDInputFile   = p_FAST%SubFile
       Init%InData_SD%RootName      = p_FAST%OutFileRoot
       Init%InData_SD%TP_RefPoint   = ED%Output(1)%PlatformPtMesh%Position(:,1)  ! "Interface point" where loads will be transferred to
@@ -984,12 +974,6 @@
       else
          if (allocated(Init%OutData_MAP%LinInitOut%LinNames_y)) call move_alloc(Init%OutData_MAP%LinInitOut%LinNames_y,y_FAST%Lin%Modules(Module_MAP)%Instance(1)%Names_y )
          if (allocated(Init%OutData_MAP%LinInitOut%LinNames_u)) call move_alloc(Init%OutData_MAP%LinInitOut%LinNames_u,y_FAST%Lin%Modules(Module_MAP)%Instance(1)%Names_u )
-<<<<<<< HEAD
-=======
-! LIN-TODO: Determine if we need to create this data even though we don't have rotating frames in MAP
-         !if (allocated(Init%OutData_MAP%LinInitOut%RotFrame_y)) call move_alloc(Init%OutData_MAP%LinInitOut%RotFrame_y,y_FAST%Lin%Modules(Module_MAP)%Instance(1)%RotFrame_y )
-         !if (allocated(Init%OutData_MAP%LinInitOut%RotFrame_u)) call move_alloc(Init%OutData_MAP%LinInitOut%RotFrame_u,y_FAST%Lin%Modules(Module_MAP)%Instance(1)%RotFrame_u )
->>>>>>> 1a5a8a86
          if (allocated(Init%OutData_MAP%LinInitOut%IsLoad_u  )) call move_alloc(Init%OutData_MAP%LinInitOut%IsLoad_u  ,y_FAST%Lin%Modules(Module_MAP)%Instance(1)%IsLoad_u   )
 
          if (allocated(Init%OutData_MAP%WriteOutputHdr)) y_FAST%Lin%Modules(Module_MAP)%Instance(1)%NumOutputs = size(Init%OutData_MAP%WriteOutputHdr)
@@ -1221,13 +1205,9 @@
    ! Initialize for linearization:
    ! -------------------------------------------------------------------------
    if ( p_FAST%Linearize ) then      
-<<<<<<< HEAD
       ! NOTE: In the following call, we use Init%OutData_AD%BladeProps(1)%NumBlNds as the number of aero nodes on EACH blade, which 
       !       is consistent with the current AD implementation, but if AD changes this, then it must be handled here, too!
       call Init_Lin(p_FAST, y_FAST, m_FAST, AD, ED, Init%OutData_ED%NumBl, Init%OutData_AD%BladeProps(1)%NumBlNds, ErrStat2, ErrMsg2)      
-=======
-      call Init_Lin(p_FAST, y_FAST, m_FAST, AD, ED, Init%OutData_ED%NumBl, ErrStat2, ErrMsg2)      
->>>>>>> 1a5a8a86
          call SetErrStat(ErrStat2,ErrMsg2,ErrStat,ErrMsg,RoutineName)
 
          if (ErrStat >= AbortErrLev) then
@@ -2669,7 +2649,6 @@
       
       OutFileFmt = OutFileFmt / 2 ! integer division
       p%WrBinOutFile = mod(OutFileFmt,2) == 1
-<<<<<<< HEAD
 
       OutFileFmt = OutFileFmt / 2 ! integer division
       if (mod(OutFileFmt,2) == 1) then
@@ -2687,25 +2666,6 @@
 
       OutFileFmt = OutFileFmt / 2 ! integer division
 
-=======
-
-      OutFileFmt = OutFileFmt / 2 ! integer division
-      if (mod(OutFileFmt,2) == 1) then
-         ! This is a feature for the regression testing system.  It writes binary output stored as uncompressed double floating point data instead of compressed int16 data.
-         ! If the compressed binary version was requested, that will not be generated
-         if (p%WrBinOutFile) then
-            call SetErrStat(ErrID_Warn,'Binary compressed file will not be generated because the uncompressed version was also requested.', ErrStat, ErrMsg, RoutineName)
-         else
-            p%WrBinOutFile = .true.
-         end if
-         p%WrBinMod = FileFmtID_NoCompressWithoutTime    ! A format specifier for the binary output file format (3=don't include time channel and do not pack data)
-      else
-         p%WrBinMod = FileFmtID_ChanLen_In               ! A format specifier for the binary output file format (4=don't include time channel; do include channel width; do pack data)
-      end if
-
-      OutFileFmt = OutFileFmt / 2 ! integer division
-
->>>>>>> 1a5a8a86
       if (OutFileFmt /= 0) then
          call SetErrStat( ErrID_Fatal, "OutFileFmt must be 0, 1, 2, or 3.",ErrStat,ErrMsg,RoutineName)
          call cleanup()
@@ -2767,7 +2727,6 @@
       
       ! TrimGain - Proportional gain for the rotational speed error (>0) [used only if CalcSteady=True] (rad/(rad/s) for yaw or pitch; Nm/(rad/s) for torque)
    CALL ReadVar( UnIn, InputFile, p%TrimGain, "TrimGain", "Proportional gain for the rotational speed error (>0) (rad/(rad/s) for yaw or pitch; Nm/(rad/s) for torque)", ErrStat2, ErrMsg2, UnEc)
-<<<<<<< HEAD
       CALL SetErrStat( ErrStat2, ErrMsg2, ErrStat, ErrMsg, RoutineName)
       
       ! Twr_Kdmp - Damping factor for the tower [used only if CalcSteady=True] (N/(m/s))
@@ -2778,18 +2737,6 @@
    CALL ReadVar( UnIn, InputFile, p%Bld_Kdmp, "Bld_Kdmp", "Damping factor for the blades (N/(m/s))", ErrStat2, ErrMsg2, UnEc)
       CALL SetErrStat( ErrStat2, ErrMsg2, ErrStat, ErrMsg, RoutineName)
       
-=======
-      CALL SetErrStat( ErrStat2, ErrMsg2, ErrStat, ErrMsg, RoutineName)
-      
-      ! Twr_Kdmp - Damping factor for the tower [used only if CalcSteady=True] (N/(m/s))
-   CALL ReadVar( UnIn, InputFile, p%Twr_Kdmp, "Twr_Kdmp", "Damping factor for the tower (N/(m/s))", ErrStat2, ErrMsg2, UnEc)
-      CALL SetErrStat( ErrStat2, ErrMsg2, ErrStat, ErrMsg, RoutineName)
-      
-      ! Bld_Kdmp - Damping factor for the blades [used only if CalcSteady=True] (N/(m/s))
-   CALL ReadVar( UnIn, InputFile, p%Bld_Kdmp, "Bld_Kdmp", "Damping factor for the blades (N/(m/s))", ErrStat2, ErrMsg2, UnEc)
-      CALL SetErrStat( ErrStat2, ErrMsg2, ErrStat, ErrMsg, RoutineName)
-      
->>>>>>> 1a5a8a86
       if ( ErrStat >= AbortErrLev ) then
          call cleanup()
          RETURN
@@ -4763,15 +4710,9 @@
    
   !y_FAST%WriteThisStep = NeedWriteOutput(n_t_global, t_global, p_FAST)
    IF ( y_FAST%WriteThisStep )  THEN
-<<<<<<< HEAD
 
          ! Generate glue-code output file
 
-=======
-
-         ! Generate glue-code output file
-
->>>>>>> 1a5a8a86
          CALL WrOutputLine( t_global, p_FAST, y_FAST, IfW%y%WriteOutput, OpFM%y%WriteOutput, ED%y%WriteOutput, &
                AD%y%WriteOutput, SrvD%y%WriteOutput, HD%y%WriteOutput, SD%y%WriteOutput, ExtPtfm%y%WriteOutput, MAPp%y%WriteOutput, &
                FEAM%y%WriteOutput, MD%y%WriteOutput, Orca%y%WriteOutput, IceF%y%WriteOutput, IceD%y, BD%y, ErrStat, ErrMsg )
@@ -5066,10 +5007,7 @@
 !----------------------------------------------------------------------------------------------------------------------------------
 !> This routine writes all the committed meshes to VTK-formatted files. It doesn't bother with returning an error code.
 SUBROUTINE WrVTK_AllMeshes(p_FAST, y_FAST, MeshMapData, ED, BD, AD, IfW, OpFM, HD, SD, ExtPtfm, SrvD, MAPp, FEAM, MD, Orca, IceF, IceD)
-<<<<<<< HEAD
-=======
    use FVW_IO, only: WrVTK_FVW
->>>>>>> 1a5a8a86
 
    TYPE(FAST_ParameterType), INTENT(IN   ) :: p_FAST              !< Parameters for the glue code
    TYPE(FAST_OutputFileType),INTENT(IN   ) :: y_FAST              !< Output variables for the glue code
@@ -5198,10 +5136,7 @@
             call MeshWrVTK(p_FAST%TurbinePos, AD%Input(1)%BladeRootMotion(K), trim(p_FAST%VTK_OutFileRoot)//'.AD_BladeRootMotion'//trim(num2lstr(k)), y_FAST%VTK_count, p_FAST%VTK_fields, ErrStat2, ErrMsg2, p_FAST%VTK_tWidth )
             !call MeshWrVTK(p_FAST%TurbinePos, AD%Input(1)%BladeMotion(K), trim(p_FAST%VTK_OutFileRoot)//'.AD_BladeMotion'//trim(num2lstr(k)), y_FAST%VTK_count, p_FAST%VTK_fields, ErrStat2, ErrMsg2, p_FAST%VTK_tWidth )
          END DO            
-<<<<<<< HEAD
-=======
-
->>>>>>> 1a5a8a86
+
          call MeshWrVTK(p_FAST%TurbinePos, AD%Input(1)%HubMotion, trim(p_FAST%VTK_OutFileRoot)//'.AD_HubMotion', y_FAST%VTK_count, p_FAST%VTK_fields, ErrStat2, ErrMsg2, p_FAST%VTK_tWidth )
          !call MeshWrVTK(p_FAST%TurbinePos, AD%Input(1)%TowerMotion, trim(p_FAST%VTK_OutFileRoot)//'.AD_TowerMotion', y_FAST%VTK_count, p_FAST%VTK_fields, ErrStat2, ErrMsg2, p_FAST%VTK_tWidth )
                
@@ -5226,18 +5161,13 @@
    END IF
    
 ! HydroDyn            
-<<<<<<< HEAD
    IF ( p_FAST%CompHydro == Module_HD .and. allocated(HD%Input)) THEN     
       !TODO: Fix for Visualizaton GJH 4/23/20
-=======
-   IF ( p_FAST%CompHydro == Module_HD .and. allocated(HD%Input)) THEN       
->>>>>>> 1a5a8a86
       !call MeshWrVTK(p_FAST%TurbinePos, HD%Input(1)%Mesh, trim(p_FAST%VTK_OutFileRoot)//'.HD_Mesh_motion', y_FAST%VTK_count, p_FAST%VTK_fields, ErrStat2, ErrMsg2 )     
       !call MeshWrVTK(p_FAST%TurbinePos, HD%Input(1)%Morison%LumpedMesh, trim(p_FAST%VTK_OutFileRoot)//'.HD_MorisonLumped_motion', y_FAST%VTK_count, p_FAST%VTK_fields, ErrStat2, ErrMsg2 )     
       !call MeshWrVTK(p_FAST%TurbinePos, HD%Input(1)%Morison%DistribMesh, trim(p_FAST%VTK_OutFileRoot)//'.HD_MorisonDistrib_motion', y_FAST%VTK_count, p_FAST%VTK_fields, ErrStat2, ErrMsg2 )     
       
       if (p_FAST%CompSub == Module_NONE) then
-<<<<<<< HEAD
 !TODO         call MeshWrVTK(p_FAST%TurbinePos, HD%y%AllHdroOrigin, trim(p_FAST%VTK_OutFileRoot)//'.HD_AllHdroOrigin', y_FAST%VTK_count, p_FAST%VTK_fields, ErrStat2, ErrMsg2, p_FAST%VTK_tWidth, HD%Input(1)%Mesh )
          outputFields = .false.
       else         
@@ -5245,17 +5175,6 @@
          outputFields = p_FAST%VTK_fields
       end if
       call MeshWrVTK(p_FAST%TurbinePos, HD%y%Morison%Mesh, trim(p_FAST%VTK_OutFileRoot)//'.HD_Morison', y_FAST%VTK_count, outputFields, ErrStat2, ErrMsg2, p_FAST%VTK_tWidth, HD%Input(1)%Morison%Mesh ) 
-=======
-         call MeshWrVTK(p_FAST%TurbinePos, HD%y%AllHdroOrigin, trim(p_FAST%VTK_OutFileRoot)//'.HD_AllHdroOrigin', y_FAST%VTK_count, p_FAST%VTK_fields, ErrStat2, ErrMsg2, p_FAST%VTK_tWidth, HD%Input(1)%Mesh )
-         outputFields = .false.
-      else         
-         call MeshWrVTK(p_FAST%TurbinePos, HD%y%Mesh, trim(p_FAST%VTK_OutFileRoot)//'.HD_Mesh', y_FAST%VTK_count, p_FAST%VTK_fields, ErrStat2, ErrMsg2, p_FAST%VTK_tWidth, HD%Input(1)%Mesh )
-         outputFields = p_FAST%VTK_fields
-      end if
-      call MeshWrVTK(p_FAST%TurbinePos, HD%y%Morison%LumpedMesh, trim(p_FAST%VTK_OutFileRoot)//'.HD_MorisonLumped', y_FAST%VTK_count, outputFields, ErrStat2, ErrMsg2, p_FAST%VTK_tWidth, HD%Input(1)%Morison%LumpedMesh )
-      call MeshWrVTK(p_FAST%TurbinePos, HD%y%Morison%DistribMesh, trim(p_FAST%VTK_OutFileRoot)//'.HD_MorisonDistrib', y_FAST%VTK_count, outputFields, ErrStat2, ErrMsg2, p_FAST%VTK_tWidth, HD%Input(1)%Morison%DistribMesh )
-      
->>>>>>> 1a5a8a86
                   
    END IF
    
@@ -5399,24 +5318,14 @@
    IF ( p_FAST%CompHydro == Module_HD ) THEN 
       
       if (p_FAST%CompSub == Module_NONE) then
-<<<<<<< HEAD
          call MeshWrVTK(p_FAST%TurbinePos, HD%y%WAMITMesh, trim(p_FAST%VTK_OutFileRoot)//'.HD_AllHdroOrigin', y_FAST%VTK_count, p_FAST%VTK_fields, ErrStat2, ErrMsg2, p_FAST%VTK_tWidth, HD%Input(1)%WAMITMesh )
-=======
-         call MeshWrVTK(p_FAST%TurbinePos, HD%y%AllHdroOrigin, trim(p_FAST%VTK_OutFileRoot)//'.HD_AllHdroOrigin', y_FAST%VTK_count, p_FAST%VTK_fields, ErrStat2, ErrMsg2, p_FAST%VTK_tWidth, HD%Input(1)%Mesh )
->>>>>>> 1a5a8a86
          outputFields = .false.
       else         
          OutputFields = p_FAST%VTK_fields
       end if
-<<<<<<< HEAD
      !TODO: Fix for Visualization GJH 4/23/20 
      ! call MeshWrVTK(p_FAST%TurbinePos, HD%Input(1)%Morison%DistribMesh, trim(p_FAST%VTK_OutFileRoot)//'.HD_MorisonDistrib', &
      !                y_FAST%VTK_count, OutputFields, ErrStat2, ErrMsg2, p_FAST%VTK_tWidth, Sib=HD%y%Morison%DistribMesh )
-=======
-      
-      call MeshWrVTK(p_FAST%TurbinePos, HD%Input(1)%Morison%DistribMesh, trim(p_FAST%VTK_OutFileRoot)//'.HD_MorisonDistrib', &
-                     y_FAST%VTK_count, OutputFields, ErrStat2, ErrMsg2, p_FAST%VTK_tWidth, Sib=HD%y%Morison%DistribMesh )
->>>>>>> 1a5a8a86
    END IF
    
    
@@ -5435,10 +5344,7 @@
 !> This routine writes a minimal subset of meshes with surfaces to VTK-formatted files. It doesn't bother with 
 !! returning an error code.
 SUBROUTINE WrVTK_Surfaces(t_global, p_FAST, y_FAST, MeshMapData, ED, BD, AD, IfW, OpFM, HD, SD, SrvD, MAPp, FEAM, MD, Orca, IceF, IceD)
-<<<<<<< HEAD
-=======
    use FVW_IO, only: WrVTK_FVW
->>>>>>> 1a5a8a86
 
    REAL(DbKi),               INTENT(IN   ) :: t_global            !< Current global time
    TYPE(FAST_ParameterType), INTENT(IN   ) :: p_FAST              !< Parameters for the glue code
@@ -5509,9 +5415,6 @@
                                     y_FAST%VTK_count, OutputFields, ErrStat2, ErrMsg2, p_FAST%VTK_tWidth , verts=p_FAST%VTK_Surface%BladeShape(K)%AirfoilCoords )
       END DO  
    END IF   
-<<<<<<< HEAD
-         
-=======
 
 ! Free wake
    if (allocated(AD%m%FVW_u)) then
@@ -5520,7 +5423,6 @@
       end if   
    end if   
 
->>>>>>> 1a5a8a86
    
 ! Platform
 ! call MeshWrVTK_PointSurface (p_FAST%TurbinePos, ED%y%PlatformPtMesh, trim(p_FAST%VTK_OutFileRoot)//'.PlatformSurface', y_FAST%VTK_count, OutputFields, ErrStat2, ErrMsg2, Radius = p_FAST%VTK_Surface%GroundRad )
@@ -5531,7 +5433,6 @@
 !   IF ( p_FAST%CompSub == Module_SD ) THEN
 !     call MeshWrVTK(p_FAST%TurbinePos, SD%Input(1)%TPMesh, trim(p_FAST%VTK_OutFileRoot)//'.SD_TPMesh_motion', y_FAST%VTK_count, OutputFields, ErrStat2, ErrMsg2 )     
 !      call MeshWrVTK(p_FAST%TurbinePos, SD%y%y2Mesh, trim(p_FAST%VTK_OutFileRoot)//'.SD_y2Mesh_motion', y_FAST%VTK_count, OutputFields, ErrStat2, ErrMsg2 )        
-<<<<<<< HEAD
 !   END IF 
 !TODO: Fix below section for new Morison GJH 4/23/20
    !   
@@ -5546,21 +5447,6 @@
    !                              y_FAST%VTK_count, OutputFields, ErrStat2, ErrMsg2, p_FAST%VTK_tWidth, p_FAST%VTK_Surface%NumSectors, &
    !                              p_FAST%VTK_Surface%MorisonRad, Sib=HD%y%Morison%DistribMesh )
    !END IF
-=======
-!   END IF     
-      
-   IF ( HD%Input(1)%Morison%DistribMesh%Committed ) THEN 
-      !if ( p_FAST%CompSub == Module_NONE ) then ! floating
-      !   OutputFields = .false.
-      !else
-      !   OutputFields = p_FAST%VTK_fields
-      !end if
-         
-      call MeshWrVTK_Ln2Surface (p_FAST%TurbinePos, HD%Input(1)%Morison%DistribMesh, trim(p_FAST%VTK_OutFileRoot)//'.MorisonSurface', &
-                                 y_FAST%VTK_count, OutputFields, ErrStat2, ErrMsg2, p_FAST%VTK_tWidth, p_FAST%VTK_Surface%NumSectors, &
-                                 p_FAST%VTK_Surface%MorisonRad, Sib=HD%y%Morison%DistribMesh )
-   END IF
->>>>>>> 1a5a8a86
    
    
 ! Mooring Lines?            
