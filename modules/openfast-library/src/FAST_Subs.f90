!**********************************************************************************************************************************
! FAST_Solver.f90, FAST_Subs.f90, FAST_Lin.f90, and FAST_Mods.f90 make up the FAST glue code in the FAST Modularization Framework.
! FAST_Prog.f90, FAST_Library.f90, FAST_Prog.c are different drivers for this code.
!..................................................................................................................................
! LICENSING
! Copyright (C) 2013-2016  National Renewable Energy Laboratory
!
!    This file is part of FAST.
!
! Licensed under the Apache License, Version 2.0 (the "License");
! you may not use this file except in compliance with the License.
! You may obtain a copy of the License at
!
!     http://www.apache.org/licenses/LICENSE-2.0
!
! Unless required by applicable law or agreed to in writing, software
! distributed under the License is distributed on an "AS IS" BASIS,
! WITHOUT WARRANTIES OR CONDITIONS OF ANY KIND, either express or implied.
! See the License for the specific language governing permissions and
! limitations under the License.
!**********************************************************************************************************************************
MODULE FAST_Subs

   USE FAST_Solver
   USE FAST_Linear

   IMPLICIT NONE

CONTAINS
!++++++++++++++++++++++++++++++++++++++++++++++++++++++++++++++++++++++++++++++++++++++++++++++++++++++++++++++++++++++++++++++++++
! INITIALIZATION ROUTINES
!++++++++++++++++++++++++++++++++++++++++++++++++++++++++++++++++++++++++++++++++++++++++++++++++++++++++++++++++++++++++++++++++++
!> a wrapper routine to call FAST_Initialize a the full-turbine simulation level (makes easier to write top-level driver)
SUBROUTINE FAST_InitializeAll_T( t_initial, TurbID, Turbine, ErrStat, ErrMsg, InFile, ExternInitData )

   REAL(DbKi),                        INTENT(IN   ) :: t_initial      !< initial time
   INTEGER(IntKi),                    INTENT(IN   ) :: TurbID         !< turbine Identifier (1-NumTurbines)
   TYPE(FAST_TurbineType),            INTENT(INOUT) :: Turbine        !< all data for one instance of a turbine
   INTEGER(IntKi),                    INTENT(  OUT) :: ErrStat        !< Error status of the operation
   CHARACTER(*),                      INTENT(  OUT) :: ErrMsg         !< Error message if ErrStat /= ErrID_None
   CHARACTER(*),             OPTIONAL,INTENT(IN   ) :: InFile         !< A CHARACTER string containing the name of the primary FAST input file (if not present, we'll get it from the command line)   
   TYPE(FAST_ExternInitType),OPTIONAL,INTENT(IN   ) :: ExternInitData !< Initialization input data from an external source (Simulink)
   
   Turbine%TurbID = TurbID  
   
   
   IF (PRESENT(InFile)) THEN
      IF (PRESENT(ExternInitData)) THEN
         CALL FAST_InitializeAll( t_initial, Turbine%p_FAST, Turbine%y_FAST, Turbine%m_FAST, &
                     Turbine%ED, Turbine%BD, Turbine%SrvD, Turbine%AD14, Turbine%AD, Turbine%IfW, Turbine%OpFM, Turbine%SC,&
                     Turbine%HD, Turbine%SD, Turbine%ExtPtfm, Turbine%MAP, Turbine%FEAM, Turbine%MD, Turbine%Orca, &
                     Turbine%IceF, Turbine%IceD, Turbine%MeshMapData, ErrStat, ErrMsg, InFile, ExternInitData )
      ELSE         
         CALL FAST_InitializeAll( t_initial, Turbine%p_FAST, Turbine%y_FAST, Turbine%m_FAST, &
                     Turbine%ED, Turbine%BD, Turbine%SrvD, Turbine%AD14, Turbine%AD, Turbine%IfW, Turbine%OpFM, Turbine%SC, &
                     Turbine%HD, Turbine%SD, Turbine%ExtPtfm, Turbine%MAP, Turbine%FEAM, Turbine%MD, Turbine%Orca, &
                     Turbine%IceF, Turbine%IceD, Turbine%MeshMapData, ErrStat, ErrMsg, InFile  )
      END IF
   ELSE
      CALL FAST_InitializeAll( t_initial, Turbine%p_FAST, Turbine%y_FAST, Turbine%m_FAST, &
                     Turbine%ED, Turbine%BD, Turbine%SrvD, Turbine%AD14, Turbine%AD, Turbine%IfW, Turbine%OpFM, Turbine%SC, &
                     Turbine%HD, Turbine%SD, Turbine%ExtPtfm, Turbine%MAP, Turbine%FEAM, Turbine%MD, Turbine%Orca, &
                     Turbine%IceF, Turbine%IceD, Turbine%MeshMapData, ErrStat, ErrMsg )
   END IF
   
         
END SUBROUTINE FAST_InitializeAll_T
!----------------------------------------------------------------------------------------------------------------------------------
!> Routine to call Init routine for each module. This routine sets all of the init input data for each module.
SUBROUTINE FAST_InitializeAll( t_initial, p_FAST, y_FAST, m_FAST, ED, BD, SrvD, AD14, AD, IfW, OpFM, SC, HD, SD, ExtPtfm, &
                               MAPp, FEAM, MD, Orca, IceF, IceD, MeshMapData, ErrStat, ErrMsg, InFile, ExternInitData )

   use ElastoDyn_Parameters, only: Method_RK4

   REAL(DbKi),               INTENT(IN   ) :: t_initial           !< initial time
   TYPE(FAST_ParameterType), INTENT(INOUT) :: p_FAST              !< Parameters for the glue code
   TYPE(FAST_OutputFileType),INTENT(INOUT) :: y_FAST              !< Output variables for the glue code
   TYPE(FAST_MiscVarType),   INTENT(INOUT) :: m_FAST              !< Miscellaneous variables
     
   TYPE(ElastoDyn_Data),     INTENT(INOUT) :: ED                  !< ElastoDyn data
   TYPE(BeamDyn_Data),       INTENT(INOUT) :: BD                  !< BeamDyn data
   TYPE(ServoDyn_Data),      INTENT(INOUT) :: SrvD                !< ServoDyn data
   TYPE(AeroDyn14_Data),     INTENT(INOUT) :: AD14                !< AeroDyn14 data
   TYPE(AeroDyn_Data),       INTENT(INOUT) :: AD                  !< AeroDyn data
   TYPE(InflowWind_Data),    INTENT(INOUT) :: IfW                 !< InflowWind data
   TYPE(OpenFOAM_Data),      INTENT(INOUT) :: OpFM                !< OpenFOAM data
   TYPE(SuperController_Data), INTENT(INOUT) :: SC                !< SuperController data
   TYPE(HydroDyn_Data),      INTENT(INOUT) :: HD                  !< HydroDyn data
   TYPE(SubDyn_Data),        INTENT(INOUT) :: SD                  !< SubDyn data
   TYPE(ExtPtfm_Data),       INTENT(INOUT) :: ExtPtfm             !< ExtPtfm_MCKF data
   TYPE(MAP_Data),           INTENT(INOUT) :: MAPp                !< MAP data
   TYPE(FEAMooring_Data),    INTENT(INOUT) :: FEAM                !< FEAMooring data
   TYPE(MoorDyn_Data),       INTENT(INOUT) :: MD                  !< Data for the MoorDyn module
   TYPE(OrcaFlex_Data),      INTENT(INOUT) :: Orca                !< OrcaFlex interface data
   
   TYPE(IceFloe_Data),       INTENT(INOUT) :: IceF                !< IceFloe data
   TYPE(IceDyn_Data),        INTENT(INOUT) :: IceD                !< All the IceDyn data used in time-step loop

   TYPE(FAST_ModuleMapType), INTENT(INOUT) :: MeshMapData         !< Data for mapping between modules
      
   INTEGER(IntKi),           INTENT(  OUT) :: ErrStat             !< Error status of the operation
   CHARACTER(*),             INTENT(  OUT) :: ErrMsg              !< Error message if ErrStat /= ErrID_None
   CHARACTER(*), OPTIONAL,   INTENT(IN   ) :: InFile              !< A CHARACTER string containing the name of the primary FAST input file (if not present, we'll get it from the command line)
   
   TYPE(FAST_ExternInitType), OPTIONAL, INTENT(IN) :: ExternInitData !< Initialization input data from an external source (Simulink)
   
   ! local variables      
   CHARACTER(1024)                         :: InputFile           !< A CHARACTER string containing the name of the primary FAST input file
   TYPE(FAST_InitData)                     :: Init                !< Initialization data for all modules

       
   REAL(ReKi)                              :: AirDens             ! air density for initialization/normalization of OpenFOAM data
   REAL(DbKi)                              :: dt_IceD             ! tmp dt variable to ensure IceDyn doesn't specify different dt values for different legs (IceDyn instances)
   REAL(DbKi)                              :: dt_BD               ! tmp dt variable to ensure BeamDyn doesn't specify different dt values for different instances
   INTEGER(IntKi)                          :: ErrStat2
   INTEGER(IntKi)                          :: IceDim              ! dimension we're pre-allocating for number of IceDyn legs/instances
   INTEGER(IntKi)                          :: I                   ! generic loop counter
   INTEGER(IntKi)                          :: k                   ! blade loop counter
   logical                                 :: CallStart
   
   CHARACTER(ErrMsgLen)                    :: ErrMsg2
                                           
   CHARACTER(*), PARAMETER                 :: RoutineName = 'FAST_InitializeAll'       
   
   
   !..........
   ErrStat = ErrID_None
   ErrMsg  = ""
      
   y_FAST%UnSum = -1                                                    ! set the summary file unit to -1 to indicate it's not open
   y_FAST%UnOu  = -1                                                    ! set the text output file unit to -1 to indicate it's not open
   y_FAST%UnGra = -1                                                    ! set the binary graphics output file unit to -1 to indicate it's not open
   
   p_FAST%WrVTK = VTK_Unknown                                           ! set this so that we can potentially output VTK information on initialization error
   p_FAST%VTK_tWidth = 1                                                ! initialize in case of error before reading the full file
   p_FAST%n_VTKTime  = 1                                                ! initialize in case of error before reading the full file
   y_FAST%VTK_LastWaveIndx = 1                                          ! Start looking for wave data at the first index
   y_FAST%VTK_count = 0                                                 ! first VTK file has 0 as output      
   y_FAST%n_Out = 0                                                     ! set the number of ouptut channels to 0 to indicate there's nothing to write to the binary file
   p_FAST%ModuleInitialized = .FALSE.                                   ! (array initialization) no modules are initialized 
   
      ! Get the current time
   CALL DATE_AND_TIME ( Values=m_FAST%StrtTime )                        ! Let's time the whole simulation
   CALL CPU_TIME ( m_FAST%UsrTime1 )                                    ! Initial time (this zeros the start time when used as a MATLAB function)
   m_FAST%UsrTime1 = MAX( 0.0_ReKi, m_FAST%UsrTime1 )                   ! CPU_TIME: If a meaningful time cannot be returned, a processor-dependent negative value is returned
   

   m_FAST%t_global        = t_initial - 20.                             ! initialize this to a number < t_initial for error message in ProgAbort
   m_FAST%calcJacobian    = .TRUE.                                      ! we need to calculate the Jacobian
   m_FAST%NextJacCalcTime = m_FAST%t_global                             ! We want to calculate the Jacobian on the first step
   p_FAST%TDesc           = ''
!   p_FAST%CheckHSSBrTrqC = .false.

   y_FAST%Lin%WindSpeed = 0.0_ReKi
   
   if (present(ExternInitData)) then
      CallStart = .not. ExternInitData%FarmIntegration ! .and. ExternInitData%TurbineID == 1
      if (ExternInitData%TurbineID > 0) p_FAST%TDesc = 'T'//trim(num2lstr(ExternInitData%TurbineID)) 
   else
      CallStart = .true.
   end if
           
   
      ! Init NWTC_Library, display copyright and version information:
   if (CallStart) then
      AbortErrLev = ErrID_Fatal                                 ! Until we read otherwise from the FAST input file, we abort only on FATAL errors
      CALL FAST_ProgStart( FAST_Ver )
      p_FAST%WrSttsTime = .TRUE.
   else
      ! if we don't call the start data (e.g., from FAST.Farm), we won't override AbortErrLev either 
      CALL DispNVD( FAST_Ver )
      p_FAST%WrSttsTime = .FALSE.
   end if
   
   IF (PRESENT(InFile)) THEN
      p_FAST%UseDWM = .FALSE.
      InputFile = InFile
   ELSE
      CALL GetInputFileName(InputFile,p_FAST%UseDWM,ErrStat2,ErrMsg2)            
         CALL SetErrStat( ErrStat2, ErrMsg2, ErrStat, ErrMsg, RoutineName )
         IF (ErrStat >= AbortErrLev) THEN
            CALL Cleanup()
            RETURN
         END IF
   END IF
   
   ! ... Open and read input files ...
   ! also, set turbine reference position for graphics output
   if (PRESENT(ExternInitData)) then
      p_FAST%TurbinePos = ExternInitData%TurbinePos
      if( (ExternInitData%NumSC2CtrlGlob .gt. 0) .or. (ExternInitData%NumSC2Ctrl .gt. 0) .or. (ExternInitData%NumCtrl2SC .gt. 0)) then
         p_FAST%UseSupercontroller = .TRUE.
      else
         p_FAST%UseSupercontroller = .FALSE.
      end if
      
      if (ExternInitData%FarmIntegration) then ! we're integrating with FAST.Farm
         CALL FAST_Init( p_FAST, m_FAST, y_FAST, t_initial, InputFile, ErrStat2, ErrMsg2, ExternInitData%TMax, OverrideAbortLev=.false., RootName=ExternInitData%RootName )         
      else
         CALL FAST_Init( p_FAST, m_FAST, y_FAST, t_initial, InputFile, ErrStat2, ErrMsg2, ExternInitData%TMax, ExternInitData%TurbineID )  ! We have the name of the input file and the simulation length from somewhere else (e.g. Simulink)         
      end if
      
   else
      p_FAST%TurbinePos = 0.0_ReKi
      CALL FAST_Init( p_FAST, m_FAST, y_FAST, t_initial, InputFile, ErrStat2, ErrMsg2 )                       ! We have the name of the input file from somewhere else (e.g. Simulink)
   end if
         
   CALL SetErrStat(ErrStat2, ErrMsg2, ErrStat, ErrMsg, RoutineName )
   IF (ErrStat >= AbortErrLev) THEN
      CALL Cleanup()
      RETURN
   END IF
      
      
   !...............................................................................................................................  
      
   p_FAST%dt_module = p_FAST%dt ! initialize time steps for each module   

   ! ........................
   ! initialize ElastoDyn (must be done first)
   ! ........................
   
   ALLOCATE( ED%Input( p_FAST%InterpOrder+1 ), ED%InputTimes( p_FAST%InterpOrder+1 ),STAT = ErrStat2 )
      IF (ErrStat2 /= 0) THEN
         CALL SetErrStat(ErrID_Fatal,"Error allocating ED%Input and ED%InputTimes.",ErrStat,ErrMsg,RoutineName)
         CALL Cleanup()
         RETURN
      END IF
      
   Init%InData_ED%Linearize = p_FAST%Linearize
   Init%InData_ED%InputFile = p_FAST%EDFile
   IF ( p_FAST%CompAero == Module_AD14 ) THEN
      Init%InData_ED%ADInputFile = p_FAST%AeroFile
   ELSE
      Init%InData_ED%ADInputFile = ""
   END IF
   
   Init%InData_ED%RootName      = TRIM(p_FAST%OutFileRoot)//'.'//TRIM(y_FAST%Module_Abrev(Module_ED))
   Init%InData_ED%CompElast     = p_FAST%CompElast == Module_ED

   CALL ED_Init( Init%InData_ED, ED%Input(1), ED%p, ED%x(STATE_CURR), ED%xd(STATE_CURR), ED%z(STATE_CURR), ED%OtherSt(STATE_CURR), &
                  ED%y, ED%m, p_FAST%dt_module( MODULE_ED ), Init%OutData_ED, ErrStat2, ErrMsg2 )
      CALL SetErrStat(ErrStat2,ErrMsg2,ErrStat,ErrMsg,RoutineName)
      
   p_FAST%ModuleInitialized(Module_ED) = .TRUE.
   CALL SetModuleSubstepTime(Module_ED, p_FAST, y_FAST, ErrStat2, ErrMsg2)
      CALL SetErrStat(ErrStat2,ErrMsg2,ErrStat,ErrMsg,RoutineName)
      
      ! bjj: added this check per jmj; perhaps it would be better in ElastoDyn, but I'll leave it here for now:
   IF ( p_FAST%TurbineType == Type_Offshore_Floating ) THEN
      IF ( ED%p%TowerBsHt < 0.0_ReKi .AND. .NOT. EqualRealNos( ED%p%TowerBsHt, 0.0_ReKi ) ) THEN
         CALL SetErrStat(ErrID_Fatal,"ElastoDyn TowerBsHt must not be negative for floating offshore systems.",ErrStat,ErrMsg,RoutineName)
      END IF      
   END IF   

   allocate( y_FAST%Lin%Modules(MODULE_ED)%Instance(1), stat=ErrStat2)
   if (ErrStat2 /= 0 ) then
      call SetErrStat(ErrID_Fatal, "Error allocating Lin%Modules(ED).", ErrStat, ErrMsg, RoutineName )
   else
   
      if (allocated(Init%OutData_ED%LinNames_y)) call move_alloc(Init%OutData_ED%LinNames_y,y_FAST%Lin%Modules(MODULE_ED)%Instance(1)%Names_y)
      if (allocated(Init%OutData_ED%LinNames_x)) call move_alloc(Init%OutData_ED%LinNames_x,y_FAST%Lin%Modules(MODULE_ED)%Instance(1)%Names_x)
      if (allocated(Init%OutData_ED%LinNames_u)) call move_alloc(Init%OutData_ED%LinNames_u,y_FAST%Lin%Modules(MODULE_ED)%Instance(1)%Names_u)
      if (allocated(Init%OutData_ED%RotFrame_y)) call move_alloc(Init%OutData_ED%RotFrame_y,y_FAST%Lin%Modules(MODULE_ED)%Instance(1)%RotFrame_y)
      if (allocated(Init%OutData_ED%RotFrame_x)) call move_alloc(Init%OutData_ED%RotFrame_x,y_FAST%Lin%Modules(MODULE_ED)%Instance(1)%RotFrame_x)
      if (allocated(Init%OutData_ED%DerivOrder_x)) call move_alloc(Init%OutData_ED%DerivOrder_x,y_FAST%Lin%Modules(MODULE_ED)%Instance(1)%DerivOrder_x)
      if (allocated(Init%OutData_ED%RotFrame_u)) call move_alloc(Init%OutData_ED%RotFrame_u,y_FAST%Lin%Modules(MODULE_ED)%Instance(1)%RotFrame_u)
      if (allocated(Init%OutData_ED%IsLoad_u  )) call move_alloc(Init%OutData_ED%IsLoad_u  ,y_FAST%Lin%Modules(MODULE_ED)%Instance(1)%IsLoad_u  )
         
      if (allocated(Init%OutData_ED%WriteOutputHdr)) y_FAST%Lin%Modules(MODULE_ED)%Instance(1)%NumOutputs = size(Init%OutData_ED%WriteOutputHdr)
   end if

   IF (ErrStat >= AbortErrLev) THEN
      CALL Cleanup()
      RETURN
   END IF
   
   if (p_FAST%CalcSteady) then
      if ( EqualRealNos(Init%OutData_ED%RotSpeed, 0.0_ReKi) ) then
         p_FAST%TrimCase = TrimCase_none
         p_FAST%NLinTimes = 1
         p_FAST%LinInterpOrder = 0 ! constant values
      elseif ( Init%OutData_ED%isFixed_GenDOF ) then
         p_FAST%TrimCase = TrimCase_none
      end if
   end if
   
   
   ! ........................
   ! initialize BeamDyn 
   ! ........................
   IF ( p_FAST%CompElast == Module_BD ) THEN      
      p_FAST%nBeams = Init%OutData_ED%NumBl          ! initialize number of BeamDyn instances = number of blades      
   ELSE
      p_FAST%nBeams = 0
   END IF

   ALLOCATE( BD%Input( p_FAST%InterpOrder+1, p_FAST%nBeams ), BD%InputTimes( p_FAST%InterpOrder+1, p_FAST%nBeams ), STAT = ErrStat2 )
      IF (ErrStat2 /= 0) THEN
         CALL SetErrStat(ErrID_Fatal,"Error allocating BD%Input and BD%InputTimes.",ErrStat,ErrMsg,RoutineName)
         CALL Cleanup()
         RETURN
      END IF  
                        
   ALLOCATE( BD%x(           p_FAST%nBeams,2), &
             BD%xd(          p_FAST%nBeams,2), &
             BD%z(           p_FAST%nBeams,2), &
             BD%OtherSt(     p_FAST%nBeams,2), &
             BD%p(           p_FAST%nBeams  ), &
             BD%u(           p_FAST%nBeams  ), &
             BD%y(           p_FAST%nBeams  ), &
             BD%m(           p_FAST%nBeams  ), &
             Init%OutData_BD(p_FAST%nBeams  ), &
                                             STAT = ErrStat2 )                                                  
      IF (ErrStat2 /= 0) THEN
         CALL SetErrStat(ErrID_Fatal,"Error allocating BeamDyn state, input, and output data.",ErrStat,ErrMsg,RoutineName)
         CALL Cleanup()
         RETURN
      END IF        
   
   IF (p_FAST%CompElast == Module_BD) THEN

      Init%InData_BD%DynamicSolve = .TRUE.       ! FAST can only couple to BeamDyn when dynamic solve is used.

      Init%InData_BD%Linearize = p_FAST%Linearize
      Init%InData_BD%gravity      = (/ 0.0_ReKi, 0.0_ReKi, -Init%OutData_ED%Gravity /)       ! "Gravitational acceleration" m/s^2
      
         ! now initialize BeamDyn for all beams
      dt_BD = p_FAST%dt_module( MODULE_BD )
                        
      Init%InData_BD%HubPos = ED%y%HubPtMotion%Position(:,1)
      Init%InData_BD%HubRot = ED%y%HubPtMotion%RefOrientation(:,:,1)
            
      p_FAST%BD_OutputSibling = .true.
      
      allocate( y_FAST%Lin%Modules(MODULE_BD)%Instance(p_FAST%nBeams), stat=ErrStat2)
      if (ErrStat2 /= 0 ) then
         call SetErrStat(ErrID_Fatal, "Error allocating Lin%Modules(BD).", ErrStat, ErrMsg, RoutineName )
         CALL Cleanup()
         RETURN
      end if

      DO k=1,p_FAST%nBeams
         Init%InData_BD%RootName     = TRIM(p_FAST%OutFileRoot)//'.'//TRIM(y_FAST%Module_Abrev(Module_BD))//TRIM( Num2LStr(k) )
         
         
         Init%InData_BD%InputFile    = p_FAST%BDBldFile(k)
         
         Init%InData_BD%GlbPos       = ED%y%BladeRootMotion(k)%Position(:,1)          ! {:}    - - "Initial Position Vector of the local blade coordinate system"
         Init%InData_BD%GlbRot       = ED%y%BladeRootMotion(k)%RefOrientation(:,:,1)  ! {:}{:} - - "Initial direction cosine matrix of the local blade coordinate system"
         
         Init%InData_BD%RootDisp     = ED%y%BladeRootMotion(k)%TranslationDisp(:,1)   ! {:}    - - "Initial root displacement"
         Init%InData_BD%RootOri      = ED%y%BladeRootMotion(k)%Orientation(:,:,1)     ! {:}{:} - - "Initial root orientation"
         Init%InData_BD%RootVel(1:3) = ED%y%BladeRootMotion(k)%TranslationVel(:,1)    ! {:}    - - "Initial root velocities and angular veolcities"                  
         Init%InData_BD%RootVel(4:6) = ED%y%BladeRootMotion(k)%RotationVel(:,1)       ! {:}    - - "Initial root velocities and angular veolcities"                  
                           
         CALL BD_Init( Init%InData_BD, BD%Input(1,k), BD%p(k),  BD%x(k,STATE_CURR), BD%xd(k,STATE_CURR), BD%z(k,STATE_CURR), &
                           BD%OtherSt(k,STATE_CURR), BD%y(k),  BD%m(k), dt_BD, Init%OutData_BD(k), ErrStat2, ErrMsg2 )
            CALL SetErrStat(ErrStat2,ErrMsg2,ErrStat,ErrMsg,RoutineName)  
            
         !bjj: we're going to force this to have the same timestep because I don't want to have to deal with n BD modules with n timesteps.
         IF ( k == 1 ) THEN
            p_FAST%dt_module( MODULE_BD ) = dt_BD
            
            p_FAST%ModuleInitialized(Module_BD) = .TRUE. ! this really should be once per BD instance, but BD doesn't care so I won't go through the effort to track this
            CALL SetModuleSubstepTime(Module_BD, p_FAST, y_FAST, ErrStat2, ErrMsg2)
               CALL SetErrStat(ErrStat2,ErrMsg2,ErrStat,ErrMsg,RoutineName)            
         ELSEIF ( .NOT. EqualRealNos( p_FAST%dt_module( MODULE_BD ),dt_BD )) THEN
            CALL SetErrStat(ErrID_Fatal,"All instances of BeamDyn (one per blade) must have the same time step.",ErrStat,ErrMsg,RoutineName)
         END IF

            ! We're going to do fewer computations if the BD input and output meshes that couple to AD are siblings:
         if (BD%p(k)%BldMotionNodeLoc /= BD_MESH_QP) p_FAST%BD_OutputSibling = .false.
      
         if (ErrStat>=AbortErrLev) exit !exit this loop so we don't get p_FAST%nBeams of the same errors
         
         if (allocated(Init%OutData_BD(k)%LinNames_y)) call move_alloc(Init%OutData_BD(k)%LinNames_y, y_FAST%Lin%Modules(MODULE_BD)%Instance(k)%Names_y )
         if (allocated(Init%OutData_BD(k)%LinNames_x)) call move_alloc(Init%OutData_BD(k)%LinNames_x, y_FAST%Lin%Modules(MODULE_BD)%Instance(k)%Names_x )
         if (allocated(Init%OutData_BD(k)%LinNames_u)) call move_alloc(Init%OutData_BD(k)%LinNames_u, y_FAST%Lin%Modules(MODULE_BD)%Instance(k)%Names_u )
         if (allocated(Init%OutData_BD(k)%RotFrame_y)) call move_alloc(Init%OutData_BD(k)%RotFrame_y, y_FAST%Lin%Modules(MODULE_BD)%Instance(k)%RotFrame_y )
         if (allocated(Init%OutData_BD(k)%RotFrame_x)) call move_alloc(Init%OutData_BD(k)%RotFrame_x, y_FAST%Lin%Modules(MODULE_BD)%Instance(k)%RotFrame_x )
         if (allocated(Init%OutData_BD(k)%RotFrame_u)) call move_alloc(Init%OutData_BD(k)%RotFrame_u, y_FAST%Lin%Modules(MODULE_BD)%Instance(k)%RotFrame_u )
         if (allocated(Init%OutData_BD(k)%IsLoad_u  )) call move_alloc(Init%OutData_BD(k)%IsLoad_u  , y_FAST%Lin%Modules(MODULE_BD)%Instance(k)%IsLoad_u   )
         if (allocated(Init%OutData_BD(k)%DerivOrder_x  )) call move_alloc(Init%OutData_BD(k)%DerivOrder_x  , y_FAST%Lin%Modules(MODULE_BD)%Instance(k)%DerivOrder_x   )
         
         if (allocated(Init%OutData_BD(k)%WriteOutputHdr)) y_FAST%Lin%Modules(MODULE_BD)%Instance(k)%NumOutputs = size(Init%OutData_BD(k)%WriteOutputHdr)
         
      END DO
               
      IF (ErrStat >= AbortErrLev) THEN
         CALL Cleanup()
         RETURN
      END IF           
      
   END IF         
      

   ! ........................
   ! initialize AeroDyn 
   ! ........................
   ALLOCATE( AD14%Input( p_FAST%InterpOrder+1 ), AD14%InputTimes( p_FAST%InterpOrder+1 ), STAT = ErrStat2 )
      IF (ErrStat2 /= 0) THEN
         CALL SetErrStat(ErrID_Fatal,"Error allocating AD14%Input and AD14%InputTimes.",ErrStat,ErrMsg,RoutineName)
         CALL Cleanup()
         RETURN
      END IF
     
   ALLOCATE( AD%Input( p_FAST%InterpOrder+1 ), AD%InputTimes( p_FAST%InterpOrder+1 ), STAT = ErrStat2 )
      IF (ErrStat2 /= 0) THEN
         CALL SetErrStat(ErrID_Fatal,"Error allocating AD%Input and AD%InputTimes.",ErrStat,ErrMsg,RoutineName)
         CALL Cleanup()
         RETURN
      END IF
      
      
   IF ( p_FAST%CompAero == Module_AD14 ) THEN
               
      CALL AD_SetInitInput(Init%InData_AD14, Init%OutData_ED, ED%y, p_FAST, ErrStat2, ErrMsg2)            ! set the values in Init%InData_AD14
         CALL SetErrStat(ErrStat2,ErrMsg2,ErrStat,ErrMsg,RoutineName)
                                       
      CALL AD14_Init( Init%InData_AD14, AD14%Input(1), AD14%p, AD14%x(STATE_CURR), AD14%xd(STATE_CURR), AD14%z(STATE_CURR), &
                     AD14%OtherSt(STATE_CURR), AD14%y, AD14%m, p_FAST%dt_module( MODULE_AD14 ), Init%OutData_AD14, ErrStat2, ErrMsg2 )
         CALL SetErrStat(ErrStat2,ErrMsg2,ErrStat,ErrMsg,RoutineName)

      p_FAST%ModuleInitialized(Module_AD14) = .TRUE.            
      CALL SetModuleSubstepTime(Module_AD14, p_FAST, y_FAST, ErrStat2, ErrMsg2)
         CALL SetErrStat(ErrStat2,ErrMsg2,ErrStat,ErrMsg,RoutineName)
      
         ! bjj: this really shouldn't be in the FAST glue code, but I'm going to put this check here so people don't use an invalid model 
         !    and send me emails to debug numerical issues in their results.
      IF ( AD14%p%TwrProps%PJM_Version .AND. p_FAST%TurbineType == Type_Offshore_Floating ) THEN
         CALL SetErrStat(ErrID_Fatal,'AeroDyn v14 tower influence model "NEWTOWER" is invalid for models of floating offshore turbines.',ErrStat,ErrMsg,RoutineName)
      END IF         
            
      AirDens = Init%OutData_AD14%AirDens
      
      IF (ErrStat >= AbortErrLev) THEN
         CALL Cleanup()
         RETURN
      END IF       
      
   ELSEIF ( p_FAST%CompAero == Module_AD ) THEN
      
      
         ! set initialization data for AD
      CALL AllocAry( Init%InData_AD%BladeRootPosition,      3, Init%OutData_ED%NumBl, 'Init%InData_AD%BladeRootPosition', errStat2, ErrMsg2)
         CALL SetErrStat(ErrStat2,ErrMsg2,ErrStat,ErrMsg,RoutineName)
      CALL AllocAry( Init%InData_AD%BladeRootOrientation,3, 3, Init%OutData_ED%NumBl, 'Init%InData_AD%BladeRootOrientation', errStat2, ErrMsg2)
         CALL SetErrStat(ErrStat2,ErrMsg2,ErrStat,ErrMsg,RoutineName)
         IF (ErrStat >= AbortErrLev) THEN
            CALL Cleanup()
            RETURN
         END IF
      Init%InData_AD%Gravity            = Init%OutData_ED%Gravity      
      Init%InData_AD%Linearize          = p_FAST%Linearize
      Init%InData_AD%InputFile          = p_FAST%AeroFile
      Init%InData_AD%NumBlades          = Init%OutData_ED%NumBl
      Init%InData_AD%RootName           = p_FAST%OutFileRoot
      Init%InData_AD%HubPosition        = ED%y%HubPtMotion%Position(:,1)
      Init%InData_AD%HubOrientation     = ED%y%HubPtMotion%RefOrientation(:,:,1)
      
      do k=1,Init%OutData_ED%NumBl
         Init%InData_AD%BladeRootPosition(:,k)      = ED%y%BladeRootMotion(k)%Position(:,1)
         Init%InData_AD%BladeRootOrientation(:,:,k) = ED%y%BladeRootMotion(k)%RefOrientation(:,:,1)
      end do
      
            
      CALL AD_Init( Init%InData_AD, AD%Input(1), AD%p, AD%x(STATE_CURR), AD%xd(STATE_CURR), AD%z(STATE_CURR), &
                    AD%OtherSt(STATE_CURR), AD%y, AD%m, p_FAST%dt_module( MODULE_AD ), Init%OutData_AD, ErrStat2, ErrMsg2 )
         CALL SetErrStat(ErrStat2,ErrMsg2,ErrStat,ErrMsg,RoutineName)

      p_FAST%ModuleInitialized(Module_AD) = .TRUE.            
      CALL SetModuleSubstepTime(Module_AD, p_FAST, y_FAST, ErrStat2, ErrMsg2)
         CALL SetErrStat(ErrStat2,ErrMsg2,ErrStat,ErrMsg,RoutineName)
                               
      allocate( y_FAST%Lin%Modules(MODULE_AD)%Instance(1), stat=ErrStat2)
      if (ErrStat2 /= 0 ) then
         call SetErrStat(ErrID_Fatal, "Error allocating Lin%Modules(AD).", ErrStat, ErrMsg, RoutineName )
      else
         if (allocated(Init%OutData_AD%LinNames_u)) call move_alloc(Init%OutData_AD%LinNames_u,y_FAST%Lin%Modules(MODULE_AD)%Instance(1)%Names_u )
         if (allocated(Init%OutData_AD%LinNames_y)) call move_alloc(Init%OutData_AD%LinNames_y,y_FAST%Lin%Modules(MODULE_AD)%Instance(1)%Names_y )
         if (allocated(Init%OutData_AD%LinNames_z)) call move_alloc(Init%OutData_AD%LinNames_z,y_FAST%Lin%Modules(MODULE_AD)%Instance(1)%Names_z )
         if (allocated(Init%OutData_AD%RotFrame_u)) call move_alloc(Init%OutData_AD%RotFrame_u,y_FAST%Lin%Modules(MODULE_AD)%Instance(1)%RotFrame_u )
         if (allocated(Init%OutData_AD%RotFrame_y)) call move_alloc(Init%OutData_AD%RotFrame_y,y_FAST%Lin%Modules(MODULE_AD)%Instance(1)%RotFrame_y )
         if (allocated(Init%OutData_AD%RotFrame_z)) call move_alloc(Init%OutData_AD%RotFrame_z,y_FAST%Lin%Modules(MODULE_AD)%Instance(1)%RotFrame_z )
         if (allocated(Init%OutData_AD%IsLoad_u  )) call move_alloc(Init%OutData_AD%IsLoad_u  ,y_FAST%Lin%Modules(MODULE_AD)%Instance(1)%IsLoad_u   )
         
         if (allocated(Init%OutData_AD%WriteOutputHdr)) y_FAST%Lin%Modules(MODULE_AD)%Instance(1)%NumOutputs = size(Init%OutData_AD%WriteOutputHdr)
      end if
      
      IF (ErrStat >= AbortErrLev) THEN
         CALL Cleanup()
         RETURN
      END IF       
      
      AirDens = Init%OutData_AD%AirDens
      
   ELSE
      AirDens = 0.0_ReKi
   END IF ! CompAero
   
               
   ! ........................
   ! initialize InflowWind
   ! ........................   
   ALLOCATE( IfW%Input( p_FAST%InterpOrder+1 ), IfW%InputTimes( p_FAST%InterpOrder+1 ), STAT = ErrStat2 )
      IF (ErrStat2 /= 0) THEN
         CALL SetErrStat(ErrID_Fatal,"Error allocating IfW%Input and IfW%InputTimes.",ErrStat,ErrMsg,RoutineName)
         CALL Cleanup()
         RETURN
      END IF
              
   IF ( p_FAST%CompInflow == Module_IfW ) THEN
      
<<<<<<< HEAD
      InitInData_IfW%Linearize        = p_FAST%Linearize
      InitInData_IfW%InputFileName    = p_FAST%InflowFile
      InitInData_IfW%RootName         = TRIM(p_FAST%OutFileRoot)//'.'//TRIM(y_FAST%Module_Abrev(Module_IfW))
      InitInData_IfW%UseInputFile     = .TRUE.
      InitInData_IfW%FixedWindFileRootName = .FALSE.
=======
      Init%InData_IfW%Linearize        = p_FAST%Linearize
      Init%InData_IfW%InputFileName    = p_FAST%InflowFile
      Init%InData_IfW%RootName         = TRIM(p_FAST%OutFileRoot)//'.'//TRIM(y_FAST%Module_Abrev(Module_IfW))
      Init%InData_IfW%UseInputFile     = .TRUE.
>>>>>>> ff33ca1c
   
      Init%InData_IfW%NumWindPoints = 0      
      IF ( p_FAST%CompServo == Module_SrvD ) Init%InData_IfW%NumWindPoints = Init%InData_IfW%NumWindPoints + 1
      IF ( p_FAST%CompAero  == Module_AD14 ) THEN
         Init%InData_IfW%NumWindPoints = Init%InData_IfW%NumWindPoints + Init%OutData_ED%NumBl * AD14%Input(1)%InputMarkers(1)%NNodes + AD14%Input(1)%Twr_InputMarkers%NNodes
      ELSEIF ( p_FAST%CompAero  == Module_AD ) THEN
         Init%InData_IfW%NumWindPoints = Init%InData_IfW%NumWindPoints + AD%Input(1)%TowerMotion%NNodes
         DO k=1,Init%OutData_ED%NumBl
            Init%InData_IfW%NumWindPoints = Init%InData_IfW%NumWindPoints + AD%Input(1)%BladeMotion(k)%NNodes
         END DO
         if (allocated(AD%OtherSt(STATE_CURR)%WakeLocationPoints)) then
            Init%InData_IfW%NumWindPoints = Init%InData_IfW%NumWindPoints + size(AD%OtherSt(STATE_CURR)%WakeLocationPoints,DIM=2)
         end if
      END IF
      
      ! lidar        
      Init%InData_IfW%lidar%Tmax                   = p_FAST%TMax
      Init%InData_IfW%lidar%HubPosition            = ED%y%HubPtMotion%Position(:,1) 
      
      IF ( PRESENT(ExternInitData) ) THEN
         Init%InData_IfW%Use4Dext = ExternInitData%FarmIntegration

         if (Init%InData_IfW%Use4Dext) then
            Init%InData_IfW%FDext%n      = ExternInitData%windGrid_n
            Init%InData_IfW%FDext%delta  = ExternInitData%windGrid_delta
            Init%InData_IfW%FDext%pZero  = ExternInitData%windGrid_pZero
         end if
         
         ! bjj: these lidar inputs should come from an InflowWind input file; I'm hard coding them here for now
         Init%InData_IfW%lidar%SensorType          = ExternInitData%SensorType   
         Init%InData_IfW%lidar%LidRadialVel        = ExternInitData%LidRadialVel   
         Init%InData_IfW%lidar%RotorApexOffsetPos  = 0.0         
         Init%InData_IfW%lidar%NumPulseGate        = 0
      ELSE
         Init%InData_IfW%lidar%SensorType          = SensorType_None
         Init%InData_IfW%Use4Dext                  = .false.
      END IF
                                     
      CALL InflowWind_Init( Init%InData_IfW, IfW%Input(1), IfW%p, IfW%x(STATE_CURR), IfW%xd(STATE_CURR), IfW%z(STATE_CURR),  &
                     IfW%OtherSt(STATE_CURR), IfW%y, IfW%m, p_FAST%dt_module( MODULE_IfW ), Init%OutData_IfW, ErrStat2, ErrMsg2 )
         CALL SetErrStat(ErrStat2,ErrMsg2,ErrStat,ErrMsg,RoutineName)

      p_FAST%ModuleInitialized(Module_IfW) = .TRUE.            
      CALL SetModuleSubstepTime(Module_IfW, p_FAST, y_FAST, ErrStat2, ErrMsg2)
         CALL SetErrStat(ErrStat2,ErrMsg2,ErrStat,ErrMsg,RoutineName)
         
      allocate( y_FAST%Lin%Modules(MODULE_IfW)%Instance(1), stat=ErrStat2)
      if (ErrStat2 /= 0 ) then
         call SetErrStat(ErrID_Fatal, "Error allocating Lin%Modules(IfW).", ErrStat, ErrMsg, RoutineName )
      else
         if (allocated(Init%OutData_IfW%LinNames_y)) call move_alloc(Init%OutData_IfW%LinNames_y,y_FAST%Lin%Modules(MODULE_IfW)%Instance(1)%Names_y )
         if (allocated(Init%OutData_IfW%LinNames_u)) call move_alloc(Init%OutData_IfW%LinNames_u,y_FAST%Lin%Modules(MODULE_IfW)%Instance(1)%Names_u )
         if (allocated(Init%OutData_IfW%RotFrame_y)) call move_alloc(Init%OutData_IfW%RotFrame_y,y_FAST%Lin%Modules(MODULE_IfW)%Instance(1)%RotFrame_y )
         if (allocated(Init%OutData_IfW%RotFrame_u)) call move_alloc(Init%OutData_IfW%RotFrame_u,y_FAST%Lin%Modules(MODULE_IfW)%Instance(1)%RotFrame_u )
         if (allocated(Init%OutData_IfW%IsLoad_u  )) call move_alloc(Init%OutData_IfW%IsLoad_u  ,y_FAST%Lin%Modules(MODULE_IfW)%Instance(1)%IsLoad_u   )

         if (allocated(Init%OutData_IfW%WriteOutputHdr)) y_FAST%Lin%Modules(MODULE_IfW)%Instance(1)%NumOutputs = size(Init%OutData_IfW%WriteOutputHdr)
         y_FAST%Lin%WindSpeed = Init%OutData_IfW%WindFileInfo%MWS
      end if
      
      IF (ErrStat >= AbortErrLev) THEN
         CALL Cleanup()
         RETURN
      END IF       
      
   ELSEIF ( p_FAST%CompInflow == Module_OpFM ) THEN
      
      IF ( PRESENT(ExternInitData) ) THEN
<<<<<<< HEAD
         InitInData_OpFM%NumActForcePtsBlade = ExternInitData%NumActForcePtsBlade
         InitInData_OpFM%NumActForcePtsTower = ExternInitData%NumActForcePtsTower 
=======
         Init%InData_OpFM%NumSC2Ctrl = ExternInitData%NumSC2Ctrl
         Init%InData_OpFM%NumCtrl2SC = ExternInitData%NumCtrl2SC  
         Init%InData_OpFM%NumActForcePtsBlade = ExternInitData%NumActForcePtsBlade
         Init%InData_OpFM%NumActForcePtsTower = ExternInitData%NumActForcePtsTower 
>>>>>>> ff33ca1c
      ELSE
         CALL SetErrStat( ErrID_Fatal, 'OpenFOAM integration can be used only with external input data (not the stand-alone executable).', ErrStat, ErrMsg, RoutineName )
         CALL Cleanup()
         RETURN         
      END IF
      Init%InData_OpFM%BladeLength = Init%OutData_ED%BladeLength
      Init%InData_OpFM%TowerHeight = Init%OutData_ED%TowerHeight
      Init%InData_OpFM%TowerBaseHeight = Init%OutData_ED%TowerBaseHeight
      ALLOCATE(Init%InData_OpFM%StructBldRNodes( SIZE(Init%OutData_ED%BldRNodes)),  STAT=ErrStat2)
      Init%InData_OpFM%StructBldRNodes(:) = Init%OutData_ED%BldRNodes(:)
      ALLOCATE(Init%InData_OpFM%StructTwrHNodes( SIZE(Init%OutData_ED%TwrHNodes)),  STAT=ErrStat2)
      Init%InData_OpFM%StructTwrHNodes(:) = Init%OutData_ED%TwrHNodes(:)
      IF (ErrStat2 /= 0) THEN
         CALL SetErrStat(ErrID_Fatal,"Error allocating OpFM%InitInput.",ErrStat,ErrMsg,RoutineName)
         CALL Cleanup()
         RETURN
      END IF
         ! set up the data structures for integration with OpenFOAM
      CALL Init_OpFM( Init%InData_OpFM, p_FAST, AirDens, AD14%Input(1), AD%Input(1), Init%OutData_AD, AD%y, ED%y, OpFM, Init%OutData_OpFM, ErrStat2, ErrMsg2 )
         CALL SetErrStat(ErrStat2,ErrMsg2,ErrStat,ErrMsg,RoutineName)
      
      IF (ErrStat >= AbortErrLev) THEN
         CALL Cleanup()
         RETURN
      END IF       
                  
      !bjj: fix me!!! to do
      Init%OutData_IfW%WindFileInfo%MWS = 0.0_ReKi
      
   ELSE
      Init%OutData_IfW%WindFileInfo%MWS = 0.0_ReKi
   END IF   ! CompInflow
   
   ! ........................
   ! initialize SuperController
   ! ........................   
      IF ( PRESENT(ExternInitData) ) THEN
<<<<<<< HEAD
         InitInData_SC%NumSC2CtrlGlob = ExternInitData%NumSC2CtrlGlob
         InitInData_SC%NumSC2Ctrl = ExternInitData%NumSC2Ctrl
         InitInData_SC%NumCtrl2SC = ExternInitData%NumCtrl2SC  
      ELSE
         InitInData_SC%NumSC2CtrlGlob = 0
         InitInData_SC%NumSC2Ctrl = 0
         InitInData_SC%NumCtrl2SC = 0
=======
         Init%InData_SC%NumSC2Ctrl = ExternInitData%NumSC2Ctrl
         Init%InData_SC%NumCtrl2SC = ExternInitData%NumCtrl2SC  
      ELSE
         Init%InData_SC%NumSC2Ctrl = 0
         Init%InData_SC%NumCtrl2SC = 0
>>>>>>> ff33ca1c
      END IF
      
         ! set up the data structures for integration with supercontroller
      CALL Init_SC( Init%InData_SC, SC, ErrStat2, ErrMsg2 )
      CALL SetErrStat(ErrStat2,ErrMsg2,ErrStat,ErrMsg,RoutineName)
      
      IF (ErrStat >= AbortErrLev) THEN
         CALL Cleanup()
         RETURN
      END IF       

   ! ........................
   ! some checks for AeroDyn14's Dynamic Inflow with Mean Wind Speed from InflowWind:
   ! (DO NOT COPY THIS CODE!)
   ! bjj: AeroDyn14 should not need this rule of thumb; it should check the instantaneous values when the code runs
   ! ........................   
   
   IF ( p_FAST%CompAero == Module_AD14 ) THEN
      IF (AD14%p%DynInfl) THEN               
         IF ( Init%OutData_IfW%WindFileInfo%MWS  < 8.0 ) THEN
            CALL SetErrStat(ErrID_Fatal,'AeroDyn v14 "DYNINFL" InfModel is invalid for models with wind speeds less than 8 m/s.',ErrStat,ErrMsg,RoutineName)
            !CALL SetErrStat(ErrID_Info,'Estimated average inflow wind speed is less than 8 m/s. Dynamic Inflow will be turned off.',ErrStat,ErrMess,RoutineName )
         END IF
      END IF      
   END IF
   
   
   ! ........................
   ! initialize ServoDyn 
   ! ........................
   ALLOCATE( SrvD%Input( p_FAST%InterpOrder+1 ), SrvD%InputTimes( p_FAST%InterpOrder+1 ), STAT = ErrStat2 )
      IF (ErrStat2 /= 0) THEN
         CALL SetErrStat(ErrID_Fatal,"Error allocating SrvD%Input and SrvD%InputTimes.",ErrStat,ErrMsg,RoutineName)
         CALL Cleanup()
         RETURN
      END IF
      
   IF ( p_FAST%CompServo == Module_SrvD ) THEN
      Init%InData_SrvD%InputFile     = p_FAST%ServoFile
      Init%InData_SrvD%RootName      = TRIM(p_FAST%OutFileRoot)//'.'//TRIM(y_FAST%Module_Abrev(Module_SrvD))
      Init%InData_SrvD%NumBl         = Init%OutData_ED%NumBl
      Init%InData_SrvD%gravity       = Init%OutData_ED%gravity
      Init%InData_SrvD%r_N_O_G       = ED%Input(1)%NacelleLoads%Position(:,1)
      Init%InData_SrvD%r_TwrBase     = Init%OutData_ED%TwrBasePos
      Init%InData_SrvD%TMax          = p_FAST%TMax
      Init%InData_SrvD%AirDens       = AirDens
      Init%InData_SrvD%AvgWindSpeed  = Init%OutData_IfW%WindFileInfo%MWS
      Init%InData_SrvD%Linearize     = p_FAST%Linearize
      Init%InData_SrvD%TrimCase      = p_FAST%TrimCase
      Init%InData_SrvD%TrimGain      = p_FAST%TrimGain
      Init%InData_SrvD%RotSpeedRef   = Init%OutData_ED%RotSpeed
      
      IF ( PRESENT(ExternInitData) ) THEN
<<<<<<< HEAD
         InitInData_SrvD%NumSC2CtrlGlob = ExternInitData%NumSC2CtrlGlob
         IF ( (InitInData_SrvD%NumSC2CtrlGlob .gt. 0) ) THEN
            CALL AllocAry( InitInData_SrvD%InitScOutputsGlob, InitInData_SrvD%NumSC2CtrlGlob, 'InitInData_SrvD%InitScOutputsGlob', ErrStat2, ErrMsg2)
            CALL SetErrStat(ErrStat2,ErrMsg2,ErrStat,ErrMsg,RoutineName)
            do i=1,InitInData_SrvD%NumSC2CtrlGlob
               InitInData_SrvD%InitScOutputsGlob(i) = ExternInitData%InitScOutputsGlob(i)
            end do
         END IF

         InitInData_SrvD%NumSC2Ctrl = ExternInitData%NumSC2Ctrl
         IF ( (InitInData_SrvD%NumSC2Ctrl .gt. 0) ) THEN
            CALL AllocAry( InitInData_SrvD%InitScOutputsTurbine, InitInData_SrvD%NumSC2Ctrl, 'InitInData_SrvD%InitScOutputsTurbine', ErrStat2, ErrMsg2)
            CALL SetErrStat(ErrStat2,ErrMsg2,ErrStat,ErrMsg,RoutineName)
            do i=1,InitInData_SrvD%NumSC2Ctrl
               InitInData_SrvD%InitScOutputsTurbine(i) = ExternInitData%InitScOutputsTurbine(i)
            end do
         END IF

         InitInData_SrvD%NumCtrl2SC = ExternInitData%NumCtrl2SC
         
      ELSE
         InitInData_SrvD%NumSC2CtrlGlob = 0
         InitInData_SrvD%NumSC2Ctrl = 0
         InitInData_SrvD%NumCtrl2SC = 0
=======
         Init%InData_SrvD%NumSC2Ctrl = ExternInitData%NumSC2Ctrl
         Init%InData_SrvD%NumCtrl2SC = ExternInitData%NumCtrl2SC
      ELSE
         Init%InData_SrvD%NumSC2Ctrl = 0
         Init%InData_SrvD%NumCtrl2SC = 0
>>>>>>> ff33ca1c
      END IF      
            
      CALL AllocAry(Init%InData_SrvD%BlPitchInit, Init%OutData_ED%NumBl, 'BlPitchInit', ErrStat2, ErrMsg2)
         CALL SetErrStat(ErrStat2,ErrMsg2,ErrStat,ErrMsg,RoutineName)

      if (ErrStat >= abortErrLev) then ! make sure allocatable arrays are valid before setting them
         CALL Cleanup()
         RETURN
      end if

      Init%InData_SrvD%BlPitchInit   = Init%OutData_ED%BlPitch
      CALL SrvD_Init( Init%InData_SrvD, SrvD%Input(1), SrvD%p, SrvD%x(STATE_CURR), SrvD%xd(STATE_CURR), SrvD%z(STATE_CURR), &
                      SrvD%OtherSt(STATE_CURR), SrvD%y, SrvD%m, p_FAST%dt_module( MODULE_SrvD ), Init%OutData_SrvD, ErrStat2, ErrMsg2 )
         CALL SetErrStat(ErrStat2,ErrMsg2,ErrStat,ErrMsg,RoutineName)
      p_FAST%ModuleInitialized(Module_SrvD) = .TRUE.

      !IF ( Init%OutData_SrvD%CouplingScheme == ExplicitLoose ) THEN ...  bjj: abort if we're doing anything else!

      CALL SetModuleSubstepTime(Module_SrvD, p_FAST, y_FAST, ErrStat2, ErrMsg2)
         CALL SetErrStat(ErrStat2,ErrMsg2,ErrStat,ErrMsg,RoutineName)

      !! initialize SrvD%y%ElecPwr and SrvD%y%GenTq because they are one timestep different (used as input for the next step)?
                  
      allocate( y_FAST%Lin%Modules(MODULE_SrvD)%Instance(1), stat=ErrStat2)
      if (ErrStat2 /= 0 ) then
         call SetErrStat(ErrID_Fatal, "Error allocating Lin%Modules(SrvD).", ErrStat, ErrMsg, RoutineName )
      else
         if (allocated(Init%OutData_SrvD%LinNames_y)) call move_alloc(Init%OutData_SrvD%LinNames_y,y_FAST%Lin%Modules(MODULE_SrvD)%Instance(1)%Names_y )
         if (allocated(Init%OutData_SrvD%LinNames_u)) call move_alloc(Init%OutData_SrvD%LinNames_u,y_FAST%Lin%Modules(MODULE_SrvD)%Instance(1)%Names_u )
         if (allocated(Init%OutData_SrvD%RotFrame_y)) call move_alloc(Init%OutData_SrvD%RotFrame_y,y_FAST%Lin%Modules(MODULE_SrvD)%Instance(1)%RotFrame_y )
         if (allocated(Init%OutData_SrvD%RotFrame_u)) call move_alloc(Init%OutData_SrvD%RotFrame_u,y_FAST%Lin%Modules(MODULE_SrvD)%Instance(1)%RotFrame_u )
         if (allocated(Init%OutData_SrvD%IsLoad_u  )) call move_alloc(Init%OutData_SrvD%IsLoad_u  ,y_FAST%Lin%Modules(MODULE_SrvD)%Instance(1)%IsLoad_u   )

         if (allocated(Init%OutData_SrvD%WriteOutputHdr)) y_FAST%Lin%Modules(MODULE_SrvD)%Instance(1)%NumOutputs = size(Init%OutData_SrvD%WriteOutputHdr)
      end if
      
      IF (ErrStat >= AbortErrLev) THEN
         CALL Cleanup()
         RETURN
      END IF
      
   ! ........................
   ! some checks for AeroDyn and ElastoDyn inputs with the high-speed shaft brake hack in ElastoDyn:
   ! (DO NOT COPY THIS CODE!)
   ! ........................   
         ! bjj: this is a hack to get high-speed shaft braking in FAST v8
      
      IF ( Init%OutData_SrvD%UseHSSBrake ) THEN
         IF ( p_FAST%CompAero == Module_AD14 ) THEN
            IF ( AD14%p%DYNINFL ) THEN
               CALL SetErrStat(ErrID_Fatal,'AeroDyn v14 "DYNINFL" InfModel is invalid for models with high-speed shaft braking.',ErrStat,ErrMsg,RoutineName)
            END IF
         END IF
         

         IF ( ED%p%method == Method_RK4 ) THEN ! bjj: should be using ElastoDyn's Method_ABM4 Method_AB4 parameters
            CALL SetErrStat(ErrID_Fatal,'ElastoDyn must use the AB4 or ABM4 integration method to implement high-speed shaft braking.',ErrStat,ErrMsg,RoutineName)
         ENDIF
      END IF ! Init%OutData_SrvD%UseHSSBrake
      
      
   END IF

   ! ........................
   ! set some VTK parameters required before HydroDyn init (so we can get wave elevations for visualization)
   ! ........................
   
      ! get wave elevation data for visualization
   if ( p_FAST%WrVTK > VTK_None ) then   
      call SetVTKParameters_B4HD(p_FAST, Init%OutData_ED, Init%InData_HD, BD, ErrStat2, ErrMsg2)
         CALL SetErrStat(ErrStat2,ErrMsg2,ErrStat,ErrMsg,RoutineName)
         IF (ErrStat >= AbortErrLev) THEN
            CALL Cleanup()
            RETURN
         END IF       
   end if
   
   
   ! ........................
   ! initialize HydroDyn 
   ! ........................
   ALLOCATE( HD%Input( p_FAST%InterpOrder+1 ), HD%InputTimes( p_FAST%InterpOrder+1 ), STAT = ErrStat2 )
      IF (ErrStat2 /= 0) THEN
         CALL SetErrStat(ErrID_Fatal,"Error allocating HD%Input and HD%InputTimes.",ErrStat,ErrMsg,RoutineName)
         CALL Cleanup()
         RETURN
      END IF
      
   IF ( p_FAST%CompHydro == Module_HD ) THEN

      Init%InData_HD%Gravity       = Init%OutData_ED%Gravity
      Init%InData_HD%UseInputFile  = .TRUE.
      Init%InData_HD%InputFile     = p_FAST%HydroFile
      Init%InData_HD%OutRootName   = p_FAST%OutFileRoot
      Init%InData_HD%TMax          = p_FAST%TMax
      Init%InData_HD%hasIce        = p_FAST%CompIce /= Module_None
      Init%InData_HD%Linearize     = p_FAST%Linearize
      
         ! if wave field needs an offset, modify these values (added at request of SOWFA developers):
      Init%InData_HD%PtfmLocationX = p_FAST%TurbinePos(1) 
      Init%InData_HD%PtfmLocationY = p_FAST%TurbinePos(2)
      
      CALL HydroDyn_Init( Init%InData_HD, HD%Input(1), HD%p,  HD%x(STATE_CURR), HD%xd(STATE_CURR), HD%z(STATE_CURR), &
                          HD%OtherSt(STATE_CURR), HD%y, HD%m, p_FAST%dt_module( MODULE_HD ), Init%OutData_HD, ErrStat2, ErrMsg2 )
         CALL SetErrStat(ErrStat2,ErrMsg2,ErrStat,ErrMsg,RoutineName)
         
      p_FAST%ModuleInitialized(Module_HD) = .TRUE.
      CALL SetModuleSubstepTime(Module_HD, p_FAST, y_FAST, ErrStat2, ErrMsg2)
         CALL SetErrStat(ErrStat2,ErrMsg2,ErrStat,ErrMsg,RoutineName)
         
      allocate( y_FAST%Lin%Modules(MODULE_HD)%Instance(1), stat=ErrStat2)
      if (ErrStat2 /= 0 ) then
         call SetErrStat(ErrID_Fatal, "Error allocating Lin%Modules(HD).", ErrStat, ErrMsg, RoutineName )
      else
         if (allocated(Init%OutData_HD%LinNames_y)) call move_alloc(Init%OutData_HD%LinNames_y,y_FAST%Lin%Modules(MODULE_HD)%Instance(1)%Names_y )
         if (allocated(Init%OutData_HD%LinNames_u)) call move_alloc(Init%OutData_HD%LinNames_u,y_FAST%Lin%Modules(MODULE_HD)%Instance(1)%Names_u )
         if (allocated(Init%OutData_HD%LinNames_x)) call move_alloc(Init%OutData_HD%LinNames_x, y_FAST%Lin%Modules(MODULE_HD)%Instance(1)%Names_x )
! LIN-TODO: Determine if we need to create this data even though we don't have rotating frames in HD
         !if (allocated(Init%OutData_HD%RotFrame_y)) call move_alloc(Init%OutData_HD%RotFrame_y,y_FAST%Lin%Modules(MODULE_HD)%Instance(1)%RotFrame_y )
         !if (allocated(Init%OutData_HD%RotFrame_u)) call move_alloc(Init%OutData_HD%RotFrame_u,y_FAST%Lin%Modules(MODULE_HD)%Instance(1)%RotFrame_u )
         if (allocated(Init%OutData_HD%DerivOrder_x)) call move_alloc(Init%OutData_HD%DerivOrder_x,y_FAST%Lin%Modules(MODULE_HD)%Instance(1)%DerivOrder_x)
         if (allocated(Init%OutData_HD%IsLoad_u  )) call move_alloc(Init%OutData_HD%IsLoad_u  ,y_FAST%Lin%Modules(MODULE_HD)%Instance(1)%IsLoad_u   )

         if (allocated(Init%OutData_HD%WriteOutputHdr)) y_FAST%Lin%Modules(MODULE_HD)%Instance(1)%NumOutputs = size(Init%OutData_HD%WriteOutputHdr)
      end if
     
      IF (ErrStat >= AbortErrLev) THEN
         CALL Cleanup()
         RETURN
      END IF       
   END IF   ! CompHydro

   ! ........................
   ! initialize SubDyn or ExtPtfm_MCKF
   ! ........................
   ALLOCATE( SD%Input( p_FAST%InterpOrder+1 ), SD%InputTimes( p_FAST%InterpOrder+1 ), STAT = ErrStat2 )
      IF (ErrStat2 /= 0) THEN
         CALL SetErrStat(ErrID_Fatal,"Error allocating SD%Input and SD%InputTimes.",ErrStat,ErrMsg,RoutineName)
         CALL Cleanup()
         RETURN
      END IF

   ALLOCATE( ExtPtfm%Input( p_FAST%InterpOrder+1 ), ExtPtfm%InputTimes( p_FAST%InterpOrder+1 ), STAT = ErrStat2 )
      IF (ErrStat2 /= 0) THEN
         CALL SetErrStat(ErrID_Fatal,"Error allocating ExtPtfm%Input and ExtPtfm%InputTimes.",ErrStat,ErrMsg,RoutineName)
         CALL Cleanup()
         RETURN
      END IF
      
   IF ( p_FAST%CompSub == Module_SD ) THEN
          
      IF ( p_FAST%CompHydro == Module_HD ) THEN
         Init%InData_SD%WtrDpth = Init%OutData_HD%WtrDpth
      ELSE
         Init%InData_SD%WtrDpth = 0.0_ReKi
      END IF
            
      Init%InData_SD%g             = Init%OutData_ED%Gravity     
      !Init%InData_SD%UseInputFile = .TRUE. 
      Init%InData_SD%SDInputFile   = p_FAST%SubFile
      Init%InData_SD%RootName      = p_FAST%OutFileRoot
      Init%InData_SD%TP_RefPoint   = ED%y%PlatformPtMesh%Position(:,1)  ! bjj: not sure what this is supposed to be 
      Init%InData_SD%SubRotateZ    = 0.0                                ! bjj: not sure what this is supposed to be 
      
            
      CALL SD_Init( Init%InData_SD, SD%Input(1), SD%p,  SD%x(STATE_CURR), SD%xd(STATE_CURR), SD%z(STATE_CURR),  &
                    SD%OtherSt(STATE_CURR), SD%y, SD%m, p_FAST%dt_module( MODULE_SD ), Init%OutData_SD, ErrStat2, ErrMsg2 )
         CALL SetErrStat(ErrStat2,ErrMsg2,ErrStat,ErrMsg,RoutineName)
         
      p_FAST%ModuleInitialized(Module_SD) = .TRUE.
      CALL SetModuleSubstepTime(Module_SD, p_FAST, y_FAST, ErrStat2, ErrMsg2)
         CALL SetErrStat(ErrStat2,ErrMsg2,ErrStat,ErrMsg,RoutineName)
               
      IF (ErrStat >= AbortErrLev) THEN
         CALL Cleanup()
         RETURN
      END IF   
   ELSE IF ( p_FAST%CompSub == Module_ExtPtfm ) THEN

      Init%InData_ExtPtfm%InputFile = p_FAST%SubFile
      Init%InData_ExtPtfm%RootName  = trim(p_FAST%OutFileRoot)//'.'//TRIM(y_FAST%Module_Abrev(Module_ExtPtfm))
      Init%InData_ExtPtfm%Linearize = p_FAST%Linearize
      Init%InData_ExtPtfm%PtfmRefzt = ED%p%PtfmRefzt ! Required
      
      CALL ExtPtfm_Init( Init%InData_ExtPtfm, ExtPtfm%Input(1), ExtPtfm%p,  &
                         ExtPtfm%x(STATE_CURR), ExtPtfm%xd(STATE_CURR), ExtPtfm%z(STATE_CURR),  ExtPtfm%OtherSt(STATE_CURR), &
                         ExtPtfm%y, ExtPtfm%m, p_FAST%dt_module( MODULE_ExtPtfm ), Init%OutData_ExtPtfm, ErrStat2, ErrMsg2 )
         CALL SetErrStat(ErrStat2,ErrMsg2,ErrStat,ErrMsg,RoutineName)
         
      p_FAST%ModuleInitialized(MODULE_ExtPtfm) = .TRUE.
      CALL SetModuleSubstepTime(MODULE_ExtPtfm, p_FAST, y_FAST, ErrStat2, ErrMsg2)
         CALL SetErrStat(ErrStat2,ErrMsg2,ErrStat,ErrMsg,RoutineName)

      allocate( y_FAST%Lin%Modules(MODULE_ExtPtfm)%Instance(1), stat=ErrStat2)
      if (ErrStat2 /= 0 ) then
         call SetErrStat(ErrID_Fatal, "Error allocating Lin%Modules(ExtPtfm).", ErrStat, ErrMsg, RoutineName )
      else
         if (allocated(Init%OutData_ExtPtfm%LinNames_y)) call move_alloc(Init%OutData_ExtPtfm%LinNames_y,y_FAST%Lin%Modules(MODULE_ExtPtfm)%Instance(1)%Names_y)
         if (allocated(Init%OutData_ExtPtfm%LinNames_x)) call move_alloc(Init%OutData_ExtPtfm%LinNames_x,y_FAST%Lin%Modules(MODULE_ExtPtfm)%Instance(1)%Names_x)
         if (allocated(Init%OutData_ExtPtfm%LinNames_u)) call move_alloc(Init%OutData_ExtPtfm%LinNames_u,y_FAST%Lin%Modules(MODULE_ExtPtfm)%Instance(1)%Names_u)
         if (allocated(Init%OutData_ExtPtfm%RotFrame_y)) call move_alloc(Init%OutData_ExtPtfm%RotFrame_y,y_FAST%Lin%Modules(MODULE_ExtPtfm)%Instance(1)%RotFrame_y)
         if (allocated(Init%OutData_ExtPtfm%RotFrame_x)) call move_alloc(Init%OutData_ExtPtfm%RotFrame_x,y_FAST%Lin%Modules(MODULE_ExtPtfm)%Instance(1)%RotFrame_x)
         if (allocated(Init%OutData_ExtPtfm%RotFrame_u)) call move_alloc(Init%OutData_ExtPtfm%RotFrame_u,y_FAST%Lin%Modules(MODULE_ExtPtfm)%Instance(1)%RotFrame_u)
         if (allocated(Init%OutData_ExtPtfm%IsLoad_u  )) call move_alloc(Init%OutData_ExtPtfm%IsLoad_u  ,y_FAST%Lin%Modules(MODULE_ExtPtfm)%Instance(1)%IsLoad_u  )
         if (allocated(Init%OutData_ExtPtfm%WriteOutputHdr)) y_FAST%Lin%Modules(MODULE_ExtPtfm)%Instance(1)%NumOutputs = size(Init%OutData_ExtPtfm%WriteOutputHdr)
      end if
               
      IF (ErrStat >= AbortErrLev) THEN
         CALL Cleanup()
         RETURN
      END IF   
      
   END IF

   ! ------------------------------
   ! initialize CompMooring modules 
   ! ------------------------------
   ALLOCATE( MAPp%Input( p_FAST%InterpOrder+1 ), MAPp%InputTimes( p_FAST%InterpOrder+1 ), STAT = ErrStat2 )
      IF (ErrStat2 /= 0) THEN
         CALL SetErrStat(ErrID_Fatal,"Error allocating MAPp%Input and MAPp%InputTimes.",ErrStat,ErrMsg,RoutineName)
         CALL Cleanup()
         RETURN
      END IF
   ALLOCATE( MD%Input( p_FAST%InterpOrder+1 ), MD%InputTimes( p_FAST%InterpOrder+1 ), STAT = ErrStat2 )
      IF (ErrStat2 /= 0) THEN
         CALL SetErrStat(ErrID_Fatal,"Error allocating MD%Input and MD%InputTimes.",ErrStat,ErrMsg,RoutineName)
         CALL Cleanup()
         RETURN
      END IF   
   ALLOCATE( FEAM%Input( p_FAST%InterpOrder+1 ), FEAM%InputTimes( p_FAST%InterpOrder+1 ), STAT = ErrStat2 )
      IF (ErrStat2 /= 0) THEN
         CALL SetErrStat(ErrID_Fatal,"Error allocating FEAM%Input and FEAM%InputTimes.",ErrStat,ErrMsg,RoutineName)
         CALL Cleanup()
         RETURN
      END IF   
   ALLOCATE( Orca%Input( p_FAST%InterpOrder+1 ), Orca%InputTimes( p_FAST%InterpOrder+1 ), STAT = ErrStat2 )
      IF (ErrStat2 /= 0) THEN
         CALL SetErrStat(ErrID_Fatal,"Error allocating Orca%Input and Orca%InputTimes.",ErrStat,ErrMsg,RoutineName)
         CALL Cleanup()
         RETURN
      END IF   
      
   ! ........................
   ! initialize MAP 
   ! ........................
   IF (p_FAST%CompMooring == Module_MAP) THEN
      !bjj: until we modify this, MAP requires HydroDyn to be used. (perhaps we could send air density from AeroDyn or something...)
      
      CALL WrScr(NewLine) !bjj: I'm printing two blank lines here because MAP seems to be writing over the last line on the screen.
      

!      Init%InData_MAP%rootname          =  p_FAST%OutFileRoot        ! Output file name 
      Init%InData_MAP%gravity           =  Init%OutData_ED%Gravity    ! This need to be according to g used in ElastoDyn
      Init%InData_MAP%sea_density       =  Init%OutData_HD%WtrDens    ! This needs to be set according to seawater density in HydroDyn
      Init%InData_MAP%depth             =  Init%OutData_HD%WtrDpth    ! This need to be set according to the water depth in HydroDyn
                  
   ! differences for MAP++
      Init%InData_MAP%file_name         =  p_FAST%MooringFile        ! This needs to be set according to what is in the FAST input file. 
      Init%InData_MAP%summary_file_name =  TRIM(p_FAST%OutFileRoot)//'.MAP.sum'        ! Output file name 
      Init%InData_MAP%depth             = -Init%OutData_HD%WtrDpth    ! This need to be set according to the water depth in HydroDyn
            
      Init%InData_MAP%LinInitInp%Linearize = p_FAST%Linearize   
      
      CALL MAP_Init( Init%InData_MAP, MAPp%Input(1), MAPp%p,  MAPp%x(STATE_CURR), MAPp%xd(STATE_CURR), MAPp%z(STATE_CURR), MAPp%OtherSt, &
                      MAPp%y, p_FAST%dt_module( MODULE_MAP ), Init%OutData_MAP, ErrStat2, ErrMsg2 )
         CALL SetErrStat(ErrStat2,ErrMsg2,ErrStat,ErrMsg,RoutineName)
         
      p_FAST%ModuleInitialized(Module_MAP) = .TRUE.
      CALL SetModuleSubstepTime(Module_MAP, p_FAST, y_FAST, ErrStat2, ErrMsg2)
         CALL SetErrStat(ErrStat2,ErrMsg2,ErrStat,ErrMsg,RoutineName)
         
      allocate( y_FAST%Lin%Modules(Module_MAP)%Instance(1), stat=ErrStat2)
      if (ErrStat2 /= 0 ) then
         call SetErrStat(ErrID_Fatal, "Error allocating Lin%Modules(MAP).", ErrStat, ErrMsg, RoutineName )
      else
         if (allocated(Init%OutData_MAP%LinInitOut%LinNames_y)) call move_alloc(Init%OutData_MAP%LinInitOut%LinNames_y,y_FAST%Lin%Modules(Module_MAP)%Instance(1)%Names_y )
         if (allocated(Init%OutData_MAP%LinInitOut%LinNames_u)) call move_alloc(Init%OutData_MAP%LinInitOut%LinNames_u,y_FAST%Lin%Modules(Module_MAP)%Instance(1)%Names_u )
! LIN-TODO: Determine if we need to create this data even though we don't have rotating frames in MAP
         !if (allocated(Init%OutData_MAP%LinInitOut%RotFrame_y)) call move_alloc(Init%OutData_MAP%LinInitOut%RotFrame_y,y_FAST%Lin%Modules(Module_MAP)%Instance(1)%RotFrame_y )
         !if (allocated(Init%OutData_MAP%LinInitOut%RotFrame_u)) call move_alloc(Init%OutData_MAP%LinInitOut%RotFrame_u,y_FAST%Lin%Modules(Module_MAP)%Instance(1)%RotFrame_u )
         if (allocated(Init%OutData_MAP%LinInitOut%IsLoad_u  )) call move_alloc(Init%OutData_MAP%LinInitOut%IsLoad_u  ,y_FAST%Lin%Modules(Module_MAP)%Instance(1)%IsLoad_u   )

         if (allocated(Init%OutData_MAP%WriteOutputHdr)) y_FAST%Lin%Modules(Module_MAP)%Instance(1)%NumOutputs = size(Init%OutData_MAP%WriteOutputHdr)
      end if
      
      IF (ErrStat >= AbortErrLev) THEN
         CALL Cleanup()
         RETURN
      END IF              
   ! ........................
   ! initialize MoorDyn 
   ! ........................
   ELSEIF (p_FAST%CompMooring == Module_MD) THEN
                        
      Init%InData_MD%FileName  = p_FAST%MooringFile         ! This needs to be set according to what is in the FAST input file. 
      Init%InData_MD%RootName  = p_FAST%OutFileRoot
      
      Init%InData_MD%PtfmInit  = Init%OutData_ED%PlatformPos !ED%x(STATE_CURR)%QT(1:6)   ! initial position of the platform !bjj: this should come from Init%OutData_ED, not x_ED
      Init%InData_MD%g         = Init%OutData_ED%Gravity     ! This need to be according to g used in ElastoDyn 
      Init%InData_MD%rhoW      = Init%OutData_HD%WtrDens     ! This needs to be set according to seawater density in HydroDyn      
      Init%InData_MD%WtrDepth  = Init%OutData_HD%WtrDpth    ! This need to be set according to the water depth in HydroDyn
            
      CALL MD_Init( Init%InData_MD, MD%Input(1), MD%p, MD%x(STATE_CURR), MD%xd(STATE_CURR), MD%z(STATE_CURR), &
                    MD%OtherSt(STATE_CURR), MD%y, MD%m, p_FAST%dt_module( MODULE_MD ), Init%OutData_MD, ErrStat2, ErrMsg2 )
         CALL SetErrStat(ErrStat2,ErrMsg2,ErrStat,ErrMsg,RoutineName)
         
      p_FAST%ModuleInitialized(Module_MD) = .TRUE.
      CALL SetModuleSubstepTime(Module_MD, p_FAST, y_FAST, ErrStat2, ErrMsg2)
         CALL SetErrStat(ErrStat2,ErrMsg2,ErrStat,ErrMsg,RoutineName)
      
      IF (ErrStat >= AbortErrLev) THEN
         CALL Cleanup()
         RETURN
      END IF
   ! ........................
   ! initialize FEAM 
   ! ........................
   ELSEIF (p_FAST%CompMooring == Module_FEAM) THEN
            
      Init%InData_FEAM%InputFile   = p_FAST%MooringFile         ! This needs to be set according to what is in the FAST input file. 
      Init%InData_FEAM%RootName    = TRIM(p_FAST%OutFileRoot)//'.'//TRIM(y_FAST%Module_Abrev(Module_FEAM))
      
      Init%InData_FEAM%PtfmInit    = Init%OutData_ED%PlatformPos !ED%x(STATE_CURR)%QT(1:6)   ! initial position of the platform !bjj: this should come from Init%OutData_ED, not x_ED
      Init%InData_FEAM%NStepWave   = 1                          ! an arbitrary number > 0 (to set the size of the wave data, which currently contains all zero values)     
      Init%InData_FEAM%gravity     = Init%OutData_ED%Gravity     ! This need to be according to g used in ElastoDyn 
      Init%InData_FEAM%WtrDens     = Init%OutData_HD%WtrDens     ! This needs to be set according to seawater density in HydroDyn      
!      Init%InData_FEAM%depth       =  Init%OutData_HD%WtrDpth    ! This need to be set according to the water depth in HydroDyn
            
      CALL FEAM_Init( Init%InData_FEAM, FEAM%Input(1), FEAM%p,  FEAM%x(STATE_CURR), FEAM%xd(STATE_CURR), FEAM%z(STATE_CURR), &
                      FEAM%OtherSt(STATE_CURR), FEAM%y, FEAM%m, p_FAST%dt_module( MODULE_FEAM ), Init%OutData_FEAM, ErrStat2, ErrMsg2 )
         CALL SetErrStat(ErrStat2,ErrMsg2,ErrStat,ErrMsg,RoutineName)
         
      p_FAST%ModuleInitialized(Module_FEAM) = .TRUE.
      CALL SetModuleSubstepTime(Module_FEAM, p_FAST, y_FAST, ErrStat2, ErrMsg2)
         CALL SetErrStat(ErrStat2,ErrMsg2,ErrStat,ErrMsg,RoutineName)
      
      IF (ErrStat >= AbortErrLev) THEN
         CALL Cleanup()
         RETURN
      END IF              
   ! ........................
   ! initialize OrcaFlex Interface 
   ! ........................
   ELSEIF (p_FAST%CompMooring == Module_Orca) THEN
            
      Init%InData_Orca%InputFile = p_FAST%MooringFile
      Init%InData_Orca%RootName  = p_FAST%OutFileRoot
      Init%InData_Orca%TMax      = p_FAST%TMax 
                  
      CALL Orca_Init( Init%InData_Orca, Orca%Input(1), Orca%p,  Orca%x(STATE_CURR), Orca%xd(STATE_CURR), Orca%z(STATE_CURR), Orca%OtherSt(STATE_CURR), &
                      Orca%y, Orca%m, p_FAST%dt_module( MODULE_Orca ), Init%OutData_Orca, ErrStat2, ErrMsg2 )
         CALL SetErrStat(ErrStat2,ErrMsg2,ErrStat,ErrMsg,RoutineName)
         
      p_FAST%ModuleInitialized(MODULE_Orca) = .TRUE.
      CALL SetModuleSubstepTime(MODULE_Orca, p_FAST, y_FAST, ErrStat2, ErrMsg2)
         CALL SetErrStat(ErrStat2,ErrMsg2,ErrStat,ErrMsg,RoutineName)
      
      IF (ErrStat >= AbortErrLev) THEN
         CALL Cleanup()
         RETURN
      END IF
   END IF

   ! ------------------------------
   ! initialize CompIce modules 
   ! ------------------------------
   ALLOCATE( IceF%Input( p_FAST%InterpOrder+1 ), IceF%InputTimes( p_FAST%InterpOrder+1 ), STAT = ErrStat2 )
      IF (ErrStat2 /= 0) THEN
         CALL SetErrStat(ErrID_Fatal,"Error allocating IceF%Input and IceF%InputTimes.",ErrStat,ErrMsg,RoutineName)
         CALL Cleanup()
         RETURN
      END IF  
      
      ! We need this to be allocated (else we have issues passing nonallocated arrays and using the first index of Input(),
      !   but we don't need the space of IceD_MaxLegs if we're not using it. 
   IF ( p_FAST%CompIce /= Module_IceD ) THEN   
      IceDim = 1
   ELSE
      IceDim = IceD_MaxLegs
   END IF
      
      ! because there may be multiple instances of IceDyn, we'll allocate arrays for that here
      ! we could allocate these after 
   ALLOCATE( IceD%Input( p_FAST%InterpOrder+1, IceDim ), IceD%InputTimes( p_FAST%InterpOrder+1, IceDim ), STAT = ErrStat2 )
      IF (ErrStat2 /= 0) THEN
         CALL SetErrStat(ErrID_Fatal,"Error allocating IceD%Input and IceD%InputTimes.",ErrStat,ErrMsg,RoutineName)
         CALL Cleanup()
         RETURN
      END IF  
      
     ALLOCATE( IceD%x(           IceDim,2), &
               IceD%xd(          IceDim,2), &
               IceD%z(           IceDim,2), &
               IceD%OtherSt(     IceDim,2), &
               IceD%p(           IceDim  ), &
               IceD%u(           IceDim  ), &
               IceD%y(           IceDim  ), &
               IceD%m(           IceDim  ), &
                                             STAT = ErrStat2 )                                                  
      IF (ErrStat2 /= 0) THEN
         CALL SetErrStat(ErrID_Fatal,"Error allocating IceD state, input, and output data.",ErrStat,ErrMsg,RoutineName)
         CALL Cleanup()
         RETURN
      END IF      
         
         
   ! ........................
   ! initialize IceFloe 
   ! ........................
   IF ( p_FAST%CompIce == Module_IceF ) THEN
                      
      Init%InData_IceF%InputFile     = p_FAST%IceFile
      Init%InData_IceF%RootName      = TRIM(p_FAST%OutFileRoot)//'.'//TRIM(y_FAST%Module_Abrev(Module_IceF))     
      Init%InData_IceF%simLength     = p_FAST%TMax  !bjj: IceFloe stores this as single-precision (ReKi) TMax is DbKi
      Init%InData_IceF%MSL2SWL       = Init%OutData_HD%MSL2SWL
      Init%InData_IceF%gravity       = Init%OutData_ED%Gravity
      
      CALL IceFloe_Init( Init%InData_IceF, IceF%Input(1), IceF%p,  IceF%x(STATE_CURR), IceF%xd(STATE_CURR), IceF%z(STATE_CURR), &
                         IceF%OtherSt(STATE_CURR), IceF%y, IceF%m, p_FAST%dt_module( MODULE_IceF ), Init%OutData_IceF, ErrStat2, ErrMsg2 )
         CALL SetErrStat(ErrStat2,ErrMsg2,ErrStat,ErrMsg,RoutineName)
         
      p_FAST%ModuleInitialized(Module_IceF) = .TRUE.
      CALL SetModuleSubstepTime(Module_IceF, p_FAST, y_FAST, ErrStat2, ErrMsg2)
         CALL SetErrStat(ErrStat2,ErrMsg2,ErrStat,ErrMsg,RoutineName)
              
      IF (ErrStat >= AbortErrLev) THEN
         CALL Cleanup()
         RETURN
      END IF              
   ! ........................
   ! initialize IceDyn 
   ! ........................
   ELSEIF ( p_FAST%CompIce == Module_IceD ) THEN  
      
      Init%InData_IceD%InputFile     = p_FAST%IceFile
      Init%InData_IceD%RootName      = TRIM(p_FAST%OutFileRoot)//'.'//TRIM(y_FAST%Module_Abrev(Module_IceD))//'1'     
      Init%InData_IceD%MSL2SWL       = Init%OutData_HD%MSL2SWL      
      Init%InData_IceD%WtrDens       = Init%OutData_HD%WtrDens    
      Init%InData_IceD%gravity       = Init%OutData_ED%Gravity
      Init%InData_IceD%TMax          = p_FAST%TMax
      Init%InData_IceD%LegNum        = 1
      
      CALL IceD_Init( Init%InData_IceD, IceD%Input(1,1), IceD%p(1),  IceD%x(1,STATE_CURR), IceD%xd(1,STATE_CURR), IceD%z(1,STATE_CURR), &
                      IceD%OtherSt(1,STATE_CURR), IceD%y(1), IceD%m(1), p_FAST%dt_module( MODULE_IceD ), Init%OutData_IceD, ErrStat2, ErrMsg2 )
         CALL SetErrStat(ErrStat2,ErrMsg2,ErrStat,ErrMsg,RoutineName)
         
      p_FAST%ModuleInitialized(Module_IceD) = .TRUE.
      CALL SetModuleSubstepTime(Module_IceD, p_FAST, y_FAST, ErrStat2, ErrMsg2)
         CALL SetErrStat(ErrStat2,ErrMsg2,ErrStat,ErrMsg,RoutineName)
         
         ! now initialize IceD for additional legs (if necessary)
      dt_IceD           = p_FAST%dt_module( MODULE_IceD )
      p_FAST%numIceLegs = Init%OutData_IceD%numLegs     
      
      IF (p_FAST%numIceLegs > IceD_MaxLegs) THEN
         CALL SetErrStat(ErrID_Fatal,'IceDyn-FAST coupling is supported for up to '//TRIM(Num2LStr(IceD_MaxLegs))//' legs, but ' &
                           //TRIM(Num2LStr(p_FAST%numIceLegs))//' legs were specified.',ErrStat,ErrMsg,RoutineName)
      END IF
                  

      DO i=2,p_FAST%numIceLegs  ! basically, we just need IceDyn to set up its meshes for inputs/outputs and possibly initial values for states
         Init%InData_IceD%LegNum = i
         Init%InData_IceD%RootName = TRIM(p_FAST%OutFileRoot)//'.'//TRIM(y_FAST%Module_Abrev(Module_IceD))//TRIM(Num2LStr(i))     
         
         CALL IceD_Init( Init%InData_IceD, IceD%Input(1,i), IceD%p(i),  IceD%x(i,STATE_CURR), IceD%xd(i,STATE_CURR), IceD%z(i,STATE_CURR), &
                            IceD%OtherSt(i,STATE_CURR), IceD%y(i), IceD%m(i), dt_IceD, Init%OutData_IceD, ErrStat2, ErrMsg2 )
            CALL SetErrStat(ErrStat2,ErrMsg2,ErrStat,ErrMsg,RoutineName)
            
         !bjj: we're going to force this to have the same timestep because I don't want to have to deal with n IceD modules with n timesteps.
         IF (.NOT. EqualRealNos( p_FAST%dt_module( MODULE_IceD ),dt_IceD )) THEN
            CALL SetErrStat(ErrID_Fatal,"All instances of IceDyn (one per support-structure leg) must be the same",ErrStat,ErrMsg,RoutineName)
         END IF
      END DO
            
      IF (ErrStat >= AbortErrLev) THEN
         CALL Cleanup()
         RETURN
      END IF           
      
   END IF   
   

   ! ........................
   ! Set up output for glue code (must be done after all modules are initialized so we have their WriteOutput information)
   ! ........................

   CALL FAST_InitOutput( p_FAST, y_FAST, Init, ErrStat2, ErrMsg2 )
      CALL SetErrStat(ErrStat2,ErrMsg2,ErrStat,ErrMsg,RoutineName)


   ! -------------------------------------------------------------------------
   ! Initialize mesh-mapping data
   ! -------------------------------------------------------------------------

   CALL InitModuleMappings(p_FAST, ED, BD, AD14, AD, HD, SD, ExtPtfm, SrvD, MAPp, FEAM, MD, Orca, IceF, IceD, MeshMapData, ErrStat2, ErrMsg2)
      CALL SetErrStat(ErrStat2,ErrMsg2,ErrStat,ErrMsg,RoutineName)

      IF (ErrStat >= AbortErrLev) THEN
         CALL Cleanup()
         RETURN
      ELSEIF (ErrStat /= ErrID_None) THEN
         ! a little work-around in case the mesh mapping info messages get too long
         CALL WrScr( NewLine//TRIM(ErrMsg)//NewLine )
         ErrStat = ErrID_None
         ErrMsg = ""
      END IF
      
   ! -------------------------------------------------------------------------
   ! Initialize for linearization:
   ! -------------------------------------------------------------------------
   if ( p_FAST%Linearize ) then      
      call Init_Lin(p_FAST, y_FAST, m_FAST, AD, ED, Init%OutData_ED%NumBl, ErrStat2, ErrMsg2)      
         call SetErrStat(ErrStat2,ErrMsg2,ErrStat,ErrMsg,RoutineName)

         if (ErrStat >= AbortErrLev) then
            call Cleanup()
            return
         end if      
   end if
   
      
   ! -------------------------------------------------------------------------
   ! Initialize data for VTK output
   ! -------------------------------------------------------------------------
   if ( p_FAST%WrVTK > VTK_None ) then
      call SetVTKParameters(p_FAST, Init%OutData_ED, Init%OutData_AD, Init%InData_HD, Init%OutData_HD, ED, BD, AD, HD, ErrStat2, ErrMsg2)      
         call SetErrStat(ErrStat2,ErrMsg2,ErrStat,ErrMsg,RoutineName)
   end if
   
   ! -------------------------------------------------------------------------
   ! Write initialization data to FAST summary file:
   ! -------------------------------------------------------------------------
   if (p_FAST%SumPrint)  then
       CALL FAST_WrSum( p_FAST, y_FAST, MeshMapData, ErrStat2, ErrMsg2 )
          CALL SetErrStat(ErrStat2,ErrMsg2,ErrStat,ErrMsg,RoutineName)
   endif
   
   
   ! -------------------------------------------------------------------------
   ! other misc variables initialized here:
   ! -------------------------------------------------------------------------
      
   m_FAST%t_global        = t_initial
         
   ! Initialize external inputs for first step  
   if ( p_FAST%CompServo == MODULE_SrvD ) then      
      m_FAST%ExternInput%GenTrq     = SrvD%Input(1)%ExternalGenTrq !0.0_ReKi
      m_FAST%ExternInput%ElecPwr    = SrvD%Input(1)%ExternalElecPwr
      m_FAST%ExternInput%YawPosCom  = SrvD%Input(1)%ExternalYawPosCom
      m_FAST%ExternInput%YawRateCom = SrvD%Input(1)%ExternalYawRateCom
      m_FAST%ExternInput%HSSBrFrac  = SrvD%Input(1)%ExternalHSSBrFrac
      
      do i=1,SIZE(SrvD%Input(1)%ExternalBlPitchCom)
         m_FAST%ExternInput%BlPitchCom(i) = SrvD%Input(1)%ExternalBlPitchCom(i)
      end do   
   end if
   
   m_FAST%ExternInput%LidarFocus = 1.0_ReKi  ! make this non-zero (until we add the initial position in the InflowWind input file)
         
   
   !...............................................................................................................................
   ! Destroy initializion data
   !...............................................................................................................................      
   CALL Cleanup()
   
CONTAINS
   SUBROUTINE Cleanup()
   !...............................................................................................................................
   ! Destroy initializion data
   !...............................................................................................................................
      CALL FAST_DestroyInitData( Init, ErrStat2, ErrMsg2 )
         CALL SetErrStat(ErrStat2,ErrMsg2,ErrStat,ErrMsg,RoutineName)
   
   END SUBROUTINE Cleanup

END SUBROUTINE FAST_InitializeAll

!----------------------------------------------------------------------------------------------------------------------------------
!> This function returns a string describing the glue code and some of the compilation options we're using.
FUNCTION GetVersion(ThisProgVer)

   ! Passed Variables:

   TYPE(ProgDesc), INTENT( IN    ) :: ThisProgVer     !< program name/date/version description
   CHARACTER(1024)                 :: GetVersion      !< String containing a description of the compiled precision.
   
   CHARACTER(200)                  :: git_commit
   
   GetVersion = TRIM(GetNVD(ThisProgVer))//', compiled'

   IF ( Cmpl4SFun )  THEN     ! FAST has been compiled as an S-Function for Simulink
      GetVersion = TRIM(GetVersion)//' as a DLL S-Function for Simulink'
   ELSEIF ( Cmpl4LV )  THEN     ! FAST has been compiled as a DLL for Labview
      GetVersion = TRIM(GetVersion)//' as a DLL for LabVIEW'
   ENDIF   
   
   GetVersion = TRIM(GetVersion)//' as a '//TRIM(Num2LStr(BITS_IN_ADDR))//'-bit application using'
   
   ! determine precision

      IF ( ReKi == SiKi )  THEN     ! Single precision
         GetVersion = TRIM(GetVersion)//' single'
      ELSEIF ( ReKi == R8Ki )  THEN ! Double precision
         GetVersion = TRIM(GetVersion)// ' double'
      ELSE                          ! Unknown precision
         GetVersion = TRIM(GetVersion)//' unknown'
      ENDIF
      

!   GetVersion = TRIM(GetVersion)//' precision with '//OS_Desc
   GetVersion = TRIM(GetVersion)//' precision'

   ! add git info
   git_commit = QueryGitVersion()
   GetVersion = TRIM(GetVersion)//' at commit '//git_commit

   RETURN
END FUNCTION GetVersion

!----------------------------------------------------------------------------------------------------------------------------------
!> This subroutine is called at the start (or restart) of a FAST program (or FAST.Farm). It initializes the NWTC subroutine library,
!! displays the copyright notice, and displays some version information (including addressing scheme and precision).
SUBROUTINE FAST_ProgStart(ThisProgVer)
   TYPE(ProgDesc), INTENT(IN) :: ThisProgVer     !< program name/date/version description
   
   ! ... Initialize NWTC Library (open console, set pi constants) ...
   ! sets the pi constants, open console for output, etc...
   CALL NWTC_Init( ProgNameIN=ThisProgVer%Name, EchoLibVer=.FALSE. )
   
   ! Display the copyright notice
   CALL DispCopyrightLicense( ThisProgVer%Name )
   
   CALL DispCompileRuntimeInfo

END SUBROUTINE FAST_ProgStart
!----------------------------------------------------------------------------------------------------------------------------------
!> This routine gets the name of the FAST input file from the command line. It also returns a logical indicating if this there
!! was a "DWM" argument after the file name.
SUBROUTINE GetInputFileName(InputFile,UseDWM,ErrStat,ErrMsg)
   CHARACTER(*),             INTENT(OUT)           :: InputFile         !< A CHARACTER string containing the name of the primary FAST input file (if not present, we'll get it from the command line)
   LOGICAL,                  INTENT(OUT)           :: UseDWM            !< whether the last argument from the command line is "DWM"
   INTEGER(IntKi),           INTENT(OUT)           :: ErrStat           !< Error status
   CHARACTER(*),             INTENT(OUT)           :: ErrMsg            !< Error message
   
   INTEGER(IntKi)                                  :: ErrStat2          ! local error stat
   CHARACTER(1024)                                 :: LastArg           ! A second command-line argument that will allow DWM module to be used in AeroDyn
   
   ErrStat = ErrID_None
   ErrMsg = ''
   
   UseDWM = .FALSE.  ! by default, we're not going to use the DWM module
   InputFile = ""  ! initialize to empty string to make sure it's input from the command line
   CALL CheckArgs( InputFile, ErrStat2, LastArg )  ! if ErrStat2 /= ErrID_None, we'll ignore and deal with the problem when we try to read the input file
      
   IF (LEN_TRIM(InputFile) == 0) THEN ! no input file was specified
      ErrStat = ErrID_Fatal
      ErrMsg  = 'The required input file was not specified on the command line.'
      RETURN
   END IF            
      
   IF (LEN_TRIM(LastArg) > 0) THEN ! see if DWM was specified as the second option
      CALL Conv2UC( LastArg )
      IF ( TRIM(LastArg) == "DWM" ) THEN
         UseDWM    = .TRUE.
      END IF
   END IF   
   
END SUBROUTINE GetInputFileName
!----------------------------------------------------------------------------------------------------------------------------------
!> This subroutine checks for command-line arguments, gets the root name of the input files
!! (including full path name), and creates the names of the output files.
SUBROUTINE FAST_Init( p, m_FAST, y_FAST, t_initial, InputFile, ErrStat, ErrMsg, TMax, TurbID, OverrideAbortLev, RootName )

      IMPLICIT                        NONE

   ! Passed variables

   TYPE(FAST_ParameterType), INTENT(INOUT)         :: p                 !< The parameter data for the FAST (glue-code) simulation
   TYPE(FAST_MiscVarType),   INTENT(INOUT)         :: m_FAST            !< Miscellaneous variables
   TYPE(FAST_OutputFileType),INTENT(INOUT)         :: y_FAST            !< The output data for the FAST (glue-code) simulation
   REAL(DbKi),               INTENT(IN)            :: t_initial         !< the beginning time of the simulation
   INTEGER(IntKi),           INTENT(OUT)           :: ErrStat           !< Error status
   CHARACTER(*),             INTENT(OUT)           :: ErrMsg            !< Error message
   CHARACTER(*),             INTENT(IN)            :: InputFile         !< A CHARACTER string containing the name of the primary FAST input file (if not present, we'll get it from the command line)
   REAL(DbKi),               INTENT(IN), OPTIONAL  :: TMax              !< the length of the simulation (from Simulink or FAST.Farm)
   INTEGER(IntKi),           INTENT(IN), OPTIONAL  :: TurbID            !< an ID for naming the tubine output file
   LOGICAL,                  INTENT(IN), OPTIONAL  :: OverrideAbortLev  !< whether or not we should override the abort error level (e.g., FAST.Farm)
   CHARACTER(*),             INTENT(IN), OPTIONAL  :: RootName          !< A CHARACTER string containing the root name of FAST output files, overriding normal naming convention
      ! Local variables

   INTEGER                      :: i                                    ! loop counter
   !CHARACTER(1024)              :: DirName                              ! A CHARACTER string containing the path of the current working directory


   LOGICAL                      :: OverrideAbortErrLev  
   CHARACTER(*), PARAMETER      :: RoutineName = "FAST_Init"
   
   INTEGER(IntKi)               :: ErrStat2
   CHARACTER(ErrMsgLen)         :: ErrMsg2
   
      ! Initialize some variables
   ErrStat = ErrID_None
   ErrMsg = ''
   
   IF (PRESENT(OverrideAbortLev)) THEN
      OverrideAbortErrLev = OverrideAbortLev
   ELSE
      OverrideAbortErrLev = .true.
   END IF
   

   
   !...............................................................................................................................
   ! Set the root name of the output files based on the input file name
   !...............................................................................................................................
   
   if (present(RootName)) then
      p%OutFileRoot = RootName
   else         
         ! Determine the root name of the primary file (will be used for output files)
      CALL GetRoot( InputFile, p%OutFileRoot )
      IF ( Cmpl4SFun )  p%OutFileRoot = TRIM( p%OutFileRoot )//'.SFunc'
      IF ( PRESENT(TurbID) ) THEN
         IF ( TurbID > 0 ) THEN
            p%OutFileRoot = TRIM( p%OutFileRoot )//'.T'//TRIM(Num2LStr(TurbID))
         END IF
      END IF
   
   end if
   p%VTK_OutFileRoot = p%OutFileRoot !initialize this here in case of error before it is set later
   
   
   !...............................................................................................................................
   ! Initialize the module name/date/version info:
   !...............................................................................................................................

   DO i=1,NumModules
      y_FAST%Module_Ver(i)%Date = 'unknown date'
      y_FAST%Module_Ver(i)%Ver  = 'unknown version'
   END DO       
   y_FAST%Module_Ver( Module_IfW    )%Name = 'InflowWind'
   y_FAST%Module_Ver( Module_OpFM   )%Name = 'OpenFOAM integration'
   y_FAST%Module_Ver( Module_ED     )%Name = 'ElastoDyn'
   y_FAST%Module_Ver( Module_BD     )%Name = 'BeamDyn'
   y_FAST%Module_Ver( Module_AD14   )%Name = 'AeroDyn14'
   y_FAST%Module_Ver( Module_AD     )%Name = 'AeroDyn'
   y_FAST%Module_Ver( Module_SrvD   )%Name = 'ServoDyn'
   y_FAST%Module_Ver( Module_HD     )%Name = 'HydroDyn'
   y_FAST%Module_Ver( Module_SD     )%Name = 'SubDyn'
   y_FAST%Module_Ver( Module_ExtPtfm)%Name = 'ExtPtfm_MCKF'
   y_FAST%Module_Ver( Module_MAP    )%Name = 'MAP'
   y_FAST%Module_Ver( Module_FEAM   )%Name = 'FEAMooring'
   y_FAST%Module_Ver( Module_MD     )%Name = 'MoorDyn'
   y_FAST%Module_Ver( Module_Orca   )%Name = 'OrcaFlexInterface'
   y_FAST%Module_Ver( Module_IceF   )%Name = 'IceFloe'
   y_FAST%Module_Ver( Module_IceD   )%Name = 'IceDyn'
   y_FAST%Module_Ver( Module_SC     )%Name = 'SC'
         
   y_FAST%Module_Abrev( Module_IfW    ) = 'IfW'
   y_FAST%Module_Abrev( Module_OpFM   ) = 'OpFM'
   y_FAST%Module_Abrev( Module_ED     ) = 'ED'
   y_FAST%Module_Abrev( Module_BD     ) = 'BD'
   y_FAST%Module_Abrev( Module_AD14   ) = 'AD'
   y_FAST%Module_Abrev( Module_AD     ) = 'AD'
   y_FAST%Module_Abrev( Module_SrvD   ) = 'SrvD'
   y_FAST%Module_Abrev( Module_HD     ) = 'HD'
   y_FAST%Module_Abrev( Module_SD     ) = 'SD'
   y_FAST%Module_Abrev( Module_ExtPtfm) = 'ExtPtfm'
   y_FAST%Module_Abrev( Module_MAP    ) = 'MAP'
   y_FAST%Module_Abrev( Module_FEAM   ) = 'FEAM'
   y_FAST%Module_Abrev( Module_MD     ) = 'MD'
   y_FAST%Module_Abrev( Module_Orca   ) = 'Orca'
   y_FAST%Module_Abrev( Module_IceF   ) = 'IceF'
   y_FAST%Module_Abrev( Module_IceD   ) = 'IceD'   
   y_FAST%Module_Abrev( Module_SC     ) = 'SC'   

   p%n_substeps = 1                                                ! number of substeps for between modules and global/FAST time
   p%BD_OutputSibling = .false.
   
   !...............................................................................................................................
   ! Read the primary file for the glue code:
   !...............................................................................................................................
   CALL FAST_ReadPrimaryFile( InputFile, p, m_FAST, OverrideAbortErrLev, ErrStat2, ErrMsg2 )
      CALL SetErrStat( ErrStat2, ErrMsg2, ErrStat, ErrMsg, RoutineName ) 

      ! make sure some linearization variables are consistant
   if (.not. p%Linearize)  p%CalcSteady = .false.
   if (.not. p%CalcSteady) p%TrimCase = TrimCase_none
   m_FAST%Lin%FoundSteady = .false.
   p%LinInterpOrder = p%InterpOrder ! 1 ! always use linear (or constant) interpolation on rotor?

      ! overwrite TMax if necessary)
   IF (PRESENT(TMax)) THEN
      p%TMax = TMax
      !p%TMax = MAX( TMax, p%TMax )
   END IF

   IF (p%UseSupercontroller) THEN
      p%CompSC = Module_SC
   ELSE
      p%CompSC = Module_NONE
   END IF

      
   
   IF ( ErrStat >= AbortErrLev ) RETURN


   p%KMax = 1                 ! after more checking, we may put this in the input file...
   !IF (p%CompIce == Module_IceF) p%KMax = 2
   p%SizeJac_Opt1 = 0  ! initialize this vector to zero; after we figure out what size the ED/SD/HD/BD meshes are, we'll fill this
   
   p%numIceLegs = 0           ! initialize number of support-structure legs in contact with ice (IceDyn will set this later)
   
   p%nBeams = 0               ! initialize number of BeamDyn instances (will be set later)
   
      ! determine what kind of turbine we're modeling:
   IF ( p%CompHydro == Module_HD ) THEN
      IF ( p%CompSub == Module_SD ) THEN
         p%TurbineType = Type_Offshore_Fixed
      ELSE
         p%TurbineType = Type_Offshore_Floating
      END IF
   ELSEIF ( p%CompMooring == Module_Orca ) THEN
      p%TurbineType = Type_Offshore_Floating
   ELSEIF ( p%CompSub == Module_ExtPtfm ) THEN
      p%TurbineType = Type_Offshore_Fixed
   ELSE      
      p%TurbineType = Type_LandBased
   END IF   
         
    
   p%n_TMax_m1  = CEILING( ( (p%TMax - t_initial) / p%DT ) ) - 1 ! We're going to go from step 0 to n_TMax (thus the -1 here)

   if (p%TMax < 1.0_DbKi) then ! log10(0) gives floating point divide-by-zero error
      p%TChanLen = MinChanLen
   else
      p%TChanLen = max( MinChanLen, int(log10(p%TMax))+7 )
   end if
   p%OutFmt_t = 'F'//trim(num2lstr( p%TChanLen ))//'.4' ! 'F10.4'    
    
   !...............................................................................................................................
   ! Do some error checking on the inputs (validation):
   !...............................................................................................................................   
   call ValidateInputData(p, m_FAST, ErrStat2, ErrMsg2)    
      CALL SetErrStat( ErrStat2, ErrMsg2, ErrStat, ErrMsg, RoutineName ) 
    

   
   IF ( ErrStat >= AbortErrLev ) RETURN
   
   
   RETURN
END SUBROUTINE FAST_Init
!----------------------------------------------------------------------------------------------------------------------------------
!> This routine validates FAST data.
SUBROUTINE ValidateInputData(p, m_FAST, ErrStat, ErrMsg)

   TYPE(FAST_ParameterType), INTENT(INOUT)         :: p                 !< The parameter data for the FAST (glue-code) simulation
   TYPE(FAST_MiscVarType),   INTENT(IN   )         :: m_FAST            !< The misc data for the FAST (glue-code) simulation
   INTEGER(IntKi),           INTENT(  OUT)         :: ErrStat           !< Error status
   CHARACTER(*),             INTENT(  OUT)         :: ErrMsg            !< Error message

   REAL(DbKi)                                      :: TmpTime           ! A temporary variable for error checking
   
   INTEGER(IntKi)                                  :: i
   INTEGER(IntKi)                                  :: ErrStat2          
   CHARACTER(ErrMsgLen)                            :: ErrMsg2            
   CHARACTER(*), PARAMETER                         :: RoutineName='ValidateInputData'
   
   ErrStat = ErrID_None
   ErrMsg  = ""
   
   
   IF ( p%TMax < 0.0_DbKi  )  THEN
      CALL SetErrStat( ErrID_Fatal, 'TMax must not be a negative number.', ErrStat, ErrMsg, RoutineName )
   ELSE IF ( p%TMax < p%TStart )  THEN
      CALL SetErrStat( ErrID_Fatal, 'TMax must not be less than TStart.', ErrStat, ErrMsg, RoutineName )
   END IF

   IF ( p%n_ChkptTime < p%n_TMax_m1 ) THEN
      if (.NOT. p%WrBinOutFile) CALL SetErrStat( ErrID_Severe, 'It is highly recommended that time-marching output files be generated in binary format when generating checkpoint files.', ErrStat, ErrMsg, RoutineName )
      if (p%CompMooring==MODULE_Orca) CALL SetErrStat( ErrID_Fatal, 'Restart capability for OrcaFlexInterface is not supported. Set ChkptTime larger than TMax.', ErrStat, ErrMsg, RoutineName )
      ! also check for other features that aren't supported with restart (like ServoDyn's user-defined control routines)
   END IF
      
   IF ( p%DT <= 0.0_DbKi )  THEN
      CALL SetErrStat( ErrID_Fatal, 'DT must be greater than 0.', ErrStat, ErrMsg, RoutineName )
   ELSE ! Test DT and TMax to ensure numerical stability -- HINT: see the use of OnePlusEps
      TmpTime = p%TMax*EPSILON(p%DT)
      IF ( p%DT <= TmpTime ) THEN
         CALL SetErrStat( ErrID_Fatal, 'DT must be greater than '//TRIM ( Num2LStr( TmpTime ) )//' seconds.', ErrStat, ErrMsg, RoutineName )
      END IF
   END IF

      ! Check that InputFileData%OutFmt is a valid format specifier and will fit over the column headings
   CALL ChkRealFmtStr( p%OutFmt, 'OutFmt', p%FmtWidth, ErrStat2, ErrMsg2 )
      call SetErrStat(ErrStat2, ErrMsg2, ErrStat, ErrMsg, RoutineName)

   IF ( p%WrTxtOutFile .and. p%FmtWidth < MinChanLen ) CALL SetErrStat( ErrID_Warn, 'OutFmt produces a column width of '// &
         TRIM(Num2LStr(p%FmtWidth))//'), which may be too small.', ErrStat, ErrMsg, RoutineName )
   
   IF ( p%WrTxtOutFile .AND. p%TChanLen > ChanLen  )  THEN ! ( p%TMax > 9999.999_DbKi )
      CALL SetErrStat( ErrID_Warn, 'TMax is too large for a '//trim(num2lstr(ChanLen))//'-character time column in text tabular (time-marching) output files.'// &
                                   ' Postprocessors with this limitation may not work.', ErrStat, ErrMsg, RoutineName )
   END IF

   IF ( p%TStart      <  0.0_DbKi ) CALL SetErrStat( ErrID_Fatal, 'TStart must not be less than 0 seconds.', ErrStat, ErrMsg, RoutineName )
!  IF ( p%SttsTime    <= 0.0_DbKi ) CALL SetErrStat( ErrID_Fatal, 'SttsTime must be greater than 0 seconds.', ErrStat, ErrMsg, RoutineName )
   IF ( p%n_SttsTime  < 1_IntKi   ) CALL SetErrStat( ErrID_Fatal, 'SttsTime must be greater than 0 seconds.', ErrStat, ErrMsg, RoutineName )
   IF ( p%n_ChkptTime < 1_IntKi   ) CALL SetErrStat( ErrID_Fatal, 'ChkptTime must be greater than 0 seconds.', ErrStat, ErrMsg, RoutineName )
   IF ( p%KMax        < 1_IntKi   ) CALL SetErrStat( ErrID_Fatal, 'KMax must be greater than 0.', ErrStat, ErrMsg, RoutineName )
   
   IF (p%CompElast   == Module_Unknown) CALL SetErrStat( ErrID_Fatal, 'CompElast must be 1 (ElastoDyn) or 2 (BeamDyn).', ErrStat, ErrMsg, RoutineName )   
   IF (p%CompAero    == Module_Unknown) CALL SetErrStat( ErrID_Fatal, 'CompAero must be 0 (None), 1 (AeroDyn14), or 2 (AeroDyn).', ErrStat, ErrMsg, RoutineName )
   IF (p%CompServo   == Module_Unknown) CALL SetErrStat( ErrID_Fatal, 'CompServo must be 0 (None) or 1 (ServoDyn).', ErrStat, ErrMsg, RoutineName )
   IF (p%CompHydro   == Module_Unknown) CALL SetErrStat( ErrID_Fatal, 'CompHydro must be 0 (None) or 1 (HydroDyn).', ErrStat, ErrMsg, RoutineName )
   IF (p%CompSub     == Module_Unknown) CALL SetErrStat( ErrID_Fatal, 'CompSub must be 0 (None), 1 (SubDyn), or 2 (ExtPtfm_MCKF).', ErrStat, ErrMsg, RoutineName )
   IF (p%CompMooring == Module_Unknown) CALL SetErrStat( ErrID_Fatal, 'CompMooring must be 0 (None), 1 (MAP), 2 (FEAMooring), 3 (MoorDyn), or 4 (OrcaFlex).', ErrStat, ErrMsg, RoutineName )
   IF (p%CompIce     == Module_Unknown) CALL SetErrStat( ErrID_Fatal, 'CompIce must be 0 (None) or 1 (IceFloe).', ErrStat, ErrMsg, RoutineName )
   IF (p%CompHydro /= Module_HD) THEN
      IF (p%CompMooring == Module_MAP) THEN
         CALL SetErrStat( ErrID_Fatal, 'HydroDyn must be used when MAP is used. Set CompHydro > 0 or CompMooring = 0 in the FAST input file.', ErrStat, ErrMsg, RoutineName )
      ELSEIF (p%CompMooring == Module_FEAM) THEN
         CALL SetErrStat( ErrID_Fatal, 'HydroDyn must be used when FEAMooring is used. Set CompHydro > 0 or CompMooring = 0 in the FAST input file.', ErrStat, ErrMsg, RoutineName )
      END IF
   ELSE
      IF (p%CompMooring == Module_Orca) CALL SetErrStat( ErrID_Fatal, 'HydroDyn cannot be used if OrcaFlex is used. Set CompHydro = 0 or CompMooring < 4 in the FAST input file.', ErrStat, ErrMsg, RoutineName )
      IF (p%CompSub == Module_ExtPtfm) CALL SetErrStat( ErrID_Fatal, 'HydroDyn cannot be used if ExtPtfm_MCKF is used. Set CompHydro = 0 or CompSub < 2 in the FAST input file.', ErrStat, ErrMsg, RoutineName )
   END IF

   
   IF (p%CompIce == Module_IceF) THEN
      IF (p%CompSub   /= Module_SD) CALL SetErrStat( ErrID_Fatal, 'SubDyn must be used when IceFloe is used. Set CompSub > 0 or CompIce = 0 in the FAST input file.', ErrStat, ErrMsg, RoutineName )
      IF (p%CompHydro /= Module_HD) CALL SetErrStat( ErrID_Fatal, 'HydroDyn must be used when IceFloe is used. Set CompHydro > 0 or CompIce = 0 in the FAST input file.', ErrStat, ErrMsg, RoutineName )
   ELSEIF (p%CompIce == Module_IceD) THEN
      IF (p%CompSub   /= Module_SD) CALL SetErrStat( ErrID_Fatal, 'SubDyn must be used when IceDyn is used. Set CompSub > 0 or CompIce = 0 in the FAST input file.', ErrStat, ErrMsg, RoutineName )
      IF (p%CompHydro /= Module_HD) CALL SetErrStat( ErrID_Fatal, 'HydroDyn must be used when IceDyn is used. Set CompHydro > 0 or CompIce = 0 in the FAST input file.', ErrStat, ErrMsg, RoutineName )
   END IF
   
   IF (p%CompElast == Module_BD .and. p%CompAero == Module_AD14 ) CALL SetErrStat( ErrID_Fatal, 'AeroDyn14 cannot be used when BeamDyn is used. Change CompAero or CompElast in the FAST input file.', ErrStat, ErrMsg, RoutineName )
   
!   IF ( p%InterpOrder < 0 .OR. p%InterpOrder > 2 ) THEN
   IF ( p%InterpOrder < 1 .OR. p%InterpOrder > 2 ) THEN
      CALL SetErrStat( ErrID_Fatal, 'InterpOrder must be 1 or 2.', ErrStat, ErrMsg, RoutineName ) ! 5/13/14 bjj: MAS and JMJ compromise for certain integrators is that InterpOrder cannot be 0
      p%InterpOrder = 1    ! Avoid problems in error handling by setting this to 0
   END IF

   IF ( p%NumCrctn < 0_IntKi ) THEN
      CALL SetErrStat( ErrID_Fatal, 'NumCrctn must be 0 or greater.', ErrStat, ErrMsg, RoutineName )
   END IF   
   
   
   if ( p%WrVTK == VTK_Unknown ) then
      call SetErrStat(ErrID_Fatal, 'WrVTK must be 0 (none), 1 (initialization only), 2 (animation), or 3 (mode shapes).', ErrStat, ErrMsg, RoutineName)
   else
      if ( p%VTK_type == VTK_Unknown ) then
         call SetErrStat(ErrID_Fatal, 'VTK_type must be 1 (surfaces), 2 (basic meshes:lines/points), or 3 (all meshes).', ErrStat, ErrMsg, RoutineName)
         ! note I'm not going to write that 4 (old) is an option
      end if
      
      if (p%WrVTK == VTK_ModeShapes .and. .not. p%Linearize) then
         call SetErrStat(ErrID_Fatal, 'WrVTK cannot be 3 (mode shapes) when Linearize is false. (Mode shapes require linearization analysis.)', ErrStat, ErrMsg, RoutineName)
      end if
   end if
      
   if (p%Linearize) then
   
      if (p%CalcSteady) then
         if (p%NLinTimes < 1) call SetErrStat(ErrID_Fatal,'NLinTimes must be at least 1 for linearization analysis.',ErrStat, ErrMsg, RoutineName)
         if (p%TrimCase /= TrimCase_yaw .and. p%TrimCase /= TrimCase_torque .and. p%TrimCase /= TrimCase_pitch) then
            call SetErrStat(ErrID_Fatal,'TrimCase must be either 1, 2, or 3.',ErrStat, ErrMsg, RoutineName)
         end if
         
         if (p%TrimTol <= epsilon(p%TrimTol)) call SetErrStat(ErrID_Fatal,'TrimTol must be larger than '//trim(num2lstr(epsilon(p%TrimTol)))//'.',ErrStat, ErrMsg, RoutineName)
         if (p%Twr_Kdmp < 0.0_ReKi) call SetErrStat(ErrID_Fatal,'Twr_Kdmp must not be negative.',ErrStat, ErrMsg, RoutineName)
         if (p%Bld_Kdmp < 0.0_ReKi) call SetErrStat(ErrID_Fatal,'Bld_Kdmp must not be negative.',ErrStat, ErrMsg, RoutineName)
      else
   
         if (.not. allocated(m_FAST%Lin%LinTimes)) then
            call SetErrStat(ErrID_Fatal, 'NLinTimes must be at least 1 for linearization analysis.',ErrStat, ErrMsg, RoutineName)
         else
            do i=1,p%NLinTimes
               if (m_FAST%Lin%LinTimes(i) < 0) call SetErrStat(ErrID_Fatal,'LinTimes must be positive values.',ErrStat, ErrMsg, RoutineName)
            end do
            do i=2,p%NLinTimes
               if (m_FAST%Lin%LinTimes(i) <= m_FAST%Lin%LinTimes(i-1)) call SetErrStat(ErrID_Fatal,'LinTimes must be unique values entered in increasing order.',ErrStat, ErrMsg, RoutineName)
            end do
            
            if (m_FAST%Lin%LinTimes(p%NLinTimes) > p%TMax) call SetErrStat(ErrID_Info, 'Tmax is less than the last linearization time. Linearization analysis will not be performed after TMax.',ErrStat, ErrMsg, RoutineName)
         end if
         
      end if
      
      if (p%LinInputs < LIN_NONE .or. p%LinInputs > LIN_ALL) call SetErrStat(ErrID_Fatal,'LinInputs must be 0, 1, or 2.',ErrStat, ErrMsg, RoutineName)
      if (p%LinOutputs < LIN_NONE .or. p%LinOutputs > LIN_ALL) call SetErrStat(ErrID_Fatal,'LinOutputs must be 0, 1, or 2.',ErrStat, ErrMsg, RoutineName)
      
      if (p%LinOutJac) then
         if ( p%LinInputs /= LIN_ALL .or. p%LinOutputs /= LIN_ALL) then
            call SetErrStat(ErrID_Info,'LinOutJac can be used only when LinInputs=LinOutputs=2.',ErrStat, ErrMsg, RoutineName)
            p%LinOutJac = .false.
         end if
      end if
      
      ! now, make sure we haven't asked for any modules that we can't yet linearize:
      if (p%CompInflow == MODULE_OpFM) call SetErrStat(ErrID_Fatal,'Linearization is not implemented for the OpenFOAM coupling.',ErrStat, ErrMsg, RoutineName)
      if (p%CompAero == MODULE_AD14) call SetErrStat(ErrID_Fatal,'Linearization is not implemented for the AeroDyn v14 module.',ErrStat, ErrMsg, RoutineName)
      !if (p%CompSub   == MODULE_SD) call SetErrStat(ErrID_Fatal,'Linearization is not implemented for the SubDyn module.',ErrStat, ErrMsg, RoutineName)
      if (p%CompSub /= MODULE_None) call SetErrStat(ErrID_Fatal,'Linearization is not implemented for the any of the substructure modules.',ErrStat, ErrMsg, RoutineName)
      if (p%CompMooring /= MODULE_None .and. p%CompMooring /= MODULE_MAP) call SetErrStat(ErrID_Fatal,'Linearization is not implemented for the FEAMooring or MoorDyn mooring modules.',ErrStat, ErrMsg, RoutineName)
      if (p%CompIce /= MODULE_None) call SetErrStat(ErrID_Fatal,'Linearization is not implemented for any of the ice loading modules.',ErrStat, ErrMsg, RoutineName)
                  
   end if
      
   
   if ( p%TurbineType /= Type_LandBased .and. .not. EqualRealNos(p%TurbinePos(3), 0.0_SiKi) ) then
    call SetErrStat(ErrID_Fatal, 'Height of turbine location, TurbinePos(3), must be 0 for offshore turbines.', ErrStat, ErrMsg, RoutineName)
   end if

   !...............................................................................................................................

      ! temporary check on p_FAST%DT_out 

   IF ( .NOT. EqualRealNos( p%DT_out, p%DT ) ) THEN
      IF ( p%DT_out < p%DT ) THEN
         CALL SetErrStat( ErrID_Fatal, 'DT_out must be at least DT ('//TRIM(Num2LStr(p%DT))//' s).', ErrStat, ErrMsg, RoutineName )
      ELSEIF ( .NOT. EqualRealNos( p%DT_out, p%DT * p%n_DT_Out )  ) THEN
         CALL SetErrStat( ErrID_Fatal, 'DT_out must be an integer multiple of DT.', ErrStat, ErrMsg, RoutineName )
      END IF
   END IF
   
   

END SUBROUTINE ValidateInputData
!----------------------------------------------------------------------------------------------------------------------------------
!> This routine initializes the output for the glue code, including writing the header for the primary output file.
SUBROUTINE FAST_InitOutput( p_FAST, y_FAST, Init, ErrStat, ErrMsg )

   IMPLICIT NONE

      ! Passed variables
   TYPE(FAST_ParameterType),       INTENT(IN)           :: p_FAST                                !< Glue-code simulation parameters
   TYPE(FAST_OutputFileType),      INTENT(INOUT)        :: y_FAST                                !< Glue-code simulation outputs
   TYPE(FAST_InitData),            INTENT(IN)           :: Init                                  !< Initialization data for all modules

   INTEGER(IntKi),                 INTENT(OUT)          :: ErrStat                               !< Error status
   CHARACTER(*),                   INTENT(OUT)          :: ErrMsg                                !< Error message corresponding to ErrStat


      ! Local variables.

   INTEGER(IntKi)                   :: I, J                                            ! Generic index for DO loops.
   INTEGER(IntKi)                   :: indxNext                                        ! The index of the next value to be written to an array
   INTEGER(IntKi)                   :: NumOuts                                         ! number of channels to be written to the output file(s)



   !......................................................
   ! Set the description lines to be printed in the output file
   !......................................................
   y_FAST%FileDescLines(1)  = 'Predictions were generated on '//CurDate()//' at '//CurTime()//' using '//TRIM(GetVersion(FAST_Ver))
   y_FAST%FileDescLines(2)  = 'linked with ' //' '//TRIM(GetNVD(NWTC_Ver            ))  ! we'll get the rest of the linked modules in the section below
   y_FAST%FileDescLines(3)  = 'Description from the FAST input file: '//TRIM(p_FAST%FTitle)
   
   !......................................................
   ! We'll fill out the rest of FileDescLines(2), 
   ! and save the module version info for later use, too:
   !......................................................

   y_FAST%Module_Ver( Module_ED ) = Init%OutData_ED%Ver
   y_FAST%FileDescLines(2) = TRIM(y_FAST%FileDescLines(2) ) //'; '//TRIM(GetNVD(y_FAST%Module_Ver( Module_ED )  ))

   IF ( p_FAST%CompElast == Module_BD )  THEN
      y_FAST%Module_Ver( Module_BD ) = Init%OutData_BD(1)%Ver ! call copy routine for this type if it every uses dynamic memory     
      y_FAST%FileDescLines(2)  = TRIM(y_FAST%FileDescLines(2) ) //'; '//TRIM(GetNVD(y_FAST%Module_Ver( Module_BD ))) 
   END IF   
   
   
   IF ( p_FAST%CompInflow == Module_IfW )  THEN
      y_FAST%Module_Ver( Module_IfW ) = Init%OutData_IfW%Ver ! call copy routine for this type if it every uses dynamic memory     
      y_FAST%FileDescLines(2)  = TRIM(y_FAST%FileDescLines(2) ) //'; '//TRIM(GetNVD(y_FAST%Module_Ver( Module_IfW ))) 
   ELSEIF ( p_FAST%CompInflow == Module_OpFM )  THEN
      y_FAST%Module_Ver( Module_OpFM ) = Init%OutData_OpFM%Ver ! call copy routine for this type if it every uses dynamic memory     
      y_FAST%FileDescLines(2)  = TRIM(y_FAST%FileDescLines(2) ) //'; '//TRIM(GetNVD(y_FAST%Module_Ver( Module_OpFM ))) 
   END IF   
   
   IF ( p_FAST%CompAero == Module_AD14 )  THEN
      y_FAST%Module_Ver( Module_AD14  ) = Init%OutData_AD14%Ver     
      y_FAST%FileDescLines(2)  = TRIM(y_FAST%FileDescLines(2) ) //'; '//TRIM(GetNVD(y_FAST%Module_Ver( Module_AD14  ) ))                  
   ELSEIF ( p_FAST%CompAero == Module_AD )  THEN
      y_FAST%Module_Ver( Module_AD  ) = Init%OutData_AD%Ver     
      y_FAST%FileDescLines(2)  = TRIM(y_FAST%FileDescLines(2) ) //'; '//TRIM(GetNVD(y_FAST%Module_Ver( Module_AD  ) ))                  
   END IF

   IF ( p_FAST%CompServo == Module_SrvD ) THEN
      y_FAST%Module_Ver( Module_SrvD ) = Init%OutData_SrvD%Ver
      y_FAST%FileDescLines(2)  = TRIM(y_FAST%FileDescLines(2) ) //'; '//TRIM(GetNVD(y_FAST%Module_Ver( Module_SrvD )))
   END IF
         
   IF ( p_FAST%CompHydro == Module_HD ) THEN
      y_FAST%Module_Ver( Module_HD )   = Init%OutData_HD%Ver
      y_FAST%FileDescLines(2)  = TRIM(y_FAST%FileDescLines(2) ) //'; '//TRIM(GetNVD(y_FAST%Module_Ver( Module_HD )))
   END IF

   IF ( p_FAST%CompSub == Module_SD ) THEN
      y_FAST%Module_Ver( Module_SD )   = Init%OutData_SD%Ver
      y_FAST%FileDescLines(2)  = TRIM(y_FAST%FileDescLines(2) ) //'; '//TRIM(GetNVD(y_FAST%Module_Ver( Module_SD )))
   ELSE IF ( p_FAST%CompSub == Module_ExtPtfm ) THEN
      y_FAST%Module_Ver( Module_ExtPtfm )   = Init%OutData_ExtPtfm%Ver
      y_FAST%FileDescLines(2)  = TRIM(y_FAST%FileDescLines(2) ) //'; '//TRIM(GetNVD(y_FAST%Module_Ver( Module_ExtPtfm )))
   END IF

   IF ( p_FAST%CompMooring == Module_MAP ) THEN
      y_FAST%Module_Ver( Module_MAP )   = Init%OutData_MAP%Ver
      y_FAST%FileDescLines(2)  = TRIM(y_FAST%FileDescLines(2) ) //'; '//TRIM(GetNVD(y_FAST%Module_Ver( Module_MAP )))
   ELSEIF ( p_FAST%CompMooring == Module_MD ) THEN
      y_FAST%Module_Ver( Module_MD )   = Init%OutData_MD%Ver
      y_FAST%FileDescLines(2)  = TRIM(y_FAST%FileDescLines(2) ) //'; '//TRIM(GetNVD(y_FAST%Module_Ver( Module_MD )))
   ELSEIF ( p_FAST%CompMooring == Module_FEAM ) THEN
      y_FAST%Module_Ver( Module_FEAM )   = Init%OutData_FEAM%Ver
      y_FAST%FileDescLines(2)  = TRIM(y_FAST%FileDescLines(2) ) //'; '//TRIM(GetNVD(y_FAST%Module_Ver( Module_FEAM )))
   ELSEIF ( p_FAST%CompMooring == Module_Orca ) THEN
      y_FAST%Module_Ver( Module_Orca )   = Init%OutData_Orca%Ver
      y_FAST%FileDescLines(2)  = TRIM(y_FAST%FileDescLines(2) ) //'; '//TRIM(GetNVD(y_FAST%Module_Ver( Module_Orca)))
   END IF   
   
   IF ( p_FAST%CompIce == Module_IceF ) THEN
      y_FAST%Module_Ver( Module_IceF )   = Init%OutData_IceF%Ver
      y_FAST%FileDescLines(2)  = TRIM(y_FAST%FileDescLines(2) ) //'; '//TRIM(GetNVD(y_FAST%Module_Ver( Module_IceF )))
   ELSEIF ( p_FAST%CompIce == Module_IceD ) THEN
      y_FAST%Module_Ver( Module_IceD )   = Init%OutData_IceD%Ver
      y_FAST%FileDescLines(2)  = TRIM(y_FAST%FileDescLines(2) ) //'; '//TRIM(GetNVD(y_FAST%Module_Ver( Module_IceD )))   
   END IF      
   
   !......................................................
   ! Set the number of output columns from each module
   !......................................................
   y_FAST%numOuts = 0    ! Inintialize entire array
   
   
   
   !y_FAST%numOuts(Module_InfW)  = 3  !hack for now: always output 3 wind speeds at hub-height
   IF ( ALLOCATED( Init%OutData_IfW%WriteOutputHdr  ) ) y_FAST%numOuts(Module_IfW)  = SIZE(Init%OutData_IfW%WriteOutputHdr)
   IF ( ALLOCATED( Init%OutData_OpFM%WriteOutputHdr ) ) y_FAST%numOuts(Module_OpFM) = SIZE(Init%OutData_OpFM%WriteOutputHdr)
   IF ( ALLOCATED( Init%OutData_ED%WriteOutputHdr   ) ) y_FAST%numOuts(Module_ED)   = SIZE(Init%OutData_ED%WriteOutputHdr)
do i=1,p_FAST%nBeams
   IF ( ALLOCATED( Init%OutData_BD(i)%WriteOutputHdr) ) y_FAST%numOuts(Module_BD)   = y_FAST%numOuts(Module_BD) + SIZE(Init%OutData_BD(i)%WriteOutputHdr)
end do   
!ad14 doesn't have outputs:
                                                       y_FAST%numOuts(Module_AD14) = 0
                                                       
   IF ( ALLOCATED( Init%OutData_AD%WriteOutputHdr     ) ) y_FAST%numOuts(Module_AD)     = SIZE(Init%OutData_AD%WriteOutputHdr)
   IF ( ALLOCATED( Init%OutData_SrvD%WriteOutputHdr   ) ) y_FAST%numOuts(Module_SrvD)   = SIZE(Init%OutData_SrvD%WriteOutputHdr)
   IF ( ALLOCATED( Init%OutData_HD%WriteOutputHdr     ) ) y_FAST%numOuts(Module_HD)     = SIZE(Init%OutData_HD%WriteOutputHdr)
   IF ( ALLOCATED( Init%OutData_SD%WriteOutputHdr     ) ) y_FAST%numOuts(Module_SD)     = SIZE(Init%OutData_SD%WriteOutputHdr)
   IF ( ALLOCATED( Init%OutData_ExtPtfm%WriteOutputHdr) ) y_FAST%numOuts(Module_ExtPtfm)= SIZE(Init%OutData_ExtPtfm%WriteOutputHdr)
   IF ( ALLOCATED( Init%OutData_MAP%WriteOutputHdr    ) ) y_FAST%numOuts(Module_MAP)    = SIZE(Init%OutData_MAP%WriteOutputHdr)
   IF ( ALLOCATED( Init%OutData_FEAM%WriteOutputHdr   ) ) y_FAST%numOuts(Module_FEAM)   = SIZE(Init%OutData_FEAM%WriteOutputHdr)
   IF ( ALLOCATED( Init%OutData_MD%WriteOutputHdr     ) ) y_FAST%numOuts(Module_MD)     = SIZE(Init%OutData_MD%WriteOutputHdr)
   IF ( ALLOCATED( Init%OutData_Orca%WriteOutputHdr   ) ) y_FAST%numOuts(Module_Orca)   = SIZE(Init%OutData_Orca%WriteOutputHdr)
   IF ( ALLOCATED( Init%OutData_IceF%WriteOutputHdr   ) ) y_FAST%numOuts(Module_IceF)   = SIZE(Init%OutData_IceF%WriteOutputHdr)
   IF ( ALLOCATED( Init%OutData_IceD%WriteOutputHdr   ) ) y_FAST%numOuts(Module_IceD)   = SIZE(Init%OutData_IceD%WriteOutputHdr)*p_FAST%numIceLegs         
   
   !......................................................
   ! Initialize the output channel names and units
   !......................................................
   NumOuts   = 1 + SUM( y_FAST%numOuts )

   CALL AllocAry( y_FAST%ChannelNames,NumOuts, 'ChannelNames', ErrStat, ErrMsg )
      IF ( ErrStat /= ErrID_None ) RETURN
   CALL AllocAry( y_FAST%ChannelUnits,NumOuts, 'ChannelUnits', ErrStat, ErrMsg )
      IF ( ErrStat /= ErrID_None ) RETURN

   y_FAST%ChannelNames(1) = 'Time'
   y_FAST%ChannelUnits(1) = '(s)'

   indxNext = 2
   DO i=1,y_FAST%numOuts(Module_IfW) !InflowWind
      y_FAST%ChannelNames(indxNext) = Init%OutData_IfW%WriteOutputHdr(i)
      y_FAST%ChannelUnits(indxNext) = Init%OutData_IfW%WriteOutputUnt(i)
      indxNext = indxNext + 1
   END DO

   DO i=1,y_FAST%numOuts(Module_OpFM) !OpenFOAM
      y_FAST%ChannelNames(indxNext) = Init%OutData_OpFM%WriteOutputHdr(i)
      y_FAST%ChannelUnits(indxNext) = Init%OutData_OpFM%WriteOutputUnt(i)
      indxNext = indxNext + 1
   END DO   

   DO i=1,y_FAST%numOuts(Module_ED) !ElastoDyn
      y_FAST%ChannelNames(indxNext) = Init%OutData_ED%WriteOutputHdr(i)
      y_FAST%ChannelUnits(indxNext) = Init%OutData_ED%WriteOutputUnt(i)
      indxNext = indxNext + 1
   END DO   

   IF ( y_FAST%numOuts(Module_BD) > 0_IntKi ) THEN !BeamDyn
      do i=1,p_FAST%nBeams
         if ( allocated(Init%OutData_BD(i)%WriteOutputHdr) ) then            
            do j=1,size(Init%OutData_BD(i)%WriteOutputHdr) 
               y_FAST%ChannelNames(indxNext) = 'B'//TRIM(Num2Lstr(i))//trim(Init%OutData_BD(i)%WriteOutputHdr(j))
               y_FAST%ChannelUnits(indxNext) = Init%OutData_BD(i)%WriteOutputUnt(j)
               indxNext = indxNext + 1
            end do ! j            
         end if         
      end do                 
   END IF
   
   
   ! none for AeroDyn14 
   
   DO i=1,y_FAST%numOuts(Module_AD) !AeroDyn
      y_FAST%ChannelNames(indxNext) = Init%OutData_AD%WriteOutputHdr(i)
      y_FAST%ChannelUnits(indxNext) = Init%OutData_AD%WriteOutputUnt(i)
      indxNext = indxNext + 1
   END DO   
   
   DO i=1,y_FAST%numOuts(Module_SrvD) !ServoDyn
      y_FAST%ChannelNames(indxNext) = Init%OutData_SrvD%WriteOutputHdr(i)
      y_FAST%ChannelUnits(indxNext) = Init%OutData_SrvD%WriteOutputUnt(i)
      indxNext = indxNext + 1
   END DO   

   DO i=1,y_FAST%numOuts(Module_HD) !HydroDyn
      y_FAST%ChannelNames(indxNext) = Init%OutData_HD%WriteOutputHdr(i)
      y_FAST%ChannelUnits(indxNext) = Init%OutData_HD%WriteOutputUnt(i)
      indxNext = indxNext + 1
   END DO      

   DO i=1,y_FAST%numOuts(Module_SD) !SubDyn
      y_FAST%ChannelNames(indxNext) = Init%OutData_SD%WriteOutputHdr(i)
      y_FAST%ChannelUnits(indxNext) = Init%OutData_SD%WriteOutputUnt(i)
      indxNext = indxNext + 1
   END DO      

   DO i=1,y_FAST%numOuts(Module_ExtPtfm) !ExtPtfm_MCKF
      y_FAST%ChannelNames(indxNext) = Init%OutData_ExtPtfm%WriteOutputHdr(i)
      y_FAST%ChannelUnits(indxNext) = Init%OutData_ExtPtfm%WriteOutputUnt(i)
      indxNext = indxNext + 1
   END DO      
   
   DO i=1,y_FAST%numOuts(Module_MAP) !MAP
      y_FAST%ChannelNames(indxNext) = Init%OutData_MAP%WriteOutputHdr(i)
      y_FAST%ChannelUnits(indxNext) = Init%OutData_MAP%WriteOutputUnt(i)
      indxNext = indxNext + 1
   END DO      
   
   DO i=1,y_FAST%numOuts(Module_MD) !MoorDyn
      y_FAST%ChannelNames(indxNext) = Init%OutData_MD%WriteOutputHdr(i)
      y_FAST%ChannelUnits(indxNext) = Init%OutData_MD%WriteOutputUnt(i)
      indxNext = indxNext + 1
   END DO      

   DO i=1,y_FAST%numOuts(Module_FEAM) !FEAMooring
      y_FAST%ChannelNames(indxNext) = Init%OutData_FEAM%WriteOutputHdr(i)
      y_FAST%ChannelUnits(indxNext) = Init%OutData_FEAM%WriteOutputUnt(i)
      indxNext = indxNext + 1
   END DO      

   DO i=1,y_FAST%numOuts(Module_Orca) !OrcaFlex
      y_FAST%ChannelNames(indxNext) = Init%OutData_Orca%WriteOutputHdr(i)
      y_FAST%ChannelUnits(indxNext) = Init%OutData_Orca%WriteOutputUnt(i)
      indxNext = indxNext + 1
   END DO         
   
   DO i=1,y_FAST%numOuts(Module_IceF) !IceFloe
      y_FAST%ChannelNames(indxNext) = Init%OutData_IceF%WriteOutputHdr(i)
      y_FAST%ChannelUnits(indxNext) = Init%OutData_IceF%WriteOutputUnt(i)
      indxNext = indxNext + 1
   END DO         
   
   IF ( y_FAST%numOuts(Module_IceD) > 0_IntKi ) THEN !IceDyn
      DO I=1,p_FAST%numIceLegs         
         DO J=1,SIZE(Init%OutData_IceD%WriteOutputHdr) 
            y_FAST%ChannelNames(indxNext) =TRIM(Init%OutData_IceD%WriteOutputHdr(J))//'L'//TRIM(Num2Lstr(I))  !bjj: do we want this "Lx" at the end?
            y_FAST%ChannelUnits(indxNext) = Init%OutData_IceD%WriteOutputUnt(J)
            indxNext = indxNext + 1
         END DO ! J
      END DO ! I
   END IF   
      
   
   !......................................................
   ! Open the text output file and print the headers
   !......................................................

   IF (p_FAST%WrTxtOutFile) THEN

      y_FAST%ActualChanLen = max( MinChanLen, p_FAST%FmtWidth )
      DO I=1,NumOuts
         y_FAST%ActualChanLen = max( y_FAST%ActualChanLen, LEN_TRIM(y_FAST%ChannelNames(I)) )
         y_FAST%ActualChanLen = max( y_FAST%ActualChanLen, LEN_TRIM(y_FAST%ChannelUnits(I)) )
      ENDDO ! I

      y_FAST%OutFmt_a = '"'//p_FAST%Delim//'"'//p_FAST%OutFmt      ! format for array elements from individual modules
      if (p_FAST%FmtWidth < y_FAST%ActualChanLen) then
         y_FAST%OutFmt_a = trim(y_FAST%OutFmt_a)//','//trim(num2lstr(y_FAST%ActualChanLen - p_FAST%FmtWidth))//'x'
      end if
      
      CALL GetNewUnit( y_FAST%UnOu, ErrStat, ErrMsg )
         IF ( ErrStat >= AbortErrLev ) RETURN

      CALL OpenFOutFile ( y_FAST%UnOu, TRIM(p_FAST%OutFileRoot)//'.out', ErrStat, ErrMsg )
         IF ( ErrStat >= AbortErrLev ) RETURN

         ! Add some file information:

      WRITE (y_FAST%UnOu,'(/,A)')  TRIM( y_FAST%FileDescLines(1) )
      WRITE (y_FAST%UnOu,'(1X,A)') TRIM( y_FAST%FileDescLines(2) )
      WRITE (y_FAST%UnOu,'()' )    !print a blank line
      WRITE (y_FAST%UnOu,'(A)'   ) TRIM( y_FAST%FileDescLines(3) )
      WRITE (y_FAST%UnOu,'()' )    !print a blank line


         !......................................................
         ! Write the names of the output parameters on one line:
         !......................................................
      if (p_FAST%Delim /= " ") then ! trim trailing spaces if not space delimited:

         CALL WrFileNR ( y_FAST%UnOu, trim(y_FAST%ChannelNames(1)) ) ! first one is time, with a special format

         DO I=2,NumOuts
            CALL WrFileNR ( y_FAST%UnOu, p_FAST%Delim//trim(y_FAST%ChannelNames(I)) )
         ENDDO ! I
      else
      
         CALL WrFileNR ( y_FAST%UnOu, y_FAST%ChannelNames(1)(1:p_FAST%TChanLen) ) ! first one is time, with a special format

         DO I=2,NumOuts
            CALL WrFileNR ( y_FAST%UnOu, p_FAST%Delim//y_FAST%ChannelNames(I)(1:y_FAST%ActualChanLen) )
         ENDDO ! I
      end if

      WRITE (y_FAST%UnOu,'()')

         !......................................................
         ! Write the units of the output parameters on one line:
         !......................................................

      if (p_FAST%Delim /= " ") then
      
         CALL WrFileNR ( y_FAST%UnOu, trim(y_FAST%ChannelUnits(1)) )

         DO I=2,NumOuts
            CALL WrFileNR ( y_FAST%UnOu, p_FAST%Delim//trim(y_FAST%ChannelUnits(I)) )
         ENDDO ! I
      else
      
         CALL WrFileNR ( y_FAST%UnOu, y_FAST%ChannelUnits(1)(1:p_FAST%TChanLen) )

         DO I=2,NumOuts
            CALL WrFileNR ( y_FAST%UnOu, p_FAST%Delim//y_FAST%ChannelUnits(I)(1:y_FAST%ActualChanLen) )
         ENDDO ! I
      end if

      WRITE (y_FAST%UnOu,'()')

   END IF

   !......................................................
   ! Allocate data for binary output file
   !......................................................
   IF (p_FAST%WrBinOutFile) THEN

         ! calculate the size of the array of outputs we need to store
      y_FAST%NOutSteps = CEILING ( (p_FAST%TMax - p_FAST%TStart) / p_FAST%DT_OUT ) + 1

      CALL AllocAry( y_FAST%AllOutData, NumOuts-1, y_FAST%NOutSteps, 'AllOutData', ErrStat, ErrMsg )
      y_FAST%AllOutData = 0.0_ReKi
      IF ( ErrStat >= AbortErrLev ) RETURN

      IF ( p_FAST%WrBinMod == FileFmtID_WithTime ) THEN   ! we store the entire time array
         CALL AllocAry( y_FAST%TimeData, y_FAST%NOutSteps, 'TimeData', ErrStat, ErrMsg )
         IF ( ErrStat >= AbortErrLev ) RETURN
      ELSE  
         CALL AllocAry( y_FAST%TimeData, 2_IntKi, 'TimeData', ErrStat, ErrMsg )
         IF ( ErrStat >= AbortErrLev ) RETURN

         y_FAST%TimeData(1) = 0.0_DbKi           ! This is the first output time, which we will set later
         y_FAST%TimeData(2) = p_FAST%DT_out      ! This is the (constant) time between subsequent writes to the output file
      END IF

      y_FAST%n_Out = 0  !number of steps actually written to the file

   END IF

   y_FAST%VTK_count = 0  ! first VTK file has 0 as output

RETURN
END SUBROUTINE FAST_InitOutput
!----------------------------------------------------------------------------------------------------------------------------------
!> This routine reads in the primary FAST input file, does some validation, and places the values it reads in the
!!   parameter structure (p). It prints to an echo file if requested.
SUBROUTINE FAST_ReadPrimaryFile( InputFile, p, m_FAST, OverrideAbortErrLev, ErrStat, ErrMsg )

   IMPLICIT                        NONE

      ! Passed variables
   TYPE(FAST_ParameterType), INTENT(INOUT) :: p                               !< The parameter data for the FAST (glue-code) simulation
   TYPE(FAST_MiscVarType),   INTENT(INOUT) :: m_FAST                          !< Miscellaneous variables
   CHARACTER(*),             INTENT(IN)    :: InputFile                       !< Name of the file containing the primary input data
   LOGICAL,                  INTENT(IN)    :: OverrideAbortErrLev             !< Determines if we should override AbortErrLev
   INTEGER(IntKi),           INTENT(OUT)   :: ErrStat                         !< Error status
   CHARACTER(*),             INTENT(OUT)   :: ErrMsg                          !< Error message

      ! Local variables:
   REAL(DbKi)                    :: TmpRate                                   ! temporary variable to read VTK_fps before converting to #steps based on DT
   REAL(DbKi)                    :: TmpTime                                   ! temporary variable to read SttsTime and ChkptTime before converting to #steps based on DT
   INTEGER(IntKi)                :: I                                         ! loop counter
   INTEGER(IntKi)                :: UnIn                                      ! Unit number for reading file
   INTEGER(IntKi)                :: UnEc                                      ! I/O unit for echo file. If > 0, file is open for writing.

   INTEGER(IntKi)                :: IOS                                       ! Temporary Error status
   INTEGER(IntKi)                :: ErrStat2                                  ! Temporary Error status
   INTEGER(IntKi)                :: OutFileFmt                                ! An integer that indicates what kind of tabular output should be generated (1=text, 2=binary, 3=both)
   LOGICAL                       :: Echo                                      ! Determines if an echo file should be written
   LOGICAL                       :: TabDelim                                  ! Determines if text output should be delimited by tabs (true) or space (false)
   CHARACTER(ErrMsgLen)          :: ErrMsg2                                   ! Temporary Error message
   CHARACTER(1024)               :: PriPath                                   ! Path name of the primary file

   CHARACTER(10)                 :: AbortLevel                                ! String that indicates which error level should be used to abort the program: WARNING, SEVERE, or FATAL
   CHARACTER(30)                 :: Line                                      ! string for default entry in input file

   CHARACTER(*),   PARAMETER     :: RoutineName = 'FAST_ReadPrimaryFile'
   

      ! Initialize some variables:
   UnEc = -1
   Echo = .FALSE.                        ! Don't echo until we've read the "Echo" flag
   CALL GetPath( InputFile, PriPath )    ! Input files will be relative to the path where the primary input file is located.


      ! Get an available unit number for the file.

   CALL GetNewUnit( UnIn, ErrStat, ErrMsg )
   IF ( ErrStat >= AbortErrLev ) RETURN


      ! Open the Primary input file.

   CALL OpenFInpFile ( UnIn, InputFile, ErrStat2, ErrMsg2 )
      CALL SetErrStat( ErrStat2, ErrMsg2,ErrStat,ErrMsg,RoutineName)
      if ( ErrStat >= AbortErrLev ) then
         call cleanup()
         RETURN        
      end if


   ! Read the lines up/including to the "Echo" simulation control variable
   ! If echo is FALSE, don't write these lines to the echo file.
   ! If Echo is TRUE, rewind and write on the second try.

   I = 1 !set the number of times we've read the file
   DO
   !-------------------------- HEADER ---------------------------------------------

      CALL ReadCom( UnIn, InputFile, 'File header: Module Version (line 1)', ErrStat2, ErrMsg2, UnEc )
         CALL SetErrStat( ErrStat2, ErrMsg2,ErrStat,ErrMsg,RoutineName)
         if ( ErrStat >= AbortErrLev ) then
            call cleanup()
            RETURN        
         end if

      CALL ReadStr( UnIn, InputFile, p%FTitle, 'FTitle', 'File Header: File Description (line 2)', ErrStat2, ErrMsg2, UnEc )
         CALL SetErrStat( ErrStat2, ErrMsg2,ErrStat,ErrMsg,RoutineName)
         if ( ErrStat >= AbortErrLev ) then
            call cleanup()
            RETURN        
         end if


   !---------------------- SIMULATION CONTROL --------------------------------------
      CALL ReadCom( UnIn, InputFile, 'Section Header: Simulation Control', ErrStat2, ErrMsg2, UnEc )
         CALL SetErrStat( ErrStat2, ErrMsg2,ErrStat,ErrMsg,RoutineName)
         if ( ErrStat >= AbortErrLev ) then
            call cleanup()
            RETURN        
         end if


         ! Echo - Echo input data to <RootName>.ech (flag):
      CALL ReadVar( UnIn, InputFile, Echo, "Echo", "Echo input data to <RootName>.ech (flag)", ErrStat2, ErrMsg2, UnEc)
         CALL SetErrStat( ErrStat2, ErrMsg2,ErrStat,ErrMsg,RoutineName)
         if ( ErrStat >= AbortErrLev ) then
            call cleanup()
            RETURN        
         end if


      IF (.NOT. Echo .OR. I > 1) EXIT !exit this loop

         ! Otherwise, open the echo file, then rewind the input file and echo everything we've read

      I = I + 1         ! make sure we do this only once (increment counter that says how many times we've read this file)

      CALL OpenEcho ( UnEc, TRIM(p%OutFileRoot)//'.ech', ErrStat2, ErrMsg2, FAST_Ver )
         CALL SetErrStat( ErrStat2, ErrMsg2,ErrStat,ErrMsg,RoutineName)
         if ( ErrStat >= AbortErrLev ) then
            call cleanup()
            RETURN        
         end if

      IF ( UnEc > 0 )  WRITE (UnEc,'(/,A,/)')  'Data from '//TRIM(FAST_Ver%Name)//' primary input file "'//TRIM( InputFile )//'":'

      REWIND( UnIn, IOSTAT=ErrStat2 )
         IF (ErrStat2 /= 0_IntKi ) THEN
            CALL SetErrStat( ErrID_Fatal, 'Error rewinding file "'//TRIM(InputFile)//'".',ErrStat,ErrMsg,RoutineName)
            call cleanup()
            RETURN        
         END IF

   END DO

   CALL WrScr( TRIM(FAST_Ver%Name)//' input file heading:' )
   CALL WrScr( '    '//TRIM( p%FTitle ) )
   CALL WrScr('')


      ! AbortLevel - Error level when simulation should abort:
   CALL ReadVar( UnIn, InputFile, AbortLevel, "AbortLevel", "Error level when simulation should abort (string)", &
                        ErrStat2, ErrMsg2, UnEc)
      CALL SetErrStat( ErrStat2, ErrMsg2,ErrStat,ErrMsg,RoutineName)
      if ( ErrStat >= AbortErrLev ) then
         call cleanup()
         RETURN        
      end if

      IF (OverrideAbortErrLev) THEN
      ! Let's set the abort level here.... knowing that everything before this aborted only on FATAL errors!
         CALL Conv2UC( AbortLevel ) !convert to upper case
         SELECT CASE( TRIM(AbortLevel) )
            CASE ( "WARNING" )
               AbortErrLev = ErrID_Warn
            CASE ( "SEVERE" )
               AbortErrLev = ErrID_Severe
            CASE ( "FATAL" )
               AbortErrLev = ErrID_Fatal
            CASE DEFAULT
               CALL SetErrStat( ErrID_Fatal, 'Invalid AbortLevel specified in FAST input file. '// &
                                'Valid entries are "WARNING", "SEVERE", or "FATAL".',ErrStat,ErrMsg,RoutineName)
               call cleanup()
               RETURN
         END SELECT
      END IF
      

      ! TMax - Total run time (s):
   CALL ReadVar( UnIn, InputFile, p%TMax, "TMax", "Total run time (s)", ErrStat2, ErrMsg2, UnEc)
      CALL SetErrStat( ErrStat2, ErrMsg2, ErrStat, ErrMsg, RoutineName)
      if ( ErrStat >= AbortErrLev ) then
         call cleanup()
         RETURN        
      end if
      
      ! DT - Recommended module time step (s):
   CALL ReadVar( UnIn, InputFile, p%DT, "DT", "Recommended module time step (s)", ErrStat2, ErrMsg2, UnEc)
      CALL SetErrStat( ErrStat2, ErrMsg2, ErrStat, ErrMsg, RoutineName)
      if ( ErrStat >= AbortErrLev ) then
         call cleanup()
         RETURN        
      end if
      
      if ( EqualRealNos(p%DT, 0.0_DbKi) ) then
         ! add a fatal error here because we're going to divide by DT later in this routine:
         CALL SetErrStat( ErrID_Fatal, 'DT cannot be zero.', ErrStat, ErrMsg, RoutineName)
         call cleanup()
         return
      end if
      
      
      ! InterpOrder - Interpolation order for inputs and outputs {0=nearest neighbor ,1=linear, 2=quadratic}
   CALL ReadVar( UnIn, InputFile, p%InterpOrder, "InterpOrder", "Interpolation order "//&
                   "for inputs and outputs {0=nearest neighbor ,1=linear, 2=quadratic} (-)", ErrStat2, ErrMsg2, UnEc)
      CALL SetErrStat( ErrStat2, ErrMsg2, ErrStat, ErrMsg, RoutineName)
      if ( ErrStat >= AbortErrLev ) then
         call cleanup()
         RETURN        
      end if

      ! NumCrctn - Number of predictor-corrector iterations {1=explicit calculation, i.e., no corrections}
   CALL ReadVar( UnIn, InputFile, p%NumCrctn, "NumCrctn", "Number of corrections"//&
                   "{0=explicit calculation, i.e., no corrections} (-)", ErrStat2, ErrMsg2, UnEc)
      CALL SetErrStat( ErrStat2, ErrMsg2, ErrStat, ErrMsg, RoutineName)
      if ( ErrStat >= AbortErrLev ) then
         call cleanup()
         RETURN        
      end if

      ! DT_UJac - Time between calls to get Jacobians (s)
   CALL ReadVar( UnIn, InputFile, p%DT_UJac, "DT_UJac", "Time between calls to get Jacobians (s)", ErrStat2, ErrMsg2, UnEc)
      CALL SetErrStat( ErrStat2, ErrMsg2, ErrStat, ErrMsg, RoutineName)
      if ( ErrStat >= AbortErrLev ) then
         call cleanup()
         RETURN        
      end if

      ! UJacSclFact - Scaling factor used in Jacobians (-)
   CALL ReadVar( UnIn, InputFile, p%UJacSclFact, "UJacSclFact", "Scaling factor used in Jacobians (-)", ErrStat2, ErrMsg2, UnEc)
      CALL SetErrStat( ErrStat2, ErrMsg2, ErrStat, ErrMsg, RoutineName)
      if ( ErrStat >= AbortErrLev ) then
         call cleanup()
         RETURN        
      end if
                  
   !---------------------- FEATURE SWITCHES AND FLAGS --------------------------------
   CALL ReadCom( UnIn, InputFile, 'Section Header: Feature Switches and Flags', ErrStat2, ErrMsg2, UnEc )
      CALL SetErrStat( ErrStat2, ErrMsg2, ErrStat, ErrMsg, RoutineName)
      if ( ErrStat >= AbortErrLev ) then
         call cleanup()
         RETURN        
      end if

      ! CompElast - Compute structural dynamics (switch) {1=ElastoDyn; 2=ElastoDyn + BeamDyn for blades}:
   CALL ReadVar( UnIn, InputFile, p%CompElast, "CompElast", "Compute structural dynamics (switch) {1=ElastoDyn; 2=ElastoDyn + BeamDyn for blades}", ErrStat2, ErrMsg2, UnEc)
      CALL SetErrStat( ErrStat2, ErrMsg2, ErrStat, ErrMsg, RoutineName)
      if ( ErrStat >= AbortErrLev ) then
         call cleanup()
         RETURN        
      end if
      
          ! immediately convert to values used inside the code:
         IF ( p%CompElast == 1 ) THEN 
            p%CompElast = Module_ED
         ELSEIF ( p%CompElast == 2 ) THEN
            p%CompElast = Module_BD
         ELSE
            p%CompElast = Module_Unknown
         END IF
                                  
      ! CompInflow - inflow wind velocities (switch) {0=still air; 1=InflowWind}:
   CALL ReadVar( UnIn, InputFile, p%CompInflow, "CompInflow", "inflow wind velocities (switch) {0=still air; 1=InflowWind}", ErrStat2, ErrMsg2, UnEc)
      CALL SetErrStat( ErrStat2, ErrMsg2, ErrStat, ErrMsg, RoutineName)
      if ( ErrStat >= AbortErrLev ) then
         call cleanup()
         RETURN        
      end if
      
          ! immediately convert to values used inside the code:
         IF ( p%CompInflow == 0 ) THEN 
            p%CompInflow = Module_NONE
         ELSEIF ( p%CompInflow == 1 ) THEN
            p%CompInflow = Module_IfW
         ELSEIF ( p%CompInflow == 2 ) THEN
            p%CompInflow = Module_OpFM
         ELSE
            p%CompInflow = Module_Unknown
         END IF

      ! CompAero - Compute aerodynamic loads (switch) {0=None; 1=AeroDyn}:
   CALL ReadVar( UnIn, InputFile, p%CompAero, "CompAero", "Compute aerodynamic loads (switch) {0=None; 1=AeroDyn}", ErrStat2, ErrMsg2, UnEc)
      CALL SetErrStat( ErrStat2, ErrMsg2, ErrStat, ErrMsg, RoutineName)
      if ( ErrStat >= AbortErrLev ) then
         call cleanup()
         RETURN        
      end if
      
          ! immediately convert to values used inside the code:
         IF ( p%CompAero == 0 ) THEN 
            p%CompAero = Module_NONE
         ELSEIF ( p%CompAero == 1 ) THEN
            p%CompAero = Module_AD14
         ELSEIF ( p%CompAero == 2 ) THEN
            p%CompAero = Module_AD
         ELSE
            p%CompAero = Module_Unknown
         END IF

      ! CompServo - Compute control and electrical-drive dynamics (switch) {0=None; 1=ServoDyn}:
   CALL ReadVar( UnIn, InputFile, p%CompServo, "CompServo", "Compute control and electrical-drive dynamics (switch) {0=None; 1=ServoDyn}", ErrStat2, ErrMsg2, UnEc)
      CALL SetErrStat( ErrStat2, ErrMsg2, ErrStat, ErrMsg, RoutineName)
      if ( ErrStat >= AbortErrLev ) then
         call cleanup()
         RETURN        
      end if
      
          ! immediately convert to values used inside the code:
         IF ( p%CompServo == 0 ) THEN 
            p%CompServo = Module_NONE
         ELSEIF ( p%CompServo == 1 ) THEN
            p%CompServo = Module_SrvD
         ELSE
            p%CompServo = Module_Unknown
         END IF
      
      
      ! CompHydro - Compute hydrodynamic loads (switch) {0=None; 1=HydroDyn}:
   CALL ReadVar( UnIn, InputFile, p%CompHydro, "CompHydro", "Compute hydrodynamic loads (switch) {0=None; 1=HydroDyn}", ErrStat2, ErrMsg2, UnEc)
      CALL SetErrStat( ErrStat2, ErrMsg2, ErrStat, ErrMsg, RoutineName)
      if ( ErrStat >= AbortErrLev ) then
         call cleanup()
         RETURN        
      end if
      
          ! immediately convert to values used inside the code:
         IF ( p%CompHydro == 0 ) THEN 
            p%CompHydro = Module_NONE
         ELSEIF ( p%CompHydro == 1 ) THEN
            p%CompHydro = Module_HD
         ELSE
            p%CompHydro = Module_Unknown
         END IF
         
      ! CompSub - Compute sub-structural dynamics (switch) {0=None; 1=SubDyn; 2=ExtPtfm_MCKF}:
   CALL ReadVar( UnIn, InputFile, p%CompSub, "CompSub", "Compute sub-structural dynamics (switch) {0=None; 1=SubDyn}", ErrStat2, ErrMsg2, UnEc)
      CALL SetErrStat( ErrStat2, ErrMsg2, ErrStat, ErrMsg, RoutineName)
      if ( ErrStat >= AbortErrLev ) then
         call cleanup()
         RETURN        
      end if
      
          ! immediately convert to values used inside the code:
         IF ( p%CompSub == 0 ) THEN 
            p%CompSub = Module_NONE
         ELSEIF ( p%CompSub == 1 ) THEN
            p%CompSub = Module_SD
         ELSEIF ( p%CompSub == 2 ) THEN
            p%CompSub = Module_ExtPtfm
         ELSE
            p%CompSub = Module_Unknown
         END IF
         
      ! CompMooring - Compute mooring line dynamics (flag):
   CALL ReadVar( UnIn, InputFile, p%CompMooring, "CompMooring", "Compute mooring system (switch) {0=None; 1=MAP; 2=FEAMooring; 3=MoorDyn; 4=OrcaFlex}", ErrStat2, ErrMsg2, UnEc)
      CALL SetErrStat( ErrStat2, ErrMsg2, ErrStat, ErrMsg, RoutineName)
      if ( ErrStat >= AbortErrLev ) then
         call cleanup()
         RETURN        
      end if
      
          ! immediately convert to values used inside the code:
         IF ( p%CompMooring == 0 ) THEN 
            p%CompMooring = Module_NONE
         ELSEIF ( p%CompMooring == 1 ) THEN
            p%CompMooring = Module_MAP
         ELSEIF ( p%CompMooring == 2 ) THEN
            p%CompMooring = Module_FEAM
         ELSEIF ( p%CompMooring == 3 ) THEN
            p%CompMooring = Module_MD
         ELSEIF ( p%CompMooring == 4 ) THEN
            p%CompMooring = Module_Orca            
         ELSE
            p%CompMooring = Module_Unknown
         END IF      
      
      ! CompIce - Compute ice loads (switch) {0=None; 1=IceFloe}:
   CALL ReadVar( UnIn, InputFile, p%CompIce, "CompIce", "Compute ice loads (switch) {0=None; 1=IceFloe}", ErrStat2, ErrMsg2, UnEc)
      CALL SetErrStat( ErrStat2, ErrMsg2, ErrStat, ErrMsg, RoutineName)
      if ( ErrStat >= AbortErrLev ) then
         call cleanup()
         RETURN        
      end if
      
          ! immediately convert to values used inside the code:
         IF ( p%CompIce == 0 ) THEN 
            p%CompIce = Module_NONE
         ELSEIF ( p%CompIce == 1 ) THEN
            p%CompIce = Module_IceF
         ELSEIF ( p%CompIce == 2 ) THEN
            p%CompIce = Module_IceD
         ELSE
            p%CompIce = Module_Unknown
         END IF
               

   !---------------------- INPUT FILES ---------------------------------------------
   CALL ReadCom( UnIn, InputFile, 'Section Header: Input Files', ErrStat2, ErrMsg2, UnEc )
      CALL SetErrStat( ErrStat2, ErrMsg2, ErrStat, ErrMsg, RoutineName)
      if ( ErrStat >= AbortErrLev ) then
         call cleanup()
         RETURN        
      end if

      ! EDFile - Name of file containing ElastoDyn input parameters (-):
   CALL ReadVar( UnIn, InputFile, p%EDFile, "EDFile", "Name of file containing ElastoDyn input parameters (-)", ErrStat2, ErrMsg2, UnEc)
      CALL SetErrStat( ErrStat2, ErrMsg2, ErrStat, ErrMsg, RoutineName)
      if ( ErrStat >= AbortErrLev ) then
         call cleanup()
         RETURN        
      end if
   IF ( PathIsRelative( p%EDFile ) ) p%EDFile = TRIM(PriPath)//TRIM(p%EDFile)

DO i=1,MaxNBlades
      ! BDBldFile - Name of file containing BeamDyn blade input parameters (-):
   CALL ReadVar( UnIn, InputFile, p%BDBldFile(i), "BDBldFile("//TRIM(num2LStr(i))//")", "Name of file containing BeamDyn blade "//trim(num2lstr(i))//"input parameters (-)", ErrStat2, ErrMsg2, UnEc)
      CALL SetErrStat( ErrStat2, ErrMsg2, ErrStat, ErrMsg, RoutineName)
      if ( ErrStat >= AbortErrLev ) then
         call cleanup()
         RETURN        
      end if
   IF ( PathIsRelative( p%BDBldFile(i) ) ) p%BDBldFile(i) = TRIM(PriPath)//TRIM(p%BDBldFile(i))
END DO
   
      ! InflowFile - Name of file containing inflow wind input parameters (-):
   CALL ReadVar( UnIn, InputFile, p%InflowFile, "InflowFile", "Name of file containing inflow wind input parameters (-)", ErrStat2, ErrMsg2, UnEc)
      CALL SetErrStat( ErrStat2, ErrMsg2, ErrStat, ErrMsg, RoutineName)
      if ( ErrStat >= AbortErrLev ) then
         call cleanup()
         RETURN        
      end if
   IF ( PathIsRelative( p%InflowFile ) ) p%InflowFile = TRIM(PriPath)//TRIM(p%InflowFile)

      ! AeroFile - Name of file containing aerodynamic input parameters (-):
   CALL ReadVar( UnIn, InputFile, p%AeroFile, "AeroFile", "Name of file containing aerodynamic input parameters (-)", ErrStat2, ErrMsg2, UnEc)
      CALL SetErrStat( ErrStat2, ErrMsg2, ErrStat, ErrMsg, RoutineName)
      if ( ErrStat >= AbortErrLev ) then
         call cleanup()
         RETURN        
      end if
   IF ( PathIsRelative( p%AeroFile ) ) p%AeroFile = TRIM(PriPath)//TRIM(p%AeroFile)

      ! ServoFile - Name of file containing control and electrical-drive input parameters (-):
   CALL ReadVar( UnIn, InputFile, p%ServoFile, "ServoFile", "Name of file containing control and electrical-drive input parameters (-)", ErrStat2, ErrMsg2, UnEc)
      CALL SetErrStat( ErrStat2, ErrMsg2, ErrStat, ErrMsg, RoutineName)
      if ( ErrStat >= AbortErrLev ) then
         call cleanup()
         RETURN        
      end if
   IF ( PathIsRelative( p%ServoFile ) ) p%ServoFile = TRIM(PriPath)//TRIM(p%ServoFile)

      ! HydroFile - Name of file containing hydrodynamic input parameters (-):
   CALL ReadVar( UnIn, InputFile, p%HydroFile, "HydroFile", "Name of file containing hydrodynamic input parameters (-)", ErrStat2, ErrMsg2, UnEc)
      CALL SetErrStat( ErrStat2, ErrMsg2, ErrStat, ErrMsg, RoutineName)
      if ( ErrStat >= AbortErrLev ) then
         call cleanup()
         RETURN        
      end if
   IF ( PathIsRelative( p%HydroFile ) ) p%HydroFile = TRIM(PriPath)//TRIM(p%HydroFile)

      ! SubFile - Name of file containing sub-structural input parameters (-):
   CALL ReadVar( UnIn, InputFile, p%SubFile, "SubFile", "Name of file containing sub-structural input parameters (-)", ErrStat2, ErrMsg2, UnEc)
      CALL SetErrStat( ErrStat2, ErrMsg2, ErrStat, ErrMsg, RoutineName)
      if ( ErrStat >= AbortErrLev ) then
         call cleanup()
         RETURN        
      end if
   IF ( PathIsRelative( p%SubFile ) ) p%SubFile = TRIM(PriPath)//TRIM(p%SubFile)

      ! MooringFile - Name of file containing mooring system input parameters (-):
   CALL ReadVar( UnIn, InputFile, p%MooringFile, "MooringFile", "Name of file containing mooring system input parameters (-)", ErrStat2, ErrMsg2, UnEc)
      CALL SetErrStat( ErrStat2, ErrMsg2, ErrStat, ErrMsg, RoutineName)
      if ( ErrStat >= AbortErrLev ) then
         call cleanup()
         RETURN        
      end if
   IF ( PathIsRelative( p%MooringFile ) ) p%MooringFile = TRIM(PriPath)//TRIM(p%MooringFile)
  
      ! IceFile - Name of file containing ice input parameters (-):
   CALL ReadVar( UnIn, InputFile, p%IceFile, "IceFile", "Name of file containing ice input parameters (-)", ErrStat2, ErrMsg2, UnEc)
      CALL SetErrStat( ErrStat2, ErrMsg2, ErrStat, ErrMsg, RoutineName)
      if ( ErrStat >= AbortErrLev ) then
         call cleanup()
         RETURN        
      end if
   IF ( PathIsRelative( p%IceFile ) ) p%IceFile = TRIM(PriPath)//TRIM(p%IceFile)
   
   
   !---------------------- OUTPUT --------------------------------------------------
   CALL ReadCom( UnIn, InputFile, 'Section Header: Output', ErrStat2, ErrMsg2, UnEc )
      CALL SetErrStat( ErrStat2, ErrMsg2, ErrStat, ErrMsg, RoutineName)
      if ( ErrStat >= AbortErrLev ) then
         call cleanup()
         RETURN        
      end if

      ! SumPrint - Print summary data to <RootName>.sum (flag):
   CALL ReadVar( UnIn, InputFile, p%SumPrint, "SumPrint", "Print summary data to <RootName>.sum (flag)", ErrStat2, ErrMsg2, UnEc)
      CALL SetErrStat( ErrStat2, ErrMsg2, ErrStat, ErrMsg, RoutineName)
      if ( ErrStat >= AbortErrLev ) then
         call cleanup()
         RETURN        
      end if

      ! SttsTime - Amount of time between screen status messages (s):
   CALL ReadVar( UnIn, InputFile, TmpTime, "SttsTime", "Amount of time between screen status messages (s)", ErrStat2, ErrMsg2, UnEc)
      CALL SetErrStat( ErrStat2, ErrMsg2, ErrStat, ErrMsg, RoutineName)
      if ( ErrStat >= AbortErrLev ) then
         call cleanup()
         RETURN        
      end if
      
      IF (TmpTime > p%TMax) THEN
         p%n_SttsTime = HUGE(p%n_SttsTime)
      ELSE         
         p%n_SttsTime = NINT( TmpTime / p%DT )
      END IF

      ! ChkptTime - Amount of time between creating checkpoint files for potential restart (s):
   CALL ReadVar( UnIn, InputFile, TmpTime, "ChkptTime", "Amount of time between creating checkpoint files for potential restart (s)", ErrStat2, ErrMsg2, UnEc)
      CALL SetErrStat( ErrStat2, ErrMsg2, ErrStat, ErrMsg, RoutineName)
      if ( ErrStat >= AbortErrLev ) then
         call cleanup()
         RETURN        
      end if
      
      IF (TmpTime > p%TMax) THEN
         p%n_ChkptTime = HUGE(p%n_ChkptTime)
      ELSE         
         p%n_ChkptTime = NINT( TmpTime / p%DT )
      END IF
      
      ! DT_Out - Time step for tabular output (s):
   CALL ReadVar( UnIn, InputFile, Line, "DT_Out", "Time step for tabular output (s)", ErrStat2, ErrMsg2, UnEc)
   !CALL ReadVar( UnIn, InputFile, p%DT_Out, "DT_Out", "Time step for tabular output (s)", ErrStat2, ErrMsg2, UnEc)
      CALL SetErrStat( ErrStat2, ErrMsg2, ErrStat, ErrMsg, RoutineName)
      if ( ErrStat >= AbortErrLev ) then
         call cleanup()
         RETURN        
      end if
      
      CALL Conv2UC( Line )
      IF ( INDEX(Line, "DEFAULT" ) == 1 ) THEN 
         p%DT_Out = p%DT
      ELSE
         ! If it's not "default", read this variable; otherwise use the value in p%DT
         READ( Line, *, IOSTAT=IOS) p%DT_Out
            CALL CheckIOS ( IOS, InputFile, 'DT_Out', NumType, ErrStat2, ErrMsg2 )
            CALL SetErrStat( ErrStat2, ErrMsg2, ErrStat, ErrMsg, RoutineName)
            if ( ErrStat >= AbortErrLev ) then
               call cleanup()
               RETURN        
            end if
      END IF
          
      p%n_DT_Out = NINT( p%DT_Out / p%DT )
      
      ! TStart - Time to begin tabular output (s):
   CALL ReadVar( UnIn, InputFile, p%TStart, "TStart", "Time to begin tabular output (s)", ErrStat2, ErrMsg2, UnEc)
      CALL SetErrStat( ErrStat2, ErrMsg2, ErrStat, ErrMsg, RoutineName)
      if ( ErrStat >= AbortErrLev ) then
         call cleanup()
         RETURN        
      end if


      !> OutFileFmt - Format for tabular (time-marching) output file (switch) {1: text file [<RootName>.out], 2: binary file [<RootName>.outb], 4: HDF5 [<RootName>.h5], add for combinations}
      !!
      !!  Combinations of output files are possible by adding the values corresponding to each file.  The possible combination of options are therefore
      !!
      !! | `OutFileFmt` | Description                                                          |
      !! |:------------:|:---------------------------------------------------------------------|
      !! | 1            | Text file only `<RootName>.out`                                      |
      !! | 2            | Binary file only `<RootName>.outb`                                   |
      !! | 3            | Text and binary files                                                |
      !! | 4            | uncompressed binary file `<RootName>.outbu`                          |
      !! | 5            | Text and uncompressed binary files                                   |
      !! | 6  => 4      | Binary (not written) and uncompressed binary files; same as 4        |
      !! | 7  => 5      | Text, Binary (not written), and uncompressed binary files; same as 5 |
      !!

      ! OutFileFmt - Format for tabular (time-marching) output file(s) (1: text file [<RootName>.out], 2: binary file [<RootName>.outb], 3: both) (-):
   CALL ReadVar( UnIn, InputFile, OutFileFmt, "OutFileFmt", "Format for tabular (time-marching) output file(s) {0: uncompressed binary and text file, 1: text file [<RootName>.out], 2: compressed binary file [<RootName>.outb], 3: both text and compressed binary, 4: uncompressed binary <RootName>.outb]; add for combinations) (-)", ErrStat2, ErrMsg2, UnEc)
      CALL SetErrStat( ErrStat2, ErrMsg2, ErrStat, ErrMsg, RoutineName)
      if ( ErrStat >= AbortErrLev ) then
         call cleanup()
         RETURN
      end if

     if (OutFileFmt == 0) OutFileFmt = 5

         ! convert integer to binary representation of which file formats to generate:
      p%WrTxtOutFile = mod(OutFileFmt,2) == 1
      
      OutFileFmt = OutFileFmt / 2 ! integer division
      p%WrBinOutFile = mod(OutFileFmt,2) == 1

      OutFileFmt = OutFileFmt / 2 ! integer division
      if (mod(OutFileFmt,2) == 1) then
         ! This is a feature for the regression testing system.  It writes binary output stored as uncompressed double floating point data instead of compressed int16 data.
         ! If the compressed binary version was requested, that will not be generated
         if (p%WrBinOutFile) then
            call SetErrStat(ErrID_Warn,'Binary compressed file will not be generated because the uncompressed version was also requested.', ErrStat, ErrMsg, RoutineName)
         else
            p%WrBinOutFile = .true.
         end if
         p%WrBinMod = FileFmtID_NoCompressWithoutTime    ! A format specifier for the binary output file format (3=don't include time channel and do not pack data)
      else
         p%WrBinMod = FileFmtID_ChanLen_In               ! A format specifier for the binary output file format (4=don't include time channel; do include channel width; do pack data)
      end if

      OutFileFmt = OutFileFmt / 2 ! integer division

      if (OutFileFmt /= 0) then
         call SetErrStat( ErrID_Fatal, "OutFileFmt must be 0, 1, 2, or 3.",ErrStat,ErrMsg,RoutineName)
         call cleanup()
         return
      end if
      
      ! TabDelim - Use tab delimiters in text tabular output file? (flag):
   CALL ReadVar( UnIn, InputFile, TabDelim, "TabDelim", "Use tab delimiters in text tabular output file? (flag)", ErrStat2, ErrMsg2, UnEc)
      CALL SetErrStat( ErrStat2, ErrMsg2, ErrStat, ErrMsg, RoutineName)
      if ( ErrStat >= AbortErrLev ) then
         call cleanup()
         RETURN        
      end if

      IF ( TabDelim ) THEN
         p%Delim = TAB
      ELSE
         p%Delim = ' '
      END IF

      ! OutFmt - Format used for text tabular output (except time).  Resulting field should be 10 characters. (-):
   CALL ReadVar( UnIn, InputFile, p%OutFmt, "OutFmt", "Format used for text tabular output (except time).  Resulting field should be 10 characters. (-)", ErrStat2, ErrMsg2, UnEc)
      CALL SetErrStat( ErrStat2, ErrMsg2, ErrStat, ErrMsg, RoutineName)
      if ( ErrStat >= AbortErrLev ) then
         call cleanup()
         RETURN        
      end if

      
   !---------------------- LINEARIZATION -----------------------------------------------
   CALL ReadCom( UnIn, InputFile, 'Section Header: Linearization', ErrStat2, ErrMsg2, UnEc )
      CALL SetErrStat( ErrStat2, ErrMsg2, ErrStat, ErrMsg, RoutineName)
      if ( ErrStat >= AbortErrLev ) then
         call cleanup()
         RETURN        
      end if

      
      ! Linearize - Linearization analysis (flag)
   CALL ReadVar( UnIn, InputFile, p%Linearize, "Linearize", "Linearization analysis (flag)", ErrStat2, ErrMsg2, UnEc)
      CALL SetErrStat( ErrStat2, ErrMsg2, ErrStat, ErrMsg, RoutineName)
      if ( ErrStat >= AbortErrLev ) then
         call cleanup()
         RETURN        
      end if      
      
      
      ! CalcSteady - Calculate a steady-state periodic operating point before linearization? [unused if Linearize=False] (flag)
   CALL ReadVar( UnIn, InputFile, p%CalcSteady, "CalcSteady", "Calculate a steady-state periodic operating point before linearization? (flag)", ErrStat2, ErrMsg2, UnEc)
      CALL SetErrStat( ErrStat2, ErrMsg2, ErrStat, ErrMsg, RoutineName)
      
      ! TrimCase - Controller parameter to be trimmed {1:yaw; 2:torque; 3:pitch} [used only if CalcSteady=True] (-)
   CALL ReadVar( UnIn, InputFile, p%TrimCase, "TrimCase", "Controller parameter to be trimmed {1:yaw; 2:torque; 3:pitch} (-)", ErrStat2, ErrMsg2, UnEc)   
      CALL SetErrStat( ErrStat2, ErrMsg2, ErrStat, ErrMsg, RoutineName)
      
      ! TrimTol - Tolerance for the rotational speed convergence [used only if CalcSteady=True] (-)
   CALL ReadVar( UnIn, InputFile, p%TrimTol, "TrimTol", "Tolerance for the rotational speed convergence (-)", ErrStat2, ErrMsg2, UnEc)
      CALL SetErrStat( ErrStat2, ErrMsg2, ErrStat, ErrMsg, RoutineName)
      
      ! TrimGain - Proportional gain for the rotational speed error (>0) [used only if CalcSteady=True] (rad/(rad/s) for yaw or pitch; Nm/(rad/s) for torque)
   CALL ReadVar( UnIn, InputFile, p%TrimGain, "TrimGain", "Proportional gain for the rotational speed error (>0) (rad/(rad/s) for yaw or pitch; Nm/(rad/s) for torque)", ErrStat2, ErrMsg2, UnEc)
      CALL SetErrStat( ErrStat2, ErrMsg2, ErrStat, ErrMsg, RoutineName)
      
      ! Twr_Kdmp - Damping factor for the tower [used only if CalcSteady=True] (N/(m/s))
   CALL ReadVar( UnIn, InputFile, p%Twr_Kdmp, "Twr_Kdmp", "Damping factor for the tower (N/(m/s))", ErrStat2, ErrMsg2, UnEc)
      CALL SetErrStat( ErrStat2, ErrMsg2, ErrStat, ErrMsg, RoutineName)
      
      ! Bld_Kdmp - Damping factor for the blades [used only if CalcSteady=True] (N/(m/s))
   CALL ReadVar( UnIn, InputFile, p%Bld_Kdmp, "Bld_Kdmp", "Damping factor for the blades (N/(m/s))", ErrStat2, ErrMsg2, UnEc)
      CALL SetErrStat( ErrStat2, ErrMsg2, ErrStat, ErrMsg, RoutineName)
      
      if ( ErrStat >= AbortErrLev ) then
         call cleanup()
         RETURN
      end if

      ! NLinTimes - Number of times to linearize (or number of equally spaced azimuth steps in periodic linearized model) (-) [>=1]
   CALL ReadVar( UnIn, InputFile, p%NLinTimes, "NLinTimes", "Number of times to linearize (-) [>=1]", ErrStat2, ErrMsg2, UnEc)
      CALL SetErrStat( ErrStat2, ErrMsg2, ErrStat, ErrMsg, RoutineName)
      if ( ErrStat >= AbortErrLev ) then
         call cleanup()
         RETURN
      end if

   if (.not. p%Linearize) then
      p%CalcSteady = .false.
      p%NLinTimes = 0
   end if
   
         ! LinTimes - Times to linearize (s) [1 to NLinTimes]
   if (.not. p%CalcSteady .and. p%NLinTimes >= 1 ) then
      call AllocAry( m_FAST%Lin%LinTimes, p%NLinTimes, 'LinTimes', ErrStat2, ErrMsg2 )
         CALL SetErrStat( ErrStat2, ErrMsg2, ErrStat, ErrMsg, RoutineName)
         if ( ErrStat >= AbortErrLev ) then
            call cleanup()
            RETURN
         end if
      
      CALL ReadAry( UnIn, InputFile, m_FAST%Lin%LinTimes, p%NLinTimes, "LinTimes", "Times to linearize (s) [1 to NLinTimes]", ErrStat2, ErrMsg2, UnEc)
   else
      CALL ReadCom( UnIn, InputFile, 'Times to linearize (s) [1 to NLinTimes] ', ErrStat2, ErrMsg2, UnEc )
   end if
   CALL SetErrStat( ErrStat2, ErrMsg2,ErrStat,ErrMsg,RoutineName)
   if ( ErrStat >= AbortErrLev ) then
      call cleanup()
      RETURN
   end if
   
      ! LinInputs - Include inputs in linearization (switch) {0=none; 1=standard; 2=all module inputs (debug)}
   CALL ReadVar( UnIn, InputFile, p%LinInputs, "LinInputs", "Include inputs in linearization (switch) {0=none; 1=standard; 2=all module inputs (debug)}", ErrStat2, ErrMsg2, UnEc)
      CALL SetErrStat( ErrStat2, ErrMsg2, ErrStat, ErrMsg, RoutineName)
      if ( ErrStat >= AbortErrLev ) then
         call cleanup()
         RETURN        
      end if

      ! LinOutputs - Include outputs in linearization (switch) (0=none; 1=from OutList(s); 2=all module outputs (debug))
   CALL ReadVar( UnIn, InputFile, p%LinOutputs, "LinOutputs", "Include outputs in linearization (switch) (0=none; 1=from OutList(s); 2=all module outputs (debug))", ErrStat2, ErrMsg2, UnEc)
      CALL SetErrStat( ErrStat2, ErrMsg2, ErrStat, ErrMsg, RoutineName)
      if ( ErrStat >= AbortErrLev ) then
         call cleanup()
         RETURN        
      end if

      ! LinOutJac - Include full Jacabians in linearization output (for debug) (flag)
   CALL ReadVar( UnIn, InputFile, p%LinOutJac, "LinOutJac", "Include full Jacabians in linearization output (for debug) (flag)", ErrStat2, ErrMsg2, UnEc)
      CALL SetErrStat( ErrStat2, ErrMsg2, ErrStat, ErrMsg, RoutineName)
      if ( ErrStat >= AbortErrLev ) then
         call cleanup()
         RETURN        
      end if
      
      ! LinOutMod - Write module-level linearization output files in addition to output for full system? (flag)
   CALL ReadVar( UnIn, InputFile, p%LinOutMod, "LinOutMod", "Write module-level linearization output files in addition to output for full system? (flag)", ErrStat2, ErrMsg2, UnEc)
      CALL SetErrStat( ErrStat2, ErrMsg2, ErrStat, ErrMsg, RoutineName)
      if ( ErrStat >= AbortErrLev ) then
         call cleanup()
         RETURN        
      end if
      
   !---------------------- VISUALIZATION -----------------------------------------------
   CALL ReadCom( UnIn, InputFile, 'Section Header: Visualization', ErrStat2, ErrMsg2, UnEc )
      CALL SetErrStat( ErrStat2, ErrMsg2, ErrStat, ErrMsg, RoutineName)
      if ( ErrStat >= AbortErrLev ) then
         call cleanup()
         RETURN        
      end if

      ! WrVTK - VTK Visualization data output: (switch) {0=none; 1=initialization data only; 2=animation; 3=mode shapes}:
   CALL ReadVar( UnIn, InputFile, p%WrVTK, "WrVTK", "Write VTK visualization files (0=none; 1=initialization data only; 2=animation; 3=mode shapes)", ErrStat2, ErrMsg2, UnEc)
      CALL SetErrStat( ErrStat2, ErrMsg2, ErrStat, ErrMsg, RoutineName)
      if ( ErrStat >= AbortErrLev ) then
         call cleanup()
         RETURN        
      end if
      
      IF ( p%WrVTK < 0 .OR. p%WrVTK > 3 ) THEN 
         p%WrVTK = VTK_Unknown
      END IF
      
      ! VTK_Type - Type of  VTK visualization data: (switch) {1=surfaces; 2=basic meshes (lines/points); 3=all meshes (debug)}:
   CALL ReadVar( UnIn, InputFile, p%VTK_Type, "VTK_Type", "Type of  VTK visualization data: (1=surfaces; 2=basic meshes (lines/points); 3=all meshes)", ErrStat2, ErrMsg2, UnEc)
      CALL SetErrStat( ErrStat2, ErrMsg2, ErrStat, ErrMsg, RoutineName)
      if ( ErrStat >= AbortErrLev ) then
         call cleanup()
         RETURN        
      end if
            
          ! immediately convert to values used inside the code:
         IF ( p%VTK_Type == 0 ) THEN 
            p%VTK_Type = VTK_None
         ELSEIF ( p%VTK_Type == 1 ) THEN
            p%VTK_Type = VTK_Surf
         ELSEIF ( p%VTK_Type == 2 ) THEN
            p%VTK_Type = VTK_Basic
         ELSEIF ( p%VTK_Type == 3 ) THEN
            p%VTK_Type = VTK_All
         ELSEIF ( p%VTK_Type == 4 ) THEN
            p%VTK_Type = VTK_Old
         ELSE
            p%VTK_Type = VTK_Unknown
         END IF
         
         !! equivalent:
         !IF ( p%VTK_Type < 0 .OR. p%VTK_Type > 4 ) THEN 
         !   p%VTK_Type = VTK_Unknown
         !END IF
         
      ! VTK_fields - Write mesh fields to VTK data files? (flag) {true/false}:
   CALL ReadVar( UnIn, InputFile, p%VTK_fields, "VTK_fields", "Write mesh fields to VTK data files? (flag)", ErrStat2, ErrMsg2, UnEc)
      CALL SetErrStat( ErrStat2, ErrMsg2, ErrStat, ErrMsg, RoutineName)
      if ( ErrStat >= AbortErrLev ) then
         call cleanup()
         RETURN        
      end if
      
      ! VTK_fps - Frame rate for VTK output (frames per second) {will use closest integer multiple of DT} 
   CALL ReadVar( UnIn, InputFile, p%VTK_fps, "VTK_fps", "Frame rate for VTK output(fps)", ErrStat2, ErrMsg2, UnEc)
      CALL SetErrStat( ErrStat2, ErrMsg2, ErrStat, ErrMsg, RoutineName)
      if ( ErrStat >= AbortErrLev ) then
         call cleanup()
         RETURN        
      end if
      
    
      ! convert frames-per-second to seconds per sample:
      if ( EqualRealNos(p%VTK_fps, 0.0_DbKi) ) then
         TmpTime = p%TMax + p%DT
      else
         TmpTime = 1.0_DbKi / p%VTK_fps
      end if
      
      ! now save the number of time steps between VTK file output:      
      IF (p%WrVTK == VTK_ModeShapes) THEN
         p%n_VTKTime = 1
      ELSE IF (TmpTime > p%TMax) THEN
         p%n_VTKTime = HUGE(p%n_VTKTime)
      ELSE
         p%n_VTKTime = NINT( TmpTime / p%DT )
         ! I'll warn if p%n_VTKTime*p%DT is not TmpTime 
         IF (p%WrVTK == VTK_Animate) THEN
            TmpRate = p%n_VTKTime*p%DT
            if (.not. EqualRealNos(TmpRate, TmpTime)) then
               call SetErrStat(ErrID_Info, '1/VTK_fps is not an integer multiple of DT. FAST will output VTK information at '//&
                              trim(num2lstr(1.0_DbKi/TmpRate))//' fps, the closest rate possible.',ErrStat,ErrMsg,RoutineName)
            end if
         END IF
                  
      END IF

   call cleanup()
   RETURN

CONTAINS
   !...............................................................................................................................
   subroutine cleanup()
      CLOSE( UnIn )
      IF ( UnEc > 0 ) CLOSE ( UnEc )   
   end subroutine cleanup
   !...............................................................................................................................
END SUBROUTINE FAST_ReadPrimaryFile
!----------------------------------------------------------------------------------------------------------------------------------
!> This subroutine sets up some of the information needed for plotting VTK surfaces. It initializes only the data needed before 
!! HD initialization. (HD needs some of this data so it can return the wave elevation data we want.)
SUBROUTINE SetVTKParameters_B4HD(p_FAST, InitOutData_ED, InitInData_HD, BD, ErrStat, ErrMsg)

   TYPE(FAST_ParameterType),     INTENT(INOUT) :: p_FAST           !< The parameters of the glue code
   TYPE(ED_InitOutputType),      INTENT(IN   ) :: InitOutData_ED   !< The initialization output from structural dynamics module
   TYPE(HydroDyn_InitInputType), INTENT(INOUT) :: InitInData_HD    !< The initialization input to HydroDyn
   TYPE(BeamDyn_Data),           INTENT(IN   ) :: BD               !< BeamDyn data
   INTEGER(IntKi),               INTENT(  OUT) :: ErrStat          !< Error status of the operation
   CHARACTER(*),                 INTENT(  OUT) :: ErrMsg           !< Error message if ErrStat /= ErrID_None

      
   REAL(SiKi)                              :: BladeLength, Width, WidthBy2
   REAL(SiKi)                              :: dx, dy                
   INTEGER(IntKi)                          :: i, j, n
   INTEGER(IntKi)                          :: ErrStat2
   CHARACTER(ErrMsgLen)                    :: ErrMsg2
   CHARACTER(*), PARAMETER                 :: RoutineName = 'SetVTKParameters_B4HD'
   
         
   ErrStat = ErrID_None
   ErrMsg  = ""
   
      ! Get radius for ground (blade length + hub radius):
   if ( p_FAST%CompElast == Module_BD ) then  
      BladeLength = TwoNorm(BD%y(1)%BldMotion%Position(:,1) - BD%y(1)%BldMotion%Position(:,BD%y(1)%BldMotion%Nnodes))
   else
      BladeLength = InitOutData_ED%BladeLength 
   end if
   p_FAST%VTK_Surface%HubRad    = InitOutData_ED%HubRad
   p_FAST%VTK_Surface%GroundRad = BladeLength + p_FAST%VTK_Surface%HubRad

   !........................................................................................................
   ! We don't use the rest of this routine for stick-figure output
   if (p_FAST%VTK_Type /= VTK_Surf) return  
   !........................................................................................................
      
      ! initialize wave elevation data:
   if ( p_FAST%CompHydro == Module_HD ) then
      
      p_FAST%VTK_surface%NWaveElevPts(1) = 25
      p_FAST%VTK_surface%NWaveElevPts(2) = 25
            
      call allocAry( InitInData_HD%WaveElevXY, 2, p_FAST%VTK_surface%NWaveElevPts(1)*p_FAST%VTK_surface%NWaveElevPts(2), 'WaveElevXY', ErrStat2, ErrMsg2)
         call SetErrStat(ErrStat2, ErrMsg2, ErrStat, ErrMsg, RoutineName)
         if (ErrStat >= AbortErrLev) return

      Width = p_FAST%VTK_Surface%GroundRad * VTK_GroundFactor
      dx = Width / (p_FAST%VTK_surface%NWaveElevPts(1) - 1)
      dy = Width / (p_FAST%VTK_surface%NWaveElevPts(2) - 1)
            
      WidthBy2 = Width / 2.0_SiKi
      n = 1
      do i=1,p_FAST%VTK_surface%NWaveElevPts(1)
         do j=1,p_FAST%VTK_surface%NWaveElevPts(2)
            InitInData_HD%WaveElevXY(1,n) = dx*(i-1) - WidthBy2 !+ p_FAST%TurbinePos(1) ! HD takes p_FAST%TurbinePos into account already
            InitInData_HD%WaveElevXY(2,n) = dy*(j-1) - WidthBy2 !+ p_FAST%TurbinePos(2)
            n = n+1
         end do
      end do
      
   end if
         
      
END SUBROUTINE SetVTKParameters_B4HD
!----------------------------------------------------------------------------------------------------------------------------------
!> This subroutine sets up the information needed for plotting VTK surfaces.
SUBROUTINE SetVTKParameters(p_FAST, InitOutData_ED, InitOutData_AD, InitInData_HD, InitOutData_HD, ED, BD, AD, HD, ErrStat, ErrMsg)

   TYPE(FAST_ParameterType),     INTENT(INOUT) :: p_FAST           !< The parameters of the glue code
   TYPE(ED_InitOutputType),      INTENT(IN   ) :: InitOutData_ED   !< The initialization output from structural dynamics module
   TYPE(AD_InitOutputType),      INTENT(INOUT) :: InitOutData_AD   !< The initialization output from AeroDyn
   TYPE(HydroDyn_InitInputType), INTENT(INOUT) :: InitInData_HD    !< The initialization input to HydroDyn
   TYPE(HydroDyn_InitOutputType),INTENT(INOUT) :: InitOutData_HD   !< The initialization output from HydroDyn
   TYPE(ElastoDyn_Data),         INTENT(IN   ) :: ED               !< ElastoDyn data
   TYPE(BeamDyn_Data),           INTENT(IN   ) :: BD               !< BeamDyn data
   TYPE(AeroDyn_Data),           INTENT(IN   ) :: AD               !< AeroDyn data
   TYPE(HydroDyn_Data),          INTENT(IN   ) :: HD               !< HydroDyn data
   INTEGER(IntKi),               INTENT(  OUT) :: ErrStat          !< Error status of the operation
   CHARACTER(*),                 INTENT(  OUT) :: ErrMsg           !< Error message if ErrStat /= ErrID_None

   REAL(SiKi)                              :: RefPoint(3), RefLengths(2)               
   REAL(SiKi)                              :: x, y                
   REAL(SiKi)                              :: TwrDiam_top, TwrDiam_base, TwrRatio, TwrLength
   INTEGER(IntKi)                          :: topNode, baseNode
   INTEGER(IntKi)                          :: NumBl, k
   CHARACTER(1024)                         :: vtkroot
   INTEGER(IntKi)                          :: ErrStat2
   CHARACTER(ErrMsgLen)                    :: ErrMsg2
   CHARACTER(*), PARAMETER                 :: RoutineName = 'SetVTKParameters'
   
         
   ErrStat = ErrID_None
   ErrMsg  = ""
   
   ! get the name of the output directory for vtk files (in a subdirectory called "vtk" of the output directory), and
   ! create the VTK directory if it does not exist
   
   call GetPath ( p_FAST%OutFileRoot, p_FAST%VTK_OutFileRoot, vtkroot ) ! the returned p_FAST%VTK_OutFileRoot includes a file separator character at the end
   p_FAST%VTK_OutFileRoot = trim(p_FAST%VTK_OutFileRoot) // 'vtk'
   
   call MKDIR( trim(p_FAST%VTK_OutFileRoot) )

   p_FAST%VTK_OutFileRoot = trim( p_FAST%VTK_OutFileRoot ) // PathSep // trim(vtkroot)
   
   
   ! calculate the number of digits in 'y_FAST%NOutSteps' (Maximum number of output steps to be written)
   ! this will be used to pad the write-out step in the VTK filename with zeros in calls to MeshWrVTK()
   if (p_FAST%WrVTK == VTK_ModeShapes .AND. p_FAST%VTK_modes%VTKLinTim==1) then
      if (p_FAST%NLinTimes < 1) p_FAST%NLinTimes = 1 !in case we reached here with an error
      p_FAST%VTK_tWidth = CEILING( log10( real( p_FAST%NLinTimes) ) ) + 1
   else
      p_FAST%VTK_tWidth = CEILING( log10( real(p_FAST%n_TMax_m1+1, ReKi) / p_FAST%n_VTKTime ) ) + 1
   end if
   
   ! determine number of blades
   NumBl = InitOutData_ED%NumBl

   ! initialize the vtk data

   p_FAST%VTK_Surface%NumSectors = 25   
   ! NOTE: we set p_FAST%VTK_Surface%GroundRad and p_FAST%VTK_Surface%HubRad in SetVTKParameters_B4HD
   
   
   ! write the ground or seabed reference polygon:
   RefPoint = p_FAST%TurbinePos
   if (p_FAST%CompHydro == MODULE_HD) then
      RefLengths = p_FAST%VTK_Surface%GroundRad*VTK_GroundFactor/2.0_SiKi
      
      ! note that p_FAST%TurbinePos(3) must be 0 for offshore turbines
      RefPoint(3) = p_FAST%TurbinePos(3) - InitOutData_HD%WtrDpth      
      call WrVTK_Ground ( RefPoint, RefLengths, trim(p_FAST%VTK_OutFileRoot) // '.SeabedSurface', ErrStat2, ErrMsg2 )   
      
      RefPoint(3) = p_FAST%TurbinePos(3) - InitOutData_HD%MSL2SWL    
      call WrVTK_Ground ( RefPoint, RefLengths, trim(p_FAST%VTK_OutFileRoot) // '.StillWaterSurface', ErrStat2, ErrMsg2 )       
   else
      RefLengths = p_FAST%VTK_Surface%GroundRad !array = scalar
      call WrVTK_Ground ( RefPoint, RefLengths, trim(p_FAST%VTK_OutFileRoot) // '.GroundSurface', ErrStat2, ErrMsg2 )         
   end if
   
   
   !........................................................................................................
   ! We don't use the rest of this routine for stick-figure output
   if (p_FAST%VTK_Type /= VTK_Surf) return  
   !........................................................................................................
            
      ! we're going to create a box using these dimensions
   y  =          ED%y%HubPtMotion%Position(3,  1) - ED%y%NacelleMotion%Position(3,  1)
   x  = TwoNorm( ED%y%HubPtMotion%Position(1:2,1) - ED%y%NacelleMotion%Position(1:2,1) ) - p_FAST%VTK_Surface%HubRad

   
   p_FAST%VTK_Surface%NacelleBox(:,1) = (/ -x,  y, 0.0_SiKi /)
   p_FAST%VTK_Surface%NacelleBox(:,2) = (/  x,  y, 0.0_SiKi /) 
   p_FAST%VTK_Surface%NacelleBox(:,3) = (/  x, -y, 0.0_SiKi /)
   p_FAST%VTK_Surface%NacelleBox(:,4) = (/ -x, -y, 0.0_SiKi /) 
   p_FAST%VTK_Surface%NacelleBox(:,5) = (/ -x, -y, 2*y      /)
   p_FAST%VTK_Surface%NacelleBox(:,6) = (/  x, -y, 2*y      /) 
   p_FAST%VTK_Surface%NacelleBox(:,7) = (/  x,  y, 2*y      /)
   p_FAST%VTK_Surface%NacelleBox(:,8) = (/ -x,  y, 2*y      /) 
   
   !.......................
   ! tapered tower
   !.......................
      
   CALL AllocAry(p_FAST%VTK_Surface%TowerRad,ED%y%TowerLn2Mesh%NNodes,'VTK_Surface%TowerRad',ErrStat2,ErrMsg2)
      CALL SetErrStat(ErrStat2,ErrMsg2,ErrStat,ErrMsg,RoutineName)
      IF (ErrStat >= AbortErrLev) RETURN

   topNode   = ED%y%TowerLn2Mesh%NNodes - 1
   baseNode  = ED%y%TowerLn2Mesh%refNode
   TwrLength = TwoNorm( ED%y%TowerLn2Mesh%position(:,topNode) - ED%y%TowerLn2Mesh%position(:,baseNode) ) ! this is the assumed length of the tower
   TwrRatio  = TwrLength / 87.6_SiKi  ! use ratio of the tower length to the length of the 5MW tower
   TwrDiam_top  = 3.87*TwrRatio
   TwrDiam_base = 6.0*TwrRatio
   
   TwrRatio = 0.5 * (TwrDiam_top - TwrDiam_base) / TwrLength
   do k=1,ED%y%TowerLn2Mesh%NNodes
      TwrLength = TwoNorm( ED%y%TowerLn2Mesh%position(:,k) - ED%y%TowerLn2Mesh%position(:,baseNode) ) 
      p_FAST%VTK_Surface%TowerRad(k) = 0.5*TwrDiam_Base + TwrRatio*TwrLength
   end do
         

   
   !.......................
   ! blade surfaces
   !.......................
   allocate(p_FAST%VTK_Surface%BladeShape(NumBl),stat=ErrStat2)
   if (errStat2/=0) then
      call setErrStat(ErrID_Fatal,'Error allocating VTK_Surface%BladeShape.',ErrStat,ErrMsg,RoutineName)
      return
   end if
            
   IF ( p_FAST%CompAero == Module_AD ) THEN  ! These meshes may have airfoil data associated with nodes...

      IF (ALLOCATED(InitOutData_AD%BladeShape)) THEN
         do k=1,NumBl   
            call move_alloc( InitOutData_AD%BladeShape(k)%AirfoilCoords, p_FAST%VTK_Surface%BladeShape(k)%AirfoilCoords )
         end do
      ELSE
#ifndef USE_DEFAULT_BLADE_SURFACE
         call setErrStat(ErrID_Fatal,'Cannot do surface visualization without airfoil coordinates defined in AeroDyn.',ErrStat,ErrMsg,RoutineName)
         return
      END IF
   ELSE
      call setErrStat(ErrID_Fatal,'Cannot do surface visualization without using AeroDyn.',ErrStat,ErrMsg,RoutineName)
      return
   END IF      
#else
      ! AD used without airfoil coordinates specified

         rootNode = 1
      
         DO K=1,NumBl   
            tipNode  = AD%Input(1)%BladeMotion(K)%NNodes
            cylNode  = min(3,AD%Input(1)%BladeMotion(K)%Nnodes)
         
            call SetVTKDefaultBladeParams(AD%Input(1)%BladeMotion(K), p_FAST%VTK_Surface%BladeShape(K), tipNode, rootNode, cylNode, ErrStat2, ErrMsg2)
               CALL SetErrStat(ErrStat2,ErrMsg2,ErrStat,ErrMsg,RoutineName)
               IF (ErrStat >= AbortErrLev) RETURN
         END DO                           
      END IF
      
   ELSE IF ( p_FAST%CompElast == Module_BD ) THEN
      rootNode = 1      
      DO K=1,NumBl   
         tipNode  = BD%y(k)%BldMotion%NNodes
         cylNode  = min(3,BD%y(k)%BldMotion%NNodes)
         
         call SetVTKDefaultBladeParams(BD%y(k)%BldMotion, p_FAST%VTK_Surface%BladeShape(K), tipNode, rootNode, cylNode, ErrStat2, ErrMsg2)
            CALL SetErrStat(ErrStat2,ErrMsg2,ErrStat,ErrMsg,RoutineName)
            IF (ErrStat >= AbortErrLev) RETURN
      END DO      
   ELSE
      DO K=1,NumBl   
         rootNode = ED%y%BladeLn2Mesh(K)%NNodes     
         tipNode  = ED%y%BladeLn2Mesh(K)%NNodes-1
         cylNode  = min(2,ED%y%BladeLn2Mesh(K)%NNodes)
         
         call SetVTKDefaultBladeParams(ED%y%BladeLn2Mesh(K), p_FAST%VTK_Surface%BladeShape(K), tipNode, rootNode, cylNode, ErrStat2, ErrMsg2)
            CALL SetErrStat(ErrStat2,ErrMsg2,ErrStat,ErrMsg,RoutineName)
            IF (ErrStat >= AbortErrLev) RETURN
      END DO  
   END IF   
#endif 
   
   
   !.......................
   ! wave elevation 
   !.......................

   !bjj: interpolate here instead of each time step?
   if ( allocated(InitOutData_HD%WaveElevSeries) ) then
      call move_alloc( InitInData_HD%WaveElevXY, p_FAST%VTK_Surface%WaveElevXY )
      call move_alloc( InitOutData_HD%WaveElevSeries, p_FAST%VTK_Surface%WaveElev )
      
         ! put the following lines in loops to avoid stack-size issues:
      do k=1,size(p_FAST%VTK_Surface%WaveElevXY,2)
         p_FAST%VTK_Surface%WaveElevXY(:,k) = p_FAST%VTK_Surface%WaveElevXY(:,k) + p_FAST%TurbinePos(1:2)
      end do
         
      ! note that p_FAST%TurbinePos(3) must be 0 for offshore turbines
      !do k=1,size(p_FAST%VTK_Surface%WaveElev,2)
      !   p_FAST%VTK_Surface%WaveElev(:,k) = p_FAST%VTK_Surface%WaveElev(:,k) + p_FAST%TurbinePos(3)  ! not sure this is really accurate if p_FAST%TurbinePos(3) is non-zero
      !end do
      
   end if
   
   !.......................
   ! morison surfaces
   !.......................
   
   IF ( HD%Input(1)%Morison%DistribMesh%Committed ) THEN      
      
      call move_alloc(InitOutData_HD%Morison%Morison_Rad, p_FAST%VTK_Surface%MorisonRad)
      
   END IF
   
END SUBROUTINE SetVTKParameters
!----------------------------------------------------------------------------------------------------------------------------------
!> This subroutine comes up with some default airfoils for blade surfaces for a given blade mesh, M.
SUBROUTINE SetVTKDefaultBladeParams(M, BladeShape, tipNode, rootNode, cylNode, ErrStat, ErrMsg)

   TYPE(MeshType),               INTENT(IN   ) :: M                !< The Mesh the defaults should be calculated for
   TYPE(FAST_VTK_BLSurfaceType), INTENT(INOUT) :: BladeShape       !< BladeShape to set to default values
   INTEGER(IntKi),               INTENT(IN   ) :: rootNode         !< Index of root node (innermost node) for this mesh
   INTEGER(IntKi),               INTENT(IN   ) :: tipNode          !< Index of tip node (outermost node) for this mesh
   INTEGER(IntKi),               INTENT(IN   ) :: cylNode          !< Index of last node to have a cylinder shape
   INTEGER(IntKi),               INTENT(  OUT) :: ErrStat          !< Error status of the operation
   CHARACTER(*),                 INTENT(  OUT) :: ErrMsg           !< Error message if ErrStat /= ErrID_None

      
   REAL(SiKi)                                  :: bladeLength, chord, pitchAxis
   REAL(SiKi)                                  :: bladeLengthFract, bladeLengthFract2, ratio, posLength ! temporary quantities               
   REAL(SiKi)                                  :: cylinderLength, x, y, angle               
   INTEGER(IntKi)                              :: i, j
   INTEGER(IntKi)                              :: ErrStat2
   CHARACTER(ErrMsgLen)                        :: ErrMsg2
   CHARACTER(*), PARAMETER                     :: RoutineName = 'SetVTKDefaultBladeParams'
   
   !Note: jmj does not like this default option

   integer, parameter :: N = 66
   
   ! default airfoil shape coordinates; uses S809 values from http://wind.nrel.gov/airfoils/Shapes/S809_Shape.html:   
   real, parameter, dimension(N) :: xc=(/ 1.0,0.996203,0.98519,0.967844,0.945073,0.917488,0.885293,0.848455,0.80747,0.763042,0.715952,0.667064,0.617331,0.56783,0.519832,0.474243,0.428461,0.382612,0.33726,0.29297,0.250247,0.209576,0.171409,0.136174,0.104263,0.076035,0.051823,0.03191,0.01659,0.006026,0.000658,0.000204,0.0,0.000213,0.001045,0.001208,0.002398,0.009313,0.02323,0.04232,0.065877,0.093426,0.124111,0.157653,0.193738,0.231914,0.271438,0.311968,0.35337,0.395329,0.438273,0.48192,0.527928,0.576211,0.626092,0.676744,0.727211,0.776432,0.823285,0.86663,0.905365,0.938474,0.965086,0.984478,0.996141,1.0 /)
   real, parameter, dimension(N) :: yc=(/ 0.0,0.000487,0.002373,0.00596,0.011024,0.017033,0.023458,0.03028,0.037766,0.045974,0.054872,0.064353,0.074214,0.084095,0.093268,0.099392,0.10176,0.10184,0.10007,0.096703,0.091908,0.085851,0.078687,0.07058,0.061697,0.052224,0.042352,0.032299,0.02229,0.012615,0.003723,0.001942,-0.00002,-0.001794,-0.003477,-0.003724,-0.005266,-0.011499,-0.020399,-0.030269,-0.040821,-0.051923,-0.063082,-0.07373,-0.083567,-0.092442,-0.099905,-0.105281,-0.108181,-0.108011,-0.104552,-0.097347,-0.086571,-0.073979,-0.060644,-0.047441,-0.0351,-0.024204,-0.015163,-0.008204,-0.003363,-0.000487,0.000743,0.000775,0.00029,0.0 /)

   call AllocAry(BladeShape%AirfoilCoords, 2, N, M%NNodes, 'BladeShape%AirfoilCoords', ErrStat2, ErrMsg2)
      CALL SetErrStat(ErrStat2,ErrMsg2,ErrStat,ErrMsg,RoutineName)
      IF (ErrStat >= AbortErrLev) RETURN
         
   ! Chord length and pitch axis location are given by scaling law
   bladeLength       = TwoNorm( M%position(:,tipNode) - M%Position(:,rootNode) )
   cylinderLength    = TwoNorm( M%Position(:,cylNode) - M%Position(:,rootNode) )
   bladeLengthFract  = 0.22*bladeLength
   bladeLengthFract2 = bladeLength-bladeLengthFract != 0.78*bladeLength
   
   DO i=1,M%Nnodes
      posLength = TwoNorm( M%Position(:,i) - M%Position(:,rootNode) )
         
      IF (posLength .LE. bladeLengthFract) THEN
         ratio     = posLength/bladeLengthFract
         chord     =  (0.06 + 0.02*ratio)*bladeLength
         pitchAxis =   0.25 + 0.125*ratio
      ELSE
         chord     = (0.08 - 0.06*(posLength-bladeLengthFract)/bladeLengthFract2)*bladeLength
         pitchAxis = 0.375
      END IF
         
      IF (posLength .LE. cylinderLength) THEN 
         ! create a cylinder for this node
         
         chord = chord/2.0_SiKi
         
         DO j=1,N
            ! normalized x,y coordinates for airfoil
            x = yc(j)
            y = xc(j) - 0.5
                     
            angle = ATAN2( y, x)
         
               ! x,y coordinates for cylinder
            BladeShape%AirfoilCoords(1,j,i) = chord*COS(angle) ! x (note that "chord" is really representing chord/2 here)
            BladeShape%AirfoilCoords(2,j,i) = chord*SIN(angle) ! y (note that "chord" is really representing chord/2 here)
         END DO                                                     
         
      ELSE
         ! create an airfoil for this node
            
         DO j=1,N                  
            ! normalized x,y coordinates for airfoil, assuming an upwind turbine
            x = yc(j)
            y = xc(j) - pitchAxis
                  
               ! x,y coordinates for airfoil
            BladeShape%AirfoilCoords(1,j,i) =  chord*x
            BladeShape%AirfoilCoords(2,j,i) =  chord*y                        
         END DO
         
      END IF
      
   END DO ! nodes on mesh
         
END SUBROUTINE SetVTKDefaultBladeParams
!----------------------------------------------------------------------------------------------------------------------------------
!> This routine writes the ground or seabed reference surface information in VTK format.
!! see VTK file information format for XML, here: http://www.vtk.org/wp-content/uploads/2015/04/file-formats.pdf
SUBROUTINE WrVTK_Ground ( RefPoint, HalfLengths, FileRootName, ErrStat, ErrMsg )
      
   REAL(SiKi),      INTENT(IN)           :: RefPoint(3)     !< reference point (plane will be created around it)
   REAL(SiKi),      INTENT(IN)           :: HalfLengths(2)  !< half of the X-Y lengths of plane surrounding RefPoint
   CHARACTER(*),    INTENT(IN)           :: FileRootName    !< Name of the file to write the output in (excluding extension)
   
   INTEGER(IntKi),  INTENT(OUT)          :: ErrStat         !< Indicates whether an error occurred (see NWTC_Library)
   CHARACTER(*),    INTENT(OUT)          :: ErrMsg          !< Error message associated with the ErrStat


   ! local variables
   INTEGER(IntKi)                        :: Un            ! fortran unit number
   INTEGER(IntKi)                        :: ix            ! loop counters
   CHARACTER(1024)                       :: FileName
   INTEGER(IntKi), parameter             :: NumberOfPoints = 4
   INTEGER(IntKi), parameter             :: NumberOfLines = 0
   INTEGER(IntKi), parameter             :: NumberOfPolys = 1
        
   INTEGER(IntKi)                        :: ErrStat2 
   CHARACTER(ErrMsgLen)                  :: ErrMsg2
   CHARACTER(*),PARAMETER                :: RoutineName = 'WrVTK_Ground'
   
   ErrStat = ErrID_None
   ErrMsg  = ""
   
   !.................................................................
   ! write the data that potentially changes each time step:
   !.................................................................
      
   ! PolyData (.vtp) - Serial vtkPolyData (unstructured) file
   FileName = TRIM(FileRootName)//'.vtp'
      
   call WrVTK_header( FileName, NumberOfPoints, NumberOfLines, NumberOfPolys, Un, ErrStat2, ErrMsg2 )    
      call SetErrStat(ErrStat2,ErrMsg2,ErrStat,ErrMsg,RoutineName)
      if (ErrStat >= AbortErrLev) return
         
! points (nodes, augmented with NumSegments):   
      WRITE(Un,'(A)')         '      <Points>'
      WRITE(Un,'(A)')         '        <DataArray type="Float32" NumberOfComponents="3" format="ascii">'
               
      WRITE(Un,VTK_AryFmt) RefPoint(1) + HalfLengths(1) , RefPoint(2) + HalfLengths(2), RefPoint(3)
      WRITE(Un,VTK_AryFmt) RefPoint(1) + HalfLengths(1) , RefPoint(2) - HalfLengths(2), RefPoint(3)
      WRITE(Un,VTK_AryFmt) RefPoint(1) - HalfLengths(1) , RefPoint(2) - HalfLengths(2), RefPoint(3)
      WRITE(Un,VTK_AryFmt) RefPoint(1) - HalfLengths(1) , RefPoint(2) + HalfLengths(2), RefPoint(3)
            
      WRITE(Un,'(A)')         '        </DataArray>'
      WRITE(Un,'(A)')         '      </Points>'
  
                  
      WRITE(Un,'(A)')         '      <Polys>'      
      WRITE(Un,'(A)')         '        <DataArray type="Int32" Name="connectivity" format="ascii">'         
      WRITE(Un,'('//trim(num2lstr(NumberOfPoints))//'(i7))') (ix, ix=0,NumberOfPoints-1)                   
      WRITE(Un,'(A)')         '        </DataArray>'      
      
      WRITE(Un,'(A)')         '        <DataArray type="Int32" Name="offsets" format="ascii">'            
      WRITE(Un,'(i7)') NumberOfPoints
      WRITE(Un,'(A)')         '        </DataArray>'
      WRITE(Un,'(A)')         '      </Polys>'      
            
      call WrVTK_footer( Un )       
                     
END SUBROUTINE WrVTK_Ground
!----------------------------------------------------------------------------------------------------------------------------------
!> This subroutine sets up the information needed to initialize AeroDyn, then initializes AeroDyn
SUBROUTINE AD_SetInitInput(InitInData_AD14, InitOutData_ED, y_ED, p_FAST, ErrStat, ErrMsg)

   ! Passed variables:
   TYPE(AD14_InitInputType),INTENT(INOUT) :: InitInData_AD14  !< The initialization input to AeroDyn14
   TYPE(ED_InitOutputType), INTENT(IN)    :: InitOutData_ED   !< The initialization output from structural dynamics module
   TYPE(ED_OutputType),     INTENT(IN)    :: y_ED             !< The outputs of the structural dynamics module (meshes with position/RefOrientation set)
   TYPE(FAST_ParameterType),INTENT(IN)    :: p_FAST           !< The parameters of the glue code
   INTEGER(IntKi)                         :: ErrStat          !< Error status of the operation
   CHARACTER(*)                           :: ErrMsg           !< Error message if ErrStat /= ErrID_None

      ! Local variables

   !TYPE(AD_InitOptions)       :: ADOptions                  ! Options for AeroDyn

   INTEGER                    :: K


   ErrStat = ErrID_None
   ErrMsg  = ""
   
   
      ! Set up the AeroDyn parameters
   InitInData_AD14%ADFileName   = p_FAST%AeroFile
   InitInData_AD14%OutRootName  = p_FAST%OutFileRoot
   InitInData_AD14%WrSumFile    = p_FAST%SumPrint      
   InitInData_AD14%NumBl        = InitOutData_ED%NumBl
   InitInData_AD14%UseDWM       = p_FAST%UseDWM
   
   InitInData_AD14%DWM%IfW%InputFileName   = p_FAST%InflowFile
   
      ! Hub position and orientation (relative here, but does not need to be)

   InitInData_AD14%TurbineComponents%Hub%Position(:)      = y_ED%HubPtMotion14%Position(:,1) - y_ED%HubPtMotion14%Position(:,1)  ! bjj: was 0; mesh was changed by adding p_ED%HubHt to 3rd component
   InitInData_AD14%TurbineComponents%Hub%Orientation(:,:) = y_ED%HubPtMotion14%RefOrientation(:,:,1)
   InitInData_AD14%TurbineComponents%Hub%TranslationVel   = 0.0_ReKi ! bjj: we don't need this field
   InitInData_AD14%TurbineComponents%Hub%RotationVel      = 0.0_ReKi ! bjj: we don't need this field

      ! Blade root position and orientation (relative here, but does not need to be)

   IF (.NOT. ALLOCATED( InitInData_AD14%TurbineComponents%Blade ) ) THEN
      ALLOCATE( InitInData_AD14%TurbineComponents%Blade( InitInData_AD14%NumBl ), STAT = ErrStat )
      IF ( ErrStat /= 0 ) THEN
         ErrStat = ErrID_Fatal
         ErrMsg = ' Error allocating space for InitInData_AD%TurbineComponents%Blade.'
         RETURN
      ELSE
         ErrStat = ErrID_None !reset to ErrID_None, just in case ErrID_None /= 0
      END IF
   END IF

   DO K=1, InitInData_AD14%NumBl
      InitInData_AD14%TurbineComponents%Blade(K)%Position        = y_ED%BladeRootMotion14%Position(:,K)
      InitInData_AD14%TurbineComponents%Blade(K)%Orientation     = y_ED%BladeRootMotion14%RefOrientation(:,:,K)
      InitInData_AD14%TurbineComponents%Blade(K)%TranslationVel  = 0.0_ReKi ! bjj: we don't need this field
      InitInData_AD14%TurbineComponents%Blade(K)%RotationVel     = 0.0_ReKi ! bjj: we don't need this field      
   END DO
  

      ! Blade length
   IF (p_FAST%CompElast == Module_ED) THEN  ! note, we can't get here if we're using BeamDyn....
      InitInData_AD14%TurbineComponents%BladeLength = InitOutData_ED%BladeLength
   END IF
   
   
      ! Tower mesh ( here only because we currently need line2 meshes to contain the same nodes/elements )
      
   InitInData_AD14%NumTwrNodes = y_ED%TowerLn2Mesh%NNodes - 2
   IF (.NOT. ALLOCATED( InitInData_AD14%TwrNodeLocs ) ) THEN
      ALLOCATE( InitInData_AD14%TwrNodeLocs( 3, InitInData_AD14%NumTwrNodes ), STAT = ErrStat )
      IF ( ErrStat /= 0 ) THEN
         ErrStat = ErrID_Fatal
         ErrMsg = ' Error allocating space for InitInData_AD%TwrNodeLocs.'
         RETURN
      ELSE
         ErrStat = ErrID_None
      END IF
   END IF   
   
   IF ( InitInData_AD14%NumTwrNodes > 0 ) THEN
      InitInData_AD14%TwrNodeLocs = y_ED%TowerLn2Mesh%Position(:,1:InitInData_AD14%NumTwrNodes)  ! ED has extra nodes at beginning and top and bottom of tower
   END IF
   
      ! hub height         
   InitInData_AD14%HubHt = InitOutData_ED%HubHt
             

   RETURN
END SUBROUTINE AD_SetInitInput
!----------------------------------------------------------------------------------------------------------------------------------
!> This routine sets the number of subcycles (substeps) for modules at initialization, checking to make sure that their requested 
!! time step is valid.
SUBROUTINE SetModuleSubstepTime(ModuleID, p_FAST, y_FAST, ErrStat, ErrMsg)
   INTEGER(IntKi),           INTENT(IN   ) :: ModuleID            !< ID of the module to check time step and set
   TYPE(FAST_ParameterType), INTENT(INOUT) :: p_FAST              !< Parameters for the glue code
   TYPE(FAST_OutputFileType),INTENT(IN   ) :: y_FAST              !< Output variables for the glue code
   INTEGER(IntKi),           INTENT(  OUT) :: ErrStat             !< Error status of the operation
   CHARACTER(*),             INTENT(  OUT) :: ErrMsg              !< Error message if ErrStat /= ErrID_None

      
   ErrStat = ErrID_None
   ErrMsg  = "" 
   
   IF ( EqualRealNos( p_FAST%dt_module( ModuleID ), p_FAST%dt ) ) THEN
      p_FAST%n_substeps(ModuleID) = 1
   ELSE
      IF ( p_FAST%dt_module( ModuleID ) > p_FAST%dt ) THEN
         ErrStat = ErrID_Fatal
         ErrMsg = "The "//TRIM(y_FAST%Module_Ver(ModuleID)%Name)//" module time step ("//&
                          TRIM(Num2LStr(p_FAST%dt_module( ModuleID )))// &
                    " s) cannot be larger than FAST time step ("//TRIM(Num2LStr(p_FAST%dt))//" s)."
      ELSE
            ! calculate the number of subcycles:
         p_FAST%n_substeps(ModuleID) = NINT( p_FAST%dt / p_FAST%dt_module( ModuleID ) )
            
            ! let's make sure THE module DT is an exact integer divisor of the global (FAST) time step:
         IF ( .NOT. EqualRealNos( p_FAST%dt, p_FAST%dt_module( ModuleID ) * p_FAST%n_substeps(ModuleID) )  ) THEN
            ErrStat = ErrID_Fatal
            ErrMsg  = "The "//TRIM(y_FAST%Module_Ver(ModuleID)%Name)//" module time step ("//&
                              TRIM(Num2LStr(p_FAST%dt_module( ModuleID )))// &
                              " s) must be an integer divisor of the FAST time step ("//TRIM(Num2LStr(p_FAST%dt))//" s)."
         END IF
            
      END IF
   END IF      
                 
   RETURN
      
END SUBROUTINE SetModuleSubstepTime   
!----------------------------------------------------------------------------------------------------------------------------------
!> This writes data to the FAST summary file.
SUBROUTINE FAST_WrSum( p_FAST, y_FAST, MeshMapData, ErrStat, ErrMsg )

   TYPE(FAST_ParameterType), INTENT(IN)    :: p_FAST                             !< Glue-code simulation parameters
   TYPE(FAST_OutputFileType),INTENT(INOUT) :: y_FAST                             !< Glue-code simulation outputs (changes value of UnSum)
   TYPE(FAST_ModuleMapType), INTENT(IN)    :: MeshMapData                        !< Data for mapping between modules
   INTEGER(IntKi),           INTENT(OUT)   :: ErrStat                            !< Error status (level)
   CHARACTER(*),             INTENT(OUT)   :: ErrMsg                             !< Message describing error reported in ErrStat

      ! local variables
   REAL(ReKi)                              :: TmpRate                            ! temporary rate for vtk output
   INTEGER(IntKi)                          :: I                                  ! temporary counter
   INTEGER(IntKi)                          :: J                                  ! temporary counter
   INTEGER(IntKi)                          :: Module_Number                      ! loop counter through the modules
   CHARACTER(200)                          :: Fmt                                ! temporary format string
   CHARACTER(200)                          :: DescStr                            ! temporary string to write text
   CHARACTER(*), PARAMETER                 :: NotUsedTxt = " [not called]"       ! text written if a module is not called
   CHARACTER(ChanLen)                      :: ChanTxt(2)                         ! temp strings to help with formatting with unknown ChanLen size
   
      ! Get a unit number and open the file:

   CALL GetNewUnit( y_FAST%UnSum, ErrStat, ErrMsg )
      IF ( ErrStat >= AbortErrLev ) RETURN

   CALL OpenFOutFile ( y_FAST%UnSum, TRIM(p_FAST%OutFileRoot)//'.sum', ErrStat, ErrMsg )
      IF ( ErrStat >= AbortErrLev ) RETURN

         ! Add some file information:

   !.......................... Module Versions .....................................................
   !bjj: modules in this list are ordered by the order they are specified in the FAST input file

   WRITE (y_FAST%UnSum,'(/A)') 'FAST Summary File'
   WRITE (y_FAST%UnSum,'(/A)')  TRIM( y_FAST%FileDescLines(1) )

   WRITE (y_FAST%UnSum,'(2X,A)'   )  'compiled with'
   Fmt = '(4x,A)'
   WRITE (y_FAST%UnSum,Fmt)  TRIM( GetNVD(        NWTC_Ver ) )
   WRITE (y_FAST%UnSum,Fmt)  TRIM( GetNVD( y_FAST%Module_Ver( Module_ED )   ) )

   DescStr = GetNVD( y_FAST%Module_Ver( Module_BD ) )
   IF ( p_FAST%CompElast /= Module_BD ) DescStr = TRIM(DescStr)//NotUsedTxt
   WRITE (y_FAST%UnSum,Fmt)  TRIM( DescStr )
      
   DescStr = GetNVD( y_FAST%Module_Ver( Module_IfW ) )
   IF ( p_FAST%CompInflow /= Module_IfW ) DescStr = TRIM(DescStr)//NotUsedTxt
   WRITE (y_FAST%UnSum,Fmt)  TRIM( DescStr )
   
   ! I'm not going to write the openfoam module info to the summary file
   !DescStr = GetNVD( y_FAST%Module_Ver( Module_OpFM ) )
   !IF ( p_FAST%CompInflow /= Module_OpFM ) DescStr = TRIM(DescStr)//NotUsedTxt
   !WRITE (y_FAST%UnSum,Fmt)  TRIM( DescStr )
      
   DescStr = GetNVD( y_FAST%Module_Ver( Module_AD14 ) )
   IF ( p_FAST%CompAero /= Module_AD14 ) DescStr = TRIM(DescStr)//NotUsedTxt
   WRITE (y_FAST%UnSum,Fmt)  TRIM( DescStr )
      
   DescStr = GetNVD( y_FAST%Module_Ver( Module_AD ) )
   IF ( p_FAST%CompAero /= Module_AD ) DescStr = TRIM(DescStr)//NotUsedTxt
   WRITE (y_FAST%UnSum,Fmt)  TRIM( DescStr )
     
   DescStr = GetNVD( y_FAST%Module_Ver( Module_SrvD ) )
   IF ( p_FAST%CompServo /= Module_SrvD ) DescStr = TRIM(DescStr)//NotUsedTxt
   WRITE (y_FAST%UnSum,Fmt)  TRIM( DescStr )  
   
   DescStr = GetNVD( y_FAST%Module_Ver( Module_HD ) )
   IF ( p_FAST%CompHydro /= Module_HD  ) DescStr = TRIM(DescStr)//NotUsedTxt
   WRITE (y_FAST%UnSum,Fmt)  TRIM( DescStr )
   
   DescStr = GetNVD( y_FAST%Module_Ver( Module_SD ) )
   IF ( p_FAST%CompSub /= Module_SD ) DescStr = TRIM(DescStr)//NotUsedTxt
   WRITE (y_FAST%UnSum,Fmt)  TRIM( DescStr )
   
   DescStr = GetNVD( y_FAST%Module_Ver( Module_ExtPtfm ) )
   IF ( p_FAST%CompSub /= Module_ExtPtfm ) DescStr = TRIM(DescStr)//NotUsedTxt
   WRITE (y_FAST%UnSum,Fmt)  TRIM( DescStr )
   
   DescStr = GetNVD( y_FAST%Module_Ver( Module_MAP ) )
   IF ( p_FAST%CompMooring /= Module_MAP ) DescStr = TRIM(DescStr)//NotUsedTxt
   WRITE (y_FAST%UnSum,Fmt)  TRIM( DescStr )

   DescStr = GetNVD( y_FAST%Module_Ver( Module_FEAM ) )
   IF ( p_FAST%CompMooring /= Module_FEAM ) DescStr = TRIM(DescStr)//NotUsedTxt
   WRITE (y_FAST%UnSum,Fmt)  TRIM( DescStr )
   
   DescStr = GetNVD( y_FAST%Module_Ver( Module_MD ) )
   IF ( p_FAST%CompMooring /= Module_MD ) DescStr = TRIM(DescStr)//NotUsedTxt
   WRITE (y_FAST%UnSum,Fmt)  TRIM( DescStr )
   
   DescStr = GetNVD( y_FAST%Module_Ver( Module_Orca ) )
   IF ( p_FAST%CompMooring /= Module_Orca ) DescStr = TRIM(DescStr)//NotUsedTxt
   WRITE (y_FAST%UnSum,Fmt)  TRIM( DescStr )
   
   DescStr = GetNVD( y_FAST%Module_Ver( Module_IceF ) )
   IF ( p_FAST%CompIce /= Module_IceF ) DescStr = TRIM(DescStr)//NotUsedTxt
   WRITE (y_FAST%UnSum,Fmt)  TRIM( DescStr )
   
   DescStr = GetNVD( y_FAST%Module_Ver( Module_IceD ) )
   IF ( p_FAST%CompIce /= Module_IceD ) DescStr = TRIM(DescStr)//NotUsedTxt
   WRITE (y_FAST%UnSum,Fmt)  TRIM( DescStr )
   
   
   !.......................... Information from FAST input File ......................................
! OTHER information we could print here:   
! current working directory
! output file root name
! output file time step
! output file format (text/binary)
! coupling method

   SELECT CASE ( p_FAST%TurbineType )
   CASE ( Type_LandBased )
      DescStr = 'Modeling a land-based turbine'
   CASE ( Type_Offshore_Fixed )
      DescStr = 'Modeling a fixed-bottom offshore turbine'
   CASE ( Type_Offshore_Floating )
      DescStr = 'Modeling a floating offshore turbine'
   CASE DEFAULT ! This should never happen
      DescStr=""
   END SELECT                  
   WRITE(y_FAST%UnSum,'(//A)') TRIM(DescStr)

   WRITE (y_FAST%UnSum,'(A)' )   'Description from the FAST input file: '
   WRITE (y_FAST%UnSum,'(2X,A)')  TRIM(p_FAST%FTitle)

   !.......................... Requested Features ...................................................
   
   SELECT CASE ( p_FAST%InterpOrder )
   CASE (0)
      DescStr = ' (nearest neighbor)'
   CASE (1)
      DescStr = ' (linear)'
   CASE (2)
      DescStr = ' (quadratic)'
   CASE DEFAULT 
      DescStr = ' ( )'
   END SELECT               
   
   WRITE(y_FAST%UnSum,'(/A,I1,A)'  ) 'Interpolation order for input/output time histories: ', p_FAST%InterpOrder, TRIM(DescStr)
   WRITE(y_FAST%UnSum,'( A,I2)'    ) 'Number of correction iterations: ', p_FAST%NumCrctn
   
      
   !.......................... Information About Coupling ...................................................
      
   IF ( ALLOCATED( MeshMapData%Jacobian_Opt1 ) ) then ! we're using option 1
      
      IF ( p_FAST%CompSub /= Module_None .OR. p_FAST%CompElast == Module_BD .OR. p_FAST%CompMooring == Module_Orca ) THEN  ! SubDyn-BeamDyn-HydroDyn-ElastoDyn-ExtPtfm
         DescStr = 'ElastoDyn, SubDyn, HydroDyn, OrcaFlex, ExtPtfm_MCKF, and/or BeamDyn'                  
      ELSE ! IF ( p_FAST%CompHydro == Module_HD ) THEN
         DescStr = "ElastoDyn to HydroDyn"
      END IF
                  
      WRITE(y_FAST%UnSum,'( A,I6)'  ) 'Number of rows in Jacobian matrix used for coupling '//TRIM(DescStr)//': ', &
                                       SIZE(MeshMapData%Jacobian_Opt1, 1)
   END IF

   !.......................... Time step information: ...................................................
   
   WRITE (y_FAST%UnSum,'(//,2X,A)') " Requested Time Steps  "
   WRITE (y_FAST%UnSum,   '(2X,A)') "-------------------------------------------------"
   Fmt = '(2X,A17,2X,A15,2X,A13)'
   WRITE (y_FAST%UnSum, Fmt ) "Component        ", "Time Step (s)  ", "Subcycles (-)"
   WRITE (y_FAST%UnSum, Fmt ) "-----------------", "---------------", "-------------"
   Fmt = '(2X,A17,2X,'//TRIM(p_FAST%OutFmt)//',:,T37,2X,I8,:,A)'
   WRITE (y_FAST%UnSum, Fmt ) "FAST (glue code) ", p_FAST%DT
   DO Module_Number=1,NumModules
      IF (p_FAST%ModuleInitialized(Module_Number)) THEN
         WRITE (y_FAST%UnSum, Fmt ) y_FAST%Module_Ver(Module_Number)%Name, p_FAST%DT_module(Module_Number), p_FAST%n_substeps(Module_Number)
      END IF
   END DO
   IF ( p_FAST%n_DT_Out  == 1_IntKi ) THEN
      WRITE (y_FAST%UnSum, Fmt ) "FAST output files", p_FAST%DT_out, 1_IntKi   ! we'll write "1" instead of "1^-1"
   ELSE
      WRITE (y_FAST%UnSum, Fmt ) "FAST output files", p_FAST%DT_out, p_FAST%n_DT_Out,"^-1"
   END IF

   IF (p_FAST%WrVTK == VTK_Animate) THEN
      
      TmpRate = p_FAST%DT*p_FAST%n_VTKTime
      
      IF ( p_FAST%n_VTKTime == 1_IntKi ) THEN
         WRITE (y_FAST%UnSum, Fmt ) "VTK output files ", p_FAST%DT, 1_IntKi   ! we'll write "1" instead of "1^-1"
      ELSE
         WRITE (y_FAST%UnSum, Fmt ) "VTK output files ", TmpRate, p_FAST%n_VTKTime,"^-1"
      END IF
   ELSE
      TmpRate = p_FAST%VTK_fps
   END IF

      ! bjj: fix this; possibly add names of which files will be generated?
   IF (p_FAST%WrVTK == VTK_Animate .or. p_FAST%WrVTK == VTK_ModeShapes) THEN
      Fmt = '(2X,A17,2X,'//TRIM(p_FAST%OutFmt)//',:,T37,:,A)'

      WRITE (y_FAST%UnSum,'(//,2X,A)') " Requested Visualization Output"
      WRITE (y_FAST%UnSum,   '(2X,A)') "-------------------------------------------------"
      WRITE (y_FAST%UnSum,     Fmt   ) "Frame rate", 1.0_DbKi/TmpRate, " fps"
   END IF

   
   !.......................... Requested Output Channels ............................................

   WRITE (y_FAST%UnSum,'(//,2X,A)') " Requested Channels in FAST Output File(s)  "
   WRITE (y_FAST%UnSum,   '(2X,A)') "--------------------------------------------"
   Fmt = '(2X,A6,2(2X,A'//TRIM(num2lstr(ChanLen))//'),2X,A)'
   ChanTxt(1) = 'Name'
   ChanTxt(2) = 'Units'
   WRITE (y_FAST%UnSum, Fmt ) "Number", ChanTxt, "Generated by"
   ChanTxt = '--------------------' !this ought to be sufficiently long
   WRITE (y_FAST%UnSum, Fmt ) "------", ChanTxt, "------------"

   Fmt = '(4X,I4,2(2X,A'//TRIM(num2lstr(ChanLen))//'),2X,A)'
   I = 1
   WRITE (y_FAST%UnSum, Fmt ) I, y_FAST%ChannelNames(I), y_FAST%ChannelUnits(I), TRIM(FAST_Ver%Name)

   
   DO Module_Number = 1,NumModules
      DO J = 1,y_FAST%numOuts( Module_Number )
         I = I + 1
         WRITE (y_FAST%UnSum, Fmt ) I, y_FAST%ChannelNames(I), y_FAST%ChannelUnits(I), TRIM(y_FAST%Module_Ver( Module_Number )%Name)
      END DO
   END DO
      
   
   !.......................... End of Summary File ............................................
   
   ! bjj: note that I'm not closing the summary file here, though at the present time we don't write to this file again.
   ! In the future, we may want to write additional information to this file during the simulation.
   ! bjj 4/21/2015: closing the file now because of restart. If it needs to be open later, we can change it again.
   
   CLOSE( y_FAST%UnSum )        
   y_FAST%UnSum = -1

END SUBROUTINE FAST_WrSum
!----------------------------------------------------------------------------------------------------------------------------------

!++++++++++++++++++++++++++++++++++++++++++++++++++++++++++++++++++++++++++++++++++++++++++++++++++++++++++++++++++++++++++++++++++
! TIME-STEP SOLVER ROUTINES (includes initialization after first call to calcOutput at t=0)
!++++++++++++++++++++++++++++++++++++++++++++++++++++++++++++++++++++++++++++++++++++++++++++++++++++++++++++++++++++++++++++++++++
!> Routine that calls FAST_Solution0 for one instance of a Turbine data structure. This is a separate subroutine so that the FAST 
!! driver programs do not need to change or operate on the individual module level. 
SUBROUTINE FAST_Solution0_T(Turbine, ErrStat, ErrMsg)

   TYPE(FAST_TurbineType),   INTENT(INOUT) :: Turbine             !< all data for one instance of a turbine
   INTEGER(IntKi),           INTENT(  OUT) :: ErrStat             !< Error status of the operation
   CHARACTER(*),             INTENT(  OUT) :: ErrMsg              !< Error message if ErrStat /= ErrID_None


   CALL FAST_Solution0(Turbine%p_FAST, Turbine%y_FAST, Turbine%m_FAST, &
                     Turbine%ED, Turbine%BD, Turbine%SrvD, Turbine%AD14, Turbine%AD, Turbine%IfW, Turbine%OpFM, Turbine%SC,&
                     Turbine%HD, Turbine%SD, Turbine%ExtPtfm, Turbine%MAP, Turbine%FEAM, Turbine%MD, Turbine%Orca, &
                     Turbine%IceF, Turbine%IceD, Turbine%MeshMapData, ErrStat, ErrMsg )
      
END SUBROUTINE FAST_Solution0_T
!----------------------------------------------------------------------------------------------------------------------------------
!> Routine that calls CalcOutput for the first time of the simulation (at t=0). After the initial solve, data arrays are initialized.
SUBROUTINE FAST_Solution0(p_FAST, y_FAST, m_FAST, ED, BD, SrvD, AD14, AD, IfW, OpFM, SC, HD, SD, ExtPtfm, &
                          MAPp, FEAM, MD, Orca, IceF, IceD, MeshMapData, ErrStat, ErrMsg )

   TYPE(FAST_ParameterType), INTENT(IN   ) :: p_FAST              !< Parameters for the glue code
   TYPE(FAST_OutputFileType),INTENT(INOUT) :: y_FAST              !< Output variables for the glue code
   TYPE(FAST_MiscVarType),   INTENT(INOUT) :: m_FAST              !< Miscellaneous variables
     
   TYPE(ElastoDyn_Data),     INTENT(INOUT) :: ED                  !< ElastoDyn data
   TYPE(BeamDyn_Data),       INTENT(INOUT) :: BD                  !< BeamDyn data
   TYPE(ServoDyn_Data),      INTENT(INOUT) :: SrvD                !< ServoDyn data
   TYPE(AeroDyn14_Data),     INTENT(INOUT) :: AD14                !< AeroDyn14 data
   TYPE(AeroDyn_Data),       INTENT(INOUT) :: AD                  !< AeroDyn data
   TYPE(InflowWind_Data),    INTENT(INOUT) :: IfW                 !< InflowWind data
   TYPE(OpenFOAM_Data),      INTENT(INOUT) :: OpFM                !< OpenFOAM data
   TYPE(Supercontroller_Data), INTENT(INOUT) :: SC                !< Supercontroller data
   TYPE(HydroDyn_Data),      INTENT(INOUT) :: HD                  !< HydroDyn data
   TYPE(SubDyn_Data),        INTENT(INOUT) :: SD                  !< SubDyn data
   TYPE(ExtPtfm_Data),       INTENT(INOUT) :: ExtPtfm             !< ExtPtfm_MCKF data
   TYPE(MAP_Data),           INTENT(INOUT) :: MAPp                !< MAP data
   TYPE(FEAMooring_Data),    INTENT(INOUT) :: FEAM                !< FEAMooring data
   TYPE(MoorDyn_Data),       INTENT(INOUT) :: MD                  !< Data for the MoorDyn module
   TYPE(OrcaFlex_Data),      INTENT(INOUT) :: Orca                !< OrcaFlex interface data
   TYPE(IceFloe_Data),       INTENT(INOUT) :: IceF                !< IceFloe data
   TYPE(IceDyn_Data),        INTENT(INOUT) :: IceD                !< All the IceDyn data used in time-step loop

   TYPE(FAST_ModuleMapType), INTENT(INOUT) :: MeshMapData         !< Data for mapping between modules
      
   INTEGER(IntKi),           INTENT(  OUT) :: ErrStat             !< Error status of the operation
   CHARACTER(*),             INTENT(  OUT) :: ErrMsg              !< Error message if ErrStat /= ErrID_None
   
   ! local variables
   INTEGER(IntKi), PARAMETER               :: n_t_global = -1     ! loop counter
   INTEGER(IntKi), PARAMETER               :: n_t_global_next = 0 ! loop counter
   REAL(DbKi)                              :: t_initial           ! next simulation time (t_global_next)
   
   INTEGER(IntKi)                          :: ErrStat2
   CHARACTER(ErrMsgLen)                    :: ErrMsg2
   CHARACTER(*), PARAMETER                 :: RoutineName = 'FAST_Solution0'

   
   !NOTE: m_FAST%t_global is t_initial in this routine
   
   ErrStat = ErrID_None
   ErrMsg  = ""
   
   t_initial = m_FAST%t_global ! which is used in place of t_global_next
   y_FAST%WriteThisStep = NeedWriteOutput(n_t_global_next, t_initial, p_FAST)

   IF (p_FAST%WrSttsTime) then
      CALL SimStatus_FirstTime( m_FAST%TiLstPrn, m_FAST%PrevClockTime, m_FAST%SimStrtTime, m_FAST%UsrTime2, t_initial, p_FAST%TMax, p_FAST%TDesc )
   END IF
   

   ! Solve input-output relations; this section of code corresponds to Eq. (35) in Gasmi et al. (2013)
   ! This code will be specific to the underlying modules
   
      ! the initial ServoDyn and IfW/Lidar inputs from Simulink:
   IF ( p_FAST%CompServo == Module_SrvD ) CALL SrvD_SetExternalInputs( p_FAST, m_FAST, SrvD%Input(1) )   
   IF ( p_FAST%CompInflow == Module_IfW ) CALL IfW_SetExternalInputs( IfW%p, m_FAST, ED%y, IfW%Input(1) )  

<<<<<<< HEAD
   CALL CalcOutputs_And_SolveForInputs(  n_t_global, m_FAST%t_global,  STATE_CURR, m_FAST%calcJacobian, m_FAST%NextJacCalcTime, &
                        p_FAST, m_FAST, ED, BD, SrvD, AD14, AD, IfW, OpFM, SC, HD, SD, ExtPtfm, &
=======
   CALL CalcOutputs_And_SolveForInputs(  n_t_global, t_initial,  STATE_CURR, m_FAST%calcJacobian, m_FAST%NextJacCalcTime, &
                        p_FAST, m_FAST, y_FAST%WriteThisStep, ED, BD, SrvD, AD14, AD, IfW, OpFM, HD, SD, ExtPtfm, &
>>>>>>> ff33ca1c
                        MAPp, FEAM, MD, Orca, IceF, IceD, MeshMapData, ErrStat2, ErrMsg2 )
      CALL SetErrStat(ErrStat2, ErrMsg2, ErrStat, ErrMsg, RoutineName )
   
            
   !----------------------------------------------------------------------------------------
   ! Check to see if we should output data this time step:
   !----------------------------------------------------------------------------------------

   CALL WriteOutputToFile(n_t_global_next, t_initial, p_FAST, y_FAST, ED, BD, AD14, AD, IfW, OpFM, HD, SD, ExtPtfm, SrvD, MAPp, FEAM, MD, Orca, IceF, IceD, MeshMapData, ErrStat2, ErrMsg2)   
      CALL SetErrStat(ErrStat2, ErrMsg2, ErrStat, ErrMsg, RoutineName )

      ! turn off VTK output when
   if (p_FAST%WrVTK == VTK_InitOnly) then
      ! Write visualization data for initialization (and also note that we're ignoring any errors that occur doing so)

      call WriteVTK(t_initial, p_FAST, y_FAST, MeshMapData, ED, BD, AD, IfW, OpFM, HD, SD, ExtPtfm, SrvD, MAPp, FEAM, MD, Orca, IceF, IceD)
         
   end if      

                  
   !...............
   ! Copy values of these initial guesses for interpolation/extrapolation and 
   ! initialize predicted states for j_pc loop (use MESH_NEWCOPY here so we can use MESH_UPDATE copy later)
   !...............
         
   ! Initialize Input-Output arrays for interpolation/extrapolation:

   CALL FAST_InitIOarrays( m_FAST%t_global, p_FAST, y_FAST, m_FAST, ED, BD, SrvD, AD14, AD, IfW, HD, SD, ExtPtfm, &
                           MAPp, FEAM, MD, Orca, IceF, IceD, ErrStat2, ErrMsg2 )
      CALL SetErrStat(ErrStat2, ErrMsg2, ErrStat, ErrMsg, RoutineName )
         

END SUBROUTINE FAST_Solution0
!----------------------------------------------------------------------------------------------------------------------------------
!> This routine initializes the input and output arrays stored for extrapolation. They are initialized after the first input-output solve so that the first
!! extrapolations are used with values from the solution, not just initial guesses. It also creates new copies of the state variables, which need to 
!! be stored for the predictor-corrector loop.
SUBROUTINE FAST_InitIOarrays( t_initial, p_FAST, y_FAST, m_FAST, ED, BD, SrvD, AD14, AD, IfW, HD, SD, ExtPtfm, &
                              MAPp, FEAM, MD, Orca, IceF, IceD, ErrStat, ErrMsg )

   REAL(DbKi),               INTENT(IN   ) :: t_initial           !< start time of the simulation 
   TYPE(FAST_ParameterType), INTENT(IN   ) :: p_FAST              !< Parameters for the glue code
   TYPE(FAST_OutputFileType),INTENT(IN   ) :: y_FAST              !< Output variables for the glue code
   TYPE(FAST_MiscVarType),   INTENT(IN   ) :: m_FAST              !< Miscellaneous variables
     
   TYPE(ElastoDyn_Data),     INTENT(INOUT) :: ED                  !< ElastoDyn data
   TYPE(BeamDyn_Data),       INTENT(INOUT) :: BD                  !< BeamDyn data
   TYPE(ServoDyn_Data),      INTENT(INOUT) :: SrvD                !< ServoDyn data
   TYPE(AeroDyn14_Data),     INTENT(INOUT) :: AD14                !< AeroDyn v14 data
   TYPE(AeroDyn_Data),       INTENT(INOUT) :: AD                  !< AeroDyn data
   TYPE(InflowWind_Data),    INTENT(INOUT) :: IfW                 !< InflowWind data
   TYPE(HydroDyn_Data),      INTENT(INOUT) :: HD                  !< HydroDyn data
   TYPE(SubDyn_Data),        INTENT(INOUT) :: SD                  !< SubDyn data
   TYPE(ExtPtfm_Data),       INTENT(INOUT) :: ExtPtfm             !< ExtPtfm_MCKF data
   TYPE(MAP_Data),           INTENT(INOUT) :: MAPp                !< MAP data
   TYPE(FEAMooring_Data),    INTENT(INOUT) :: FEAM                !< FEAMooring data
   TYPE(MoorDyn_Data),       INTENT(INOUT) :: MD                  !< MoorDyn data
   TYPE(OrcaFlex_Data),      INTENT(INOUT) :: Orca                !< OrcaFlex interface data
   TYPE(IceFloe_Data),       INTENT(INOUT) :: IceF                !< IceFloe data
   TYPE(IceDyn_Data),        INTENT(INOUT) :: IceD                !< All the IceDyn data used in time-step loop
      
   INTEGER(IntKi),           INTENT(  OUT) :: ErrStat             !< Error status of the operation
   CHARACTER(*),             INTENT(  OUT) :: ErrMsg              !< Error message if ErrStat /= ErrID_None

   ! local variables
   INTEGER(IntKi)                          :: i, j, k             ! loop counters
   INTEGER(IntKi)                          :: ErrStat2
   CHARACTER(ErrMsgLen)                    :: ErrMsg2
   CHARACTER(*), PARAMETER                 :: RoutineName = 'FAST_InitIOarrays'       
   
   
   ErrStat = ErrID_None
   ErrMsg  = ""
   
   ! We fill ED%InputTimes with negative times, but the ED%Input values are identical for each of those times; this allows
   ! us to use, e.g., quadratic interpolation that effectively acts as a zeroth-order extrapolation and first-order extrapolation
   ! for the first and second time steps.  (The interpolation order in the ExtrapInput routines are determined as
   ! order = SIZE(ED%Input)

   
   DO j = 1, p_FAST%InterpOrder + 1
      ED%InputTimes(j) = t_initial - (j - 1) * p_FAST%dt
      !ED_OutputTimes(j) = t_initial - (j - 1) * dt
   END DO

   DO j = 2, p_FAST%InterpOrder + 1
      CALL ED_CopyInput (ED%Input(1),  ED%Input(j),  MESH_NEWCOPY, Errstat2, ErrMsg2)
         CALL SetErrStat( Errstat2, ErrMsg2, ErrStat, ErrMsg, RoutineName )
   END DO
   CALL ED_CopyInput (ED%Input(1),  ED%u,  MESH_NEWCOPY, Errstat2, ErrMsg2) ! do this to initialize meshes/allocatable arrays for output of ExtrapInterp routine
      CALL SetErrStat( Errstat2, ErrMsg2, ErrStat, ErrMsg, RoutineName )
   
      ! Initialize predicted states for j_pc loop:
   CALL ED_CopyContState   (ED%x( STATE_CURR), ED%x( STATE_PRED), MESH_NEWCOPY, Errstat2, ErrMsg2)
      CALL SetErrStat( Errstat2, ErrMsg2, ErrStat, ErrMsg, RoutineName )
   CALL ED_CopyDiscState   (ED%xd(STATE_CURR), ED%xd(STATE_PRED), MESH_NEWCOPY, Errstat2, ErrMsg2)  
      CALL SetErrStat( Errstat2, ErrMsg2, ErrStat, ErrMsg, RoutineName )
   CALL ED_CopyConstrState (ED%z( STATE_CURR), ED%z( STATE_PRED), MESH_NEWCOPY, Errstat2, ErrMsg2)
      CALL SetErrStat( Errstat2, ErrMsg2, ErrStat, ErrMsg, RoutineName )   
   CALL ED_CopyOtherState (ED%OtherSt( STATE_CURR), ED%OtherSt( STATE_PRED), MESH_NEWCOPY, Errstat2, ErrMsg2)
      CALL SetErrStat( Errstat2, ErrMsg2, ErrStat, ErrMsg, RoutineName )   
      
   
   IF  (p_FAST%CompElast == Module_BD ) THEN      

      DO k = 1,p_FAST%nBeams
         
            ! Copy values for interpolation/extrapolation:
         DO j = 1, p_FAST%InterpOrder + 1
            BD%InputTimes(j,k) = t_initial - (j - 1) * p_FAST%dt
         END DO

         DO j = 2, p_FAST%InterpOrder + 1
            CALL BD_CopyInput (BD%Input(1,k),  BD%Input(j,k),  MESH_NEWCOPY, Errstat2, ErrMsg2)
               CALL SetErrStat( Errstat2, ErrMsg2, ErrStat, ErrMsg, RoutineName )
         END DO
         CALL BD_CopyInput (BD%Input(1,k),  BD%u(k),  MESH_NEWCOPY, Errstat2, ErrMsg2) ! do this to initialize meshes/allocatable arrays for output of ExtrapInterp routine
            CALL SetErrStat( Errstat2, ErrMsg2, ErrStat, ErrMsg, RoutineName )      
                               
                     
            ! Initialize predicted states for j_pc loop:
         CALL BD_CopyContState   (BD%x( k,STATE_CURR), BD%x( k,STATE_PRED), MESH_NEWCOPY, Errstat2, ErrMsg2)
            CALL SetErrStat( Errstat2, ErrMsg2, ErrStat, ErrMsg, RoutineName )
         CALL BD_CopyDiscState   (BD%xd(k,STATE_CURR), BD%xd(k,STATE_PRED), MESH_NEWCOPY, Errstat2, ErrMsg2)  
            CALL SetErrStat( Errstat2, ErrMsg2, ErrStat, ErrMsg, RoutineName )
         CALL BD_CopyConstrState (BD%z( k,STATE_CURR), BD%z( k,STATE_PRED), MESH_NEWCOPY, Errstat2, ErrMsg2)
            CALL SetErrStat( Errstat2, ErrMsg2, ErrStat, ErrMsg, RoutineName )
         CALL BD_CopyOtherState (BD%OtherSt( k,STATE_CURR), BD%OtherSt( k,STATE_PRED), MESH_NEWCOPY, Errstat2, ErrMsg2)
            CALL SetErrStat( Errstat2, ErrMsg2, ErrStat, ErrMsg, RoutineName )
         
      END DO ! nBeams
      
   END IF ! CompElast            
      
   
   IF ( p_FAST%CompServo == Module_SrvD ) THEN      
      ! Initialize Input-Output arrays for interpolation/extrapolation:
         
      DO j = 1, p_FAST%InterpOrder + 1
         SrvD%InputTimes(j) = t_initial - (j - 1) * p_FAST%dt
         !SrvD_OutputTimes(j) = t_initial - (j - 1) * dt
      END DO

      DO j = 2, p_FAST%InterpOrder + 1
         CALL SrvD_CopyInput (SrvD%Input(1),  SrvD%Input(j),  MESH_NEWCOPY, Errstat2, ErrMsg2)
            CALL SetErrStat( Errstat2, ErrMsg2, ErrStat, ErrMsg, RoutineName )
      END DO
      CALL SrvD_CopyInput (SrvD%Input(1),  SrvD%u,  MESH_NEWCOPY, Errstat2, ErrMsg2) ! do this to initialize meshes/allocatable arrays for output of ExtrapInterp routine
         CALL SetErrStat( Errstat2, ErrMsg2, ErrStat, ErrMsg, RoutineName )
   
         ! Initialize predicted states for j_pc loop:
      CALL SrvD_CopyContState   (SrvD%x( STATE_CURR), SrvD%x( STATE_PRED), MESH_NEWCOPY, Errstat2, ErrMsg2)
         CALL SetErrStat( Errstat2, ErrMsg2, ErrStat, ErrMsg, RoutineName )
      CALL SrvD_CopyDiscState   (SrvD%xd(STATE_CURR), SrvD%xd(STATE_PRED), MESH_NEWCOPY, Errstat2, ErrMsg2)  
         CALL SetErrStat( Errstat2, ErrMsg2, ErrStat, ErrMsg, RoutineName )
      CALL SrvD_CopyConstrState (SrvD%z( STATE_CURR), SrvD%z( STATE_PRED), MESH_NEWCOPY, Errstat2, ErrMsg2)
         CALL SetErrStat( Errstat2, ErrMsg2, ErrStat, ErrMsg, RoutineName )
      CALL SrvD_CopyOtherState( SrvD%OtherSt(STATE_CURR), SrvD%OtherSt(STATE_PRED), MESH_NEWCOPY, Errstat2, ErrMsg2)
            CALL SetErrStat( Errstat2, ErrMsg2, ErrStat, ErrMsg, RoutineName )   
         
   END IF ! CompServo
   
   
   IF ( p_FAST%CompAero == Module_AD14 ) THEN      
         ! Copy values for interpolation/extrapolation:

      DO j = 1, p_FAST%InterpOrder + 1
         AD14%InputTimes(j) = t_initial - (j - 1) * p_FAST%dt
      END DO

      DO j = 2, p_FAST%InterpOrder + 1
         CALL AD14_CopyInput (AD14%Input(1),  AD14%Input(j),  MESH_NEWCOPY, Errstat2, ErrMsg2)
            CALL SetErrStat( Errstat2, ErrMsg2, ErrStat, ErrMsg, RoutineName )
      END DO
      CALL AD14_CopyInput (AD14%Input(1),  AD14%u,  MESH_NEWCOPY, Errstat2, ErrMsg2) ! do this to initialize meshes/allocatable arrays for output of ExtrapInterp routine
         CALL SetErrStat( Errstat2, ErrMsg2, ErrStat, ErrMsg, RoutineName )


         ! Initialize predicted states for j_pc loop:
      CALL AD14_CopyContState   (AD14%x( STATE_CURR), AD14%x( STATE_PRED), MESH_NEWCOPY, Errstat2, ErrMsg2)
         CALL SetErrStat( Errstat2, ErrMsg2, ErrStat, ErrMsg, RoutineName )
      CALL AD14_CopyDiscState   (AD14%xd(STATE_CURR), AD14%xd(STATE_PRED), MESH_NEWCOPY, Errstat2, ErrMsg2)  
         CALL SetErrStat( Errstat2, ErrMsg2, ErrStat, ErrMsg, RoutineName )
      CALL AD14_CopyConstrState (AD14%z( STATE_CURR), AD14%z( STATE_PRED), MESH_NEWCOPY, Errstat2, ErrMsg2)
         CALL SetErrStat( Errstat2, ErrMsg2, ErrStat, ErrMsg, RoutineName )      
      CALL AD14_CopyOtherState( AD14%OtherSt(STATE_CURR), AD14%OtherSt(STATE_PRED), MESH_NEWCOPY, Errstat2, ErrMsg2)
         CALL SetErrStat( Errstat2, ErrMsg2, ErrStat, ErrMsg, RoutineName )   

   ELSEIF ( p_FAST%CompAero == Module_AD ) THEN      
         ! Copy values for interpolation/extrapolation:
   
      DO j = 1, p_FAST%InterpOrder + 1
         AD%InputTimes(j) = t_initial - (j - 1) * p_FAST%dt
      END DO
   
      DO j = 2, p_FAST%InterpOrder + 1
         CALL AD_CopyInput (AD%Input(1),  AD%Input(j),  MESH_NEWCOPY, Errstat2, ErrMsg2)
            CALL SetErrStat( Errstat2, ErrMsg2, ErrStat, ErrMsg, RoutineName )
      END DO
      CALL AD_CopyInput (AD%Input(1),  AD%u,  MESH_NEWCOPY, Errstat2, ErrMsg2) ! do this to initialize meshes/allocatable arrays for output of ExtrapInterp routine
         CALL SetErrStat( Errstat2, ErrMsg2, ErrStat, ErrMsg, RoutineName )
   
   
         ! Initialize predicted states for j_pc loop:
      CALL AD_CopyContState(AD%x(STATE_CURR), AD%x(STATE_PRED), MESH_NEWCOPY, Errstat2, ErrMsg2)
         CALL SetErrStat( Errstat2, ErrMsg2, ErrStat, ErrMsg, RoutineName )
      CALL AD_CopyDiscState(AD%xd(STATE_CURR), AD%xd(STATE_PRED), MESH_NEWCOPY, Errstat2, ErrMsg2)  
         CALL SetErrStat( Errstat2, ErrMsg2, ErrStat, ErrMsg, RoutineName )
      CALL AD_CopyConstrState(AD%z(STATE_CURR), AD%z(STATE_PRED), MESH_NEWCOPY, Errstat2, ErrMsg2)
         CALL SetErrStat( Errstat2, ErrMsg2, ErrStat, ErrMsg, RoutineName )      
      CALL AD_CopyOtherState(AD%OtherSt(STATE_CURR), AD%OtherSt(STATE_PRED), MESH_NEWCOPY, Errstat2, ErrMsg2)
         CALL SetErrStat( Errstat2, ErrMsg2, ErrStat, ErrMsg, RoutineName )   
            
   END IF ! CompAero == Module_AD    
   
   
   
   IF ( p_FAST%CompInflow == Module_IfW ) THEN      
         ! Copy values for interpolation/extrapolation:

      DO j = 1, p_FAST%InterpOrder + 1
         IfW%InputTimes(j) = t_initial - (j - 1) * p_FAST%dt
         !IfW%OutputTimes(i) = t_initial - (j - 1) * dt
      END DO

      DO j = 2, p_FAST%InterpOrder + 1
         CALL InflowWind_CopyInput (IfW%Input(1),  IfW%Input(j),  MESH_NEWCOPY, Errstat2, ErrMsg2)
            CALL SetErrStat( Errstat2, ErrMsg2, ErrStat, ErrMsg, RoutineName )
      END DO
      CALL InflowWind_CopyInput (IfW%Input(1),  IfW%u,  MESH_NEWCOPY, Errstat2, ErrMsg2) ! do this to initialize meshes/allocatable arrays for output of ExtrapInterp routine
         CALL SetErrStat( Errstat2, ErrMsg2, ErrStat, ErrMsg, RoutineName )


         ! Initialize predicted states for j_pc loop:
      CALL InflowWind_CopyContState   (IfW%x( STATE_CURR), IfW%x( STATE_PRED), MESH_NEWCOPY, Errstat2, ErrMsg2)
         CALL SetErrStat( Errstat2, ErrMsg2, ErrStat, ErrMsg, RoutineName )
      CALL InflowWind_CopyDiscState   (IfW%xd(STATE_CURR), IfW%xd(STATE_PRED), MESH_NEWCOPY, Errstat2, ErrMsg2)  
         CALL SetErrStat( Errstat2, ErrMsg2, ErrStat, ErrMsg, RoutineName )
      CALL InflowWind_CopyConstrState (IfW%z( STATE_CURR), IfW%z( STATE_PRED), MESH_NEWCOPY, Errstat2, ErrMsg2)
         CALL SetErrStat( Errstat2, ErrMsg2, ErrStat, ErrMsg, RoutineName )      
      CALL InflowWind_CopyOtherState( IfW%OtherSt(STATE_CURR), IfW%OtherSt(STATE_PRED), MESH_NEWCOPY, Errstat2, ErrMsg2)
            CALL SetErrStat( Errstat2, ErrMsg2, ErrStat, ErrMsg, RoutineName )   

   END IF ! CompInflow == Module_IfW 
      
   
   IF ( p_FAST%CompHydro == Module_HD ) THEN      
         ! Copy values for interpolation/extrapolation:
      DO j = 1, p_FAST%InterpOrder + 1
         HD%InputTimes(j) = t_initial - (j - 1) * p_FAST%dt
         !HD_OutputTimes(i) = t_initial - (j - 1) * dt
      END DO

      DO j = 2, p_FAST%InterpOrder + 1
         CALL HydroDyn_CopyInput (HD%Input(1),  HD%Input(j),  MESH_NEWCOPY, Errstat2, ErrMsg2)
            CALL SetErrStat( Errstat2, ErrMsg2, ErrStat, ErrMsg, RoutineName )
      END DO
      CALL HydroDyn_CopyInput (HD%Input(1),  HD%u,  MESH_NEWCOPY, Errstat2, ErrMsg2) ! do this to initialize meshes/allocatable arrays for output of ExtrapInterp routine
         CALL SetErrStat( Errstat2, ErrMsg2, ErrStat, ErrMsg, RoutineName )


         ! Initialize predicted states for j_pc loop:
      CALL HydroDyn_CopyContState   (HD%x( STATE_CURR), HD%x( STATE_PRED), MESH_NEWCOPY, Errstat2, ErrMsg2)
         CALL SetErrStat( Errstat2, ErrMsg2, ErrStat, ErrMsg, RoutineName )
      CALL HydroDyn_CopyDiscState   (HD%xd(STATE_CURR), HD%xd(STATE_PRED), MESH_NEWCOPY, Errstat2, ErrMsg2)  
         CALL SetErrStat( Errstat2, ErrMsg2, ErrStat, ErrMsg, RoutineName )
      CALL HydroDyn_CopyConstrState (HD%z( STATE_CURR), HD%z( STATE_PRED), MESH_NEWCOPY, Errstat2, ErrMsg2)
         CALL SetErrStat( Errstat2, ErrMsg2, ErrStat, ErrMsg, RoutineName )
      CALL HydroDyn_CopyOtherState( HD%OtherSt(STATE_CURR), HD%OtherSt(STATE_PRED), MESH_NEWCOPY, Errstat2, ErrMsg2)
         CALL SetErrStat( Errstat2, ErrMsg2, ErrStat, ErrMsg, RoutineName )   
      
   END IF !CompHydro
         
   
   IF  (p_FAST%CompSub == Module_SD ) THEN      

         ! Copy values for interpolation/extrapolation:
      DO j = 1, p_FAST%InterpOrder + 1
         SD%InputTimes(j) = t_initial - (j - 1) * p_FAST%dt
         !SD_OutputTimes(i) = t_initial - (j - 1) * dt
      END DO

      DO j = 2, p_FAST%InterpOrder + 1
         CALL SD_CopyInput (SD%Input(1),  SD%Input(j),  MESH_NEWCOPY, Errstat2, ErrMsg2)
            CALL SetErrStat( Errstat2, ErrMsg2, ErrStat, ErrMsg, RoutineName )
      END DO
      CALL SD_CopyInput (SD%Input(1),  SD%u,  MESH_NEWCOPY, Errstat2, ErrMsg2) ! do this to initialize meshes/allocatable arrays for output of ExtrapInterp routine
         CALL SetErrStat( Errstat2, ErrMsg2, ErrStat, ErrMsg, RoutineName )      
                               
         
         ! Initialize predicted states for j_pc loop:
      CALL SD_CopyContState   (SD%x( STATE_CURR), SD%x( STATE_PRED), MESH_NEWCOPY, Errstat2, ErrMsg2)
         CALL SetErrStat( Errstat2, ErrMsg2, ErrStat, ErrMsg, RoutineName )
      CALL SD_CopyDiscState   (SD%xd(STATE_CURR), SD%xd(STATE_PRED), MESH_NEWCOPY, Errstat2, ErrMsg2)  
         CALL SetErrStat( Errstat2, ErrMsg2, ErrStat, ErrMsg, RoutineName )
      CALL SD_CopyConstrState (SD%z( STATE_CURR), SD%z( STATE_PRED), MESH_NEWCOPY, Errstat2, ErrMsg2)
         CALL SetErrStat( Errstat2, ErrMsg2, ErrStat, ErrMsg, RoutineName )
      CALL SD_CopyOtherState( SD%OtherSt(STATE_CURR), SD%OtherSt(STATE_PRED), MESH_NEWCOPY, Errstat2, ErrMsg2)
         CALL SetErrStat( Errstat2, ErrMsg2, ErrStat, ErrMsg, RoutineName )   
         
   ELSE IF (p_FAST%CompSub == Module_ExtPtfm ) THEN      

         ! Copy values for interpolation/extrapolation:
      DO j = 1, p_FAST%InterpOrder + 1
         ExtPtfm%InputTimes(j) = t_initial - (j - 1) * p_FAST%dt
      END DO

      DO j = 2, p_FAST%InterpOrder + 1
         CALL ExtPtfm_CopyInput (ExtPtfm%Input(1),  ExtPtfm%Input(j),  MESH_NEWCOPY, Errstat2, ErrMsg2)
            CALL SetErrStat( Errstat2, ErrMsg2, ErrStat, ErrMsg, RoutineName )
      END DO
      CALL ExtPtfm_CopyInput (ExtPtfm%Input(1),  ExtPtfm%u,  MESH_NEWCOPY, Errstat2, ErrMsg2) ! do this to initialize meshes/allocatable arrays for output of ExtrapInterp routine
         CALL SetErrStat( Errstat2, ErrMsg2, ErrStat, ErrMsg, RoutineName )      
                               
         
         ! Initialize predicted states for j_pc loop:
      CALL ExtPtfm_CopyContState   (ExtPtfm%x( STATE_CURR), ExtPtfm%x( STATE_PRED), MESH_NEWCOPY, Errstat2, ErrMsg2)
         CALL SetErrStat( Errstat2, ErrMsg2, ErrStat, ErrMsg, RoutineName )
      CALL ExtPtfm_CopyDiscState   (ExtPtfm%xd(STATE_CURR), ExtPtfm%xd(STATE_PRED), MESH_NEWCOPY, Errstat2, ErrMsg2)  
         CALL SetErrStat( Errstat2, ErrMsg2, ErrStat, ErrMsg, RoutineName )
      CALL ExtPtfm_CopyConstrState (ExtPtfm%z( STATE_CURR), ExtPtfm%z( STATE_PRED), MESH_NEWCOPY, Errstat2, ErrMsg2)
         CALL SetErrStat( Errstat2, ErrMsg2, ErrStat, ErrMsg, RoutineName )
      CALL ExtPtfm_CopyOtherState( ExtPtfm%OtherSt(STATE_CURR), ExtPtfm%OtherSt(STATE_PRED), MESH_NEWCOPY, Errstat2, ErrMsg2)
         CALL SetErrStat( Errstat2, ErrMsg2, ErrStat, ErrMsg, RoutineName )   
   END IF ! CompSub         
      
   
   IF (p_FAST%CompMooring == Module_MAP) THEN      
         ! Copy values for interpolation/extrapolation:

      DO j = 1, p_FAST%InterpOrder + 1
         MAPp%InputTimes(j) = t_initial - (j - 1) * p_FAST%dt
         !MAP_OutputTimes(i) = t_initial - (j - 1) * dt
      END DO

      DO j = 2, p_FAST%InterpOrder + 1
         CALL MAP_CopyInput (MAPp%Input(1),  MAPp%Input(j),  MESH_NEWCOPY, Errstat2, ErrMsg2)
            CALL SetErrStat( Errstat2, ErrMsg2, ErrStat, ErrMsg, RoutineName )
      END DO
      CALL MAP_CopyInput (MAPp%Input(1),  MAPp%u,  MESH_NEWCOPY, Errstat2, ErrMsg2) ! do this to initialize meshes/allocatable arrays for output of ExtrapInterp routine
         CALL SetErrStat( Errstat2, ErrMsg2, ErrStat, ErrMsg, RoutineName )
               
         ! Initialize predicted states for j_pc loop:
      CALL MAP_CopyContState   (MAPp%x( STATE_CURR), MAPp%x( STATE_PRED), MESH_NEWCOPY, Errstat2, ErrMsg2)
         CALL SetErrStat( Errstat2, ErrMsg2, ErrStat, ErrMsg, RoutineName )
      CALL MAP_CopyDiscState   (MAPp%xd(STATE_CURR), MAPp%xd(STATE_PRED), MESH_NEWCOPY, Errstat2, ErrMsg2)  
         CALL SetErrStat( Errstat2, ErrMsg2, ErrStat, ErrMsg, RoutineName )
      CALL MAP_CopyConstrState (MAPp%z( STATE_CURR), MAPp%z( STATE_PRED), MESH_NEWCOPY, Errstat2, ErrMsg2)
         CALL SetErrStat( Errstat2, ErrMsg2, ErrStat, ErrMsg, RoutineName )
      IF ( p_FAST%n_substeps( MODULE_MAP ) > 1 ) THEN
         CALL MAP_CopyOtherState( MAPp%OtherSt, MAPp%OtherSt_old, MESH_NEWCOPY, Errstat2, ErrMsg2)
            CALL SetErrStat( Errstat2, ErrMsg2, ErrStat, ErrMsg, RoutineName )   
      END IF  
      
   ELSEIF (p_FAST%CompMooring == Module_MD) THEN      
         ! Copy values for interpolation/extrapolation:

      DO j = 1, p_FAST%InterpOrder + 1
         MD%InputTimes(j) = t_initial - (j - 1) * p_FAST%dt
         !MD_OutputTimes(i) = t_initial - (j - 1) * dt
      END DO

      DO j = 2, p_FAST%InterpOrder + 1
         CALL MD_CopyInput (MD%Input(1),  MD%Input(j),  MESH_NEWCOPY, Errstat2, ErrMsg2)
            CALL SetErrStat( Errstat2, ErrMsg2, ErrStat, ErrMsg, RoutineName )
      END DO
      CALL MD_CopyInput (MD%Input(1),  MD%u,  MESH_NEWCOPY, Errstat2, ErrMsg2) ! do this to initialize meshes/allocatable arrays for output of ExtrapInterp routine
         CALL SetErrStat( Errstat2, ErrMsg2, ErrStat, ErrMsg, RoutineName )
               
         ! Initialize predicted states for j_pc loop:
      CALL MD_CopyContState   (MD%x( STATE_CURR), MD%x( STATE_PRED), MESH_NEWCOPY, Errstat2, ErrMsg2)
         CALL SetErrStat( Errstat2, ErrMsg2, ErrStat, ErrMsg, RoutineName )
      CALL MD_CopyDiscState   (MD%xd(STATE_CURR), MD%xd(STATE_PRED), MESH_NEWCOPY, Errstat2, ErrMsg2)  
         CALL SetErrStat( Errstat2, ErrMsg2, ErrStat, ErrMsg, RoutineName )
      CALL MD_CopyConstrState (MD%z( STATE_CURR), MD%z( STATE_PRED), MESH_NEWCOPY, Errstat2, ErrMsg2)
         CALL SetErrStat( Errstat2, ErrMsg2, ErrStat, ErrMsg, RoutineName )
      CALL MD_CopyOtherState( MD%OtherSt(STATE_CURR), MD%OtherSt(STATE_PRED), MESH_NEWCOPY, Errstat2, ErrMsg2)
         CALL SetErrStat( Errstat2, ErrMsg2, ErrStat, ErrMsg, RoutineName )   
      
   ELSEIF (p_FAST%CompMooring == Module_FEAM) THEN      
         ! Copy values for interpolation/extrapolation:

      DO j = 1, p_FAST%InterpOrder + 1
         FEAM%InputTimes(j) = t_initial - (j - 1) * p_FAST%dt
         !FEAM_OutputTimes(i) = t_initial - (j - 1) * dt
      END DO

      DO j = 2, p_FAST%InterpOrder + 1
         CALL FEAM_CopyInput (FEAM%Input(1),  FEAM%Input(j),  MESH_NEWCOPY, Errstat2, ErrMsg2)
            CALL SetErrStat( Errstat2, ErrMsg2, ErrStat, ErrMsg, RoutineName )
      END DO
      CALL FEAM_CopyInput (FEAM%Input(1),  FEAM%u,  MESH_NEWCOPY, Errstat2, ErrMsg2) ! do this to initialize meshes/allocatable arrays for output of ExtrapInterp routine
         CALL SetErrStat( Errstat2, ErrMsg2, ErrStat, ErrMsg, RoutineName )
               
         ! Initialize predicted states for j_pc loop:
      CALL FEAM_CopyContState   (FEAM%x( STATE_CURR), FEAM%x( STATE_PRED), MESH_NEWCOPY, Errstat2, ErrMsg2)
         CALL SetErrStat( Errstat2, ErrMsg2, ErrStat, ErrMsg, RoutineName )
      CALL FEAM_CopyDiscState   (FEAM%xd(STATE_CURR), FEAM%xd(STATE_PRED), MESH_NEWCOPY, Errstat2, ErrMsg2)  
         CALL SetErrStat( Errstat2, ErrMsg2, ErrStat, ErrMsg, RoutineName )
      CALL FEAM_CopyConstrState (FEAM%z( STATE_CURR), FEAM%z( STATE_PRED), MESH_NEWCOPY, Errstat2, ErrMsg2)
         CALL SetErrStat( Errstat2, ErrMsg2, ErrStat, ErrMsg, RoutineName )
      CALL FEAM_CopyOtherState( FEAM%OtherSt(STATE_CURR), FEAM%OtherSt(STATE_PRED), MESH_NEWCOPY, Errstat2, ErrMsg2)
         CALL SetErrStat( Errstat2, ErrMsg2, ErrStat, ErrMsg, RoutineName )   
      
   ELSEIF (p_FAST%CompMooring == Module_Orca) THEN      
         ! Copy values for interpolation/extrapolation:

      DO j = 1, p_FAST%InterpOrder + 1
         Orca%InputTimes(j) = t_initial - (j - 1) * p_FAST%dt
      END DO

      DO j = 2, p_FAST%InterpOrder + 1
         CALL Orca_CopyInput (Orca%Input(1),  Orca%Input(j),  MESH_NEWCOPY, Errstat2, ErrMsg2)
            CALL SetErrStat( Errstat2, ErrMsg2, ErrStat, ErrMsg, RoutineName )
      END DO
      CALL Orca_CopyInput (Orca%Input(1),  Orca%u,  MESH_NEWCOPY, Errstat2, ErrMsg2) ! do this to initialize meshes/allocatable arrays for output of ExtrapInterp routine
         CALL SetErrStat( Errstat2, ErrMsg2, ErrStat, ErrMsg, RoutineName )
               
         ! Initialize predicted states for j_pc loop:
      CALL Orca_CopyContState   (Orca%x( STATE_CURR), Orca%x( STATE_PRED), MESH_NEWCOPY, Errstat2, ErrMsg2)
         CALL SetErrStat( Errstat2, ErrMsg2, ErrStat, ErrMsg, RoutineName )
      CALL Orca_CopyDiscState   (Orca%xd(STATE_CURR), Orca%xd(STATE_PRED), MESH_NEWCOPY, Errstat2, ErrMsg2)  
         CALL SetErrStat( Errstat2, ErrMsg2, ErrStat, ErrMsg, RoutineName )
      CALL Orca_CopyConstrState (Orca%z( STATE_CURR), Orca%z( STATE_PRED), MESH_NEWCOPY, Errstat2, ErrMsg2)
         CALL SetErrStat( Errstat2, ErrMsg2, ErrStat, ErrMsg, RoutineName )
      CALL Orca_CopyOtherState( Orca%OtherSt(STATE_CURR), Orca%OtherSt(STATE_PRED), MESH_NEWCOPY, Errstat2, ErrMsg2)
         CALL SetErrStat( Errstat2, ErrMsg2, ErrStat, ErrMsg, RoutineName )   
   END IF ! CompMooring
                 
   
   IF  (p_FAST%CompIce == Module_IceF ) THEN      

         ! Copy values for interpolation/extrapolation:
      DO j = 1, p_FAST%InterpOrder + 1
         IceF%InputTimes(j) = t_initial - (j - 1) * p_FAST%dt
         !IceF_OutputTimes(i) = t_initial - (j - 1) * dt
      END DO

      DO j = 2, p_FAST%InterpOrder + 1
         CALL IceFloe_CopyInput (IceF%Input(1),  IceF%Input(j),  MESH_NEWCOPY, Errstat2, ErrMsg2)
            CALL SetErrStat( Errstat2, ErrMsg2, ErrStat, ErrMsg, RoutineName )
      END DO
      CALL IceFloe_CopyInput (IceF%Input(1),  IceF%u,  MESH_NEWCOPY, Errstat2, ErrMsg2) ! do this to initialize meshes/allocatable arrays for output of ExtrapInterp routine
         CALL SetErrStat( Errstat2, ErrMsg2, ErrStat, ErrMsg, RoutineName )      
                               
         
         ! Initialize predicted states for j_pc loop:
      CALL IceFloe_CopyContState   (IceF%x( STATE_CURR), IceF%x( STATE_PRED), MESH_NEWCOPY, Errstat2, ErrMsg2)
         CALL SetErrStat( Errstat2, ErrMsg2, ErrStat, ErrMsg, RoutineName )
      CALL IceFloe_CopyDiscState   (IceF%xd(STATE_CURR), IceF%xd(STATE_PRED), MESH_NEWCOPY, Errstat2, ErrMsg2)  
         CALL SetErrStat( Errstat2, ErrMsg2, ErrStat, ErrMsg, RoutineName )
      CALL IceFloe_CopyConstrState (IceF%z( STATE_CURR), IceF%z( STATE_PRED), MESH_NEWCOPY, Errstat2, ErrMsg2)
         CALL SetErrStat( Errstat2, ErrMsg2, ErrStat, ErrMsg, RoutineName )
      CALL IceFloe_CopyOtherState( IceF%OtherSt(STATE_CURR), IceF%OtherSt(STATE_PRED), MESH_NEWCOPY, Errstat2, ErrMsg2)
         CALL SetErrStat( Errstat2, ErrMsg2, ErrStat, ErrMsg, RoutineName )   
      
   ELSEIF  (p_FAST%CompIce == Module_IceD ) THEN      

      DO i = 1,p_FAST%numIceLegs
         
            ! Copy values for interpolation/extrapolation:
         DO j = 1, p_FAST%InterpOrder + 1
            IceD%InputTimes(j,i) = t_initial - (j - 1) * p_FAST%dt
            !IceD%OutputTimes(j,i) = t_initial - (j - 1) * dt
         END DO

         DO j = 2, p_FAST%InterpOrder + 1
            CALL IceD_CopyInput (IceD%Input(1,i),  IceD%Input(j,i),  MESH_NEWCOPY, Errstat2, ErrMsg2)
               CALL SetErrStat( Errstat2, ErrMsg2, ErrStat, ErrMsg, RoutineName )
         END DO
         CALL IceD_CopyInput (IceD%Input(1,i),  IceD%u(i),  MESH_NEWCOPY, Errstat2, ErrMsg2) ! do this to initialize meshes/allocatable arrays for output of ExtrapInterp routine
            CALL SetErrStat( Errstat2, ErrMsg2, ErrStat, ErrMsg, RoutineName )      
                               
         
            ! Initialize predicted states for j_pc loop:
         CALL IceD_CopyContState   (IceD%x( i,STATE_CURR), IceD%x( i,STATE_PRED), MESH_NEWCOPY, Errstat2, ErrMsg2)
            CALL SetErrStat( Errstat2, ErrMsg2, ErrStat, ErrMsg, RoutineName )
         CALL IceD_CopyDiscState   (IceD%xd(i,STATE_CURR), IceD%xd(i,STATE_PRED), MESH_NEWCOPY, Errstat2, ErrMsg2)  
            CALL SetErrStat( Errstat2, ErrMsg2, ErrStat, ErrMsg, RoutineName )
         CALL IceD_CopyConstrState (IceD%z( i,STATE_CURR), IceD%z( i,STATE_PRED), MESH_NEWCOPY, Errstat2, ErrMsg2)
            CALL SetErrStat( Errstat2, ErrMsg2, ErrStat, ErrMsg, RoutineName )
         CALL IceD_CopyOtherState( IceD%OtherSt(i,STATE_CURR), IceD%OtherSt(i,STATE_PRED), MESH_NEWCOPY, Errstat2, ErrMsg2)
            CALL SetErrStat( Errstat2, ErrMsg2, ErrStat, ErrMsg, RoutineName )   
         
      END DO ! numIceLegs
      
   END IF ! CompIce            
   
   
END SUBROUTINE FAST_InitIOarrays
!----------------------------------------------------------------------------------------------------------------------------------
!> Routine that calls FAST_Solution for one instance of a Turbine data structure. This is a separate subroutine so that the FAST
!! driver programs do not need to change or operate on the individual module level. 
SUBROUTINE FAST_Solution_T(t_initial, n_t_global, Turbine, ErrStat, ErrMsg )

   REAL(DbKi),               INTENT(IN   ) :: t_initial           !< initial time
   INTEGER(IntKi),           INTENT(IN   ) :: n_t_global          !< loop counter
   TYPE(FAST_TurbineType),   INTENT(INOUT) :: Turbine             !< all data for one instance of a turbine
   INTEGER(IntKi),           INTENT(  OUT) :: ErrStat             !< Error status of the operation
   CHARACTER(*),             INTENT(  OUT) :: ErrMsg              !< Error message if ErrStat /= ErrID_None
   
   CALL FAST_Solution(t_initial, n_t_global, Turbine%p_FAST, Turbine%y_FAST, Turbine%m_FAST, &
                  Turbine%ED, Turbine%BD, Turbine%SrvD, Turbine%AD14, Turbine%AD, Turbine%IfW, Turbine%OpFM, Turbine%SC, &
                  Turbine%HD, Turbine%SD, Turbine%ExtPtfm, Turbine%MAP, Turbine%FEAM, Turbine%MD, Turbine%Orca, &
                  Turbine%IceF, Turbine%IceD, Turbine%MeshMapData, ErrStat, ErrMsg )                  
                  
END SUBROUTINE FAST_Solution_T
!----------------------------------------------------------------------------------------------------------------------------------
!> This routine takes data from n_t_global and gets values at n_t_global + 1
SUBROUTINE FAST_Solution(t_initial, n_t_global, p_FAST, y_FAST, m_FAST, ED, BD, SrvD, AD14, AD, IfW, OpFM, SC, HD, SD, ExtPtfm, &
                         MAPp, FEAM, MD, Orca, IceF, IceD, MeshMapData, ErrStat, ErrMsg )

   REAL(DbKi),               INTENT(IN   ) :: t_initial           !< initial time
   INTEGER(IntKi),           INTENT(IN   ) :: n_t_global          !< loop counter

   TYPE(FAST_ParameterType), INTENT(IN   ) :: p_FAST              !< Parameters for the glue code
   TYPE(FAST_OutputFileType),INTENT(INOUT) :: y_FAST              !< Output variables for the glue code
   TYPE(FAST_MiscVarType),   INTENT(INOUT) :: m_FAST              !< Miscellaneous variables
     
   TYPE(ElastoDyn_Data),     INTENT(INOUT) :: ED                  !< ElastoDyn data
   TYPE(BeamDyn_Data),       INTENT(INOUT) :: BD                  !< BeamDyn data
   TYPE(ServoDyn_Data),      INTENT(INOUT) :: SrvD                !< ServoDyn data
   TYPE(AeroDyn14_Data),     INTENT(INOUT) :: AD14                !< AeroDyn14 data
   TYPE(AeroDyn_Data),       INTENT(INOUT) :: AD                  !< AeroDyn data
   TYPE(InflowWind_Data),    INTENT(INOUT) :: IfW                 !< InflowWind data
   TYPE(OpenFOAM_Data),      INTENT(INOUT) :: OpFM                !< OpenFOAM data
   TYPE(Supercontroller_Data), INTENT(INOUT) :: SC                !< Supercontroller data
   TYPE(HydroDyn_Data),      INTENT(INOUT) :: HD                  !< HydroDyn data
   TYPE(SubDyn_Data),        INTENT(INOUT) :: SD                  !< SubDyn data
   TYPE(ExtPtfm_Data),       INTENT(INOUT) :: ExtPtfm             !< ExtPtfm_MCKF data
   TYPE(MAP_Data),           INTENT(INOUT) :: MAPp                !< MAP data
   TYPE(FEAMooring_Data),    INTENT(INOUT) :: FEAM                !< FEAMooring data
   TYPE(MoorDyn_Data),       INTENT(INOUT) :: MD                  !< Data for the MoorDyn module
   TYPE(OrcaFlex_Data),      INTENT(INOUT) :: Orca                !< OrcaFlex interface data
   TYPE(IceFloe_Data),       INTENT(INOUT) :: IceF                !< IceFloe data
   TYPE(IceDyn_Data),        INTENT(INOUT) :: IceD                !< All the IceDyn data used in time-step loop

   TYPE(FAST_ModuleMapType), INTENT(INOUT) :: MeshMapData         !< Data for mapping between modules
      
   INTEGER(IntKi),           INTENT(  OUT) :: ErrStat             !< Error status of the operation
   CHARACTER(*),             INTENT(  OUT) :: ErrMsg              !< Error message if ErrStat /= ErrID_None
   
   ! local variables
   REAL(DbKi)                              :: t_global_next       ! next simulation time (m_FAST%t_global + p_FAST%dt)
   INTEGER(IntKi)                          :: n_t_global_next     ! n_t_global + 1
   INTEGER(IntKi)                          :: j_pc                ! predictor-corrector loop counter 
   INTEGER(IntKi)                          :: NumCorrections      ! number of corrections for this time step 
   INTEGER(IntKi), parameter               :: MaxCorrections = 20 ! maximum number of corrections allowed
   LOGICAL                                 :: WriteThisStep       ! Whether WriteOutput values will be printed
   
   INTEGER(IntKi)                          :: I, k                ! generic loop counters

   !REAL(ReKi)                              :: ControlInputGuess   ! value of controller inputs
   
   
   INTEGER(IntKi)                          :: ErrStat2
   CHARACTER(ErrMsgLen)                    :: ErrMsg2
   CHARACTER(*), PARAMETER                 :: RoutineName = 'FAST_Solution'


   ErrStat  = ErrID_None
   ErrMsg   = ""
   ErrStat2 = ErrID_None
   ErrMsg2  = ""
   
   n_t_global_next = n_t_global+1
   t_global_next = t_initial + n_t_global_next*p_FAST%DT  ! = m_FAST%t_global + p_FAST%dt
   
   y_FAST%WriteThisStep = NeedWriteOutput(n_t_global_next, t_global_next, p_FAST)

      !! determine if the Jacobian should be calculated this time
   IF ( m_FAST%calcJacobian ) THEN ! this was true (possibly at initialization), so we'll advance the time for the next calculation of the Jacobian
      
      if (p_FAST%CompMooring == Module_Orca .and. n_t_global < 5) then
         m_FAST%NextJacCalcTime = m_FAST%t_global + p_FAST%DT  ! the jacobian calculated with OrcaFlex at t=0 is incorrect, but is okay on the 2nd step (it's not okay for OrcaFlex version 10, so I increased this to 5)
      else
         m_FAST%NextJacCalcTime = m_FAST%t_global + p_FAST%DT_UJac
      end if
      
   END IF
      
      ! set number of corrections to be used for this time step:
   IF ( p_FAST%CompElast == Module_BD ) THEN ! BD accelerations have fewer spikes with these corrections on the first several time steps
      if (n_t_global > 2) then ! this 2 should probably be related to p_FAST%InterpOrder
         NumCorrections = p_FAST%NumCrctn
      elseif (n_t_global == 0) then
         NumCorrections = max(p_FAST%NumCrctn,16)
      else      
         NumCorrections = max(p_FAST%NumCrctn,1)
      end if
   ELSE
      NumCorrections = p_FAST%NumCrctn
   END IF   
   
      ! the ServoDyn inputs from Simulink are for t, not t+dt, so we're going to overwrite the inputs from
      ! the previous step before we extrapolate these inputs:
   IF ( p_FAST%CompServo == Module_SrvD ) CALL SrvD_SetExternalInputs( p_FAST, m_FAST, SrvD%Input(1) )   
   
   IF ( p_FAST%CompSC == Module_SC ) CALL SC_SetOutputs(p_FAST, SrvD%Input(1), SC, ErrStat2, ErrMsg2 )
      CALL SetErrStat(ErrStat2, ErrMsg2, ErrStat, ErrMsg, RoutineName )
   !++++++++++++++++++++++++++++++++++++++++++++++++++++++++++++++++++++++++++++++++++++++++++++++++++++++++++++++++++++++++++++
   !! ## Step 1.a: Extrapolate Inputs 
   !!
   !! gives predicted values at t+dt
   !++++++++++++++++++++++++++++++++++++++++++++++++++++++++++++++++++++++++++++++++++++++++++++++++++++++++++++++++++++++++++++
   CALL FAST_ExtrapInterpMods( t_global_next, p_FAST, m_FAST, ED, BD, SrvD, AD14, AD, IfW, HD, SD, ExtPtfm, &
                               MAPp, FEAM, MD, Orca, IceF, IceD, ErrStat2, ErrMsg2 )
      CALL SetErrStat(ErrStat2, ErrMsg2, ErrStat, ErrMsg, RoutineName )

      
   !! predictor-corrector loop:
   j_pc = 0
   do while (j_pc <= NumCorrections)
      WriteThisStep = y_FAST%WriteThisStep .AND. j_pc==NumCorrections
      
   !++++++++++++++++++++++++++++++++++++++++++++++++++++++++++++++++++++++++++++++++++++++++++++++++++++++++++++++++++++++++++++
   !! ## Step 1.b: Advance states (yield state and constraint values at t_global_next)
   !!
   !! STATE_CURR values of x, xd, z, and OtherSt contain values at m_FAST%t_global;
   !! STATE_PRED values contain values at t_global_next.
   !++++++++++++++++++++++++++++++++++++++++++++++++++++++++++++++++++++++++++++++++++++++++++++++++++++++++++++++++++++++++++++
      
<<<<<<< HEAD
      CALL FAST_AdvanceStates( t_initial, n_t_global, p_FAST, y_FAST, m_FAST, ED, BD, SrvD, AD14, AD, IfW, OpFM, SC, HD, SD, ExtPtfm, &
                               MAPp, FEAM, MD, Orca, IceF, IceD, MeshMapData, ErrStat2, ErrMsg2 )               
=======
      CALL FAST_AdvanceStates( t_initial, n_t_global, p_FAST, m_FAST, ED, BD, SrvD, AD14, AD, IfW, OpFM, HD, SD, ExtPtfm, &
                               MAPp, FEAM, MD, Orca, IceF, IceD, MeshMapData, ErrStat2, ErrMsg2, WriteThisStep )               
>>>>>>> ff33ca1c
         CALL SetErrStat(ErrStat2, ErrMsg2, ErrStat, ErrMsg, RoutineName )
         IF (ErrStat >= AbortErrLev) RETURN
         
   !++++++++++++++++++++++++++++++++++++++++++++++++++++++++++++++++++++++++++++++++++++++++++++++++++++++++++++++++++++++++++++
   !! ## Step 1.c: Input-Output Solve      
   !++++++++++++++++++++++++++++++++++++++++++++++++++++++++++++++++++++++++++++++++++++++++++++++++++++++++++++++++++++++++++++
      ! save predicted inputs for comparison with corrected value later
      !IF (p_FAST%CheckHSSBrTrqC) THEN
      !   ControlInputGuess = ED%Input(1)%HSSBrTrqC
      !END IF
        
      CALL CalcOutputs_And_SolveForInputs( n_t_global, t_global_next,  STATE_PRED, m_FAST%calcJacobian, m_FAST%NextJacCalcTime, &
<<<<<<< HEAD
         p_FAST, m_FAST, ED, BD, SrvD, AD14, AD, IfW, OpFM, SC, HD, SD, ExtPtfm, MAPp, FEAM, MD, Orca, IceF, IceD, MeshMapData, ErrStat2, ErrMsg2 )            
=======
         p_FAST, m_FAST, WriteThisStep, ED, BD, SrvD, AD14, AD, IfW, OpFM, HD, SD, ExtPtfm, MAPp, FEAM, MD, Orca, IceF, IceD, MeshMapData, ErrStat2, ErrMsg2 )
>>>>>>> ff33ca1c
         CALL SetErrStat(ErrStat2, ErrMsg2, ErrStat, ErrMsg, RoutineName )
         IF (ErrStat >= AbortErrLev) RETURN
         
   !++++++++++++++++++++++++++++++++++++++++++++++++++++++++++++++++++++++++++++++++++++++++++++++++++++++++++++++++++++++++++++
   !! ## Step 2: Correct (continue in loop) 
   !++++++++++++++++++++++++++++++++++++++++++++++++++++++++++++++++++++++++++++++++++++++++++++++++++++++++++++++++++++++++++++
      j_pc = j_pc + 1

      !   ! Check if the predicted inputs were significantly different than the corrected inputs 
      !   ! (values before and after CalcOutputs_And_SolveForInputs)
      !if (j_pc > NumCorrections) then
      !
      !   !if (p_FAST%CheckHSSBrTrqC) then
      !   !   if ( abs(ControlInputGuess - ED%Input(1)%HSSBrTrqC) > 50.0_ReKi ) then ! I randomly picked 50 N-m
      !   !      NumCorrections = min(p_FAST%NumCrctn + 1, MaxCorrections)
      !   !      ! print *, 'correction:', t_global_next, NumCorrections
      !   !      cycle
      !   !   end if
      !   !end if
      !
      !   ! check pitch position input to structural code (not implemented, yet)
      !end if

   enddo ! j_pc
      
   !++++++++++++++++++++++++++++++++++++++++++++++++++++++++++++++++++++++++++++++++++++++++++++++++++++++++++++++++++++++++++++
   !! ## Step 3: Save all final variables (advance to next time)
   !++++++++++++++++++++++++++++++++++++++++++++++++++++++++++++++++++++++++++++++++++++++++++++++++++++++++++++++++++++++++++++
      
   !----------------------------------------------------------------------------------------
   !! copy the final predicted states from step t_global_next to actual states for that step
   !----------------------------------------------------------------------------------------
      
      ! ElastoDyn: copy final predictions to actual states
   CALL ED_CopyContState   (ED%x( STATE_PRED), ED%x( STATE_CURR), MESH_UPDATECOPY, Errstat2, ErrMsg2)
      CALL SetErrStat(ErrStat2, ErrMsg2, ErrStat, ErrMsg, RoutineName )
   CALL ED_CopyDiscState   (ED%xd(STATE_PRED), ED%xd(STATE_CURR), MESH_UPDATECOPY, Errstat2, ErrMsg2)  
      CALL SetErrStat(ErrStat2, ErrMsg2, ErrStat, ErrMsg, RoutineName )
   CALL ED_CopyConstrState (ED%z( STATE_PRED), ED%z( STATE_CURR), MESH_UPDATECOPY, Errstat2, ErrMsg2)      
      CALL SetErrStat(ErrStat2, ErrMsg2, ErrStat, ErrMsg, RoutineName )
   CALL ED_CopyOtherState (ED%OtherSt( STATE_PRED), ED%OtherSt( STATE_CURR), MESH_UPDATECOPY, Errstat2, ErrMsg2)      
      CALL SetErrStat(ErrStat2, ErrMsg2, ErrStat, ErrMsg, RoutineName )
      
      
      ! BeamDyn: copy final predictions to actual states
   IF ( p_FAST%CompElast == Module_BD ) THEN
      DO k=1,p_FAST%nBeams
         CALL BD_CopyContState   (BD%x( k,STATE_PRED), BD%x( k,STATE_CURR), MESH_UPDATECOPY, Errstat2, ErrMsg2)
            CALL SetErrStat(ErrStat2, ErrMsg2, ErrStat, ErrMsg, RoutineName )
         CALL BD_CopyDiscState   (BD%xd(k,STATE_PRED), BD%xd(k,STATE_CURR), MESH_UPDATECOPY, Errstat2, ErrMsg2)  
            CALL SetErrStat(ErrStat2, ErrMsg2, ErrStat, ErrMsg, RoutineName )
         CALL BD_CopyConstrState (BD%z( k,STATE_PRED), BD%z( k,STATE_CURR), MESH_UPDATECOPY, Errstat2, ErrMsg2)
            CALL SetErrStat(ErrStat2, ErrMsg2, ErrStat, ErrMsg, RoutineName )
         CALL BD_CopyOtherState (BD%OtherSt( k,STATE_PRED), BD%OtherSt( k,STATE_CURR), MESH_UPDATECOPY, Errstat2, ErrMsg2)
            CALL SetErrStat(ErrStat2, ErrMsg2, ErrStat, ErrMsg, RoutineName )
      END DO
   END IF

   
      ! AeroDyn: copy final predictions to actual states; copy current outputs to next 
   IF ( p_FAST%CompAero == Module_AD14 ) THEN
      CALL AD14_CopyContState   (AD14%x( STATE_PRED), AD14%x( STATE_CURR), MESH_UPDATECOPY, Errstat2, ErrMsg2)
         CALL SetErrStat(ErrStat2, ErrMsg2, ErrStat, ErrMsg, RoutineName )
      CALL AD14_CopyDiscState   (AD14%xd(STATE_PRED), AD14%xd(STATE_CURR), MESH_UPDATECOPY, Errstat2, ErrMsg2)  
         CALL SetErrStat(ErrStat2, ErrMsg2, ErrStat, ErrMsg, RoutineName )
      CALL AD14_CopyConstrState (AD14%z( STATE_PRED), AD14%z( STATE_CURR), MESH_UPDATECOPY, Errstat2, ErrMsg2)      
         CALL SetErrStat(ErrStat2, ErrMsg2, ErrStat, ErrMsg, RoutineName )
      CALL AD14_CopyOtherState (AD14%OtherSt(STATE_PRED), AD14%OtherSt(STATE_CURR), MESH_UPDATECOPY, Errstat2, ErrMsg2)      
         CALL SetErrStat(ErrStat2, ErrMsg2, ErrStat, ErrMsg, RoutineName )
   ELSEIF ( p_FAST%CompAero == Module_AD ) THEN
      CALL AD_CopyContState   (AD%x( STATE_PRED), AD%x( STATE_CURR), MESH_UPDATECOPY, Errstat2, ErrMsg2)
         CALL SetErrStat(ErrStat2, ErrMsg2, ErrStat, ErrMsg, RoutineName )
      CALL AD_CopyDiscState   (AD%xd(STATE_PRED), AD%xd(STATE_CURR), MESH_UPDATECOPY, Errstat2, ErrMsg2)  
         CALL SetErrStat(ErrStat2, ErrMsg2, ErrStat, ErrMsg, RoutineName )
      CALL AD_CopyConstrState (AD%z( STATE_PRED), AD%z( STATE_CURR), MESH_UPDATECOPY, Errstat2, ErrMsg2)      
         CALL SetErrStat(ErrStat2, ErrMsg2, ErrStat, ErrMsg, RoutineName )
      CALL AD_CopyOtherState (AD%OtherSt(STATE_PRED), AD%OtherSt(STATE_CURR), MESH_UPDATECOPY, Errstat2, ErrMsg2)      
         CALL SetErrStat(ErrStat2, ErrMsg2, ErrStat, ErrMsg, RoutineName )
   END IF
            
      
   ! InflowWind: copy final predictions to actual states; copy current outputs to next 
   IF ( p_FAST%CompInflow == Module_IfW ) THEN
      CALL InflowWind_CopyContState   (IfW%x( STATE_PRED), IfW%x( STATE_CURR), MESH_UPDATECOPY, Errstat2, ErrMsg2)
         CALL SetErrStat(ErrStat2, ErrMsg2, ErrStat, ErrMsg, RoutineName )
      CALL InflowWind_CopyDiscState   (IfW%xd(STATE_PRED), IfW%xd(STATE_CURR), MESH_UPDATECOPY, Errstat2, ErrMsg2)  
         CALL SetErrStat(ErrStat2, ErrMsg2, ErrStat, ErrMsg, RoutineName )
      CALL InflowWind_CopyConstrState (IfW%z( STATE_PRED), IfW%z( STATE_CURR), MESH_UPDATECOPY, Errstat2, ErrMsg2)      
         CALL SetErrStat(ErrStat2, ErrMsg2, ErrStat, ErrMsg, RoutineName )
      CALL InflowWind_CopyOtherState (IfW%OtherSt( STATE_PRED), IfW%OtherSt( STATE_CURR), MESH_UPDATECOPY, Errstat2, ErrMsg2)      
         CALL SetErrStat(ErrStat2, ErrMsg2, ErrStat, ErrMsg, RoutineName )
   END IF
            
      
   ! ServoDyn: copy final predictions to actual states; copy current outputs to next 
   IF ( p_FAST%CompServo == Module_SrvD ) THEN
      CALL SrvD_CopyContState   (SrvD%x( STATE_PRED), SrvD%x( STATE_CURR), MESH_UPDATECOPY, Errstat2, ErrMsg2)
         CALL SetErrStat(ErrStat2, ErrMsg2, ErrStat, ErrMsg, RoutineName )
      CALL SrvD_CopyDiscState   (SrvD%xd(STATE_PRED), SrvD%xd(STATE_CURR), MESH_UPDATECOPY, Errstat2, ErrMsg2)  
         CALL SetErrStat(ErrStat2, ErrMsg2, ErrStat, ErrMsg, RoutineName )
      CALL SrvD_CopyConstrState (SrvD%z( STATE_PRED), SrvD%z( STATE_CURR), MESH_UPDATECOPY, Errstat2, ErrMsg2)      
         CALL SetErrStat(ErrStat2, ErrMsg2, ErrStat, ErrMsg, RoutineName )
      CALL SrvD_CopyOtherState (SrvD%OtherSt( STATE_PRED), SrvD%OtherSt( STATE_CURR), MESH_UPDATECOPY, Errstat2, ErrMsg2)      
         CALL SetErrStat(ErrStat2, ErrMsg2, ErrStat, ErrMsg, RoutineName )
   END IF
      
      
   ! HydroDyn: copy final predictions to actual states
   IF ( p_FAST%CompHydro == Module_HD ) THEN         
      CALL HydroDyn_CopyContState   (HD%x( STATE_PRED), HD%x( STATE_CURR), MESH_UPDATECOPY, Errstat2, ErrMsg2)
         CALL SetErrStat(ErrStat2, ErrMsg2, ErrStat, ErrMsg, RoutineName )
      CALL HydroDyn_CopyDiscState   (HD%xd(STATE_PRED), HD%xd(STATE_CURR), MESH_UPDATECOPY, Errstat2, ErrMsg2)  
         CALL SetErrStat(ErrStat2, ErrMsg2, ErrStat, ErrMsg, RoutineName )
      CALL HydroDyn_CopyConstrState (HD%z( STATE_PRED), HD%z( STATE_CURR), MESH_UPDATECOPY, Errstat2, ErrMsg2)
         CALL SetErrStat(ErrStat2, ErrMsg2, ErrStat, ErrMsg, RoutineName )
      CALL HydroDyn_CopyOtherState (HD%OtherSt(STATE_PRED), HD%OtherSt(STATE_CURR), MESH_UPDATECOPY, Errstat2, ErrMsg2)
         CALL SetErrStat(ErrStat2, ErrMsg2, ErrStat, ErrMsg, RoutineName )
   END IF
            
            
   ! SubDyn: copy final predictions to actual states
   IF ( p_FAST%CompSub == Module_SD ) THEN
      CALL SD_CopyContState   (SD%x( STATE_PRED), SD%x( STATE_CURR), MESH_UPDATECOPY, Errstat2, ErrMsg2)
         CALL SetErrStat(ErrStat2, ErrMsg2, ErrStat, ErrMsg, RoutineName )
      CALL SD_CopyDiscState   (SD%xd(STATE_PRED), SD%xd(STATE_CURR), MESH_UPDATECOPY, Errstat2, ErrMsg2)  
         CALL SetErrStat(ErrStat2, ErrMsg2, ErrStat, ErrMsg, RoutineName )
      CALL SD_CopyConstrState (SD%z( STATE_PRED), SD%z( STATE_CURR), MESH_UPDATECOPY, Errstat2, ErrMsg2)
         CALL SetErrStat(ErrStat2, ErrMsg2, ErrStat, ErrMsg, RoutineName )
      CALL SD_CopyOtherState (SD%OtherSt(STATE_PRED), SD%OtherSt(STATE_CURR), MESH_UPDATECOPY, Errstat2, ErrMsg2)
         CALL SetErrStat(ErrStat2, ErrMsg2, ErrStat, ErrMsg, RoutineName )
   ELSE IF ( p_FAST%CompSub == Module_ExtPtfm ) THEN
      CALL ExtPtfm_CopyContState   (ExtPtfm%x( STATE_PRED), ExtPtfm%x( STATE_CURR), MESH_UPDATECOPY, Errstat2, ErrMsg2)
         CALL SetErrStat(ErrStat2, ErrMsg2, ErrStat, ErrMsg, RoutineName )
      CALL ExtPtfm_CopyDiscState   (ExtPtfm%xd(STATE_PRED), ExtPtfm%xd(STATE_CURR), MESH_UPDATECOPY, Errstat2, ErrMsg2)  
         CALL SetErrStat(ErrStat2, ErrMsg2, ErrStat, ErrMsg, RoutineName )
      CALL ExtPtfm_CopyConstrState (ExtPtfm%z( STATE_PRED), ExtPtfm%z( STATE_CURR), MESH_UPDATECOPY, Errstat2, ErrMsg2)
         CALL SetErrStat(ErrStat2, ErrMsg2, ErrStat, ErrMsg, RoutineName )
      CALL ExtPtfm_CopyOtherState (ExtPtfm%OtherSt(STATE_PRED), ExtPtfm%OtherSt(STATE_CURR), MESH_UPDATECOPY, Errstat2, ErrMsg2)
         CALL SetErrStat(ErrStat2, ErrMsg2, ErrStat, ErrMsg, RoutineName )
   END IF
         
      
   ! MAP: copy final predictions to actual states
   IF (p_FAST%CompMooring == Module_MAP) THEN
      CALL MAP_CopyContState   (MAPp%x( STATE_PRED), MAPp%x( STATE_CURR), MESH_UPDATECOPY, Errstat2, ErrMsg2)
         CALL SetErrStat(ErrStat2, ErrMsg2, ErrStat, ErrMsg, RoutineName )
      CALL MAP_CopyDiscState   (MAPp%xd(STATE_PRED), MAPp%xd(STATE_CURR), MESH_UPDATECOPY, Errstat2, ErrMsg2)  
         CALL SetErrStat(ErrStat2, ErrMsg2, ErrStat, ErrMsg, RoutineName )
      CALL MAP_CopyConstrState (MAPp%z( STATE_PRED), MAPp%z( STATE_CURR), MESH_UPDATECOPY, Errstat2, ErrMsg2)
         CALL SetErrStat(ErrStat2, ErrMsg2, ErrStat, ErrMsg, RoutineName )
      !CALL MAP_CopyOtherState (MAPp%OtherSt(STATE_PRED), MAPp%OtherSt(STATE_CURR), MESH_UPDATECOPY, Errstat2, ErrMsg2)
      !   CALL SetErrStat(ErrStat2, ErrMsg2, ErrStat, ErrMsg, RoutineName )
   ELSEIF (p_FAST%CompMooring == Module_MD) THEN
      CALL MD_CopyContState   (MD%x( STATE_PRED), MD%x( STATE_CURR), MESH_UPDATECOPY, Errstat2, ErrMsg2)
         CALL SetErrStat(ErrStat2, ErrMsg2, ErrStat, ErrMsg, RoutineName )
      CALL MD_CopyDiscState   (MD%xd(STATE_PRED), MD%xd(STATE_CURR), MESH_UPDATECOPY, Errstat2, ErrMsg2)  
         CALL SetErrStat(ErrStat2, ErrMsg2, ErrStat, ErrMsg, RoutineName )
      CALL MD_CopyConstrState (MD%z( STATE_PRED), MD%z( STATE_CURR), MESH_UPDATECOPY, Errstat2, ErrMsg2)
         CALL SetErrStat(ErrStat2, ErrMsg2, ErrStat, ErrMsg, RoutineName )
      CALL MD_CopyOtherState (MD%OtherSt(STATE_PRED), MD%OtherSt(STATE_CURR), MESH_UPDATECOPY, Errstat2, ErrMsg2)
         CALL SetErrStat(ErrStat2, ErrMsg2, ErrStat, ErrMsg, RoutineName )
   ELSEIF (p_FAST%CompMooring == Module_FEAM) THEN
      CALL FEAM_CopyContState   (FEAM%x( STATE_PRED), FEAM%x( STATE_CURR), MESH_UPDATECOPY, Errstat2, ErrMsg2)
         CALL SetErrStat(ErrStat2, ErrMsg2, ErrStat, ErrMsg, RoutineName )
      CALL FEAM_CopyDiscState   (FEAM%xd(STATE_PRED), FEAM%xd(STATE_CURR), MESH_UPDATECOPY, Errstat2, ErrMsg2)  
         CALL SetErrStat(ErrStat2, ErrMsg2, ErrStat, ErrMsg, RoutineName )
      CALL FEAM_CopyConstrState (FEAM%z( STATE_PRED), FEAM%z( STATE_CURR), MESH_UPDATECOPY, Errstat2, ErrMsg2)
         CALL SetErrStat(ErrStat2, ErrMsg2, ErrStat, ErrMsg, RoutineName )
      CALL FEAM_CopyOtherState (FEAM%OtherSt( STATE_PRED), FEAM%OtherSt( STATE_CURR), MESH_UPDATECOPY, Errstat2, ErrMsg2)
         CALL SetErrStat(ErrStat2, ErrMsg2, ErrStat, ErrMsg, RoutineName )
   ELSEIF (p_FAST%CompMooring == Module_Orca) THEN
      CALL Orca_CopyContState   (Orca%x( STATE_PRED), Orca%x( STATE_CURR), MESH_UPDATECOPY, Errstat2, ErrMsg2)
         CALL SetErrStat(ErrStat2, ErrMsg2, ErrStat, ErrMsg, RoutineName )
      CALL Orca_CopyDiscState   (Orca%xd(STATE_PRED), Orca%xd(STATE_CURR), MESH_UPDATECOPY, Errstat2, ErrMsg2)  
         CALL SetErrStat(ErrStat2, ErrMsg2, ErrStat, ErrMsg, RoutineName )
      CALL Orca_CopyConstrState (Orca%z( STATE_PRED), Orca%z( STATE_CURR), MESH_UPDATECOPY, Errstat2, ErrMsg2)
         CALL SetErrStat(ErrStat2, ErrMsg2, ErrStat, ErrMsg, RoutineName )
      CALL Orca_CopyOtherState (Orca%OtherSt( STATE_PRED), Orca%OtherSt( STATE_CURR), MESH_UPDATECOPY, Errstat2, ErrMsg2)
         CALL SetErrStat(ErrStat2, ErrMsg2, ErrStat, ErrMsg, RoutineName )
   END IF
             
         ! IceFloe: copy final predictions to actual states
   IF ( p_FAST%CompIce == Module_IceF ) THEN
      CALL IceFloe_CopyContState   (IceF%x( STATE_PRED), IceF%x( STATE_CURR), MESH_UPDATECOPY, Errstat2, ErrMsg2)
         CALL SetErrStat(ErrStat2, ErrMsg2, ErrStat, ErrMsg, RoutineName )
      CALL IceFloe_CopyDiscState   (IceF%xd(STATE_PRED), IceF%xd(STATE_CURR), MESH_UPDATECOPY, Errstat2, ErrMsg2)  
         CALL SetErrStat(ErrStat2, ErrMsg2, ErrStat, ErrMsg, RoutineName )
      CALL IceFloe_CopyConstrState (IceF%z( STATE_PRED), IceF%z( STATE_CURR), MESH_UPDATECOPY, Errstat2, ErrMsg2)
         CALL SetErrStat(ErrStat2, ErrMsg2, ErrStat, ErrMsg, RoutineName )
      CALL IceFloe_CopyOtherState (IceF%OtherSt(STATE_PRED), IceF%OtherSt(STATE_CURR), MESH_UPDATECOPY, Errstat2, ErrMsg2)
         CALL SetErrStat(ErrStat2, ErrMsg2, ErrStat, ErrMsg, RoutineName )
   ELSEIF ( p_FAST%CompIce == Module_IceD ) THEN
      DO i=1,p_FAST%numIceLegs
         CALL IceD_CopyContState   (IceD%x( i,STATE_PRED), IceD%x( i,STATE_CURR), MESH_UPDATECOPY, Errstat2, ErrMsg2)
            CALL SetErrStat(ErrStat2, ErrMsg2, ErrStat, ErrMsg, RoutineName )
         CALL IceD_CopyDiscState   (IceD%xd(i,STATE_PRED), IceD%xd(i,STATE_CURR), MESH_UPDATECOPY, Errstat2, ErrMsg2)  
            CALL SetErrStat(ErrStat2, ErrMsg2, ErrStat, ErrMsg, RoutineName )
         CALL IceD_CopyConstrState (IceD%z( i,STATE_PRED), IceD%z( i,STATE_CURR), MESH_UPDATECOPY, Errstat2, ErrMsg2)
            CALL SetErrStat(ErrStat2, ErrMsg2, ErrStat, ErrMsg, RoutineName )
         CALL IceD_CopyOtherState (IceD%OtherSt( i,STATE_PRED), IceD%OtherSt( i,STATE_CURR), MESH_UPDATECOPY, Errstat2, ErrMsg2)
            CALL SetErrStat(ErrStat2, ErrMsg2, ErrStat, ErrMsg, RoutineName )
      END DO
   END IF

            
   !++++++++++++++++++++++++++++++++++++++++++++++++++++++++++++++++++++++++++++++++++++++++++++++++++++++++++++++++++++++++++++
   !! We've advanced everything to the next time step: 
   !++++++++++++++++++++++++++++++++++++++++++++++++++++++++++++++++++++++++++++++++++++++++++++++++++++++++++++++++++++++++++++                       
      
   !! update the global time 
  
   m_FAST%t_global = t_global_next 
      
      
   !----------------------------------------------------------------------------------------
   !! Check to see if we should output data this time step:
   !----------------------------------------------------------------------------------------

   CALL WriteOutputToFile(n_t_global_next, t_global_next, p_FAST, y_FAST, ED, BD, AD14, AD, IfW, OpFM, HD, SD, ExtPtfm, &
                          SrvD, MAPp, FEAM, MD, Orca, IceF, IceD, MeshMapData, ErrStat2, ErrMsg2)
      CALL SetErrStat(ErrStat2, ErrMsg2, ErrStat, ErrMsg, RoutineName )

   !----------------------------------------------------------------------------------------
   !! Display simulation status every SttsTime-seconds (i.e., n_SttsTime steps):
   !----------------------------------------------------------------------------------------   
      
   IF (p_FAST%WrSttsTime) then
      IF ( MOD( n_t_global_next, p_FAST%n_SttsTime ) == 0 ) THEN
            CALL SimStatus( m_FAST%TiLstPrn, m_FAST%PrevClockTime, m_FAST%t_global, p_FAST%TMax, p_FAST%TDesc )

      ENDIF
   ENDIF
     
END SUBROUTINE FAST_Solution
!----------------------------------------------------------------------------------------------------------------------------------
! ROUTINES TO OUTPUT WRITE DATA TO FILE AT EACH REQUSTED TIME STEP
!----------------------------------------------------------------------------------------------------------------------------------
FUNCTION NeedWriteOutput(n_t_global, t_global, p_FAST)
   INTEGER(IntKi),           INTENT(IN   ) :: n_t_global          !< Current global time step
   REAL(DbKi),               INTENT(IN   ) :: t_global            !< Current global time
   TYPE(FAST_ParameterType), INTENT(IN   ) :: p_FAST              !< Parameters for the glue code
   
   LOGICAL                                 :: NeedWriteOutput     !< Function result; if true, WriteOutput values are needed on this time step

   IF ( t_global >= p_FAST%TStart )  THEN ! note that if TStart isn't an multiple of DT_out, we will not necessarially start output to the file at TStart
      NeedWriteOutput = MOD( n_t_global, p_FAST%n_DT_Out ) == 0
   ELSE
      NeedWriteOutput = .FALSE.
   END IF

END FUNCTION NeedWriteOutput
!----------------------------------------------------------------------------------------------------------------------------------
!> This routine determines if it's time to write to the output files--based on a previous call to fast_subs::needwriteoutput--, and 
!! calls the routine to write to the files with the output data. It should be called after all the output solves for a given time 
!! have been completed, and assumes y_FAST\%WriteThisStep has been set.
SUBROUTINE WriteOutputToFile(n_t_global, t_global, p_FAST, y_FAST, ED, BD, AD14, AD, IfW, OpFM, HD, SD, ExtPtfm, &
                             SrvD, MAPp, FEAM, MD, Orca, IceF, IceD, MeshMapData, ErrStat, ErrMsg)
!...............................................................................................................................
   INTEGER(IntKi),           INTENT(IN   ) :: n_t_global          !< Current global time step
   REAL(DbKi),               INTENT(IN   ) :: t_global            !< Current global time
   TYPE(FAST_ParameterType), INTENT(IN   ) :: p_FAST              !< Parameters for the glue code
   TYPE(FAST_OutputFileType),INTENT(INOUT) :: y_FAST              !< Output variables for the glue code

   TYPE(ElastoDyn_Data),     INTENT(IN   ) :: ED                  !< ElastoDyn data
   TYPE(BeamDyn_Data),       INTENT(IN   ) :: BD                  !< BeamDyn data
   TYPE(ServoDyn_Data),      INTENT(IN   ) :: SrvD                !< ServoDyn data
   TYPE(AeroDyn14_Data),     INTENT(IN   ) :: AD14                !< AeroDyn14 data
   TYPE(AeroDyn_Data),       INTENT(IN   ) :: AD                  !< AeroDyn data
   TYPE(InflowWind_Data),    INTENT(IN   ) :: IfW                 !< InflowWind data
   TYPE(OpenFOAM_Data),      INTENT(IN   ) :: OpFM                !< OpenFOAM data
   TYPE(HydroDyn_Data),      INTENT(IN   ) :: HD                  !< HydroDyn data
   TYPE(SubDyn_Data),        INTENT(IN   ) :: SD                  !< SubDyn data
   TYPE(ExtPtfm_Data),       INTENT(IN   ) :: ExtPtfm             !< ExtPtfm_MCKF data
   TYPE(MAP_Data),           INTENT(IN   ) :: MAPp                !< MAP data
   TYPE(FEAMooring_Data),    INTENT(IN   ) :: FEAM                !< FEAMooring data
   TYPE(MoorDyn_Data),       INTENT(IN   ) :: MD                  !< MoorDyn data
   TYPE(OrcaFlex_Data),      INTENT(IN   ) :: Orca                !< OrcaFlex interface data
   TYPE(IceFloe_Data),       INTENT(IN   ) :: IceF                !< IceFloe data
   TYPE(IceDyn_Data),        INTENT(IN   ) :: IceD                !< All the IceDyn data used in time-step loop

   TYPE(FAST_ModuleMapType), INTENT(IN   ) :: MeshMapData         !< Data for mapping between modules
   INTEGER(IntKi),           INTENT(  OUT) :: ErrStat             !< Error status of the operation
   CHARACTER(*),             INTENT(  OUT) :: ErrMsg              !< Error message if ErrStat /= ErrID_None


   CHARACTER(*), PARAMETER                 :: RoutineName = 'WriteOutputToFile'
      
   ErrStat = ErrID_None
   ErrMsg  = ""
   
      ! Write time-series channel data
   
  !y_FAST%WriteThisStep = NeedWriteOutput(n_t_global, t_global, p_FAST)
   IF ( y_FAST%WriteThisStep )  THEN

         ! Generate glue-code output file

         CALL WrOutputLine( t_global, p_FAST, y_FAST, IfW%y%WriteOutput, OpFM%y%WriteOutput, ED%y%WriteOutput, &
               AD%y%WriteOutput, SrvD%y%WriteOutput, HD%y%WriteOutput, SD%y%WriteOutput, ExtPtfm%y%WriteOutput, MAPp%y%WriteOutput, &
               FEAM%y%WriteOutput, MD%y%WriteOutput, Orca%y%WriteOutput, IceF%y%WriteOutput, IceD%y, BD%y, ErrStat, ErrMsg )

   ENDIF
      
      ! Write visualization data (and also note that we're ignoring any errors that occur doing so)
   IF ( p_FAST%WrVTK == VTK_Animate ) THEN
      IF ( MOD( n_t_global, p_FAST%n_VTKTime ) == 0 ) THEN
         call WriteVTK(t_global, p_FAST, y_FAST, MeshMapData, ED, BD, AD, IfW, OpFM, HD, SD, ExtPtfm, SrvD, MAPp, FEAM, MD, Orca, IceF, IceD)
      END IF
   END IF
   
            
END SUBROUTINE WriteOutputToFile
!----------------------------------------------------------------------------------------------------------------------------------
!> This routine writes the module output to the primary output file(s).
SUBROUTINE WrOutputLine( t, p_FAST, y_FAST, IfWOutput, OpFMOutput, EDOutput, ADOutput, SrvDOutput, HDOutput, SDOutput, ExtPtfmOutput,&
                        MAPOutput, FEAMOutput, MDOutput, OrcaOutput, IceFOutput, y_IceD, y_BD, ErrStat, ErrMsg)

   IMPLICIT                        NONE
   
      ! Passed variables
   REAL(DbKi), INTENT(IN)                  :: t                                  !< Current simulation time, in seconds
   TYPE(FAST_ParameterType), INTENT(IN)    :: p_FAST                             !< Glue-code simulation parameters
   TYPE(FAST_OutputFileType),INTENT(INOUT) :: y_FAST                             !< Glue-code simulation outputs


   REAL(ReKi),               INTENT(IN)    :: IfWOutput (:)                      !< InflowWind WriteOutput values
   REAL(ReKi),               INTENT(IN)    :: OpFMOutput (:)                     !< OpenFOAM WriteOutput values
   REAL(ReKi),               INTENT(IN)    :: EDOutput (:)                       !< ElastoDyn WriteOutput values
   REAL(ReKi),               INTENT(IN)    :: ADOutput (:)                       !< AeroDyn WriteOutput values
   REAL(ReKi),               INTENT(IN)    :: SrvDOutput (:)                     !< ServoDyn WriteOutput values
   REAL(ReKi),               INTENT(IN)    :: HDOutput (:)                       !< HydroDyn WriteOutput values
   REAL(ReKi),               INTENT(IN)    :: SDOutput (:)                       !< SubDyn WriteOutput values
   REAL(ReKi),               INTENT(IN)    :: ExtPtfmOutput (:)                  !< ExtPtfm_MCKF WriteOutput values
   REAL(ReKi),               INTENT(IN)    :: MAPOutput (:)                      !< MAP WriteOutput values
   REAL(ReKi),               INTENT(IN)    :: FEAMOutput (:)                     !< FEAMooring WriteOutput values
   REAL(ReKi),               INTENT(IN)    :: MDOutput (:)                       !< MoorDyn WriteOutput values
   REAL(ReKi),               INTENT(IN)    :: OrcaOutput (:)                     !< OrcaFlex interface WriteOutput values
   REAL(ReKi),               INTENT(IN)    :: IceFOutput (:)                     !< IceFloe WriteOutput values
   TYPE(IceD_OutputType),    INTENT(IN)    :: y_IceD (:)                         !< IceDyn outputs (WriteOutput values are subset)
   TYPE(BD_OutputType),      INTENT(IN)    :: y_BD (:)                           !< BeamDyn outputs (WriteOutput values are subset)

   INTEGER(IntKi),           INTENT(OUT)   :: ErrStat                            !< Error status
   CHARACTER(*),             INTENT(OUT)   :: ErrMsg                             !< Error message

      ! Local variables.

   CHARACTER(200)                   :: Frmt                                      ! A string to hold a format specifier
   CHARACTER(p_FAST%TChanLen)       :: TmpStr                                    ! temporary string to print the time output as text

   REAL(ReKi)                       :: OutputAry(SIZE(y_FAST%ChannelNames)-1)

   ErrStat = ErrID_None
   ErrMsg  = ''
   
   CALL FillOutputAry(p_FAST, y_FAST, IfWOutput, OpFMOutput, EDOutput, ADOutput, SrvDOutput, HDOutput, SDOutput, ExtPtfmOutput, &
                      MAPOutput, FEAMOutput, MDOutput, OrcaOutput, IceFOutput, y_IceD, y_BD, OutputAry)   

   IF (p_FAST%WrTxtOutFile) THEN

         ! Write one line of tabular output:
   !   Frmt = '(F8.3,'//TRIM(Num2LStr(p%NumOuts))//'(:,A,'//TRIM( p%OutFmt )//'))'
      Frmt = '"'//p_FAST%Delim//'"'//p_FAST%OutFmt      ! format for array elements from individual modules

            ! time
      WRITE( TmpStr, '('//trim(p_FAST%OutFmt_t)//')' ) t
      CALL WrFileNR( y_FAST%UnOu, TmpStr )

         ! write the individual module output (convert to SiKi if necessary, so that we don't need to print so many digits in the exponent)
      CALL WrNumAryFileNR ( y_FAST%UnOu, REAL(OutputAry,SiKi), Frmt, ErrStat, ErrMsg )
         !IF ( ErrStat >= AbortErrLev ) RETURN
      
         ! write a new line (advance to the next line)
      WRITE (y_FAST%UnOu,'()')

   END IF


   IF (p_FAST%WrBinOutFile) THEN

         ! Write data to array for binary output file

      IF ( y_FAST%n_Out == y_FAST%NOutSteps ) THEN
         ErrStat = ErrID_Warn
         ErrMsg = 'Not all data could be written to the binary output file.'
         !CALL ProgWarn( 'Not all data could be written to the binary output file.' )
         !this really would only happen if we have an error somewhere else, right?
         !otherwise, we could allocate a new, larger array and move existing data
      ELSE
         y_FAST%n_Out = y_FAST%n_Out + 1

            ! store time data
         IF ( y_FAST%n_Out == 1_IntKi .OR. p_FAST%WrBinMod == FileFmtID_WithTime ) THEN
            y_FAST%TimeData(y_FAST%n_Out) = t   ! Time associated with these outputs
         END IF

            ! store individual module data
         y_FAST%AllOutData(:, y_FAST%n_Out) = OutputAry
         
      END IF      

   END IF

   RETURN
END SUBROUTINE WrOutputLine
!----------------------------------------------------------------------------------------------------------------------------------
!> Routine that calls FillOutputAry for one instance of a Turbine data structure. This is a separate subroutine so that the FAST
!! driver programs do not need to change or operate on the individual module level. (Called from Simulink interface.) 
SUBROUTINE FillOutputAry_T(Turbine, Outputs)
                   
   TYPE(FAST_TurbineType),   INTENT(IN   ) :: Turbine                          !< all data for one instance of a turbine
   REAL(ReKi),               INTENT(  OUT) :: Outputs(:)                       !< single array of output 
   

      CALL FillOutputAry(Turbine%p_FAST, Turbine%y_FAST, Turbine%IfW%y%WriteOutput, Turbine%OpFM%y%WriteOutput, &
                Turbine%ED%y%WriteOutput, Turbine%AD%y%WriteOutput, Turbine%SrvD%y%WriteOutput, &
                Turbine%HD%y%WriteOutput, Turbine%SD%y%WriteOutput, Turbine%ExtPtfm%y%WriteOutput, Turbine%MAP%y%WriteOutput, &
                Turbine%FEAM%y%WriteOutput, Turbine%MD%y%WriteOutput, Turbine%Orca%y%WriteOutput, &
                Turbine%IceF%y%WriteOutput, Turbine%IceD%y, Turbine%BD%y, Outputs)   
                        
END SUBROUTINE FillOutputAry_T                        
!----------------------------------------------------------------------------------------------------------------------------------
!> This routine concatenates all of the WriteOutput values from the module Output into one array to be written to the FAST 
!! output file.
SUBROUTINE FillOutputAry(p_FAST, y_FAST, IfWOutput, OpFMOutput, EDOutput, ADOutput, SrvDOutput, HDOutput, SDOutput, ExtPtfmOutput, &
                        MAPOutput, FEAMOutput, MDOutput, OrcaOutput, IceFOutput, y_IceD, y_BD, OutputAry)

   TYPE(FAST_ParameterType), INTENT(IN)    :: p_FAST                             !< Glue-code simulation parameters
   TYPE(FAST_OutputFileType),INTENT(IN)    :: y_FAST                             !< Glue-code simulation outputs

   REAL(ReKi),               INTENT(IN)    :: IfWOutput (:)                      !< InflowWind WriteOutput values
   REAL(ReKi),               INTENT(IN)    :: OpFMOutput (:)                     !< OpenFOAM WriteOutput values
   REAL(ReKi),               INTENT(IN)    :: EDOutput (:)                       !< ElastoDyn WriteOutput values
   REAL(ReKi),               INTENT(IN)    :: ADOutput (:)                       !< AeroDyn WriteOutput values
   REAL(ReKi),               INTENT(IN)    :: SrvDOutput (:)                     !< ServoDyn WriteOutput values
   REAL(ReKi),               INTENT(IN)    :: HDOutput (:)                       !< HydroDyn WriteOutput values
   REAL(ReKi),               INTENT(IN)    :: SDOutput (:)                       !< SubDyn WriteOutput values
   REAL(ReKi),               INTENT(IN)    :: ExtPtfmOutput (:)                  !< ExtPtfm_MCKF WriteOutput values
   REAL(ReKi),               INTENT(IN)    :: MAPOutput (:)                      !< MAP WriteOutput values
   REAL(ReKi),               INTENT(IN)    :: FEAMOutput (:)                     !< FEAMooring WriteOutput values
   REAL(ReKi),               INTENT(IN)    :: MDOutput (:)                       !< MoorDyn WriteOutput values
   REAL(ReKi),               INTENT(IN)    :: OrcaOutput (:)                     !< OrcaFlex interface WriteOutput values
   REAL(ReKi),               INTENT(IN)    :: IceFOutput (:)                     !< IceFloe WriteOutput values
   TYPE(IceD_OutputType),    INTENT(IN)    :: y_IceD (:)                         !< IceDyn outputs (WriteOutput values are subset)
   TYPE(BD_OutputType),      INTENT(IN)    :: y_BD (:)                           !< BeamDyn outputs (WriteOutput values are subset)

   REAL(ReKi),               INTENT(OUT)   :: OutputAry(:)                       !< single array of output 
   
   INTEGER(IntKi)                          :: i                                  ! loop counter
   INTEGER(IntKi)                          :: indxLast                           ! The index of the last row value to be written to AllOutData for this time step (column).
   INTEGER(IntKi)                          :: indxNext                           ! The index of the next row value to be written to AllOutData for this time step (column).
   
   
            ! store individual module data into one array for output

      indxLast = 0
      indxNext = 1

      IF ( y_FAST%numOuts(Module_IfW) > 0 ) THEN
         indxLast = indxNext + SIZE(IfWOutput) - 1
         OutputAry(indxNext:indxLast) = IfWOutput
         indxNext = IndxLast + 1
      ELSEIF ( y_FAST%numOuts(Module_OpFM) > 0 ) THEN
         indxLast = indxNext + SIZE(OpFMOutput) - 1
         OutputAry(indxNext:indxLast) = OpFMOutput
         indxNext = IndxLast + 1
      END IF

      IF ( y_FAST%numOuts(Module_ED) > 0 ) THEN
         indxLast = indxNext + SIZE(EDOutput) - 1
         OutputAry(indxNext:indxLast) = EDOutput
         indxNext = IndxLast + 1
      END IF
         
      IF ( y_FAST%numOuts(Module_BD) > 0 ) THEN
         do i=1,SIZE(y_BD)
            indxLast = indxNext + SIZE(y_BD(i)%WriteOutput) - 1
            OutputAry(indxNext:indxLast) = y_BD(i)%WriteOutput
            indxNext = IndxLast + 1
         end do         
      END IF            
      
      IF ( y_FAST%numOuts(Module_AD) > 0 ) THEN
         indxLast = indxNext + SIZE(ADOutput) - 1
         OutputAry(indxNext:indxLast) = ADOutput
         indxNext = IndxLast + 1
      END IF
         
      IF ( y_FAST%numOuts(Module_SrvD) > 0 ) THEN
         indxLast = indxNext + SIZE(SrvDOutput) - 1
         OutputAry(indxNext:indxLast) = SrvDOutput
         indxNext = IndxLast + 1
      END IF

      IF ( y_FAST%numOuts(Module_HD) > 0 ) THEN
         indxLast = indxNext + SIZE(HDOutput) - 1
         OutputAry(indxNext:indxLast) = HDOutput
         indxNext = IndxLast + 1
      END IF

      IF ( y_FAST%numOuts(Module_SD) > 0 ) THEN
         indxLast = indxNext + SIZE(SDOutput) - 1
         OutputAry(indxNext:indxLast) = SDOutput
         indxNext = IndxLast + 1
      ELSE IF ( y_FAST%numOuts(Module_ExtPtfm) > 0 ) THEN
         indxLast = indxNext + SIZE(ExtPtfmOutput) - 1
         OutputAry(indxNext:indxLast) = ExtPtfmOutput
         indxNext = IndxLast + 1
      END IF
                  
      IF ( y_FAST%numOuts(Module_MAP) > 0 ) THEN
         indxLast = indxNext + SIZE(MAPOutput) - 1
         OutputAry(indxNext:indxLast) = MAPOutput
         indxNext = IndxLast + 1
      ELSEIF ( y_FAST%numOuts(Module_MD) > 0 ) THEN
         indxLast = indxNext + SIZE(MDOutput) - 1
         OutputAry(indxNext:indxLast) = MDOutput
         indxNext = IndxLast + 1
      ELSEIF ( y_FAST%numOuts(Module_FEAM) > 0 ) THEN
         indxLast = indxNext + SIZE(FEAMOutput) - 1
         OutputAry(indxNext:indxLast) = FEAMOutput
         indxNext = IndxLast + 1
      ELSEIF ( y_FAST%numOuts(Module_Orca) > 0 ) THEN
         indxLast = indxNext + SIZE(OrcaOutput) - 1
         OutputAry(indxNext:indxLast) = OrcaOutput
         indxNext = IndxLast + 1
      END IF
         
      IF ( y_FAST%numOuts(Module_IceF) > 0 ) THEN
         indxLast = indxNext + SIZE(IceFOutput) - 1
         OutputAry(indxNext:indxLast) = IceFOutput
         indxNext = IndxLast + 1
      ELSEIF ( y_FAST%numOuts(Module_IceD) > 0 ) THEN
         DO i=1,p_FAST%numIceLegs
            indxLast = indxNext + SIZE(y_IceD(i)%WriteOutput) - 1
            OutputAry(indxNext:indxLast) = y_IceD(i)%WriteOutput
            indxNext = IndxLast + 1
         END DO            
      END IF     
         
END SUBROUTINE FillOutputAry
!----------------------------------------------------------------------------------------------------------------------------------
SUBROUTINE WriteVTK(t_global, p_FAST, y_FAST, MeshMapData, ED, BD, AD, IfW, OpFM, HD, SD, ExtPtfm, SrvD, MAPp, FEAM, MD, Orca, IceF, IceD)
   REAL(DbKi),               INTENT(IN   ) :: t_global            !< Current global time
   TYPE(FAST_ParameterType), INTENT(IN   ) :: p_FAST              !< Parameters for the glue code
   TYPE(FAST_OutputFileType),INTENT(INOUT) :: y_FAST              !< Output variables for the glue code (only because we're updating VTK_LastWaveIndx)
   TYPE(FAST_ModuleMapType), INTENT(IN   ) :: MeshMapData         !< Data for mapping between modules

   TYPE(ElastoDyn_Data),     INTENT(IN   ) :: ED                  !< ElastoDyn data
   TYPE(BeamDyn_Data),       INTENT(IN   ) :: BD                  !< BeamDyn data
   TYPE(ServoDyn_Data),      INTENT(IN   ) :: SrvD                !< ServoDyn data
   TYPE(AeroDyn_Data),       INTENT(IN   ) :: AD                  !< AeroDyn data
   TYPE(InflowWind_Data),    INTENT(IN   ) :: IfW                 !< InflowWind data
   TYPE(OpenFOAM_Data),      INTENT(IN   ) :: OpFM                !< OpenFOAM data
   TYPE(HydroDyn_Data),      INTENT(IN   ) :: HD                  !< HydroDyn data
   TYPE(SubDyn_Data),        INTENT(IN   ) :: SD                  !< SubDyn data
   TYPE(ExtPtfm_Data),       INTENT(IN   ) :: ExtPtfm             !< ExtPtfm_MCKF data
   TYPE(MAP_Data),           INTENT(IN   ) :: MAPp                !< MAP data
   TYPE(FEAMooring_Data),    INTENT(IN   ) :: FEAM                !< FEAMooring data
   TYPE(MoorDyn_Data),       INTENT(IN   ) :: MD                  !< MoorDyn data
   TYPE(OrcaFlex_Data),      INTENT(IN   ) :: Orca                !< OrcaFlex interface data
   TYPE(IceFloe_Data),       INTENT(IN   ) :: IceF                !< IceFloe data
   TYPE(IceDyn_Data),        INTENT(IN   ) :: IceD                !< All the IceDyn data used in time-step loop


   INTEGER(IntKi)                          :: ErrStat2
   CHARACTER(ErrMsgLen)                    :: ErrMSg2
   CHARACTER(*), PARAMETER                 :: RoutineName = 'WriteVTK'


      IF ( p_FAST%VTK_Type == VTK_Surf ) THEN
         CALL WrVTK_Surfaces(t_global, p_FAST, y_FAST, MeshMapData, ED, BD, AD, IfW, OpFM, HD, SD, SrvD, MAPp, FEAM, MD, Orca, IceF, IceD)
      ELSE IF ( p_FAST%VTK_Type == VTK_Basic ) THEN
         CALL WrVTK_BasicMeshes(p_FAST, y_FAST, MeshMapData, ED, BD, AD, IfW, OpFM, HD, SD, SrvD, MAPp, FEAM, MD, Orca, IceF, IceD)
      ELSE IF ( p_FAST%VTK_Type == VTK_All ) THEN
         CALL WrVTK_AllMeshes(p_FAST, y_FAST, MeshMapData, ED, BD, AD, IfW, OpFM, HD, SD, ExtPtfm, SrvD, MAPp, FEAM, MD, Orca, IceF, IceD)
      ELSE IF (p_FAST%VTK_Type==VTK_Old) THEN
         CALL WriteInputMeshesToFile( ED%Input(1), AD%Input(1), SD%Input(1), HD%Input(1), MAPp%Input(1), BD%Input(1,:), TRIM(p_FAST%OutFileRoot)//'.InputMeshes.bin', ErrStat2, ErrMsg2)
         CALL WriteMotionMeshesToFile(t_global, ED%y, SD%Input(1), SD%y, HD%Input(1), MAPp%Input(1), BD%y, BD%Input(1,:), y_FAST%UnGra, ErrStat2, ErrMsg2, TRIM(p_FAST%OutFileRoot)//'.gra') 
   !unOut = -1
   !CALL MeshWrBin ( unOut, AD%y%BladeLoad(2), ErrStat2, ErrMsg2, 'AD_2_ED_loads.bin');  IF (ErrStat2 /= ErrID_None) CALL WrScr(TRIM(ErrMsg2))
   !CALL MeshWrBin ( unOut, ED%Input(1)%BladePtLoads(2),ErrStat2, ErrMsg2, 'AD_2_ED_loads.bin');  IF (ErrStat2 /= ErrID_None) CALL WrScr(TRIM(ErrMsg2))
   !CALL MeshMapWrBin( unOut, AD%y%BladeLoad(2), ED%Input(1)%BladePtLoads(2), MeshMapData%AD_L_2_BDED_B(2), ErrStat2, ErrMsg2, 'AD_2_ED_loads.bin' );  IF (ErrStat2 /= ErrID_None) CALL WrScr(TRIM(ErrMsg2))
   !close( unOut )
      END IF
         
     y_FAST%VTK_count = y_FAST%VTK_count + 1

END SUBROUTINE WriteVTK
!----------------------------------------------------------------------------------------------------------------------------------
!> This routine writes all the committed meshes to VTK-formatted files. It doesn't bother with returning an error code.
SUBROUTINE WrVTK_AllMeshes(p_FAST, y_FAST, MeshMapData, ED, BD, AD, IfW, OpFM, HD, SD, ExtPtfm, SrvD, MAPp, FEAM, MD, Orca, IceF, IceD)
   use FVW_IO, only: WrVTK_FVW

   TYPE(FAST_ParameterType), INTENT(IN   ) :: p_FAST              !< Parameters for the glue code
   TYPE(FAST_OutputFileType),INTENT(IN   ) :: y_FAST              !< Output variables for the glue code
   TYPE(FAST_ModuleMapType), INTENT(IN   ) :: MeshMapData         !< Data for mapping between modules

   TYPE(ElastoDyn_Data),     INTENT(IN   ) :: ED                  !< ElastoDyn data
   TYPE(BeamDyn_Data),       INTENT(IN   ) :: BD                  !< BeamDyn data
   TYPE(ServoDyn_Data),      INTENT(IN   ) :: SrvD                !< ServoDyn data
   TYPE(AeroDyn_Data),       INTENT(IN   ) :: AD                  !< AeroDyn data
   TYPE(InflowWind_Data),    INTENT(IN   ) :: IfW                 !< InflowWind data
   TYPE(OpenFOAM_Data),      INTENT(IN   ) :: OpFM                !< OpenFOAM data
   TYPE(HydroDyn_Data),      INTENT(IN   ) :: HD                  !< HydroDyn data
   TYPE(SubDyn_Data),        INTENT(IN   ) :: SD                  !< SubDyn data
   TYPE(ExtPtfm_Data),       INTENT(IN   ) :: ExtPtfm             !< ExtPtfm data
   TYPE(MAP_Data),           INTENT(IN   ) :: MAPp                !< MAP data
   TYPE(FEAMooring_Data),    INTENT(IN   ) :: FEAM                !< FEAMooring data
   TYPE(MoorDyn_Data),       INTENT(IN   ) :: MD                  !< MoorDyn data
   TYPE(OrcaFlex_Data),      INTENT(IN   ) :: Orca                !< OrcaFlex interface data
   TYPE(IceFloe_Data),       INTENT(IN   ) :: IceF                !< IceFloe data
   TYPE(IceDyn_Data),        INTENT(IN   ) :: IceD                !< All the IceDyn data used in time-step loop


   logical                                 :: outputFields        ! flag to determine if we want to output the HD mesh fields
   INTEGER(IntKi)                          :: NumBl, k

   INTEGER(IntKi)                          :: ErrStat2
   CHARACTER(ErrMsgLen)                    :: ErrMSg2
   CHARACTER(*), PARAMETER                 :: RoutineName = 'WrVTK_AllMeshes'

   
   
   NumBl = 0
   if (allocated(ED%y%BladeRootMotion)) then
      NumBl = SIZE(ED%y%BladeRootMotion)
   end if
   
   
   
! I'm first going to just put all of the meshes that get mapped together, then decide if we're going to print/plot them all
         
!  ElastoDyn
   if (allocated(ED%Input)) then
   
         !  ElastoDyn outputs (motions)
      DO K=1,NumBl        
         !%BladeLn2Mesh(K) used only when not BD (see below)
         call MeshWrVTK(p_FAST%TurbinePos, ED%y%BladeRootMotion(K), trim(p_FAST%VTK_OutFileRoot)//'.ED_BladeRootMotion'//trim(num2lstr(k)), y_FAST%VTK_count, p_FAST%VTK_fields, ErrStat2, ErrMsg2, p_FAST%VTK_tWidth )
      END DO
      
      call MeshWrVTK(p_FAST%TurbinePos, ED%y%TowerLn2Mesh, trim(p_FAST%VTK_OutFileRoot)//'.ED_TowerLn2Mesh_motion', y_FAST%VTK_count, p_FAST%VTK_fields, ErrStat2, ErrMsg2, p_FAST%VTK_tWidth )     

! these will get output with their sibling input meshes
      !call MeshWrVTK(p_FAST%TurbinePos, ED%y%HubPtMotion, trim(p_FAST%VTK_OutFileRoot)//'.ED_HubPtMotion', y_FAST%VTK_count, p_FAST%VTK_fields, ErrStat2, ErrMsg2, p_FAST%VTK_tWidth )
      !call MeshWrVTK(p_FAST%TurbinePos, ED%y%NacelleMotion, trim(p_FAST%VTK_OutFileRoot)//'.ED_NacelleMotion', y_FAST%VTK_count, p_FAST%VTK_fields, ErrStat2, ErrMsg2, p_FAST%VTK_tWidth )
      !call MeshWrVTK(p_FAST%TurbinePos, ED%y%PlatformPtMesh, trim(p_FAST%VTK_OutFileRoot)//'.ED_PlatformPtMesh_motion', y_FAST%VTK_count, p_FAST%VTK_fields, ErrStat2, ErrMsg2, p_FAST%VTK_tWidth )
      
         !  ElastoDyn inputs (loads)
      ! %BladePtLoads used only when not BD (see below)
      call MeshWrVTK(p_FAST%TurbinePos, ED%Input(1)%TowerPtLoads, trim(p_FAST%VTK_OutFileRoot)//'.ED_TowerPtLoads', y_FAST%VTK_count, p_FAST%VTK_fields, ErrStat2, ErrMsg2, p_FAST%VTK_tWidth, ED%y%TowerLn2Mesh )
      call MeshWrVTK(p_FAST%TurbinePos, ED%Input(1)%HubPtLoad, trim(p_FAST%VTK_OutFileRoot)//'.ED_Hub', y_FAST%VTK_count, p_FAST%VTK_fields, ErrStat2, ErrMsg2, p_FAST%VTK_tWidth, ED%y%HubPtMotion )
      call MeshWrVTK(p_FAST%TurbinePos, ED%Input(1)%NacelleLoads, trim(p_FAST%VTK_OutFileRoot)//'.ED_Nacelle' ,y_FAST%VTK_count, p_FAST%VTK_fields, ErrStat2, ErrMsg2, p_FAST%VTK_tWidth, ED%y%NacelleMotion )
      call MeshWrVTK(p_FAST%TurbinePos, ED%Input(1)%PlatformPtMesh, trim(p_FAST%VTK_OutFileRoot)//'.ED_PlatformPtMesh', y_FAST%VTK_count, p_FAST%VTK_fields, ErrStat2, ErrMsg2, p_FAST%VTK_tWidth, ED%y%PlatformPtMesh )
   end if
   
   
!  BeamDyn
   IF ( p_FAST%CompElast == Module_BD .and. allocated(BD%Input) .and. allocated(BD%y)) THEN
            
      do K=1,NumBl        
            ! BeamDyn inputs
         !call MeshWrVTK(p_FAST%TurbinePos, BD%Input(1,k)%RootMotion, trim(p_FAST%VTK_OutFileRoot)//'.BD_RootMotion'//trim(num2lstr(k)), y_FAST%VTK_count, p_FAST%VTK_fields, ErrStat2, ErrMsg2, p_FAST%VTK_tWidth )
         call MeshWrVTK(p_FAST%TurbinePos, BD%Input(1,k)%HubMotion, trim(p_FAST%VTK_OutFileRoot)//'.BD_HubMotion'//trim(num2lstr(k)), y_FAST%VTK_count, p_FAST%VTK_fields, ErrStat2, ErrMsg2, p_FAST%VTK_tWidth )
      end do
      if (allocated(MeshMapData%y_BD_BldMotion_4Loads)) then
         do K=1,NumBl 
            call MeshWrVTK(p_FAST%TurbinePos, BD%Input(1,k)%DistrLoad, trim(p_FAST%VTK_OutFileRoot)//'.BD_DistrLoad'//trim(num2lstr(k)), y_FAST%VTK_count, p_FAST%VTK_fields, ErrStat2, ErrMsg2, p_FAST%VTK_tWidth, MeshMapData%y_BD_BldMotion_4Loads(k) )
            ! skipping PointLoad
         end do
      elseif (p_FAST%BD_OutputSibling) then
         do K=1,NumBl
            call MeshWrVTK(p_FAST%TurbinePos, BD%Input(1,k)%DistrLoad, trim(p_FAST%VTK_OutFileRoot)//'.BD_Blade'//trim(num2lstr(k)), y_FAST%VTK_count, p_FAST%VTK_fields, ErrStat2, ErrMsg2, p_FAST%VTK_tWidth, BD%y(k)%BldMotion )
            ! skipping PointLoad
         end do
      end if
      
      do K=1,NumBl
            ! BeamDyn outputs
         call MeshWrVTK(p_FAST%TurbinePos, BD%y(k)%ReactionForce, trim(p_FAST%VTK_OutFileRoot)//'.BD_ReactionForce_RootMotion'//trim(num2lstr(k)), y_FAST%VTK_count, p_FAST%VTK_fields, ErrStat2, ErrMsg2, p_FAST%VTK_tWidth, BD%Input(1,k)%RootMotion )
      end do  
      
      if (.not. p_FAST%BD_OutputSibling) then !otherwise this mesh has been put with the DistrLoad mesh
         do K=1,NumBl
               ! BeamDyn outputs
         call MeshWrVTK(p_FAST%TurbinePos, BD%y(k)%BldMotion, trim(p_FAST%VTK_OutFileRoot)//'.BD_BldMotion'//trim(num2lstr(k)), y_FAST%VTK_count, p_FAST%VTK_fields, ErrStat2, ErrMsg2, p_FAST%VTK_tWidth )
      end do  
      end if
      
      
   ELSE if (p_FAST%CompElast == Module_ED .and. allocated(ED%Input)) then
      ! ElastoDyn
      DO K=1,NumBl        
         call MeshWrVTK(p_FAST%TurbinePos, ED%y%BladeLn2Mesh(K), trim(p_FAST%VTK_OutFileRoot)//'.ED_BladeLn2Mesh_motion'//trim(num2lstr(k)), y_FAST%VTK_count, p_FAST%VTK_fields, ErrStat2, ErrMsg2, p_FAST%VTK_tWidth )
         call MeshWrVTK(p_FAST%TurbinePos, ED%Input(1)%BladePtLoads(K), trim(p_FAST%VTK_OutFileRoot)//'.ED_BladePtLoads'//trim(num2lstr(k)), y_FAST%VTK_count, p_FAST%VTK_fields, ErrStat2, ErrMsg2, p_FAST%VTK_tWidth, ED%y%BladeLn2Mesh(K) )
      END DO      
   END IF
            
!  ServoDyn
   if (allocated(SrvD%Input)) then
      IF ( SrvD%Input(1)%NTMD%Mesh%Committed ) THEN         
         !call MeshWrVTK(p_FAST%TurbinePos, SrvD%Input(1)%NTMD%Mesh, trim(p_FAST%VTK_OutFileRoot)//'.SrvD_NTMD_Motion', y_FAST%VTK_count, p_FAST%VTK_fields, ErrStat2, ErrMsg2, p_FAST%VTK_tWidth )
         call MeshWrVTK(p_FAST%TurbinePos, SrvD%y%NTMD%Mesh, trim(p_FAST%VTK_OutFileRoot)//'.SrvD_NTMD', y_FAST%VTK_count, p_FAST%VTK_fields, ErrStat2, ErrMsg2, p_FAST%VTK_tWidth, SrvD%Input(1)%TTMD%Mesh )
      END IF      
      IF ( SrvD%Input(1)%TTMD%Mesh%Committed ) THEN 
         !call MeshWrVTK(p_FAST%TurbinePos, SrvD%Input(1)%TTMD%Mesh, trim(p_FAST%VTK_OutFileRoot)//'.SrvD_TTMD_Motion', y_FAST%VTK_count, p_FAST%VTK_fields, ErrStat2, ErrMsg2, p_FAST%VTK_tWidth )
         call MeshWrVTK(p_FAST%TurbinePos, SrvD%y%TTMD%Mesh, trim(p_FAST%VTK_OutFileRoot)//'.SrvD_TTMD', y_FAST%VTK_count, p_FAST%VTK_fields, ErrStat2, ErrMsg2, p_FAST%VTK_tWidth, SrvD%Input(1)%TTMD%Mesh )
      END IF   
   end if
   
      
!  AeroDyn   
   IF ( p_FAST%CompAero == Module_AD .and. allocated(AD%Input)) THEN 
               
      if (allocated(AD%Input(1)%BladeRootMotion)) then      
      
         DO K=1,NumBl   
            call MeshWrVTK(p_FAST%TurbinePos, AD%Input(1)%BladeRootMotion(K), trim(p_FAST%VTK_OutFileRoot)//'.AD_BladeRootMotion'//trim(num2lstr(k)), y_FAST%VTK_count, p_FAST%VTK_fields, ErrStat2, ErrMsg2, p_FAST%VTK_tWidth )
            !call MeshWrVTK(p_FAST%TurbinePos, AD%Input(1)%BladeMotion(K), trim(p_FAST%VTK_OutFileRoot)//'.AD_BladeMotion'//trim(num2lstr(k)), y_FAST%VTK_count, p_FAST%VTK_fields, ErrStat2, ErrMsg2, p_FAST%VTK_tWidth )
         END DO            

         call MeshWrVTK(p_FAST%TurbinePos, AD%Input(1)%HubMotion, trim(p_FAST%VTK_OutFileRoot)//'.AD_HubMotion', y_FAST%VTK_count, p_FAST%VTK_fields, ErrStat2, ErrMsg2, p_FAST%VTK_tWidth )
         !call MeshWrVTK(p_FAST%TurbinePos, AD%Input(1)%TowerMotion, trim(p_FAST%VTK_OutFileRoot)//'.AD_TowerMotion', y_FAST%VTK_count, p_FAST%VTK_fields, ErrStat2, ErrMsg2, p_FAST%VTK_tWidth )
               
         DO K=1,NumBl   
            call MeshWrVTK(p_FAST%TurbinePos, AD%y%BladeLoad(K), trim(p_FAST%VTK_OutFileRoot)//'.AD_Blade'//trim(num2lstr(k)), y_FAST%VTK_count, p_FAST%VTK_fields, ErrStat2, ErrMsg2, p_FAST%VTK_tWidth, AD%Input(1)%BladeMotion(k) )
         END DO            
         call MeshWrVTK(p_FAST%TurbinePos, AD%y%TowerLoad, trim(p_FAST%VTK_OutFileRoot)//'.AD_Tower', y_FAST%VTK_count, p_FAST%VTK_fields, ErrStat2, ErrMsg2, p_FAST%VTK_tWidth, AD%Input(1)%TowerMotion )
         
      end if

         ! FVW submodule of AD15
      if (allocated(AD%m%FVW_u)) then
         if (allocated(AD%m%FVW_u(1)%WingsMesh)) then
            DO K=1,NumBl
               call MeshWrVTK(p_FAST%TurbinePos, AD%m%FVW_u(1)%WingsMesh(k), trim(p_FAST%VTK_OutFileRoot)//'.FVW_WingsMesh'//trim(num2lstr(k)), y_FAST%VTK_count, p_FAST%VTK_fields, ErrStat2, ErrMsg2, p_FAST%VTK_tWidth, AD%Input(1)%BladeMotion(k) )
               !call MeshWrVTK(p_FAST%TurbinePos, AD%Input(1)%BladeMotion(K), trim(p_FAST%OutFileRoot)//'.AD_BladeMotion'//trim(num2lstr(k)), y_FAST%VTK_count, p_FAST%VTK_fields, ErrStat2, ErrMsg2 )
            END DO
            ! Free wake
            call WrVTK_FVW(AD%p%FVW, AD%x(1)%FVW, AD%z(1)%FVW, AD%m%FVW, trim(p_FAST%VTK_OutFileRoot)//'.FVW', y_FAST%VTK_count, p_FAST%VTK_tWidth, bladeFrame=.FALSE.)  ! bladeFrame==.FALSE. to output in global coords
         end if
      end if
   END IF
   
! HydroDyn            
   IF ( p_FAST%CompHydro == Module_HD .and. allocated(HD%Input)) THEN       
      !call MeshWrVTK(p_FAST%TurbinePos, HD%Input(1)%Mesh, trim(p_FAST%VTK_OutFileRoot)//'.HD_Mesh_motion', y_FAST%VTK_count, p_FAST%VTK_fields, ErrStat2, ErrMsg2 )     
      !call MeshWrVTK(p_FAST%TurbinePos, HD%Input(1)%Morison%LumpedMesh, trim(p_FAST%VTK_OutFileRoot)//'.HD_MorisonLumped_motion', y_FAST%VTK_count, p_FAST%VTK_fields, ErrStat2, ErrMsg2 )     
      !call MeshWrVTK(p_FAST%TurbinePos, HD%Input(1)%Morison%DistribMesh, trim(p_FAST%VTK_OutFileRoot)//'.HD_MorisonDistrib_motion', y_FAST%VTK_count, p_FAST%VTK_fields, ErrStat2, ErrMsg2 )     
      
      if (p_FAST%CompSub == Module_NONE) then
         call MeshWrVTK(p_FAST%TurbinePos, HD%y%AllHdroOrigin, trim(p_FAST%VTK_OutFileRoot)//'.HD_AllHdroOrigin', y_FAST%VTK_count, p_FAST%VTK_fields, ErrStat2, ErrMsg2, p_FAST%VTK_tWidth, HD%Input(1)%Mesh )
         outputFields = .false.
      else         
         call MeshWrVTK(p_FAST%TurbinePos, HD%y%Mesh, trim(p_FAST%VTK_OutFileRoot)//'.HD_Mesh', y_FAST%VTK_count, p_FAST%VTK_fields, ErrStat2, ErrMsg2, p_FAST%VTK_tWidth, HD%Input(1)%Mesh )
         outputFields = p_FAST%VTK_fields
      end if
      call MeshWrVTK(p_FAST%TurbinePos, HD%y%Morison%LumpedMesh, trim(p_FAST%VTK_OutFileRoot)//'.HD_MorisonLumped', y_FAST%VTK_count, outputFields, ErrStat2, ErrMsg2, p_FAST%VTK_tWidth, HD%Input(1)%Morison%LumpedMesh )
      call MeshWrVTK(p_FAST%TurbinePos, HD%y%Morison%DistribMesh, trim(p_FAST%VTK_OutFileRoot)//'.HD_MorisonDistrib', y_FAST%VTK_count, outputFields, ErrStat2, ErrMsg2, p_FAST%VTK_tWidth, HD%Input(1)%Morison%DistribMesh )
      
                  
   END IF
   
! SubDyn   
   IF ( p_FAST%CompSub == Module_SD .and. allocated(SD%Input)) THEN
      !call MeshWrVTK(p_FAST%TurbinePos, SD%Input(1)%TPMesh, trim(p_FAST%VTK_OutFileRoot)//'.SD_TPMesh_motion', y_FAST%VTK_count, p_FAST%VTK_fields, ErrStat2, ErrMsg2, p_FAST%VTK_tWidth )
      call MeshWrVTK(p_FAST%TurbinePos, SD%Input(1)%LMesh, trim(p_FAST%VTK_OutFileRoot)//'.SD_LMesh_y2Mesh', y_FAST%VTK_count, p_FAST%VTK_fields, ErrStat2, ErrMsg2, p_FAST%VTK_tWidth, SD%y%y2Mesh )
      
      call MeshWrVTK(p_FAST%TurbinePos, SD%y%y1Mesh, trim(p_FAST%VTK_OutFileRoot)//'.SD_y1Mesh_TPMesh', y_FAST%VTK_count, p_FAST%VTK_fields, ErrStat2, ErrMsg2, p_FAST%VTK_tWidth, SD%Input(1)%TPMesh )
      !call MeshWrVTK(p_FAST%TurbinePos, SD%y%y2Mesh, trim(p_FAST%VTK_OutFileRoot)//'.SD_y2Mesh_motion', y_FAST%VTK_count, p_FAST%VTK_fields, ErrStat2, ErrMsg2, p_FAST%VTK_tWidth )
   ELSE IF ( p_FAST%CompSub == Module_ExtPtfm .and. allocated(ExtPtfm%Input)) THEN
      call MeshWrVTK(p_FAST%TurbinePos, ExtPtfm%y%PtfmMesh, trim(p_FAST%VTK_OutFileRoot)//'.ExtPtfm', y_FAST%VTK_count, p_FAST%VTK_fields, ErrStat2, ErrMsg2, p_FAST%VTK_tWidth, ExtPtfm%Input(1)%PtfmMesh )
   END IF     
       
! MAP
   IF ( p_FAST%CompMooring == Module_MAP ) THEN
      if (allocated(MAPp%Input)) then
         call MeshWrVTK(p_FAST%TurbinePos, MAPp%y%PtFairleadLoad, trim(p_FAST%VTK_OutFileRoot)//'.MAP_PtFairlead', y_FAST%VTK_count, p_FAST%VTK_fields, ErrStat2, ErrMsg2, p_FAST%VTK_tWidth, MAPp%Input(1)%PtFairDisplacement )
         !call MeshWrVTK(p_FAST%TurbinePos, MAPp%Input(1)%PtFairDisplacement, trim(p_FAST%VTK_OutFileRoot)//'.MAP_PtFair_motion', y_FAST%VTK_count, p_FAST%VTK_fields, ErrStat2, ErrMsg2, p_FAST%VTK_tWidth )
      end if
      
! MoorDyn      
   ELSEIF ( p_FAST%CompMooring == Module_MD ) THEN
      if (allocated(MD%Input)) then
         call MeshWrVTK(p_FAST%TurbinePos, MD%y%PtFairleadLoad, trim(p_FAST%VTK_OutFileRoot)//'.MD_PtFairlead', y_FAST%VTK_count, p_FAST%VTK_fields, ErrStat2, ErrMsg2, p_FAST%VTK_tWidth, MD%Input(1)%PtFairleadDisplacement )
         !call MeshWrVTK(p_FAST%TurbinePos, MD%Input(1)%PtFairleadDisplacement, trim(p_FAST%VTK_OutFileRoot)//'.MD_PtFair_motion', y_FAST%VTK_count, p_FAST%VTK_fields, ErrStat2, ErrMsg2, p_FAST%VTK_tWidth )
      end if
      
! FEAMooring                   
   ELSEIF ( p_FAST%CompMooring == Module_FEAM ) THEN
      if (allocated(FEAM%Input)) then
         call MeshWrVTK(p_FAST%TurbinePos, FEAM%y%PtFairleadLoad, trim(p_FAST%VTK_OutFileRoot)//'.FEAM_PtFairlead', y_FAST%VTK_count, p_FAST%VTK_fields, ErrStat2, ErrMsg2, p_FAST%VTK_tWidth, FEAM%Input(1)%PtFairleadDisplacement )
         !call MeshWrVTK(p_FAST%TurbinePos, FEAM%Input(1)%PtFairleadDisplacement, trim(p_FAST%VTK_OutFileRoot)//'.FEAM_PtFair_motion', y_FAST%VTK_count, p_FAST%VTK_fields, ErrStat2, ErrMsg2, p_FAST%VTK_tWidth )
      end if
      
! Orca      
   ELSEIF ( p_FAST%CompMooring == Module_Orca ) THEN
      if (allocated(Orca%Input)) then
         call MeshWrVTK(p_FAST%TurbinePos, Orca%y%PtfmMesh, trim(p_FAST%VTK_OutFileRoot)//'.Orca_PtfmMesh', y_FAST%VTK_count, p_FAST%VTK_fields, ErrStat2, ErrMsg2, p_FAST%VTK_tWidth, Orca%Input(1)%PtfmMesh )
         !call MeshWrVTK(p_FAST%TurbinePos, Orca%Input(1)%PtfmMesh, trim(p_FAST%VTK_OutFileRoot)//'.Orca_PtfmMesh_motion', y_FAST%VTK_count, p_FAST%VTK_fields, ErrStat2, ErrMsg2, p_FAST%VTK_tWidth )
      end if
   END IF
            
         
! IceFloe      
   IF ( p_FAST%CompIce == Module_IceF ) THEN
      if (allocated(IceF%Input)) then
         call MeshWrVTK(p_FAST%TurbinePos, IceF%y%iceMesh, trim(p_FAST%VTK_OutFileRoot)//'.IceF_iceMesh', y_FAST%VTK_count, p_FAST%VTK_fields, ErrStat2, ErrMsg2, p_FAST%VTK_tWidth, IceF%Input(1)%iceMesh )
         !call MeshWrVTK(p_FAST%TurbinePos, IceF%Input(1)%iceMesh, trim(p_FAST%VTK_OutFileRoot)//'.IceF_iceMesh_motion', y_FAST%VTK_count, p_FAST%VTK_fields, ErrStat2, ErrMsg2, p_FAST%VTK_tWidth )
      end if
      
! IceDyn
   ELSEIF ( p_FAST%CompIce == Module_IceD ) THEN
      if (allocated(IceD%Input)) then
            
         DO k = 1,p_FAST%numIceLegs
            call MeshWrVTK(p_FAST%TurbinePos, IceD%y(k)%PointMesh, trim(p_FAST%VTK_OutFileRoot)//'.IceD_PointMesh'//trim(num2lstr(k)), y_FAST%VTK_count, p_FAST%VTK_fields, ErrStat2, ErrMsg2, p_FAST%VTK_tWidth, IceD%Input(1,k)%PointMesh )
            !call MeshWrVTK(p_FAST%TurbinePos, IceD%Input(1,k)%PointMesh, trim(p_FAST%VTK_OutFileRoot)//'.IceD_PointMesh_motion'//trim(num2lstr(k)), y_FAST%VTK_count, p_FAST%VTK_fields, ErrStat2, ErrMsg2, p_FAST%VTK_tWidth )
         END DO
      end if
      
   END IF
   
   
END SUBROUTINE WrVTK_AllMeshes 
!----------------------------------------------------------------------------------------------------------------------------------
!> This routine writes a minimal subset of meshes (enough to visualize the turbine) to VTK-formatted files. It doesn't bother with 
!! returning an error code.
SUBROUTINE WrVTK_BasicMeshes(p_FAST, y_FAST, MeshMapData, ED, BD, AD, IfW, OpFM, HD, SD, SrvD, MAPp, FEAM, MD, Orca, IceF, IceD)

   TYPE(FAST_ParameterType), INTENT(IN   ) :: p_FAST              !< Parameters for the glue code
   TYPE(FAST_OutputFileType),INTENT(IN   ) :: y_FAST              !< Output variables for the glue code
   TYPE(FAST_ModuleMapType), INTENT(IN   ) :: MeshMapData         !< Data for mapping between modules

   TYPE(ElastoDyn_Data),     INTENT(IN   ) :: ED                  !< ElastoDyn data
   TYPE(BeamDyn_Data),       INTENT(IN   ) :: BD                  !< BeamDyn data
   TYPE(ServoDyn_Data),      INTENT(IN   ) :: SrvD                !< ServoDyn data
   TYPE(AeroDyn_Data),       INTENT(IN   ) :: AD                  !< AeroDyn data
   TYPE(InflowWind_Data),    INTENT(IN   ) :: IfW                 !< InflowWind data
   TYPE(OpenFOAM_Data),      INTENT(IN   ) :: OpFM                !< OpenFOAM data
   TYPE(HydroDyn_Data),      INTENT(IN   ) :: HD                  !< HydroDyn data
   TYPE(SubDyn_Data),        INTENT(IN   ) :: SD                  !< SubDyn data
   TYPE(MAP_Data),           INTENT(IN   ) :: MAPp                !< MAP data
   TYPE(FEAMooring_Data),    INTENT(IN   ) :: FEAM                !< FEAMooring data
   TYPE(MoorDyn_Data),       INTENT(IN   ) :: MD                  !< MoorDyn data
   TYPE(OrcaFlex_Data),      INTENT(IN   ) :: Orca                !< OrcaFlex interface data
   TYPE(IceFloe_Data),       INTENT(IN   ) :: IceF                !< IceFloe data
   TYPE(IceDyn_Data),        INTENT(IN   ) :: IceD                !< All the IceDyn data used in time-step loop

   logical                                 :: OutputFields
   INTEGER(IntKi)                          :: NumBl, k
   INTEGER(IntKi)                          :: ErrStat2
   CHARACTER(ErrMsgLen)                    :: ErrMSg2
   CHARACTER(*), PARAMETER                 :: RoutineName = 'WrVTK_BasicMeshes'


   NumBl = 0
   if (allocated(ED%y%BladeRootMotion)) then
      NumBl = SIZE(ED%y%BladeRootMotion)
   end if

   
! Blades
   IF ( p_FAST%CompAero == Module_AD ) THEN  ! These meshes may have airfoil data associated with nodes...
      DO K=1,NumBl   
         call MeshWrVTK(p_FAST%TurbinePos, AD%Input(1)%BladeMotion(K), trim(p_FAST%VTK_OutFileRoot)//'.AD_Blade'//trim(num2lstr(k)), &
                        y_FAST%VTK_count, p_FAST%VTK_fields, ErrStat2, ErrMsg2, p_FAST%VTK_tWidth, Sib=AD%y%BladeLoad(K) )
      END DO                  
   ELSE IF ( p_FAST%CompElast == Module_BD ) THEN
      DO K=1,NumBl                 
         call MeshWrVTK(p_FAST%TurbinePos, BD%y(k)%BldMotion, trim(p_FAST%VTK_OutFileRoot)//'.BD_BldMotion'//trim(num2lstr(k)), &
                        y_FAST%VTK_count, p_FAST%VTK_fields, ErrStat2, ErrMsg2, p_FAST%VTK_tWidth )
      END DO  
   ELSE IF ( p_FAST%CompElast == Module_ED ) THEN
      DO K=1,NumBl        
         call MeshWrVTK(p_FAST%TurbinePos, ED%y%BladeLn2Mesh(K), trim(p_FAST%VTK_OutFileRoot)//'.ED_BladeLn2Mesh_motion'//trim(num2lstr(k)), &
                        y_FAST%VTK_count, p_FAST%VTK_fields, ErrStat2, ErrMsg2, p_FAST%VTK_tWidth )
      END DO  
   END IF   
   
! Nacelle
   call MeshWrVTK(p_FAST%TurbinePos, ED%y%NacelleMotion, trim(p_FAST%VTK_OutFileRoot)//'.ED_Nacelle', y_FAST%VTK_count, &
                  p_FAST%VTK_fields, ErrStat2, ErrMsg2, p_FAST%VTK_tWidth, Sib=ED%Input(1)%NacelleLoads )
            
! Hub
   call MeshWrVTK(p_FAST%TurbinePos, ED%y%HubPtMotion, trim(p_FAST%VTK_OutFileRoot)//'.ED_Hub', y_FAST%VTK_count, &
                  p_FAST%VTK_fields, ErrStat2, ErrMsg2, p_FAST%VTK_tWidth, Sib=ED%Input(1)%HubPtLoad )
! Tower motions
   call MeshWrVTK(p_FAST%TurbinePos, ED%y%TowerLn2Mesh, trim(p_FAST%VTK_OutFileRoot)//'.ED_TowerLn2Mesh_motion', &
                  y_FAST%VTK_count, p_FAST%VTK_fields, ErrStat2, ErrMsg2, p_FAST%VTK_tWidth )

   
   
! Substructure   
!   call MeshWrVTK(p_FAST%TurbinePos, ED%y%PlatformPtMesh, trim(p_FAST%VTK_OutFileRoot)//'.ED_PlatformPtMesh_motion', y_FAST%VTK_count, p_FAST%VTK_fields, ErrStat2, ErrMsg2, p_FAST%VTK_tWidth )
!   IF ( p_FAST%CompSub == Module_SD ) THEN
!     call MeshWrVTK(p_FAST%TurbinePos, SD%Input(1)%TPMesh, trim(p_FAST%VTK_OutFileRoot)//'.SD_TPMesh_motion', y_FAST%VTK_count, p_FAST%VTK_fields, ErrStat2, ErrMsg2, p_FAST%VTK_tWidth )
!      call MeshWrVTK(p_FAST%TurbinePos, SD%y%y2Mesh, trim(p_FAST%VTK_OutFileRoot)//'.SD_y2Mesh_motion', y_FAST%VTK_count, ErrStat2, ErrMsg2, p_FAST%VTK_tWidth )
!   END IF     
      
   IF ( p_FAST%CompHydro == Module_HD ) THEN 
      
      if (p_FAST%CompSub == Module_NONE) then
         call MeshWrVTK(p_FAST%TurbinePos, HD%y%AllHdroOrigin, trim(p_FAST%VTK_OutFileRoot)//'.HD_AllHdroOrigin', y_FAST%VTK_count, p_FAST%VTK_fields, ErrStat2, ErrMsg2, p_FAST%VTK_tWidth, HD%Input(1)%Mesh )
         outputFields = .false.
      else         
         OutputFields = p_FAST%VTK_fields
      end if
      
      call MeshWrVTK(p_FAST%TurbinePos, HD%Input(1)%Morison%DistribMesh, trim(p_FAST%VTK_OutFileRoot)//'.HD_MorisonDistrib', &
                     y_FAST%VTK_count, OutputFields, ErrStat2, ErrMsg2, p_FAST%VTK_tWidth, Sib=HD%y%Morison%DistribMesh )
   END IF
   
   
! Mooring Lines?            
!   IF ( p_FAST%CompMooring == Module_MAP ) THEN
!      call MeshWrVTK(p_FAST%TurbinePos, MAPp%Input(1)%PtFairDisplacement, trim(p_FAST%VTK_OutFileRoot)//'.MAP_PtFair_motion', y_FAST%VTK_count, p_FAST%VTK_fields, ErrStat2, ErrMsg2, p_FAST%VTK_tWidth )
!   ELSEIF ( p_FAST%CompMooring == Module_MD ) THEN
!      call MeshWrVTK(p_FAST%TurbinePos, MD%Input(1)%PtFairleadDisplacement, trim(p_FAST%VTK_OutFileRoot)//'.MD_PtFair_motion', y_FAST%VTK_count, p_FAST%VTK_fields, ErrStat2, ErrMsg2, p_FAST%VTK_tWidth )
!   ELSEIF ( p_FAST%CompMooring == Module_FEAM ) THEN
!      call MeshWrVTK(p_FAST%TurbinePos, FEAM%Input(1)%PtFairleadDisplacement, trim(p_FAST%VTK_OutFileRoot)//'FEAM_PtFair_motion', y_FAST%VTK_count, p_FAST%VTK_fields, ErrStat2, ErrMsg2, p_FAST%VTK_tWidth )
!   END IF
         
   
END SUBROUTINE WrVTK_BasicMeshes 
!----------------------------------------------------------------------------------------------------------------------------------
!> This routine writes a minimal subset of meshes with surfaces to VTK-formatted files. It doesn't bother with 
!! returning an error code.
SUBROUTINE WrVTK_Surfaces(t_global, p_FAST, y_FAST, MeshMapData, ED, BD, AD, IfW, OpFM, HD, SD, SrvD, MAPp, FEAM, MD, Orca, IceF, IceD)
   use FVW_IO, only: WrVTK_FVW

   REAL(DbKi),               INTENT(IN   ) :: t_global            !< Current global time
   TYPE(FAST_ParameterType), INTENT(IN   ) :: p_FAST              !< Parameters for the glue code
   TYPE(FAST_OutputFileType),INTENT(INOUT) :: y_FAST              !< Output variables for the glue code (only because we're updating VTK_LastWaveIndx)
   TYPE(FAST_ModuleMapType), INTENT(IN   ) :: MeshMapData         !< Data for mapping between modules

   TYPE(ElastoDyn_Data),     INTENT(IN   ) :: ED                  !< ElastoDyn data
   TYPE(BeamDyn_Data),       INTENT(IN   ) :: BD                  !< BeamDyn data
   TYPE(ServoDyn_Data),      INTENT(IN   ) :: SrvD                !< ServoDyn data
   TYPE(AeroDyn_Data),       INTENT(IN   ) :: AD                  !< AeroDyn data
   TYPE(InflowWind_Data),    INTENT(IN   ) :: IfW                 !< InflowWind data
   TYPE(OpenFOAM_Data),      INTENT(IN   ) :: OpFM                !< OpenFOAM data
   TYPE(HydroDyn_Data),      INTENT(IN   ) :: HD                  !< HydroDyn data
   TYPE(SubDyn_Data),        INTENT(IN   ) :: SD                  !< SubDyn data
   TYPE(MAP_Data),           INTENT(IN   ) :: MAPp                !< MAP data
   TYPE(FEAMooring_Data),    INTENT(IN   ) :: FEAM                !< FEAMooring data
   TYPE(MoorDyn_Data),       INTENT(IN   ) :: MD                  !< MoorDyn data
   TYPE(OrcaFlex_Data),      INTENT(IN   ) :: Orca                !< OrcaFlex interface data
   TYPE(IceFloe_Data),       INTENT(IN   ) :: IceF                !< IceFloe data
   TYPE(IceDyn_Data),        INTENT(IN   ) :: IceD                !< All the IceDyn data used in time-step loop


   logical, parameter                      :: OutputFields = .FALSE. ! due to confusion about what fields mean on a surface, we are going to just output the basic meshes if people ask for fields
   INTEGER(IntKi)                          :: NumBl, k
   INTEGER(IntKi)                          :: ErrStat2
   CHARACTER(ErrMsgLen)                    :: ErrMSg2
   CHARACTER(*), PARAMETER                 :: RoutineName = 'WrVTK_Surfaces'

   NumBl = 0
   if (allocated(ED%y%BladeRootMotion)) then
      NumBl = SIZE(ED%y%BladeRootMotion)
   end if

! Ground (written at initialization)
   
! Wave elevation
   if ( allocated( p_FAST%VTK_Surface%WaveElev ) ) call WrVTK_WaveElev( t_global, p_FAST, y_FAST, HD)
   
! Nacelle
   call MeshWrVTK_PointSurface (p_FAST%TurbinePos, ED%y%NacelleMotion, trim(p_FAST%VTK_OutFileRoot)//'.NacelleSurface', &
                                y_FAST%VTK_count, OutputFields, ErrStat2, ErrMsg2, p_FAST%VTK_tWidth , verts = p_FAST%VTK_Surface%NacelleBox, Sib=ED%Input(1)%NacelleLoads )
   
   
! Hub
   call MeshWrVTK_PointSurface (p_FAST%TurbinePos, ED%y%HubPtMotion, trim(p_FAST%VTK_OutFileRoot)//'.HubSurface', &
                                y_FAST%VTK_count, OutputFields, ErrStat2, ErrMsg2, p_FAST%VTK_tWidth , &
                                NumSegments=p_FAST%VTK_Surface%NumSectors, radius=p_FAST%VTK_Surface%HubRad, Sib=ED%Input(1)%HubPtLoad )
   
! Tower motions
   call MeshWrVTK_Ln2Surface (p_FAST%TurbinePos, ED%y%TowerLn2Mesh, trim(p_FAST%VTK_OutFileRoot)//'.TowerSurface', &
                              y_FAST%VTK_count, OutputFields, ErrStat2, ErrMsg2, p_FAST%VTK_tWidth, p_FAST%VTK_Surface%NumSectors, p_FAST%VTK_Surface%TowerRad )
   
! Blades
   IF ( p_FAST%CompAero == Module_AD ) THEN  ! These meshes may have airfoil data associated with nodes...
      DO K=1,NumBl
         call MeshWrVTK_Ln2Surface (p_FAST%TurbinePos, AD%Input(1)%BladeMotion(K), trim(p_FAST%VTK_OutFileRoot)//'.Blade'//trim(num2lstr(k))//'Surface', &
                                    y_FAST%VTK_count, OutputFields, ErrStat2, ErrMsg2, p_FAST%VTK_tWidth , verts=p_FAST%VTK_Surface%BladeShape(K)%AirfoilCoords &
                                    ,Sib=AD%y%BladeLoad(k) )
      END DO                  
   ELSE IF ( p_FAST%CompElast == Module_BD ) THEN
      DO K=1,NumBl                 
         call MeshWrVTK_Ln2Surface (p_FAST%TurbinePos, BD%y(k)%BldMotion, trim(p_FAST%VTK_OutFileRoot)//'.Blade'//trim(num2lstr(k))//'Surface', &
                                    y_FAST%VTK_count, OutputFields, ErrStat2, ErrMsg2, p_FAST%VTK_tWidth , verts=p_FAST%VTK_Surface%BladeShape(K)%AirfoilCoords )
      END DO  
   ELSE IF ( p_FAST%CompElast == Module_ED ) THEN
      DO K=1,NumBl        
         call MeshWrVTK_Ln2Surface (p_FAST%TurbinePos, ED%y%BladeLn2Mesh(K), trim(p_FAST%VTK_OutFileRoot)//'.Blade'//trim(num2lstr(k))//'Surface', &
                                    y_FAST%VTK_count, OutputFields, ErrStat2, ErrMsg2, p_FAST%VTK_tWidth , verts=p_FAST%VTK_Surface%BladeShape(K)%AirfoilCoords )
      END DO  
   END IF   

! Free wake
   if (allocated(AD%m%FVW_u)) then
      if (allocated(AD%m%FVW_u(1)%WingsMesh)) then
         call WrVTK_FVW(AD%p%FVW, AD%x(1)%FVW, AD%z(1)%FVW, AD%m%FVW, trim(p_FAST%VTK_OutFileRoot)//'.FVW', y_FAST%VTK_count, p_FAST%VTK_tWidth, bladeFrame=.FALSE.)  ! bladeFrame==.FALSE. to output in global coords
      end if   
   end if   

   
! Platform
! call MeshWrVTK_PointSurface (p_FAST%TurbinePos, ED%y%PlatformPtMesh, trim(p_FAST%VTK_OutFileRoot)//'.PlatformSurface', y_FAST%VTK_count, OutputFields, ErrStat2, ErrMsg2, Radius = p_FAST%VTK_Surface%GroundRad )
   
   
! Substructure   
!   call MeshWrVTK(p_FAST%TurbinePos, ED%y%PlatformPtMesh, trim(p_FAST%VTK_OutFileRoot)//'.ED_PlatformPtMesh_motion', y_FAST%VTK_count, OutputFields, ErrStat2, ErrMsg2 )     
!   IF ( p_FAST%CompSub == Module_SD ) THEN
!     call MeshWrVTK(p_FAST%TurbinePos, SD%Input(1)%TPMesh, trim(p_FAST%VTK_OutFileRoot)//'.SD_TPMesh_motion', y_FAST%VTK_count, OutputFields, ErrStat2, ErrMsg2 )     
!      call MeshWrVTK(p_FAST%TurbinePos, SD%y%y2Mesh, trim(p_FAST%VTK_OutFileRoot)//'.SD_y2Mesh_motion', y_FAST%VTK_count, OutputFields, ErrStat2, ErrMsg2 )        
!   END IF     
      
   IF ( HD%Input(1)%Morison%DistribMesh%Committed ) THEN 
      !if ( p_FAST%CompSub == Module_NONE ) then ! floating
      !   OutputFields = .false.
      !else
      !   OutputFields = p_FAST%VTK_fields
      !end if
         
      call MeshWrVTK_Ln2Surface (p_FAST%TurbinePos, HD%Input(1)%Morison%DistribMesh, trim(p_FAST%VTK_OutFileRoot)//'.MorisonSurface', &
                                 y_FAST%VTK_count, OutputFields, ErrStat2, ErrMsg2, p_FAST%VTK_tWidth, p_FAST%VTK_Surface%NumSectors, &
                                 p_FAST%VTK_Surface%MorisonRad, Sib=HD%y%Morison%DistribMesh )
   END IF
   
   
! Mooring Lines?            
!   IF ( p_FAST%CompMooring == Module_MAP ) THEN
!      call MeshWrVTK(p_FAST%TurbinePos, MAPp%Input(1)%PtFairDisplacement, trim(p_FAST%VTK_OutFileRoot)//'.MAP_PtFair_motion', y_FAST%VTK_count, OutputFields, ErrStat2, ErrMsg2 )        
!   ELSEIF ( p_FAST%CompMooring == Module_MD ) THEN
!      call MeshWrVTK(p_FAST%TurbinePos, MD%Input(1)%PtFairleadDisplacement, trim(p_FAST%VTK_OutFileRoot)//'.MD_PtFair_motion', y_FAST%VTK_count, OutputFields, ErrStat2, ErrMsg2 )        
!   ELSEIF ( p_FAST%CompMooring == Module_FEAM ) THEN
!      call MeshWrVTK(p_FAST%TurbinePos, FEAM%Input(1)%PtFairleadDisplacement, trim(p_FAST%VTK_OutFileRoot)//'FEAM_PtFair_motion', y_FAST%VTK_count, OutputFields, ErrStat2, ErrMsg2   )        
!   END IF
         
   
   if (p_FAST%VTK_fields) then
      call WrVTK_BasicMeshes(p_FAST, y_FAST, MeshMapData, ED, BD, AD, IfW, OpFM, HD, SD, SrvD, MAPp, FEAM, MD, Orca, IceF, IceD)
   end if
   
   
END SUBROUTINE WrVTK_Surfaces 
!----------------------------------------------------------------------------------------------------------------------------------
!> This subroutine writes the wave elevation data for a given time step
SUBROUTINE WrVTK_WaveElev(t_global, p_FAST, y_FAST, HD)

   REAL(DbKi),               INTENT(IN   ) :: t_global            !< Current global time
   TYPE(FAST_ParameterType), INTENT(IN   ) :: p_FAST              !< Parameters for the glue code
   TYPE(FAST_OutputFileType),INTENT(INOUT) :: y_FAST              !< Output variables for the glue code

   TYPE(HydroDyn_Data),      INTENT(IN   ) :: HD                  !< HydroDyn data

   ! local variables
   INTEGER(IntKi)                        :: Un                    ! fortran unit number
   INTEGER(IntKi)                        :: n, iy, ix             ! loop counters
   REAL(SiKi)                            :: t
   CHARACTER(1024)                       :: FileName
   INTEGER(IntKi)                        :: NumberOfPoints 
   INTEGER(IntKi), parameter             :: NumberOfLines = 0
   INTEGER(IntKi)                        :: NumberOfPolys
   CHARACTER(1024)                       :: Tstr
   INTEGER(IntKi)                        :: ErrStat2 
   CHARACTER(ErrMsgLen)                  :: ErrMsg2
   CHARACTER(*),PARAMETER                :: RoutineName = 'WrVTK_WaveElev'

   
   NumberOfPoints = size(p_FAST%VTK_surface%WaveElevXY,2)
      ! I'm going to make triangles for now. we should probably just make this a structured file at some point
   NumberOfPolys  = ( p_FAST%VTK_surface%NWaveElevPts(1) - 1 ) * &
                    ( p_FAST%VTK_surface%NWaveElevPts(2) - 1 ) * 2
   
   !.................................................................
   ! write the data that potentially changes each time step:
   !.................................................................
   ! construct the string for the zero-padded VTK write-out step
   write(Tstr, '(i' // trim(Num2LStr(p_FAST%VTK_tWidth)) //'.'// trim(Num2LStr(p_FAST%VTK_tWidth)) // ')') y_FAST%VTK_count
      
   ! PolyData (.vtp) - Serial vtkPolyData (unstructured) file
   FileName = TRIM(p_FAST%VTK_OutFileRoot)//'.WaveSurface.'//TRIM(Tstr)//'.vtp'
      
   call WrVTK_header( FileName, NumberOfPoints, NumberOfLines, NumberOfPolys, Un, ErrStat2, ErrMsg2 )    
      if (ErrStat2 >= AbortErrLev) return
         
! points (nodes, augmented with NumSegments):   
      WRITE(Un,'(A)')         '      <Points>'
      WRITE(Un,'(A)')         '        <DataArray type="Float32" NumberOfComponents="3" format="ascii">'

      ! I'm not going to interpolate in time; I'm just going to get the index of the closest wave time value
      t = REAL(t_global,SiKi)
      call GetWaveElevIndx( t, HD%p%WaveTime, y_FAST%VTK_LastWaveIndx )
      
      n = 1
      do ix=1,p_FAST%VTK_surface%NWaveElevPts(1)
         do iy=1,p_FAST%VTK_surface%NWaveElevPts(2)            
            WRITE(Un,VTK_AryFmt) p_FAST%VTK_surface%WaveElevXY(:,n), p_FAST%VTK_surface%WaveElev(y_FAST%VTK_LastWaveIndx,n) 
            n = n+1
         end do
      end do
                     
      WRITE(Un,'(A)')         '        </DataArray>'
      WRITE(Un,'(A)')         '      </Points>'
  
                  
      WRITE(Un,'(A)')         '      <Polys>'      
      WRITE(Un,'(A)')         '        <DataArray type="Int32" Name="connectivity" format="ascii">'         
      
      do ix=1,p_FAST%VTK_surface%NWaveElevPts(1)-1
         do iy=1,p_FAST%VTK_surface%NWaveElevPts(2)-1
            n = p_FAST%VTK_surface%NWaveElevPts(1)*(ix-1)+iy - 1 ! points start at 0
            
            WRITE(Un,'(3(i7))') n,   n+1,                                    n+p_FAST%VTK_surface%NWaveElevPts(2)
            WRITE(Un,'(3(i7))') n+1, n+1+p_FAST%VTK_surface%NWaveElevPts(2), n+p_FAST%VTK_surface%NWaveElevPts(2)
            
         end do
      end do            
      WRITE(Un,'(A)')         '        </DataArray>'      
      
      WRITE(Un,'(A)')         '        <DataArray type="Int32" Name="offsets" format="ascii">'                  
      do n=1,NumberOfPolys
         WRITE(Un,'(i7)') 3*n
      end do      
      WRITE(Un,'(A)')         '        </DataArray>'
      WRITE(Un,'(A)')         '      </Polys>'      
                  
      call WrVTK_footer( Un )       
      
END SUBROUTINE WrVTK_WaveElev  
!----------------------------------------------------------------------------------------------------------------------------------
!> This function returns the index, Ind, of the XAry closest to XValIn, where XAry is assumed to be periodic. It starts
!! searching at the value of Ind from a previous step.
SUBROUTINE GetWaveElevIndx( XValIn, XAry, Ind )

      ! Argument declarations.

   INTEGER, INTENT(INOUT)       :: Ind                ! Initial and final index into the arrays.

   REAL(SiKi), INTENT(IN)       :: XAry    (:)        !< Array of X values to be interpolated.
   REAL(SiKi), INTENT(IN)       :: XValIn             !< X value to be found

   
   INTEGER                      :: AryLen             ! Length of the arrays.
   REAL(SiKi)                   :: XVal               !< X to be found (wrapped/periodic)
   
   
   AryLen = size(XAry)
   
      ! Wrap XValIn into the range XAry(1) to XAry(AryLen)
   XVal = MOD(XValIn, XAry(AryLen))

   
   
        ! Let's check the limits first.

   IF ( XVal <= XAry(1) )  THEN
      Ind = 1
      RETURN
   ELSE IF ( XVal >= XAry(AryLen) )  THEN
      Ind = AryLen
      RETURN
   ELSE
      ! Set the Ind to the first index if we are at the beginning of XAry
      IF ( XVal <= XAry(2) )  THEN  
         Ind = 1
      END IF      
   END IF


     ! Let's interpolate!

   Ind = MAX( MIN( Ind, AryLen-1 ), 1 )

   DO

      IF ( XVal < XAry(Ind) )  THEN

         Ind = Ind - 1

      ELSE IF ( XVal >= XAry(Ind+1) )  THEN

         Ind = Ind + 1

      ELSE
         
         ! XAry(Ind) <= XVal < XAry(Ind+1)
         ! this would make it the "closest" node, but I'm not going to worry about that for visualization purposes
         !if ( XVal > (XAry(Ind+1) + XAry(Ind))/2.0_SiKi ) Ind = Ind + 1

         RETURN

      END IF

   END DO

   RETURN
END SUBROUTINE GetWaveElevIndx   
!----------------------------------------------------------------------------------------------------------------------------------
!> This routine writes Input Mesh information to a binary file (for debugging). It both opens and closes the file.
SUBROUTINE WriteInputMeshesToFile(u_ED, u_AD, u_SD, u_HD, u_MAP, u_BD, FileName, ErrStat, ErrMsg) 
   TYPE(ED_InputType),        INTENT(IN)  :: u_ED           !< ElastoDyn inputs
   TYPE(AD_InputType),        INTENT(IN)  :: u_AD           !< AeroDyn inputs
   TYPE(SD_InputType),        INTENT(IN)  :: u_SD           !< SubDyn inputs
   TYPE(HydroDyn_InputType),  INTENT(IN)  :: u_HD           !< HydroDyn inputs
   TYPE(MAP_InputType),       INTENT(IN)  :: u_MAP          !< MAP inputs
   TYPE(BD_InputType),        INTENT(IN)  :: u_BD(:)        !< BeamDyn inputs
   CHARACTER(*),              INTENT(IN)  :: FileName       !< Name of file to write this information to
   INTEGER(IntKi)                         :: ErrStat        !< Error status of the operation
   CHARACTER(*)                           :: ErrMsg         !< Error message if ErrStat /= ErrID_None

   INTEGER(IntKi)           :: unOut
   INTEGER(IntKi)           :: K_local
   INTEGER(B4Ki), PARAMETER :: File_ID = 3
   INTEGER(B4Ki)            :: NumBl

      ! Open the binary output file:
   unOut=-1      
   CALL GetNewUnit( unOut, ErrStat, ErrMsg )
   CALL OpenBOutFile ( unOut, TRIM(FileName), ErrStat, ErrMsg )
      IF (ErrStat /= ErrID_None) RETURN

   ! note that I'm not doing anything with the errors here, so it won't tell
   ! you there was a problem writing the data unless it was the last call.

      ! Add a file identification number (in case we ever have to change this):
   WRITE( unOut, IOSTAT=ErrStat )   File_ID

      ! Add how many blade meshes there are:
   NumBl =  SIZE(u_ED%BladePtLoads,1)   ! Note that NumBl is B4Ki 
   WRITE( unOut, IOSTAT=ErrStat )   NumBl
      
      ! Add all of the input meshes:
   DO K_local = 1,NumBl
      CALL MeshWrBin( unOut, u_ED%BladePtLoads(K_local), ErrStat, ErrMsg )
   END DO            
   CALL MeshWrBin( unOut, u_ED%TowerPtLoads,            ErrStat, ErrMsg )
   CALL MeshWrBin( unOut, u_ED%PlatformPtMesh,          ErrStat, ErrMsg )
   CALL MeshWrBin( unOut, u_SD%TPMesh,                  ErrStat, ErrMsg )
   CALL MeshWrBin( unOut, u_SD%LMesh,                   ErrStat, ErrMsg )
   CALL MeshWrBin( unOut, u_HD%Morison%distribMesh,     ErrStat, ErrMsg )
   CALL MeshWrBin( unOut, u_HD%Morison%lumpedMesh,      ErrStat, ErrMsg )
   CALL MeshWrBin( unOut, u_HD%Mesh,                    ErrStat, ErrMsg )
   CALL MeshWrBin( unOut, u_MAP%PtFairDisplacement,     ErrStat, ErrMsg )
      ! Add how many BD blade meshes there are:
   NumBl =  SIZE(u_BD,1)   ! Note that NumBl is B4Ki 
   WRITE( unOut, IOSTAT=ErrStat )   NumBl
   
   DO K_local = 1,NumBl
      CALL MeshWrBin( unOut, u_BD(K_local)%RootMotion, ErrStat, ErrMsg )
      CALL MeshWrBin( unOut, u_BD(K_local)%DistrLoad, ErrStat, ErrMsg )
   END DO            
      
      ! Add how many AD blade meshes there are:
   NumBl =  SIZE(u_AD%BladeMotion,1)   ! Note that NumBl is B4Ki 
   WRITE( unOut, IOSTAT=ErrStat )   NumBl
   
   DO K_local = 1,NumBl
      CALL MeshWrBin( unOut, u_AD%BladeMotion(k_local), ErrStat, ErrMsg )
   END DO    
      
      ! Close the file
   CLOSE(unOut)
         
END SUBROUTINE WriteInputMeshesToFile   
!----------------------------------------------------------------------------------------------------------------------------------
!> This routine writes motion mesh data to a binary file (for rudimentary visualization and debugging). If unOut < 0, a new file
!! will be opened for writing (FileName). It is up to the caller of this routine to close the file.
SUBROUTINE WriteMotionMeshesToFile(time, y_ED, u_SD, y_SD, u_HD, u_MAP, y_BD, u_BD, UnOut, ErrStat, ErrMsg, FileName) 
   REAL(DbKi),                 INTENT(IN)    :: time           !< current simulation time 
   TYPE(ED_OutputType),        INTENT(IN)    :: y_ED           !< ElastoDyn outputs
   TYPE(SD_InputType),         INTENT(IN)    :: u_SD           !< SubDyn inputs
   TYPE(SD_OutputType),        INTENT(IN)    :: y_SD           !< SubDyn outputs
   TYPE(HydroDyn_InputType),   INTENT(IN)    :: u_HD           !< HydroDyn inputs
   TYPE(MAP_InputType),        INTENT(IN)    :: u_MAP          !< MAP inputs
   TYPE(BD_OutputType),        INTENT(IN)    :: y_BD(:)        !< BeamDyn outputs
   TYPE(BD_InputType),         INTENT(IN)    :: u_BD(:)        !< BeamDyn inputs
   INTEGER(IntKi) ,            INTENT(INOUT) :: unOut          !< Unit number to write where this info should be written. If unOut < 0, a new file will be opened and the opened unit number will be returned.
   CHARACTER(*),               INTENT(IN)    :: FileName       !< If unOut < 0, FileName will be opened for writing this mesh information.
   
   INTEGER(IntKi), INTENT(OUT)               :: ErrStat        !< Error status of the operation
   CHARACTER(*)  , INTENT(OUT)               :: ErrMsg         !< Error message if ErrStat /= ErrID_None
   
   
   REAL(R8Ki)               :: t
      
   INTEGER(IntKi)           :: K_local
   INTEGER(B4Ki), PARAMETER :: File_ID = 101
   INTEGER(B4Ki)            :: NumBl
      
   t = time  ! convert to 8-bytes if necessary (DbKi might not be R8Ki)
   
   ! note that I'm not doing anything with the errors here, so it won't tell
   ! you there was a problem writing the data unless it was the last call.
   
   
      ! Open the binary output file and write a header:
   if (unOut<0) then
      CALL GetNewUnit( unOut, ErrStat, ErrMsg )
      
      CALL OpenBOutFile ( unOut, TRIM(FileName), ErrStat, ErrMsg )
         IF (ErrStat /= ErrID_None) RETURN
               
         ! Add a file identification number (in case we ever have to change this):
      WRITE( unOut, IOSTAT=ErrStat )   File_ID
      
         ! Add how many blade meshes there are:
      NumBl =  SIZE(y_ED%BladeLn2Mesh,1)   ! Note that NumBl is B4Ki 
      WRITE( unOut, IOSTAT=ErrStat )   NumBl
      NumBl =  SIZE(y_BD,1)   ! Note that NumBl is B4Ki 
      WRITE( unOut, IOSTAT=ErrStat )   NumBl
   end if
   
   WRITE( unOut, IOSTAT=ErrStat ) t          
   
      ! Add all of the meshes with motions:
   DO K_local = 1,SIZE(y_ED%BladeLn2Mesh,1)
      CALL MeshWrBin( unOut, y_ED%BladeLn2Mesh(K_local), ErrStat, ErrMsg )
   END DO            
   CALL MeshWrBin( unOut, y_ED%TowerLn2Mesh,            ErrStat, ErrMsg )
   CALL MeshWrBin( unOut, y_ED%PlatformPtMesh,          ErrStat, ErrMsg )
   CALL MeshWrBin( unOut, u_SD%TPMesh,                  ErrStat, ErrMsg )
   CALL MeshWrBin( unOut, y_SD%y2Mesh,                  ErrStat, ErrMsg )
   CALL MeshWrBin( unOut, u_HD%Morison%distribMesh,     ErrStat, ErrMsg )
   CALL MeshWrBin( unOut, u_HD%Morison%lumpedMesh,      ErrStat, ErrMsg )
   CALL MeshWrBin( unOut, u_HD%Mesh,                    ErrStat, ErrMsg )
   CALL MeshWrBin( unOut, u_MAP%PtFairDisplacement,     ErrStat, ErrMsg )
   DO K_local = 1,SIZE(y_BD,1)
      CALL MeshWrBin( unOut, u_BD(K_local)%RootMotion, ErrStat, ErrMsg )
      CALL MeshWrBin( unOut, y_BD(K_local)%BldMotion,  ErrStat, ErrMsg )
   END DO            
      
   !   
   !   ! Close the file
   !CLOSE(unOut)
   !      
END SUBROUTINE WriteMotionMeshesToFile   
!----------------------------------------------------------------------------------------------------------------------------------

   
!++++++++++++++++++++++++++++++++++++++++++++++++++++++++++++++++++++++++++++++++++++++++++++++++++++++++++++++++++++++++++++++++++
! Linerization routines   
!++++++++++++++++++++++++++++++++++++++++++++++++++++++++++++++++++++++++++++++++++++++++++++++++++++++++++++++++++++++++++++++++++
!> Routine that calls FAST_Linearize_T for an array of Turbine data structures if the linearization flag is set for each individual turbine. 
SUBROUTINE FAST_Linearize_Tary(t_initial, n_t_global, Turbine, ErrStat, ErrMsg)

   REAL(DbKi),               INTENT(IN   ) :: t_initial           !< initial simulation time (almost always 0)
   INTEGER(IntKi),           INTENT(IN   ) :: n_t_global          !< integer time step   
   TYPE(FAST_TurbineType),   INTENT(INOUT) :: Turbine(:)          !< all data for one instance of a turbine
   INTEGER(IntKi),           INTENT(  OUT) :: ErrStat             !< Error status of the operation
   CHARACTER(*),             INTENT(  OUT) :: ErrMsg              !< Error message if ErrStat /= ErrID_None

      ! local variables
   INTEGER(IntKi)                          :: i_turb, NumTurbines
   INTEGER(IntKi)                          :: ErrStat2            ! local error status
   CHARACTER(ErrMsgLen)                    :: ErrMsg2             ! local error message
   CHARACTER(*),             PARAMETER     :: RoutineName = 'FAST_Linearize_Tary' 
   
   
   NumTurbines = SIZE(Turbine)   
   ErrStat = ErrID_None
   ErrMsg  = ""
      
   DO i_turb = 1,NumTurbines
      
      CALL FAST_Linearize_T(t_initial, n_t_global, Turbine(i_turb), ErrStat2, ErrMsg2 )
         CALL SetErrStat(ErrStat2, ErrMsg2, ErrStat, ErrMsg, RoutineName )
         IF (ErrStat >= AbortErrLev) RETURN
      
   END DO
  
   
END SUBROUTINE FAST_Linearize_Tary
!----------------------------------------------------------------------------------------------------------------------------------
!> Routine that performs lineaization at an operating point for a turbine. This is a separate subroutine so that the FAST
!! driver programs do not need to change or operate on the individual module level. 
SUBROUTINE FAST_Linearize_T(t_initial, n_t_global, Turbine, ErrStat, ErrMsg)

   REAL(DbKi),               INTENT(IN   ) :: t_initial           !< initial simulation time (almost always 0)
   INTEGER(IntKi),           INTENT(IN   ) :: n_t_global          !< integer time step   
   TYPE(FAST_TurbineType),   INTENT(INOUT) :: Turbine             !< all data for one instance of a turbine
   INTEGER(IntKi),           INTENT(  OUT) :: ErrStat             !< Error status of the operation
   CHARACTER(*),             INTENT(  OUT) :: ErrMsg              !< Error message if ErrStat /= ErrID_None

      ! local variables
   REAL(DbKi)                              :: t_global            ! current simulation time
   REAL(DbKi)                              :: next_lin_time       ! next simulation time where linearization analysis should be performed
   INTEGER(IntKi)                          :: iLinTime            ! loop counter
   INTEGER(IntKi)                          :: ErrStat2            ! local error status
   CHARACTER(ErrMsgLen)                    :: ErrMsg2             ! local error message
   CHARACTER(*),             PARAMETER     :: RoutineName = 'FAST_Linearize_T'

            
   ErrStat = ErrID_None
   ErrMsg  = ""
   
   if ( .not. Turbine%p_FAST%Linearize ) return
   
   if (.not. Turbine%p_FAST%CalcSteady) then
   
      if ( Turbine%m_FAST%Lin%NextLinTimeIndx <= Turbine%p_FAST%NLinTimes ) then  !bjj: maybe this logic should go in FAST_Linearize_OP???
      
         next_lin_time = Turbine%m_FAST%Lin%LinTimes( Turbine%m_FAST%Lin%NextLinTimeIndx )
         t_global      = t_initial + n_t_global*Turbine%p_FAST%dt
   
         if ( EqualRealNos( t_global, next_lin_time ) .or. t_global > next_lin_time ) then
         
            CALL FAST_Linearize_OP(t_global, Turbine%p_FAST, Turbine%y_FAST, Turbine%m_FAST, &
                     Turbine%ED, Turbine%BD, Turbine%SrvD, Turbine%AD, Turbine%IfW, Turbine%OpFM, &
                     Turbine%HD, Turbine%SD, Turbine%ExtPtfm, Turbine%MAP, Turbine%FEAM, Turbine%MD, Turbine%Orca, &
                     Turbine%IceF, Turbine%IceD, Turbine%MeshMapData, ErrStat2, ErrMsg2 )  
               CALL SetErrStat(ErrStat2, ErrMsg2, ErrStat, ErrMsg, RoutineName )
               IF (ErrStat >= AbortErrLev) RETURN
         
            if (Turbine%p_FAST%WrVTK == VTK_ModeShapes) then
               if (Turbine%m_FAST%Lin%NextLinTimeIndx > Turbine%p_FAST%NLinTimes) call WrVTKCheckpoint()
            end if
         
         end if

      end if
   
   else ! CalcSteady

      t_global      = t_initial + n_t_global*Turbine%p_FAST%dt
      
      call FAST_CalcSteady( n_t_global, t_global, Turbine%p_FAST, Turbine%y_FAST, Turbine%m_FAST, Turbine%ED, Turbine%BD, Turbine%SrvD, &
                      Turbine%AD, Turbine%IfW, Turbine%OpFM, Turbine%HD, Turbine%SD, Turbine%ExtPtfm, Turbine%MAP, Turbine%FEAM, Turbine%MD, &
                      Turbine%Orca, Turbine%IceF, Turbine%IceD, ErrStat2, ErrMsg2 )
            call SetErrStat(ErrStat2, ErrMsg2, ErrStat, ErrMsg, RoutineName )

      if (Turbine%m_FAST%Lin%FoundSteady) then
      
         do iLinTime=1,Turbine%p_FAST%NLinTimes
            t_global = Turbine%m_FAST%Lin%LinTimes(iLinTime)

            call SetOperatingPoint(iLinTime, Turbine%p_FAST, Turbine%y_FAST, Turbine%m_FAST, Turbine%ED, Turbine%BD, Turbine%SrvD, &
                                      Turbine%AD, Turbine%IfW, Turbine%OpFM, Turbine%HD, Turbine%SD, Turbine%ExtPtfm, &
                                    Turbine%MAP, Turbine%FEAM, Turbine%MD, Turbine%Orca, Turbine%IceF, Turbine%IceD, ErrStat2, ErrMsg2 )
               CALL SetErrStat(ErrStat2, ErrMsg2, ErrStat, ErrMsg, RoutineName )
               
            if (Turbine%p_FAST%DT_UJac < Turbine%p_FAST%TMax) then
               Turbine%m_FAST%calcJacobian = .true.
               Turbine%m_FAST%NextJacCalcTime = t_global
            end if

            CALL CalcOutputs_And_SolveForInputs( -1,  t_global,  STATE_CURR, Turbine%m_FAST%calcJacobian, Turbine%m_FAST%NextJacCalcTime, &
               Turbine%p_FAST, Turbine%m_FAST, .false., Turbine%ED, Turbine%BD, Turbine%SrvD, Turbine%AD14, Turbine%AD, Turbine%IfW, Turbine%OpFM, &
               Turbine%HD, Turbine%SD, Turbine%ExtPtfm, Turbine%MAP, Turbine%FEAM, Turbine%MD, Turbine%Orca, Turbine%IceF, Turbine%IceD, Turbine%MeshMapData, ErrStat2, ErrMsg2 )
               CALL SetErrStat(ErrStat2, ErrMsg2, ErrStat, ErrMsg, RoutineName )
               IF (ErrStat >= AbortErrLev) RETURN

            CALL FAST_Linearize_OP(t_global, Turbine%p_FAST, Turbine%y_FAST, Turbine%m_FAST, &
                     Turbine%ED, Turbine%BD, Turbine%SrvD, Turbine%AD, Turbine%IfW, Turbine%OpFM, &
                     Turbine%HD, Turbine%SD, Turbine%ExtPtfm, Turbine%MAP, Turbine%FEAM, Turbine%MD, Turbine%Orca, &
                     Turbine%IceF, Turbine%IceD, Turbine%MeshMapData, ErrStat2, ErrMsg2 )  
               CALL SetErrStat(ErrStat2, ErrMsg2, ErrStat, ErrMsg, RoutineName )
               IF (ErrStat >= AbortErrLev) RETURN
               
         end do

         if (Turbine%p_FAST%WrVTK == VTK_ModeShapes) CALL WrVTKCheckpoint()
      
      end if
      
   end if
   return
   
contains
   subroutine WrVTKCheckpoint()
         ! we are creating a checkpoint file for each turbine, so setting NumTurbines=1 in the file
      CALL FAST_CreateCheckpoint_T(t_initial, Turbine%p_FAST%n_TMax_m1+1, 1, Turbine, TRIM(Turbine%p_FAST%OutFileRoot)//'.ModeShapeVTK', ErrStat2, ErrMsg2 )
         CALL SetErrStat(ErrStat2, ErrMsg2, ErrStat, ErrMsg, RoutineName )
   end subroutine WrVTKCheckpoint
END SUBROUTINE FAST_Linearize_T   
!----------------------------------------------------------------------------------------------------------------------------------
   
!++++++++++++++++++++++++++++++++++++++++++++++++++++++++++++++++++++++++++++++++++++++++++++++++++++++++++++++++++++++++++++++++++
! PROGRAM EXIT ROUTINES
!++++++++++++++++++++++++++++++++++++++++++++++++++++++++++++++++++++++++++++++++++++++++++++++++++++++++++++++++++++++++++++++++++
!> Routine that calls ExitThisProgram for one instance of a Turbine data structure. This is a separate subroutine so that the FAST
!! driver programs do not need to change or operate on the individual module level. 
!! This routine should be called from glue code only (e.g., FAST_Prog.f90). It should not be called in any of these driver routines.
SUBROUTINE ExitThisProgram_T( Turbine, ErrLevel_in, StopTheProgram, ErrLocMsg, SkipRunTimeMsg )
   
   TYPE(FAST_TurbineType),   INTENT(INOUT) :: Turbine             !< Data for one turbine instance
   INTEGER(IntKi),           INTENT(IN)    :: ErrLevel_in         !< Error level when Error == .TRUE. (required when Error is .TRUE.)
   LOGICAL,                  INTENT(IN)    :: StopTheProgram      !< flag indicating if the program should end (false if there are more turbines to end)
   CHARACTER(*), OPTIONAL,   INTENT(IN)    :: ErrLocMsg           !< an optional message describing the location of the error
   LOGICAL,      OPTIONAL,   INTENT(IN)    :: SkipRunTimeMsg      !< an optional message describing run-time stats
   
   LOGICAL                                 :: SkipRunTimes
   
   IF (PRESENT(SkipRunTimeMsg)) THEN
      SkipRunTimes = SkipRunTimeMsg
   ELSE
      SkipRunTimes = .FALSE.
   END IF
   
   
   IF (PRESENT(ErrLocMsg)) THEN
      
      CALL ExitThisProgram( Turbine%p_FAST, Turbine%y_FAST, Turbine%m_FAST, &
                     Turbine%ED, Turbine%BD, Turbine%SrvD, Turbine%AD14, Turbine%AD, Turbine%IfW, Turbine%OpFM, &
                     Turbine%HD, Turbine%SD, Turbine%ExtPtfm, Turbine%MAP, Turbine%FEAM, Turbine%MD, Turbine%Orca, &
                     Turbine%IceF, Turbine%IceD, Turbine%MeshMapData, ErrLevel_in, StopTheProgram, ErrLocMsg, SkipRunTimes )
   
   ELSE     
      
      CALL ExitThisProgram( Turbine%p_FAST, Turbine%y_FAST, Turbine%m_FAST, &
                     Turbine%ED, Turbine%BD, Turbine%SrvD, Turbine%AD14, Turbine%AD, Turbine%IfW, Turbine%OpFM, &
                     Turbine%HD, Turbine%SD, Turbine%ExtPtfm, Turbine%MAP, Turbine%FEAM, Turbine%MD, Turbine%Orca, &
                     Turbine%IceF, Turbine%IceD, Turbine%MeshMapData, ErrLevel_in, StopTheProgram, SkipRunTimeMsg=SkipRunTimes )
      
   END IF

END SUBROUTINE ExitThisProgram_T
!----------------------------------------------------------------------------------------------------------------------------------
!> This subroutine is called when FAST exits. It calls all the modules' end routines and cleans up variables declared in the
!! main program. If there was an error, it also aborts. Otherwise, it prints the run times and performs a normal exit.
!! This routine should not be called from glue code (e.g., FAST_Prog.f90) or ExitThisProgram_T only. It should not be called in any 
!! of these driver routines.
SUBROUTINE ExitThisProgram( p_FAST, y_FAST, m_FAST, ED, BD, SrvD, AD14, AD, IfW, OpFM, HD, SD, ExtPtfm, &
                            MAPp, FEAM, MD, Orca, IceF, IceD, MeshMapData, ErrLevel_in, StopTheProgram, ErrLocMsg, SkipRunTimeMsg )
!...............................................................................................................................

      ! Passed arguments
   TYPE(FAST_ParameterType), INTENT(INOUT) :: p_FAST              !< Parameters for the glue code
   TYPE(FAST_OutputFileType),INTENT(INOUT) :: y_FAST              !< Output variables for the glue code
   TYPE(FAST_MiscVarType),   INTENT(INOUT) :: m_FAST              !< Miscellaneous variables
     
   TYPE(ElastoDyn_Data),     INTENT(INOUT) :: ED                  !< ElastoDyn data
   TYPE(BeamDyn_Data),       INTENT(INOUT) :: BD                  !< BeamDyn data
   TYPE(ServoDyn_Data),      INTENT(INOUT) :: SrvD                !< ServoDyn data
   TYPE(AeroDyn14_Data),     INTENT(INOUT) :: AD14                !< AeroDyn v14 data
   TYPE(AeroDyn_Data),       INTENT(INOUT) :: AD                  !< AeroDyn data
   TYPE(InflowWind_Data),    INTENT(INOUT) :: IfW                 !< InflowWind data
   TYPE(OpenFOAM_Data),      INTENT(INOUT) :: OpFM                !< OpenFOAM data
   TYPE(HydroDyn_Data),      INTENT(INOUT) :: HD                  !< HydroDyn data
   TYPE(SubDyn_Data),        INTENT(INOUT) :: SD                  !< SubDyn data
   TYPE(ExtPtfm_Data),       INTENT(INOUT) :: ExtPtfm             !< ExtPtfm_MCKF data
   TYPE(MAP_Data),           INTENT(INOUT) :: MAPp                !< MAP data
   TYPE(FEAMooring_Data),    INTENT(INOUT) :: FEAM                !< FEAMooring data
   TYPE(MoorDyn_Data),       INTENT(INOUT) :: MD                  !< Data for the MoorDyn module
   TYPE(OrcaFlex_Data),      INTENT(INOUT) :: Orca                !< OrcaFlex interface data
   TYPE(IceFloe_Data),       INTENT(INOUT) :: IceF                !< IceFloe data
   TYPE(IceDyn_Data),        INTENT(INOUT) :: IceD                !< All the IceDyn data used in time-step loop

   TYPE(FAST_ModuleMapType), INTENT(INOUT) :: MeshMapData         !< Data for mapping between modules

   INTEGER(IntKi),           INTENT(IN)    :: ErrLevel_in         !< Error level when Error == .TRUE. (required when Error is .TRUE.)
   LOGICAL,                  INTENT(IN)    :: StopTheProgram      !< flag indicating if the program should end (false if there are more turbines to end)
   CHARACTER(*), OPTIONAL,   INTENT(IN)    :: ErrLocMsg           !< an optional message describing the location of the error
   LOGICAL,      OPTIONAL,   INTENT(IN)    :: SkipRunTimeMsg      !< an optional message describing run-time stats


      ! Local variables:            
   INTEGER(IntKi)                          :: ErrorLevel
   LOGICAL                                 :: PrintRunTimes
                                          
   INTEGER(IntKi)                          :: ErrStat2            ! Error status
   CHARACTER(ErrMsgLen)                    :: ErrMsg2             ! Error message
   CHARACTER(1224)                         :: SimMsg              ! optional message to print about where the error took place in the simulation
   
   CHARACTER(*), PARAMETER                 :: RoutineName = 'ExitThisProgram'       
   
      
   ErrorLevel = ErrLevel_in
      
      ! for debugging, let's output the meshes and all of their fields
   IF ( ErrorLevel >= AbortErrLev .AND. p_FAST%WrVTK > VTK_None) THEN
      p_FAST%VTK_OutFileRoot = trim(p_FAST%VTK_OutFileRoot)//'.DebugError'
      p_FAST%VTK_fields = .true.
      CALL WrVTK_AllMeshes(p_FAST, y_FAST, MeshMapData, ED, BD, AD, IfW, OpFM, HD, SD, ExtPtfm, SrvD, MAPp, FEAM, MD, Orca, IceF, IceD)
   end if
   
   
      
      ! End all modules
   CALL FAST_EndMods( p_FAST, y_FAST, m_FAST, ED, BD, SrvD, AD14, AD, IfW, HD, SD, ExtPtfm, MAPp, FEAM, MD, Orca, IceF, IceD, ErrStat2, ErrMsg2 )
      IF (ErrStat2 /= ErrID_None) THEN
         CALL WrScr( NewLine//RoutineName//':'//TRIM(ErrMsg2)//NewLine )
         ErrorLevel = MAX(ErrorLevel,ErrStat2)
      END IF
                  
      ! Destroy all data associated with FAST variables:

   CALL FAST_DestroyAll( p_FAST, y_FAST, m_FAST, ED, BD, SrvD, AD14, AD, IfW, OpFM, HD, SD, ExtPtfm, MAPp, FEAM, MD, Orca, IceF, IceD, MeshMapData, ErrStat2, ErrMsg2 )
      IF (ErrStat2 /= ErrID_None) THEN
         CALL WrScr( NewLine//RoutineName//':'//TRIM(ErrMsg2)//NewLine )
         ErrorLevel = MAX(ErrorLevel,ErrStat2)
      END IF

      
   !............................................................................................................................
   ! Set exit error code if there was an error;
   !............................................................................................................................
   IF ( ErrorLevel >= AbortErrLev ) THEN
      
      IF (PRESENT(ErrLocMsg)) THEN
         SimMsg = ErrLocMsg
      ELSE
         SimMsg = 'after the simulation completed'
      END IF
      
      IF (y_FAST%UnSum > 0) THEN
         CLOSE(y_FAST%UnSum)
         y_FAST%UnSum = -1
      END IF
      
                         
      SimMsg = 'FAST encountered an error '//TRIM(SimMsg)//'.'//NewLine//' Simulation error level: '//TRIM(GetErrStr(ErrorLevel))
      if (StopTheProgram) then
         CALL ProgAbort( trim(SimMsg), TrapErrors=.FALSE., TimeWait=3._ReKi )  ! wait 3 seconds (in case they double-clicked and got an error)
      else
         CALL WrScr(trim(SimMsg))
      end if
                        
   END IF
      
   !............................................................................................................................
   !  Write simulation times and stop
   !............................................................................................................................
   if (present(SkipRunTimeMsg)) then
      PrintRunTimes = .not. SkipRunTimeMsg
   else
      PrintRunTimes = .true.
   end if
   
   IF (p_FAST%WrSttsTime .and. PrintRunTimes) THEN
      CALL RunTimes( m_FAST%StrtTime, m_FAST%UsrTime1, m_FAST%SimStrtTime, m_FAST%UsrTime2, m_FAST%t_global, UnSum=y_FAST%UnSum, DescStrIn=p_FAST%TDesc )
   END IF
   IF (y_FAST%UnSum > 0) THEN
      CLOSE(y_FAST%UnSum)
      y_FAST%UnSum = -1
   END IF

   if (StopTheProgram) then
#if (defined COMPILE_SIMULINK || defined COMPILE_LABVIEW)
      ! for Simulink, this may not be a normal stop. It might call this after an error in the model.
      CALL WrScr( NewLine//' '//TRIM(FAST_Ver%Name)//' completed.'//NewLine )
#else   
      CALL NormStop( )
#endif   
   end if


END SUBROUTINE ExitThisProgram
!----------------------------------------------------------------------------------------------------------------------------------
!> This subroutine is called at program termination. It writes any additional output files,
!! deallocates variables for FAST file I/O and closes files.
SUBROUTINE FAST_EndOutput( p_FAST, y_FAST, m_FAST, ErrStat, ErrMsg )

   TYPE(FAST_ParameterType), INTENT(INOUT) :: p_FAST                    !< FAST Parameters
   TYPE(FAST_OutputFileType),INTENT(INOUT) :: y_FAST                    !< FAST Output
   TYPE(FAST_MiscVarType),   INTENT(IN   ) :: m_FAST                    !< Miscellaneous variables (only for the final time)

   INTEGER(IntKi),           INTENT(OUT)   :: ErrStat                   !< Error status
   CHARACTER(*),             INTENT(OUT)   :: ErrMsg                    !< Message associated with errro status

      ! local variables
   CHARACTER(LEN(y_FAST%FileDescLines)*3)  :: FileDesc                  ! The description of the run, to be written in the binary output file


      ! Initialize some values

   ErrStat = ErrID_None
   ErrMsg  = ''

   !-------------------------------------------------------------------------------------------------
   ! Write the binary output file if requested
   !-------------------------------------------------------------------------------------------------

   IF (p_FAST%WrBinOutFile .AND. y_FAST%n_Out > 0) THEN

      FileDesc = TRIM(y_FAST%FileDescLines(1))//' '//TRIM(y_FAST%FileDescLines(2))//'; '//TRIM(y_FAST%FileDescLines(3))

      CALL WrBinFAST(TRIM(p_FAST%OutFileRoot)//'.outb', Int(p_FAST%WrBinMod, B2Ki), TRIM(FileDesc), &
            y_FAST%ChannelNames, y_FAST%ChannelUnits, y_FAST%TimeData, y_FAST%AllOutData(:,1:y_FAST%n_Out), ErrStat, ErrMsg)

      IF ( ErrStat /= ErrID_None ) CALL WrScr( TRIM(GetErrStr(ErrStat))//' when writing binary output file: '//TRIM(ErrMsg) )

   END IF


   !-------------------------------------------------------------------------------------------------
   ! Close the text tabular output file and summary file (if opened)
   !-------------------------------------------------------------------------------------------------
   IF (y_FAST%UnOu  > 0) THEN ! I/O unit number for the tabular output file
      CLOSE( y_FAST%UnOu )         
      y_FAST%UnOu = -1
   END IF
   
   IF (y_FAST%UnSum > 0) THEN ! I/O unit number for the tabular output file
      CLOSE( y_FAST%UnSum )        
      y_FAST%UnSum = -1
   END IF

   IF (y_FAST%UnGra > 0) THEN ! I/O unit number for the graphics output file
      CLOSE( y_FAST%UnGra )        
      y_FAST%UnGra = -1
   END IF
   
   !-------------------------------------------------------------------------------------------------
   ! Deallocate arrays
   !-------------------------------------------------------------------------------------------------

      ! Output
   IF ( ALLOCATED(y_FAST%AllOutData                  ) ) DEALLOCATE(y_FAST%AllOutData                  )
   IF ( ALLOCATED(y_FAST%TimeData                    ) ) DEALLOCATE(y_FAST%TimeData                    )
   IF ( ALLOCATED(y_FAST%ChannelNames                ) ) DEALLOCATE(y_FAST%ChannelNames                )
   IF ( ALLOCATED(y_FAST%ChannelUnits                ) ) DEALLOCATE(y_FAST%ChannelUnits                )


END SUBROUTINE FAST_EndOutput
!----------------------------------------------------------------------------------------------------------------------------------
!> This routine calls the end routines for each module that was previously initialized.
SUBROUTINE FAST_EndMods( p_FAST, y_FAST, m_FAST, ED, BD, SrvD, AD14, AD, IfW, HD, SD, ExtPtfm, MAPp, FEAM, MD, Orca, IceF, IceD, ErrStat, ErrMsg )

   TYPE(FAST_ParameterType), INTENT(INOUT) :: p_FAST              !< Parameters for the glue code
   TYPE(FAST_OutputFileType),INTENT(INOUT) :: y_FAST              !< Output variables for the glue code
   TYPE(FAST_MiscVarType),   INTENT(INOUT) :: m_FAST              !< Miscellaneous variables
     
   TYPE(ElastoDyn_Data),     INTENT(INOUT) :: ED                  !< ElastoDyn data
   TYPE(BeamDyn_Data),       INTENT(INOUT) :: BD                  !< BeamDyn data
   TYPE(ServoDyn_Data),      INTENT(INOUT) :: SrvD                !< ServoDyn data
   TYPE(AeroDyn14_Data),     INTENT(INOUT) :: AD14                !< AeroDyn v14 data
   TYPE(AeroDyn_Data),       INTENT(INOUT) :: AD                  !< AeroDyn data
   TYPE(InflowWind_Data),    INTENT(INOUT) :: IfW                 !< InflowWind data
   TYPE(HydroDyn_Data),      INTENT(INOUT) :: HD                  !< HydroDyn data
   TYPE(SubDyn_Data),        INTENT(INOUT) :: SD                  !< SubDyn data
   TYPE(ExtPtfm_Data),       INTENT(INOUT) :: ExtPtfm             !< ExtPtfm data
   TYPE(MAP_Data),           INTENT(INOUT) :: MAPp                !< MAP data
   TYPE(FEAMooring_Data),    INTENT(INOUT) :: FEAM                !< FEAMooring data
   TYPE(MoorDyn_Data),       INTENT(INOUT) :: MD                  !< Data for the MoorDyn module
   TYPE(OrcaFlex_Data),      INTENT(INOUT) :: Orca                !< OrcaFlex interface data
   TYPE(IceFloe_Data),       INTENT(INOUT) :: IceF                !< IceFloe data
   TYPE(IceDyn_Data),        INTENT(INOUT) :: IceD                !< All the IceDyn data used in time-step loop
      
   INTEGER(IntKi),           INTENT(  OUT) :: ErrStat             !< Error status of the operation
   CHARACTER(*),             INTENT(  OUT) :: ErrMsg              !< Error message if ErrStat /= ErrID_None
   
   ! local variables
   INTEGER(IntKi)                          :: i, k                ! loop counter
   
   INTEGER(IntKi)                          :: ErrStat2
   CHARACTER(ErrMsgLen)                    :: ErrMsg2
   CHARACTER(*), PARAMETER                 :: RoutineName = 'FAST_EndMods'
                  
      !...............................................................................................................................
      ! End all modules (and write binary FAST output file)
      !...............................................................................................................................

   ErrStat = ErrID_None
   ErrMsg  = ""
            
      
   CALL FAST_EndOutput( p_FAST, y_FAST, m_FAST, ErrStat2, ErrMsg2 )
      CALL SetErrStat(ErrStat2, ErrMsg2, ErrStat, ErrMsg, RoutineName)

   IF ( p_FAST%ModuleInitialized(Module_ED) ) THEN
      CALL ED_End(   ED%Input(1),   ED%p,   ED%x(STATE_CURR),   ED%xd(STATE_CURR),   ED%z(STATE_CURR),   ED%OtherSt(STATE_CURR),   &
                     ED%y,          ED%m,  ErrStat2, ErrMsg2 )
      CALL SetErrStat(ErrStat2, ErrMsg2, ErrStat, ErrMsg, RoutineName)
   END IF

   IF ( p_FAST%ModuleInitialized(Module_BD) ) THEN
         
      DO k=1,p_FAST%nBeams                     
         CALL BD_End(BD%Input(1,k),  BD%p(k),  BD%x(k,STATE_CURR),  BD%xd(k,STATE_CURR),  BD%z(k,STATE_CURR), &
                        BD%OtherSt(k,STATE_CURR),  BD%y(k),  BD%m(k), ErrStat2, ErrMsg2)
         CALL SetErrStat(ErrStat2, ErrMsg2, ErrStat, ErrMsg, RoutineName)            
      END DO
         
   END IF   
   
   
   IF ( p_FAST%ModuleInitialized(Module_AD14) ) THEN
      CALL AD14_End( AD14%Input(1), AD14%p, AD14%x(STATE_CURR), AD14%xd(STATE_CURR), AD14%z(STATE_CURR), &
                     AD14%OtherSt(STATE_CURR), AD14%y, AD14%m, ErrStat2, ErrMsg2 )
      CALL SetErrStat(ErrStat2, ErrMsg2, ErrStat, ErrMsg, RoutineName)
   ELSEIF ( p_FAST%ModuleInitialized(Module_AD) ) THEN
      CALL AD_End(   AD%Input(1), AD%p, AD%x(STATE_CURR), AD%xd(STATE_CURR), AD%z(STATE_CURR), &
                     AD%OtherSt(STATE_CURR), AD%y, AD%m,  ErrStat2, ErrMsg2 )
      CALL SetErrStat(ErrStat2, ErrMsg2, ErrStat, ErrMsg, RoutineName)   
   END IF
      
   IF ( p_FAST%ModuleInitialized(Module_IfW) ) THEN
      CALL InflowWind_End( IfW%Input(1), IfW%p, IfW%x(STATE_CURR), IfW%xd(STATE_CURR), IfW%z(STATE_CURR), IfW%OtherSt(STATE_CURR),   &
                           IfW%y, IfW%m, ErrStat2, ErrMsg2 )
      CALL SetErrStat(ErrStat2, ErrMsg2, ErrStat, ErrMsg, RoutineName)
   END IF   
   
   IF ( p_FAST%ModuleInitialized(Module_SrvD) ) THEN
      CALL SrvD_End( SrvD%Input(1), SrvD%p, SrvD%x(STATE_CURR), SrvD%xd(STATE_CURR), SrvD%z(STATE_CURR), SrvD%OtherSt(STATE_CURR), &
                     SrvD%y, SrvD%m, ErrStat2, ErrMsg2 )
      CALL SetErrStat(ErrStat2, ErrMsg2, ErrStat, ErrMsg, RoutineName)
   END IF

   IF ( p_FAST%ModuleInitialized(Module_HD) ) THEN
      CALL HydroDyn_End( HD%Input(1), HD%p, HD%x(STATE_CURR), HD%xd(STATE_CURR), HD%z(STATE_CURR), HD%OtherSt(STATE_CURR),  &
                         HD%y, HD%m, ErrStat2, ErrMsg2)
      CALL SetErrStat(ErrStat2, ErrMsg2, ErrStat, ErrMsg, RoutineName)
   END IF

   IF ( p_FAST%ModuleInitialized(Module_SD) ) THEN
      CALL SD_End( SD%Input(1), SD%p, SD%x(STATE_CURR), SD%xd(STATE_CURR), SD%z(STATE_CURR), SD%OtherSt(STATE_CURR),   &
                   SD%y, SD%m, ErrStat2, ErrMsg2)
      CALL SetErrStat(ErrStat2, ErrMsg2, ErrStat, ErrMsg, RoutineName)
   ELSE IF ( p_FAST%ModuleInitialized(Module_ExtPtfm) ) THEN
      CALL ExtPtfm_End( ExtPtfm%Input(1), ExtPtfm%p, ExtPtfm%x(STATE_CURR), ExtPtfm%xd(STATE_CURR), ExtPtfm%z(STATE_CURR), &
                        ExtPtfm%OtherSt(STATE_CURR), ExtPtfm%y, ExtPtfm%m, ErrStat2, ErrMsg2)
      CALL SetErrStat(ErrStat2, ErrMsg2, ErrStat, ErrMsg, RoutineName)
   END IF
      
   IF ( p_FAST%ModuleInitialized(Module_MAP) ) THEN
      CALL MAP_End(    MAPp%Input(1),   MAPp%p,   MAPp%x(STATE_CURR),   MAPp%xd(STATE_CURR),   MAPp%z(STATE_CURR),   MAPp%OtherSt,   &
                        MAPp%y,   ErrStat2, ErrMsg2)
      CALL SetErrStat(ErrStat2, ErrMsg2, ErrStat, ErrMsg, RoutineName)
   ELSEIF ( p_FAST%ModuleInitialized(Module_MD) ) THEN
      CALL MD_End(  MD%Input(1), MD%p, MD%x(STATE_CURR), MD%xd(STATE_CURR), MD%z(STATE_CURR), MD%OtherSt(STATE_CURR), &
                    MD%y, MD%m, ErrStat2, ErrMsg2)
      CALL SetErrStat(ErrStat2, ErrMsg2, ErrStat, ErrMsg, RoutineName)
   ELSEIF ( p_FAST%ModuleInitialized(Module_FEAM) ) THEN
      CALL FEAM_End( FEAM%Input(1), FEAM%p, FEAM%x(STATE_CURR), FEAM%xd(STATE_CURR), FEAM%z(STATE_CURR),   &
                     FEAM%OtherSt(STATE_CURR), FEAM%y, FEAM%m, ErrStat2, ErrMsg2)
      CALL SetErrStat(ErrStat2, ErrMsg2, ErrStat, ErrMsg, RoutineName)
   ELSEIF ( p_FAST%ModuleInitialized(Module_Orca) ) THEN
      CALL Orca_End(   Orca%Input(1),  Orca%p,  Orca%x(STATE_CURR),  Orca%xd(STATE_CURR),  Orca%z(STATE_CURR),  Orca%OtherSt(STATE_CURR),  &
                        Orca%y,  Orca%m, ErrStat2, ErrMsg2)
      CALL SetErrStat(ErrStat2, ErrMsg2, ErrStat, ErrMsg, RoutineName)
   END IF
      
   IF ( p_FAST%ModuleInitialized(Module_IceF) ) THEN
      CALL IceFloe_End(IceF%Input(1), IceF%p, IceF%x(STATE_CURR), IceF%xd(STATE_CURR), IceF%z(STATE_CURR),  &
                       IceF%OtherSt(STATE_CURR), IceF%y, IceF%m, ErrStat2, ErrMsg2)
      CALL SetErrStat(ErrStat2, ErrMsg2, ErrStat, ErrMsg, RoutineName)
   ELSEIF ( p_FAST%ModuleInitialized(Module_IceD) ) THEN
         
      DO i=1,p_FAST%numIceLegs                     
         CALL IceD_End(IceD%Input(1,i),  IceD%p(i),  IceD%x(i,STATE_CURR),  IceD%xd(i,STATE_CURR),  IceD%z(i,STATE_CURR), &
                        IceD%OtherSt(i,STATE_CURR),  IceD%y(i),  IceD%m(i), ErrStat2, ErrMsg2)
         CALL SetErrStat(ErrStat2, ErrMsg2, ErrStat, ErrMsg, RoutineName)            
      END DO
         
   END IF   
                     
END SUBROUTINE FAST_EndMods
!----------------------------------------------------------------------------------------------------------------------------------
!> This routine calls the destroy routines for each module. (It is basically a duplicate of FAST_DestroyTurbineType().)
SUBROUTINE FAST_DestroyAll( p_FAST, y_FAST, m_FAST, ED, BD, SrvD, AD14, AD, IfW, OpFM, HD, SD, ExtPtfm, &
                            MAPp, FEAM, MD, Orca, IceF, IceD, MeshMapData, ErrStat, ErrMsg )

   TYPE(FAST_ParameterType), INTENT(INOUT) :: p_FAST              !< Parameters for the glue code
   TYPE(FAST_OutputFileType),INTENT(INOUT) :: y_FAST              !< Output variables for the glue code
   TYPE(FAST_MiscVarType),   INTENT(INOUT) :: m_FAST              !< Miscellaneous variables
     
   TYPE(ElastoDyn_Data),     INTENT(INOUT) :: ED                  !< ElastoDyn data
   TYPE(BeamDyn_Data),       INTENT(INOUT) :: BD                  !< BeamDyn data
   TYPE(ServoDyn_Data),      INTENT(INOUT) :: SrvD                !< ServoDyn data
   TYPE(AeroDyn14_Data),     INTENT(INOUT) :: AD14                !< AeroDyn v14 data
   TYPE(AeroDyn_Data),       INTENT(INOUT) :: AD                  !< AeroDyn data
   TYPE(InflowWind_Data),    INTENT(INOUT) :: IfW                 !< InflowWind data
   TYPE(OpenFOAM_Data),      INTENT(INOUT) :: OpFM                !< OpenFOAM data
   TYPE(HydroDyn_Data),      INTENT(INOUT) :: HD                  !< HydroDyn data
   TYPE(SubDyn_Data),        INTENT(INOUT) :: SD                  !< SubDyn data
   TYPE(ExtPtfm_Data),       INTENT(INOUT) :: ExtPtfm             !< ExtPtfm data
   TYPE(MAP_Data),           INTENT(INOUT) :: MAPp                !< MAP data
   TYPE(FEAMooring_Data),    INTENT(INOUT) :: FEAM                !< FEAMooring data
   TYPE(MoorDyn_Data),       INTENT(INOUT) :: MD                  !< Data for the MoorDyn module
   TYPE(OrcaFlex_Data),      INTENT(INOUT) :: Orca                !< OrcaFlex interface data
   TYPE(IceFloe_Data),       INTENT(INOUT) :: IceF                !< IceFloe data
   TYPE(IceDyn_Data),        INTENT(INOUT) :: IceD                !< All the IceDyn data used in time-step loop

   TYPE(FAST_ModuleMapType), INTENT(INOUT) :: MeshMapData         !< Data for mapping between modules
      
   INTEGER(IntKi),           INTENT(  OUT) :: ErrStat             !< Error status of the operation
   CHARACTER(*),             INTENT(  OUT) :: ErrMsg              !< Error message if ErrStat /= ErrID_None
   
   ! local variables
   INTEGER(IntKi)                          :: ErrStat2
   CHARACTER(ErrMsgLen)                    :: ErrMsg2
   CHARACTER(*), PARAMETER                 :: RoutineName = 'FAST_DestroyAll'


   
   ! -------------------------------------------------------------------------
   ! Deallocate/Destroy structures associated with mesh mapping
   ! -------------------------------------------------------------------------

   ErrStat = ErrID_None
   ErrMsg  = ""
   
   
   ! FAST      
   CALL FAST_DestroyParam( p_FAST, ErrStat2, ErrMsg2 )
      CALL SetErrStat(ErrStat2, ErrMsg2, ErrStat, ErrMsg, RoutineName)
   
   CALL FAST_DestroyOutputFileType( y_FAST, ErrStat2, ErrMsg2 )
      CALL SetErrStat(ErrStat2, ErrMsg2, ErrStat, ErrMsg, RoutineName)
   
   CALL FAST_DestroyMisc( m_FAST, ErrStat2, ErrMsg2 )
      CALL SetErrStat(ErrStat2, ErrMsg2, ErrStat, ErrMsg, RoutineName)
   
   ! ElastoDyn
   CALL FAST_DestroyElastoDyn_Data( ED, ErrStat2, ErrMsg2 )
      CALL SetErrStat(ErrStat2, ErrMsg2, ErrStat, ErrMsg, RoutineName)      
      
   ! BeamDyn
   CALL FAST_DestroyBeamDyn_Data( BD, ErrStat2, ErrMsg2 )
      CALL SetErrStat(ErrStat2, ErrMsg2, ErrStat, ErrMsg, RoutineName)            
      
   ! ServoDyn
   CALL FAST_DestroyServoDyn_Data( SrvD, ErrStat2, ErrMsg2 )
      CALL SetErrStat(ErrStat2, ErrMsg2, ErrStat, ErrMsg, RoutineName)      
   
   ! AeroDyn14
   CALL FAST_DestroyAeroDyn14_Data( AD14, ErrStat2, ErrMsg2 )
      CALL SetErrStat(ErrStat2, ErrMsg2, ErrStat, ErrMsg, RoutineName)      

   ! AeroDyn
   CALL FAST_DestroyAeroDyn_Data( AD, ErrStat2, ErrMsg2 )
      CALL SetErrStat(ErrStat2, ErrMsg2, ErrStat, ErrMsg, RoutineName)            
      
   ! InflowWind
   CALL FAST_DestroyInflowWind_Data( IfW, ErrStat2, ErrMsg2 )
      CALL SetErrStat(ErrStat2, ErrMsg2, ErrStat, ErrMsg, RoutineName)            
      
   ! OpenFOAM
   CALL FAST_DestroyOpenFOAM_Data( OpFM, ErrStat2, ErrMsg2 )
      CALL SetErrStat(ErrStat2, ErrMsg2, ErrStat, ErrMsg, RoutineName)            
            
   ! HydroDyn
   CALL FAST_DestroyHydroDyn_Data( HD, ErrStat2, ErrMsg2 )
      CALL SetErrStat(ErrStat2, ErrMsg2, ErrStat, ErrMsg, RoutineName)      
   
   ! SubDyn
   CALL FAST_DestroySubDyn_Data( SD, ErrStat2, ErrMsg2 )
      CALL SetErrStat(ErrStat2, ErrMsg2, ErrStat, ErrMsg, RoutineName)      
      
   ! ExtPtfm
   CALL FAST_DestroyExtPtfm_Data( ExtPtfm, ErrStat2, ErrMsg2 )
      CALL SetErrStat(ErrStat2, ErrMsg2, ErrStat, ErrMsg, RoutineName)      
      
      
   ! MAP      
   CALL FAST_DestroyMAP_Data( MAPp, ErrStat2, ErrMsg2 )
      CALL SetErrStat(ErrStat2, ErrMsg2, ErrStat, ErrMsg, RoutineName)      
            
   ! FEAMooring 
   CALL FAST_DestroyFEAMooring_Data( FEAM, ErrStat2, ErrMsg2 )
      CALL SetErrStat(ErrStat2, ErrMsg2, ErrStat, ErrMsg, RoutineName)      

   ! MoorDyn 
   CALL FAST_DestroyMoorDyn_Data( MD, ErrStat2, ErrMsg2 )
      CALL SetErrStat(ErrStat2, ErrMsg2, ErrStat, ErrMsg, RoutineName)      

   ! Orca 
   CALL FAST_DestroyOrcaFlex_Data( Orca, ErrStat2, ErrMsg2 )
      CALL SetErrStat(ErrStat2, ErrMsg2, ErrStat, ErrMsg, RoutineName)      
      
      
   ! IceFloe
   CALL FAST_DestroyIceFloe_Data( IceF, ErrStat2, ErrMsg2 )
      CALL SetErrStat(ErrStat2, ErrMsg2, ErrStat, ErrMsg, RoutineName)      
            
   ! IceDyn
   CALL FAST_DestroyIceDyn_Data( IceD, ErrStat2, ErrMsg2 )
      CALL SetErrStat(ErrStat2, ErrMsg2, ErrStat, ErrMsg, RoutineName)      

   ! Module (Mesh) Mapping data
   CALL FAST_DestroyModuleMapType( MeshMapData, ErrStat2, ErrMsg2 )
      CALL SetErrStat(ErrStat2, ErrMsg2, ErrStat, ErrMsg, RoutineName)            
       
      
   
   END SUBROUTINE FAST_DestroyAll
!----------------------------------------------------------------------------------------------------------------------------------
   
   
!++++++++++++++++++++++++++++++++++++++++++++++++++++++++++++++++++++++++++++++++++++++++++++++++++++++++++++++++++++++++++++++++++
! CHECKPOINT/RESTART ROUTINES
!++++++++++++++++++++++++++++++++++++++++++++++++++++++++++++++++++++++++++++++++++++++++++++++++++++++++++++++++++++++++++++++++++
!> Routine that calls FAST_CreateCheckpoint_T for an array of Turbine data structures. 
SUBROUTINE FAST_CreateCheckpoint_Tary(t_initial, n_t_global, Turbine, CheckpointRoot, ErrStat, ErrMsg)

   REAL(DbKi),               INTENT(IN   ) :: t_initial           !< initial time
   INTEGER(IntKi),           INTENT(IN   ) :: n_t_global          !< loop counter
   TYPE(FAST_TurbineType),   INTENT(INOUT) :: Turbine(:)          !< all data for all turbines
   CHARACTER(*),             INTENT(IN   ) :: CheckpointRoot      !< Rootname of checkpoint file
   INTEGER(IntKi),           INTENT(  OUT) :: ErrStat             !< Error status of the operation
   CHARACTER(*),             INTENT(  OUT) :: ErrMsg              !< Error message if ErrStat /= ErrID_None

      ! local variables
   INTEGER(IntKi)                          :: NumTurbines         ! Number of turbines in this simulation
   INTEGER(IntKi)                          :: i_turb
   INTEGER                                 :: Unit
   INTEGER(IntKi)                          :: ErrStat2            ! local error status
   CHARACTER(ErrMsgLen)                    :: ErrMsg2             ! local error message
   CHARACTER(*),             PARAMETER     :: RoutineName = 'FAST_CreateCheckpoint_Tary' 
   
   
   NumTurbines = SIZE(Turbine)   
   ErrStat = ErrID_None
   ErrMsg  = ""
   
   ! TRIM(CheckpointRoot)//'.'//TRIM(Num2LStr(Turbine%TurbID))//
   
      !! This allows us to put all the turbine data in one file.
   Unit = -1         
   DO i_turb = 1,NumTurbines
      CALL FAST_CreateCheckpoint_T(t_initial, n_t_global, NumTurbines, Turbine(i_turb), CheckpointRoot, ErrStat2, ErrMsg2, Unit )
         CALL SetErrStat(ErrStat2, ErrMsg2, ErrStat, ErrMsg, RoutineName )
         if (ErrStat >= AbortErrLev ) then
            if (Unit > 0) close(Unit)
            RETURN
         end if
         
   END DO
               
   
END SUBROUTINE FAST_CreateCheckpoint_Tary
!----------------------------------------------------------------------------------------------------------------------------------
!> Routine that packs all of the data from one turbine instance into arrays and writes checkpoint files. If Unit is present and 
!! greater than 0, it will append the data to an already open file. Otherwise, it opens a new file and writes header information
!! before writing the turbine data to the file.
SUBROUTINE FAST_CreateCheckpoint_T(t_initial, n_t_global, NumTurbines, Turbine, CheckpointRoot, ErrStat, ErrMsg, Unit )

   USE BladedInterface, ONLY: CallBladedDLL  ! Hack for Bladed-style DLL
   USE BladedInterface, ONLY: GH_DISCON_STATUS_CHECKPOINT

   REAL(DbKi),               INTENT(IN   ) :: t_initial           !< initial time
   INTEGER(IntKi),           INTENT(IN   ) :: n_t_global          !< loop counter
   INTEGER(IntKi),           INTENT(IN   ) :: NumTurbines         !< Number of turbines in this simulation
   TYPE(FAST_TurbineType),   INTENT(INOUT) :: Turbine             !< all data for one instance of a turbine (INTENT(OUT) only because of hack for Bladed DLL)
   CHARACTER(*),             INTENT(IN   ) :: CheckpointRoot      !< Rootname of checkpoint file
   INTEGER(IntKi),           INTENT(  OUT) :: ErrStat             !< Error status of the operation
   CHARACTER(*),             INTENT(  OUT) :: ErrMsg              !< Error message if ErrStat /= ErrID_None
   INTEGER(IntKi), OPTIONAL, INTENT(INOUT) :: Unit                !< unit number for output file 
   
      ! local variables:
   REAL(ReKi),               ALLOCATABLE   :: ReKiBuf(:)
   REAL(DbKi),               ALLOCATABLE   :: DbKiBuf(:)
   INTEGER(IntKi),           ALLOCATABLE   :: IntKiBuf(:)
   
   INTEGER(B4Ki)                           :: ArraySizes(3) 
   
   INTEGER(IntKi)                          :: unOut               ! unit number for output file 
   INTEGER(IntKi)                          :: old_avrSwap1        ! previous value of avrSwap(1) !hack for Bladed DLL checkpoint/restore
   INTEGER(IntKi)                          :: ErrStat2            ! local error status
   CHARACTER(ErrMsgLen)                    :: ErrMsg2             ! local error message
   CHARACTER(*),             PARAMETER     :: RoutineName = 'FAST_CreateCheckpoint_T' 
  
   CHARACTER(1024)                         :: FileName            ! Name of the (output) checkpoint file
   CHARACTER(1024)                         :: DLLFileName         ! Name of the (output) checkpoint file
   
      ! init error status
   ErrStat = ErrID_None
   ErrMsg  = ""
   
      ! Get the arrays of data to be stored in the output file
   CALL FAST_PackTurbineType( ReKiBuf, DbKiBuf, IntKiBuf, Turbine, ErrStat2, ErrMsg2 )
      CALL SetErrStat(ErrStat2, ErrMsg2, ErrStat, ErrMsg, RoutineName )
      if (ErrStat >= AbortErrLev ) then
         call cleanup()
         RETURN
      end if
      
      
   ArraySizes = 0   
   IF ( ALLOCATED(ReKiBuf)  ) ArraySizes(1) = SIZE(ReKiBuf)
   IF ( ALLOCATED(DbKiBuf)  ) ArraySizes(2) = SIZE(DbKiBuf)
   IF ( ALLOCATED(IntKiBuf) ) ArraySizes(3) = SIZE(IntKiBuf)

   FileName    = TRIM(CheckpointRoot)//'.chkp'
   DLLFileName = TRIM(CheckpointRoot)//'.dll.chkp'

   unOut=-1      
   IF (PRESENT(Unit)) unOut = Unit
         
   IF ( unOut < 0 ) THEN

      CALL GetNewUnit( unOut, ErrStat2, ErrMsg2 )      
      CALL OpenBOutFile ( unOut, FileName, ErrStat2, ErrMsg2)
         CALL SetErrStat(ErrStat2, ErrMsg2, ErrStat, ErrMsg, RoutineName )
         if (ErrStat >= AbortErrLev ) then
            call cleanup()
            IF (.NOT. PRESENT(Unit)) THEN
               CLOSE(unOut)
               unOut = -1
            END IF
                        
            RETURN
         end if
  
         ! checkpoint file header:
      WRITE (unOut, IOSTAT=ErrStat2)   INT(ReKi              ,B4Ki)     ! let's make sure we've got the correct number of bytes for reals on restart.
      WRITE (unOut, IOSTAT=ErrStat2)   INT(DbKi              ,B4Ki)     ! let's make sure we've got the correct number of bytes for doubles on restart.
      WRITE (unOut, IOSTAT=ErrStat2)   INT(IntKi             ,B4Ki)     ! let's make sure we've got the correct number of bytes for integers on restart.
      WRITE (unOut, IOSTAT=ErrStat2)   AbortErrLev
      WRITE (unOut, IOSTAT=ErrStat2)   NumTurbines                      ! Number of turbines
      WRITE (unOut, IOSTAT=ErrStat2)   t_initial                        ! initial time
      WRITE (unOut, IOSTAT=ErrStat2)   n_t_global                       ! current time step
   
   END IF
      
      
      ! data from current turbine at time step:
   WRITE (unOut, IOSTAT=ErrStat2)   ArraySizes                       ! Number of reals, doubles, and integers written to file
   WRITE (unOut, IOSTAT=ErrStat2)   ReKiBuf                          ! Packed reals
   WRITE (unOut, IOSTAT=ErrStat2)   DbKiBuf                          ! Packed doubles
   WRITE (unOut, IOSTAT=ErrStat2)   IntKiBuf                         ! Packed integers
      
      
   IF ( ALLOCATED(ReKiBuf)  ) DEALLOCATE(ReKiBuf)
   IF ( ALLOCATED(DbKiBuf)  ) DEALLOCATE(DbKiBuf)
   IF ( ALLOCATED(IntKiBuf) ) DEALLOCATE(IntKiBuf)
   
      !CALL FAST_CreateCheckpoint(t_initial, n_t_global, Turbine%p_FAST, Turbine%y_FAST, Turbine%m_FAST, &
      !            Turbine%ED, Turbine%SrvD, Turbine%AD, Turbine%IfW, &
      !            Turbine%HD, Turbine%SD, Turbine%MAP, Turbine%FEAM, Turbine%MD, &
      !            Turbine%IceF, Turbine%IceD, Turbine%MeshMapData, ErrStat, ErrMsg )              
   
      
   IF (Turbine%TurbID == NumTurbines .OR. .NOT. PRESENT(Unit)) THEN
      CLOSE(unOut)
      unOut = -1
   END IF
   
   IF (PRESENT(Unit)) Unit = unOut
      
      ! A hack to pack Bladed-style DLL data
   IF (Turbine%SrvD%p%UseBladedInterface) THEN
      if (Turbine%SrvD%m%dll_data%avrSWAP( 1) > 0   ) then
            ! store value to be overwritten
         old_avrSwap1 = Turbine%SrvD%m%dll_data%avrSWAP( 1) 
         FileName     = Turbine%SrvD%m%dll_data%DLL_InFile
            ! overwrite values:
         Turbine%SrvD%m%dll_data%DLL_InFile = DLLFileName
         Turbine%SrvD%m%dll_data%avrSWAP(50) = REAL( LEN_TRIM(DLLFileName) ) +1 ! No. of characters in the "INFILE"  argument (-) (we add one for the C NULL CHARACTER)
<<<<<<< HEAD
         Turbine%SrvD%m%dll_data%avrSWAP( 1) = -8
         CALL CallBladedDLL(Turbine%SrvD%Input(1), Turbine%SrvD%xd(STATE_CURR)%ScInGlobFilter, Turbine%SrvD%xd(STATE_CURR)%ScInFilter, Turbine%SrvD%p%DLL_Trgt, Turbine%SrvD%m%dll_data, Turbine%SrvD%p, ErrStat2, ErrMsg2)
=======
         Turbine%SrvD%m%dll_data%avrSWAP( 1) = GH_DISCON_STATUS_CHECKPOINT
         Turbine%SrvD%m%dll_data%SimStatus = Turbine%SrvD%m%dll_data%avrSWAP( 1)
         CALL CallBladedDLL(Turbine%SrvD%Input(1), Turbine%SrvD%p, Turbine%SrvD%m%dll_data, ErrStat2, ErrMsg2)
>>>>>>> ff33ca1c
            CALL SetErrStat(ErrStat2, ErrMsg2, ErrStat, ErrMsg, RoutineName )

            ! put values back:
         Turbine%SrvD%m%dll_data%DLL_InFile = FileName
         Turbine%SrvD%m%dll_data%avrSWAP(50) = REAL( LEN_TRIM(FileName) ) +1 ! No. of characters in the "INFILE"  argument (-) (we add one for the C NULL CHARACTER)
         Turbine%SrvD%m%dll_data%avrSWAP( 1) = old_avrSwap1
         Turbine%SrvD%m%dll_data%SimStatus = Turbine%SrvD%m%dll_data%avrSWAP( 1)
      end if      
   END IF
   
   call cleanup()
   
contains
   subroutine cleanup()
      IF ( ALLOCATED(ReKiBuf)  ) DEALLOCATE(ReKiBuf)
      IF ( ALLOCATED(DbKiBuf)  ) DEALLOCATE(DbKiBuf)
      IF ( ALLOCATED(IntKiBuf) ) DEALLOCATE(IntKiBuf)   
   end subroutine cleanup                  
END SUBROUTINE FAST_CreateCheckpoint_T
!----------------------------------------------------------------------------------------------------------------------------------
!> Routine that calls FAST_RestoreFromCheckpoint_T for an array of Turbine data structures. 
SUBROUTINE FAST_RestoreFromCheckpoint_Tary(t_initial, n_t_global, Turbine, CheckpointRoot, ErrStat, ErrMsg  )

   REAL(DbKi),               INTENT(IN   ) :: t_initial           !< initial time (for comparing with time from checkpoint file)
   INTEGER(IntKi),           INTENT(  OUT) :: n_t_global          !< loop counter
   TYPE(FAST_TurbineType),   INTENT(  OUT) :: Turbine(:)          !< all data for one instance of a turbine
   CHARACTER(*),             INTENT(IN   ) :: CheckpointRoot      !< Rootname of checkpoint file
   INTEGER(IntKi),           INTENT(  OUT) :: ErrStat             !< Error status of the operation
   CHARACTER(*),             INTENT(  OUT) :: ErrMsg              !< Error message if ErrStat /= ErrID_None

      ! local variables
   REAL(DbKi)                              :: t_initial_out
   INTEGER(IntKi)                          :: NumTurbines_out
   INTEGER(IntKi)                          :: NumTurbines         ! Number of turbines in this simulation
   INTEGER(IntKi)                          :: i_turb
   INTEGER                                 :: Unit
   INTEGER(IntKi)                          :: ErrStat2            ! local error status
   CHARACTER(ErrMsgLen)                    :: ErrMsg2             ! local error message
   CHARACTER(*),             PARAMETER     :: RoutineName = 'FAST_RestoreFromCheckpoint_Tary' 
   
   
   NumTurbines = SIZE(Turbine)   
   ErrStat = ErrID_None
   ErrMsg  = ""
   
      ! Init NWTC_Library, display copyright and version information:
   CALL FAST_ProgStart( FAST_Ver )
   
      ! Restore data from checkpoint file
   Unit = -1         
   DO i_turb = 1,NumTurbines
      CALL FAST_RestoreFromCheckpoint_T(t_initial_out, n_t_global, NumTurbines_out, Turbine(i_turb), CheckpointRoot, ErrStat2, ErrMsg2, Unit )
         CALL SetErrStat(ErrStat2, ErrMsg2, ErrStat, ErrMsg, RoutineName )

         IF (t_initial_out /= t_initial) CALL SetErrStat(ErrID_Fatal, "invalid value of t_initial.", ErrStat, ErrMsg, RoutineName )
         IF (NumTurbines_out /= NumTurbines) CALL SetErrStat(ErrID_Fatal, "invalid value of NumTurbines.", ErrStat, ErrMsg, RoutineName )
         IF (ErrStat >= AbortErrLev) RETURN
   END DO

   CALL WrScr( ' Restarting simulation at '//TRIM(Num2LStr(n_t_global*Turbine(1)%p_FAST%DT))//' seconds.' )
   
   
END SUBROUTINE FAST_RestoreFromCheckpoint_Tary
!----------------------------------------------------------------------------------------------------------------------------------
!> This routine is the inverse of FAST_CreateCheckpoint_T. It reads data from a checkpoint file and populates data structures for 
!! the turbine instance.
SUBROUTINE FAST_RestoreFromCheckpoint_T(t_initial, n_t_global, NumTurbines, Turbine, CheckpointRoot, ErrStat, ErrMsg, Unit )
   USE BladedInterface, ONLY: CallBladedDLL  ! Hack for Bladed-style DLL
   USE BladedInterface, ONLY: GH_DISCON_STATUS_RESTARTING

   REAL(DbKi),               INTENT(INOUT) :: t_initial           !< initial time
   INTEGER(IntKi),           INTENT(INOUT) :: n_t_global          !< loop counter
   INTEGER(IntKi),           INTENT(INOUT) :: NumTurbines         !< Number of turbines in this simulation
   TYPE(FAST_TurbineType),   INTENT(INOUT) :: Turbine             !< all data for one instance of a turbine (bjj: note that is intent INOUT instead of OUT only because of a gfortran compiler memory issue)
   CHARACTER(*),             INTENT(IN   ) :: CheckpointRoot      !< Rootname of checkpoint file
   INTEGER(IntKi),           INTENT(  OUT) :: ErrStat             !< Error status of the operation
   CHARACTER(*),             INTENT(  OUT) :: ErrMsg              !< Error message if ErrStat /= ErrID_None
   INTEGER(IntKi), OPTIONAL, INTENT(INOUT) :: Unit                !< unit number for output file 
   
      ! local variables:
   REAL(ReKi),               ALLOCATABLE   :: ReKiBuf(:)
   REAL(DbKi),               ALLOCATABLE   :: DbKiBuf(:)
   INTEGER(IntKi),           ALLOCATABLE   :: IntKiBuf(:)
   
   INTEGER(B4Ki)                           :: ArraySizes(3) 
   
   INTEGER(IntKi)                          :: unIn                ! unit number for input file 
   INTEGER(IntKi)                          :: old_avrSwap1        ! previous value of avrSwap(1) !hack for Bladed DLL checkpoint/restore
   INTEGER(IntKi)                          :: ErrStat2            ! local error status
   CHARACTER(ErrMsgLen)                    :: ErrMsg2             ! local error message
   CHARACTER(*),             PARAMETER     :: RoutineName = 'FAST_RestoreFromCheckpoint_T' 

   CHARACTER(1024)                         :: FileName            ! Name of the (input) checkpoint file
   CHARACTER(1024)                         :: DLLFileName         ! Name of the (input) checkpoint file

            
   ErrStat=ErrID_None
   ErrMsg=""
   
   FileName    = TRIM(CheckpointRoot)//'.chkp'
   DLLFileName = TRIM(CheckpointRoot)//'.dll.chkp'
   ! FileName = TRIM(CheckpointRoot)//'.cp'   
   unIn=-1      
   IF (PRESENT(Unit)) unIn = Unit
         
   IF ( unIn < 0 ) THEN
   
      CALL GetNewUnit( unIn, ErrStat2, ErrMsg2 )
      
      CALL OpenBInpFile ( unIn, FileName, ErrStat2, ErrMsg2)
         CALL SetErrStat(ErrStat2, ErrMsg2, ErrStat, ErrMsg, RoutineName )
         IF (ErrStat >= AbortErrLev ) RETURN
   
         ! checkpoint file header:
      READ (unIn, IOSTAT=ErrStat2)   ArraySizes     ! let's make sure we've got the correct number of bytes for reals, doubles, and integers on restart.
      
      IF ( ArraySizes(1) /= ReKi  ) CALL SetErrStat(ErrID_Fatal,"ReKi on restart is different than when checkpoint file was created.",ErrStat,ErrMsg,RoutineName)
      IF ( ArraySizes(2) /= DbKi  ) CALL SetErrStat(ErrID_Fatal,"DbKi on restart is different than when checkpoint file was created.",ErrStat,ErrMsg,RoutineName)
      IF ( ArraySizes(3) /= IntKi ) CALL SetErrStat(ErrID_Fatal,"IntKi on restart is different than when checkpoint file was created.",ErrStat,ErrMsg,RoutineName)
      IF (ErrStat >= AbortErrLev) THEN
         CLOSE(unIn)
         unIn = -1
         IF (PRESENT(Unit)) Unit = unIn
         RETURN
      END IF
      
      READ (unIn, IOSTAT=ErrStat2)   AbortErrLev
      READ (unIn, IOSTAT=ErrStat2)   NumTurbines                      ! Number of turbines
      READ (unIn, IOSTAT=ErrStat2)   t_initial                        ! initial time
      READ (unIn, IOSTAT=ErrStat2)   n_t_global                       ! current time step
   
   END IF
      
      ! in case the Turbine data structure isn't empty on entry of this routine:
   call FAST_DestroyTurbineType( Turbine, ErrStat2, ErrMsg2 )   
   
      ! data from current time step:
   READ (unIn, IOSTAT=ErrStat2)   ArraySizes                       ! Number of reals, doubles, and integers written to file
   
   ALLOCATE(ReKiBuf( ArraySizes(1)), STAT=ErrStat2)
      IF (ErrStat2 /=0) CALL SetErrStat(ErrID_Fatal, "Could not allocate ReKiBuf", ErrStat, ErrMsg, RoutineName )
   ALLOCATE(DbKiBuf( ArraySizes(2)), STAT=ErrStat2)
      IF (ErrStat2 /=0) CALL SetErrStat(ErrID_Fatal, "Could not allocate DbKiBuf", ErrStat, ErrMsg, RoutineName )
   ALLOCATE(IntKiBuf(ArraySizes(3)), STAT=ErrStat2)
      IF (ErrStat2 /=0) CALL SetErrStat(ErrID_Fatal, "Could not allocate IntKiBuf", ErrStat, ErrMsg, RoutineName )
      
      ! Read the packed arrays
   IF (ErrStat < AbortErrLev) THEN
      
      READ (unIn, IOSTAT=ErrStat2)   ReKiBuf    ! Packed reals
         IF (ErrStat2 /=0) CALL SetErrStat(ErrID_Fatal, "Could not read ReKiBuf", ErrStat, ErrMsg, RoutineName )         
      READ (unIn, IOSTAT=ErrStat2)   DbKiBuf    ! Packed doubles
         IF (ErrStat2 /=0) CALL SetErrStat(ErrID_Fatal, "Could not read DbKiBuf", ErrStat, ErrMsg, RoutineName )         
      READ (unIn, IOSTAT=ErrStat2)   IntKiBuf   ! Packed integers
         IF (ErrStat2 /=0) CALL SetErrStat(ErrID_Fatal, "Could not read IntKiBuf", ErrStat, ErrMsg, RoutineName )         
                  
   END IF
                           
      ! Put the arrays back in the data types
   IF (ErrStat < AbortErrLev) THEN
      CALL FAST_UnpackTurbineType( ReKiBuf, DbKiBuf, IntKiBuf, Turbine, ErrStat2, ErrMsg2 )
         CALL SetErrStat(ErrStat2, ErrMsg2, ErrStat, ErrMsg, RoutineName )
   END IF
   
   
      ! close file if necessary (do this after unpacking turbine data, so that TurbID is set)     
   IF (Turbine%TurbID == NumTurbines .OR. .NOT. PRESENT(Unit)) THEN
      CLOSE(unIn)
      unIn = -1
   END IF
   
   IF (PRESENT(Unit)) Unit = unIn
      
   
   IF ( ALLOCATED(ReKiBuf)  ) DEALLOCATE(ReKiBuf)
   IF ( ALLOCATED(DbKiBuf)  ) DEALLOCATE(DbKiBuf)
   IF ( ALLOCATED(IntKiBuf) ) DEALLOCATE(IntKiBuf)    
   
   
      ! A sort-of hack to restore MAP DLL data (in particular Turbine%MAP%OtherSt%C_Obj%object)
    ! these must be the same variables that are used in MAP_Init because they get allocated in the DLL and
    ! destroyed in MAP_End (also, inside the DLL)
   IF (Turbine%p_FAST%CompMooring == Module_MAP) THEN
      CALL MAP_Restart( Turbine%MAP%Input(1), Turbine%MAP%p, Turbine%MAP%x(STATE_CURR), Turbine%MAP%xd(STATE_CURR), &
                        Turbine%MAP%z(STATE_CURR), Turbine%MAP%OtherSt, Turbine%MAP%y, ErrStat2, ErrMsg2 )   
         CALL SetErrStat(ErrStat2, ErrMsg2, ErrStat, ErrMsg, RoutineName )                           
   END IF
   
   
      ! A hack to restore Bladed-style DLL data
   if (Turbine%SrvD%p%UseBladedInterface) then
      if (Turbine%SrvD%m%dll_data%avrSWAP( 1) > 0   ) then ! this isn't allocated if UseBladedInterface is FALSE
            ! store value to be overwritten
         old_avrSwap1 = Turbine%SrvD%m%dll_data%avrSWAP( 1) 
         FileName     = Turbine%SrvD%m%dll_data%DLL_InFile
            ! overwrite values before calling DLL:
         Turbine%SrvD%m%dll_data%DLL_InFile = DLLFileName
         Turbine%SrvD%m%dll_data%avrSWAP(50) = REAL( LEN_TRIM(DLLFileName) ) +1 ! No. of characters in the "INFILE"  argument (-) (we add one for the C NULL CHARACTER)
<<<<<<< HEAD
         Turbine%SrvD%m%dll_data%avrSWAP( 1) = -9
         CALL CallBladedDLL(Turbine%SrvD%Input(1), Turbine%SrvD%xd(STATE_CURR)%ScInGlobFilter, Turbine%SrvD%xd(STATE_CURR)%ScInFilter, Turbine%SrvD%p%DLL_Trgt,  Turbine%SrvD%m%dll_data, Turbine%SrvD%p, ErrStat2, ErrMsg2)
=======
         Turbine%SrvD%m%dll_data%avrSWAP( 1) = GH_DISCON_STATUS_RESTARTING
         Turbine%SrvD%m%dll_data%SimStatus = Turbine%SrvD%m%dll_data%avrSWAP( 1)
         CALL CallBladedDLL(Turbine%SrvD%Input(1), Turbine%SrvD%p,  Turbine%SrvD%m%dll_data, ErrStat2, ErrMsg2)
>>>>>>> ff33ca1c
            CALL SetErrStat(ErrStat2, ErrMsg2, ErrStat, ErrMsg, RoutineName )                           
            ! put values back:
         Turbine%SrvD%m%dll_data%DLL_InFile = FileName
         Turbine%SrvD%m%dll_data%avrSWAP(50) = REAL( LEN_TRIM(FileName) ) +1 ! No. of characters in the "INFILE"  argument (-) (we add one for the C NULL CHARACTER)
         Turbine%SrvD%m%dll_data%avrSWAP( 1) = old_avrSwap1
         Turbine%SrvD%m%dll_data%SimStatus = Turbine%SrvD%m%dll_data%avrSWAP( 1)
      end if      
   end if   
   
      ! deal with sibling meshes here:
   ! (ignoring for now; they are not going to be siblings on restart)
   
   ! deal with files that were open:
   IF (Turbine%p_FAST%WrTxtOutFile) THEN
      CALL OpenFunkFileAppend ( Turbine%y_FAST%UnOu, TRIM(Turbine%p_FAST%OutFileRoot)//'.out', ErrStat2, ErrMsg2)
      IF ( ErrStat2 >= AbortErrLev ) RETURN
      CALL SetErrStat(ErrStat2, ErrMsg2, ErrStat, ErrMsg, RoutineName )
      CALL WrFileNR ( Turbine%y_FAST%UnOu, '#Restarting here')
      WRITE(Turbine%y_FAST%UnOu, '()')
   END IF
   ! (ignoring for now; will have fort.x files if any were open [though I printed a warning about not outputting binary files earlier])
      

END SUBROUTINE FAST_RestoreFromCheckpoint_T
!----------------------------------------------------------------------------------------------------------------------------------

!----------------------------------------------------------------------------------------------------------------------------------
!> Routine that calls FAST_RestoreForVTKModeShape_T for an array of Turbine data structures. 
SUBROUTINE FAST_RestoreForVTKModeShape_Tary(t_initial, Turbine, InputFileName, ErrStat, ErrMsg  )

   REAL(DbKi),               INTENT(IN   ) :: t_initial           !< initial time (for comparing with time from checkpoint file)
   TYPE(FAST_TurbineType),   INTENT(  OUT) :: Turbine(:)          !< all data for one instance of a turbine
   CHARACTER(*),             INTENT(IN   ) :: InputFileName       !< Name of the input file
   INTEGER(IntKi),           INTENT(  OUT) :: ErrStat             !< Error status of the operation
   CHARACTER(*),             INTENT(  OUT) :: ErrMsg              !< Error message if ErrStat /= ErrID_None

      ! local variables
   INTEGER(IntKi)                          :: i_turb
   INTEGER(IntKi)                          :: n_t_global          !< loop counter
   INTEGER(IntKi)                          :: NumTurbines         ! Number of turbines in this simulation
   INTEGER(IntKi)                          :: ErrStat2            ! local error status
   CHARACTER(ErrMsgLen)                    :: ErrMsg2             ! local error message
   CHARACTER(*),             PARAMETER     :: RoutineName = 'FAST_RestoreForVTKModeShape_Tary'
   
   
   ErrStat = ErrID_None
   ErrMsg  = ""

   NumTurbines = SIZE(Turbine)
   if (NumTurbines /=1) then
      call SetErrStat(ErrID_Fatal, "Mode-shape visualization is not available for multiple turbines.", ErrStat, ErrMsg, RoutineName)
      return
   end if
   

   CALL ReadModeShapeFile( Turbine(1)%p_FAST, trim(InputFileName), ErrStat2, ErrMsg2, checkpointOnly=.true. )
      CALL SetErrStat(ErrStat2, ErrMsg2, ErrStat, ErrMsg, RoutineName )
      if (ErrStat >= AbortErrLev) return
   
   CALL FAST_RestoreFromCheckpoint_Tary( t_initial, n_t_global, Turbine, trim(Turbine(1)%p_FAST%VTK_modes%CheckpointRoot), ErrStat2, ErrMsg2 )
      CALL SetErrStat(ErrStat2, ErrMsg2, ErrStat, ErrMsg, RoutineName )


   DO i_turb = 1,NumTurbines
      if (.not. allocated(Turbine(i_turb)%m_FAST%Lin%LinTimes)) then
         call SetErrStat(ErrID_Fatal, "Mode-shape visualization requires a checkpoint file from a simulation with linearization analysis, but NLinTimes is 0.", ErrStat, ErrMsg, RoutineName)
         return
      end if
      
      CALL FAST_RestoreForVTKModeShape_T(t_initial, Turbine(i_turb)%p_FAST, Turbine(i_turb)%y_FAST, Turbine(i_turb)%m_FAST, &
                  Turbine(i_turb)%ED, Turbine(i_turb)%BD, Turbine(i_turb)%SrvD, Turbine(i_turb)%AD14, Turbine(i_turb)%AD, Turbine(i_turb)%IfW, Turbine(i_turb)%OpFM, &
                  Turbine(i_turb)%HD, Turbine(i_turb)%SD, Turbine(i_turb)%ExtPtfm, Turbine(i_turb)%MAP, Turbine(i_turb)%FEAM, Turbine(i_turb)%MD, Turbine(i_turb)%Orca, &
                  Turbine(i_turb)%IceF, Turbine(i_turb)%IceD, Turbine(i_turb)%MeshMapData, trim(InputFileName), ErrStat2, ErrMsg2 )
      CALL SetErrStat(ErrStat2, ErrMsg2, ErrStat, ErrMsg, RoutineName )
   END DO

   
END SUBROUTINE FAST_RestoreForVTKModeShape_Tary

!----------------------------------------------------------------------------------------------------------------------------------
!> This routine calculates the motions generated by mode shapes and outputs VTK data for it
SUBROUTINE FAST_RestoreForVTKModeShape_T(t_initial, p_FAST, y_FAST, m_FAST, ED, BD, SrvD, AD14, AD, IfW, OpFM, HD, SD, ExtPtfm, &
                         MAPp, FEAM, MD, Orca, IceF, IceD, MeshMapData, InputFileName, ErrStat, ErrMsg )

   REAL(DbKi),               INTENT(IN   ) :: t_initial           !< initial time

   TYPE(FAST_ParameterType), INTENT(INOUT) :: p_FAST              !< Parameters for the glue code
   TYPE(FAST_OutputFileType),INTENT(INOUT) :: y_FAST              !< Output variables for the glue code
   TYPE(FAST_MiscVarType),   INTENT(INOUT) :: m_FAST              !< Miscellaneous variables
     
   TYPE(ElastoDyn_Data),     INTENT(INOUT) :: ED                  !< ElastoDyn data
   TYPE(BeamDyn_Data),       INTENT(INOUT) :: BD                  !< BeamDyn data
   TYPE(ServoDyn_Data),      INTENT(INOUT) :: SrvD                !< ServoDyn data
   TYPE(AeroDyn14_Data),     INTENT(INOUT) :: AD14                !< AeroDyn14 data
   TYPE(AeroDyn_Data),       INTENT(INOUT) :: AD                  !< AeroDyn data
   TYPE(InflowWind_Data),    INTENT(INOUT) :: IfW                 !< InflowWind data
   TYPE(OpenFOAM_Data),      INTENT(INOUT) :: OpFM                !< OpenFOAM data
   TYPE(HydroDyn_Data),      INTENT(INOUT) :: HD                  !< HydroDyn data
   TYPE(SubDyn_Data),        INTENT(INOUT) :: SD                  !< SubDyn data
   TYPE(ExtPtfm_Data),       INTENT(INOUT) :: ExtPtfm             !< ExtPtfm_MCKF data
   TYPE(MAP_Data),           INTENT(INOUT) :: MAPp                !< MAP data
   TYPE(FEAMooring_Data),    INTENT(INOUT) :: FEAM                !< FEAMooring data
   TYPE(MoorDyn_Data),       INTENT(INOUT) :: MD                  !< Data for the MoorDyn module
   TYPE(OrcaFlex_Data),      INTENT(INOUT) :: Orca                !< OrcaFlex interface data
   TYPE(IceFloe_Data),       INTENT(INOUT) :: IceF                !< IceFloe data
   TYPE(IceDyn_Data),        INTENT(INOUT) :: IceD                !< All the IceDyn data used in time-step loop

   TYPE(FAST_ModuleMapType), INTENT(INOUT) :: MeshMapData         !< Data for mapping between modules
   CHARACTER(*),             INTENT(IN   ) :: InputFileName       !< Name of the input file
      
   INTEGER(IntKi),           INTENT(  OUT) :: ErrStat             !< Error status of the operation
   CHARACTER(*),             INTENT(  OUT) :: ErrMsg              !< Error message if ErrStat /= ErrID_None
   
   ! local variables
   REAL(DbKi)                              :: dt                  ! time
   REAL(DbKi)                              :: tprime              ! time
   INTEGER(IntKi)                          :: nt                
   
   INTEGER(IntKi)                          :: iLinTime            ! generic loop counters
   INTEGER(IntKi)                          :: it                  ! generic loop counters
   INTEGER(IntKi)                          :: iMode               ! generic loop counters
   INTEGER(IntKi)                          :: ModeNo              ! mode number
   INTEGER(IntKi)                          :: NLinTimes
   
   INTEGER(IntKi)                          :: ErrStat2
   CHARACTER(ErrMsgLen)                    :: ErrMsg2
   CHARACTER(*), PARAMETER                 :: RoutineName = 'FAST_RestoreForVTKModeShape_T'
   CHARACTER(1024)                         :: VTK_RootName


   ErrStat = ErrID_None
   ErrMsg  = ""
   
   CALL ReadModeShapeFile( p_FAST, trim(InputFileName), ErrStat2, ErrMsg2 )
      CALL SetErrStat(ErrStat2, ErrMsg2, ErrStat, ErrMsg, RoutineName )
      if (ErrStat >= AbortErrLev) return   
   
   call ReadModeShapeMatlabFile( p_FAST, ErrStat2, ErrMsg2 )
      CALL SetErrStat(ErrStat2, ErrMsg2, ErrStat, ErrMsg, RoutineName )
      if (ErrStat >= AbortErrLev ) return
   
   y_FAST%WriteThisStep = .true.
   y_FAST%UnSum = -1
   
   NLinTimes = min( p_FAST%VTK_modes%VTKNLinTimes, size(p_FAST%VTK_modes%x_eig_magnitude,2), p_FAST%NLinTimes )

   VTK_RootName = p_FAST%VTK_OutFileRoot
   
   select case (p_FAST%VTK_modes%VTKLinTim)
   case (1)
   
      do iMode = 1,p_FAST%VTK_modes%VTKLinModes
         ModeNo = p_FAST%VTK_modes%VTKModes(iMode)
         
         call  GetTimeConstants(p_FAST%VTK_modes%DampedFreq_Hz(ModeNo), p_FAST%VTK_fps, nt, dt, p_FAST%VTK_tWidth )
         if (nt > 500) cycle
         
         p_FAST%VTK_OutFileRoot = trim(VTK_RootName)//'.Mode'//trim(num2lstr(ModeNo))
         y_FAST%VTK_count = 1  ! we are skipping the reference meshes by starting at 1
         do iLinTime = 1,NLinTimes
            tprime = m_FAST%Lin%LinTimes(iLinTime) - m_FAST%Lin%LinTimes(1)

            if (p_FAST%DT_UJac < p_FAST%TMax) then
               m_FAST%calcJacobian = .true.
               m_FAST%NextJacCalcTime = m_FAST%Lin%LinTimes(iLinTime)
            end if

            call SetOperatingPoint(iLinTime, p_FAST, y_FAST, m_FAST, ED, BD, SrvD, AD, IfW, OpFM, HD, SD, ExtPtfm, &
                                    MAPp, FEAM, MD, Orca, IceF, IceD, ErrStat2, ErrMsg2 )
               CALL SetErrStat(ErrStat2, ErrMsg2, ErrStat, ErrMsg, RoutineName )

               ! set perturbation of states based on x_eig magnitude and phase
            call PerturbOP(tprime, iLinTime, ModeNo, p_FAST, y_FAST, ED, BD, SrvD, AD, IfW, OpFM, HD, SD, ExtPtfm, MAPp, FEAM, MD, Orca, &
                        IceF, IceD, ErrStat2, ErrMsg2 )
               CALL SetErrStat(ErrStat2, ErrMsg2, ErrStat, ErrMsg, RoutineName )
               IF (ErrStat >= AbortErrLev) RETURN

            CALL CalcOutputs_And_SolveForInputs( -1,  m_FAST%Lin%LinTimes(iLinTime),  STATE_CURR, m_FAST%calcJacobian, m_FAST%NextJacCalcTime, &
               p_FAST, m_FAST, .true., ED, BD, SrvD, AD14, AD, IfW, OpFM, HD, SD, ExtPtfm, MAPp, FEAM, MD, Orca, IceF, IceD, MeshMapData, ErrStat2, ErrMsg2 )
               CALL SetErrStat(ErrStat2, ErrMsg2, ErrStat, ErrMsg, RoutineName )
               IF (ErrStat >= AbortErrLev) RETURN

            call WriteVTK(m_FAST%Lin%LinTimes(iLinTime), p_FAST, y_FAST, MeshMapData, ED, BD, AD, IfW, OpFM, HD, SD, ExtPtfm, SrvD, MAPp, FEAM, MD, Orca, IceF, IceD)

         end do ! iLinTime
      end do ! iMode
   
   case (2)
   
      do iMode = 1,p_FAST%VTK_modes%VTKLinModes
         ModeNo = p_FAST%VTK_modes%VTKModes(iMode)

         call  GetTimeConstants(p_FAST%VTK_modes%DampedFreq_Hz(ModeNo), p_FAST%VTK_fps, nt, dt, p_FAST%VTK_tWidth )
         if (nt > 500) cycle
         
         do iLinTime = 1,NLinTimes
            p_FAST%VTK_OutFileRoot = trim(VTK_RootName)//'.Mode'//trim(num2lstr(ModeNo))//'.LinTime'//trim(num2lstr(iLinTime))
            y_FAST%VTK_count = 1  ! we are skipping the reference meshes by starting at 1

            if (p_FAST%DT_UJac < p_FAST%TMax) then
               m_FAST%calcJacobian = .true.
               m_FAST%NextJacCalcTime = m_FAST%Lin%LinTimes(iLinTime)
            end if
            
            do it = 1,nt
               tprime = (it-1)*dt
               
               call SetOperatingPoint(iLinTime, p_FAST, y_FAST, m_FAST, ED, BD, SrvD, AD, IfW, OpFM, HD, SD, ExtPtfm, &
                                     MAPp, FEAM, MD, Orca, IceF, IceD, ErrStat2, ErrMsg2 )
                  CALL SetErrStat(ErrStat2, ErrMsg2, ErrStat, ErrMsg, RoutineName )
                  
                  ! set perturbation of states based on x_eig magnitude and phase
               call PerturbOP(tprime, iLinTime, ModeNo, p_FAST, y_FAST, ED, BD, SrvD, AD, IfW, OpFM, HD, SD, ExtPtfm, MAPp, FEAM, MD, Orca, &
                         IceF, IceD, ErrStat2, ErrMsg2 )
                  CALL SetErrStat(ErrStat2, ErrMsg2, ErrStat, ErrMsg, RoutineName )
                  IF (ErrStat >= AbortErrLev) RETURN

               CALL CalcOutputs_And_SolveForInputs( -1, m_FAST%Lin%LinTimes(iLinTime),  STATE_CURR, m_FAST%calcJacobian, m_FAST%NextJacCalcTime, &
                  p_FAST, m_FAST, .true., ED, BD, SrvD, AD14, AD, IfW, OpFM, HD, SD, ExtPtfm, MAPp, FEAM, MD, Orca, IceF, IceD, MeshMapData, ErrStat2, ErrMsg2 )
                  CALL SetErrStat(ErrStat2, ErrMsg2, ErrStat, ErrMsg, RoutineName )
                  IF (ErrStat >= AbortErrLev) RETURN

               call WriteVTK(m_FAST%Lin%LinTimes(iLinTime)+tprime, p_FAST, y_FAST, MeshMapData, ED, BD, AD, IfW, OpFM, HD, SD, ExtPtfm, SrvD, MAPp, FEAM, MD, Orca, IceF, IceD)

            end do
            
            
         end do ! iLinTime
      end do   ! iMode
   
   end select
   
END SUBROUTINE FAST_RestoreForVTKModeShape_T
!----------------------------------------------------------------------------------------------------------------------------------
SUBROUTINE GetTimeConstants(DampedFreq_Hz, VTK_fps, nt, dt, VTK_tWidth )
   REAL(R8Ki),     INTENT(IN   ) :: DampedFreq_Hz
   REAL(DbKi),     INTENT(IN   ) :: VTK_fps
   INTEGER(IntKi), INTENT(  OUT) :: nt  !< number of steps
   REAL(DbKi),     INTENT(  OUT) :: dt  !< time step
   INTEGER(IntKi), INTENT(  OUT) :: VTK_tWidth
   
   REAL(DbKi)                              :: cycle_time          ! time for one cycle of mode
   INTEGER(IntKi)                          :: NCycles
   INTEGER(IntKi), PARAMETER               :: MinFrames = 5
   
   if (DampedFreq_Hz <= 0.0_DbKi) then
      nt = huge(nt)
      dt = epsilon(dt)
      VTK_tWidth = 1
      return
   end if
   
   nt = 1
   NCycles = 0
   do while (nt<MinFrames)
      NCycles = NCycles + 1
      cycle_time = NCycles * 1.0_DbKi / DampedFreq_Hz
            
      nt = NINT( max(1.0_DbKi, VTK_fps) * cycle_time )
   end do
         
   dt = cycle_time / nt
   
   VTK_tWidth = CEILING( log10( real(nt) ) ) + 1
   
END SUBROUTINE GetTimeConstants
!----------------------------------------------------------------------------------------------------------------------------------
SUBROUTINE ReadModeShapeMatlabFile(p_FAST, ErrStat, ErrMsg)
   TYPE(FAST_ParameterType), INTENT(INOUT) :: p_FAST              !< Parameters for the glue code
   INTEGER(IntKi),           INTENT(  OUT) :: ErrStat             !< Error status of the operation
   CHARACTER(*),             INTENT(  OUT) :: ErrMsg              !< Error message if ErrStat /= ErrID_None
   
   ! local variables
   INTEGER(IntKi)                          :: ErrStat2
   CHARACTER(ErrMsgLen)                    :: ErrMsg2
   CHARACTER(*), PARAMETER                 :: RoutineName = 'ReadModeShapeMatlabFile'
   
   INTEGER(4)                              :: FileType
   INTEGER(4)                              :: nModes
   INTEGER(4)                              :: nStates
   INTEGER(4)                              :: NLinTimes
   INTEGER(IntKi)                          :: iMode
   INTEGER(IntKi)                          :: UnIn

   ErrStat = ErrID_None
   ErrMsg  = ""

      !  Open data file.
   CALL GetNewUnit( UnIn, ErrStat2, ErrMsg2 )

   CALL OpenBInpFile ( UnIn, trim(p_FAST%VTK_modes%MatlabFileName), ErrStat2, ErrMsg2 )
      CALL SetErrStat( ErrStat2, ErrMsg2, ErrStat, ErrMsg, RoutineName )
      IF (ErrStat >= AbortErrLev) RETURN
      
      ! Process the requested data records of this file.

   CALL WrScr ( NewLine//' =======================================================' )
   CALL WrScr ( ' Reading in data from file "'//TRIM( p_FAST%VTK_modes%MatlabFileName )//'".'//NewLine )


      ! Read some of the header information.

   READ (UnIn, IOSTAT=ErrStat2)  FileType    ! placeholder for future file format changes
   IF ( ErrStat2 /= 0 )  THEN
      CALL SetErrStat ( ErrID_Fatal, 'Fatal error reading FileType from file "'//TRIM( p_FAST%VTK_modes%MatlabFileName )//'".', ErrStat, ErrMsg, RoutineName )
      RETURN
   ENDIF   

   READ (UnIn, IOSTAT=ErrStat2)  nModes    ! number of modes in the file
   IF ( ErrStat2 /= 0 )  THEN
      CALL SetErrStat ( ErrID_Fatal, 'Fatal error reading nModes from file "'//TRIM( p_FAST%VTK_modes%MatlabFileName )//'".', ErrStat, ErrMsg, RoutineName )
      RETURN
   ENDIF   

   READ (UnIn, IOSTAT=ErrStat2)  nStates    ! number of states in the file
   IF ( ErrStat2 /= 0 )  THEN
      CALL SetErrStat ( ErrID_Fatal, 'Fatal error reading nStates from file "'//TRIM( p_FAST%VTK_modes%MatlabFileName )//'".', ErrStat, ErrMsg, RoutineName )
      RETURN
   ENDIF   

   READ (UnIn, IOSTAT=ErrStat2)  NLinTimes    ! number of linearization times / azimuths in the file
   IF ( ErrStat2 /= 0 )  THEN
      CALL SetErrStat ( ErrID_Fatal, 'Fatal error reading NLinTimes from file "'//TRIM( p_FAST%VTK_modes%MatlabFileName )//'".', ErrStat, ErrMsg, RoutineName )
      RETURN
   ENDIF   
   
   ALLOCATE( p_FAST%VTK_Modes%NaturalFreq_Hz(nModes), &
             p_FAST%VTK_Modes%DampingRatio(  nModes), &
             p_FAST%VTK_Modes%DampedFreq_Hz( nModes),   STAT=ErrStat2 )
      IF ( ErrStat2 /= 0 )  THEN
         CALL SetErrStat ( ErrID_Fatal, 'Error allocating arrays to read from file.', ErrStat, ErrMsg, RoutineName )
         RETURN
      ENDIF

      
   READ(UnIn, IOSTAT=ErrStat2) p_FAST%VTK_Modes%NaturalFreq_Hz ! read entire array
   IF ( ErrStat2 /= 0 )  THEN
      CALL SetErrStat ( ErrID_Fatal, 'Fatal error reading NaturalFreq_Hz array from file "'//TRIM( p_FAST%VTK_modes%MatlabFileName )//'".', ErrStat, ErrMsg, RoutineName )
      RETURN
   ENDIF
   
   READ(UnIn, IOSTAT=ErrStat2) p_FAST%VTK_Modes%DampingRatio ! read entire array
   IF ( ErrStat2 /= 0 )  THEN
      CALL SetErrStat ( ErrID_Fatal, 'Fatal error reading DampingRatio array from file "'//TRIM( p_FAST%VTK_modes%MatlabFileName )//'".', ErrStat, ErrMsg, RoutineName )
      RETURN
   ENDIF

   READ(UnIn, IOSTAT=ErrStat2) p_FAST%VTK_Modes%DampedFreq_Hz ! read entire array
   IF ( ErrStat2 /= 0 )  THEN
      CALL SetErrStat ( ErrID_Fatal, 'Fatal error reading DampedFreq_Hz array from file "'//TRIM( p_FAST%VTK_modes%MatlabFileName )//'".', ErrStat, ErrMsg, RoutineName )
      RETURN
   ENDIF
   
   if (nModes < p_FAST%VTK_Modes%VTKLinModes) CALL SetErrStat(ErrID_Severe,'Number of modes requested exceeds the number of modes in the linearization analysis file "'//TRIM( p_FAST%VTK_modes%MatlabFileName )//'".', ErrStat, ErrMsg, RoutineName)
   if (NLinTimes /= p_FAST%NLinTimes) CALL SetErrStat(ErrID_Severe,'Number of times linearization was performed is not the same as the number of linearization times in the linearization analysis file "'//TRIM( p_FAST%VTK_modes%MatlabFileName )//'".', ErrStat, ErrMsg, RoutineName)
   
   
      !Let's read only the number of modes we need to use
   nModes = min( nModes, p_FAST%VTK_Modes%VTKLinModes )
   
   ALLOCATE( p_FAST%VTK_Modes%x_eig_magnitude(nStates, NLinTimes, nModes), &
             p_FAST%VTK_Modes%x_eig_phase(    nStates, NLinTimes, nModes), STAT=ErrStat2 )
      IF ( ErrStat2 /= 0 )  THEN
         CALL SetErrStat ( ErrID_Fatal, 'Error allocating arrays to read from file.', ErrStat, ErrMsg, RoutineName )
         RETURN
      ENDIF
   
    do iMode = 1,nModes
    
      READ(UnIn, IOSTAT=ErrStat2) p_FAST%VTK_Modes%x_eig_magnitude(:,:,iMode) ! read data for one mode
      IF ( ErrStat2 /= 0 )  THEN
         CALL SetErrStat ( ErrID_Fatal, 'Fatal error reading x_eig_magnitude from file "'//TRIM( p_FAST%VTK_modes%MatlabFileName )//'".', ErrStat, ErrMsg, RoutineName )
         RETURN
      ENDIF
      
      READ(UnIn, IOSTAT=ErrStat2) p_FAST%VTK_Modes%x_eig_phase(:,:,iMode) ! read data for one mode
      IF ( ErrStat2 /= 0 )  THEN
         CALL SetErrStat ( ErrID_Fatal, 'Fatal error reading x_eig_phase from file "'//TRIM( p_FAST%VTK_modes%MatlabFileName )//'".', ErrStat, ErrMsg, RoutineName )
         RETURN
      ENDIF

    end do

END SUBROUTINE ReadModeShapeMatlabFile
!----------------------------------------------------------------------------------------------------------------------------------
SUBROUTINE ReadModeShapeFile(p_FAST, InputFile, ErrStat, ErrMsg, checkpointOnly)
   TYPE(FAST_ParameterType),     INTENT(INOUT) :: p_FAST          !< Parameters for the glue code
   CHARACTER(*),                 INTENT(IN   ) :: InputFile       !< Name of the text input file to read
   INTEGER(IntKi),               INTENT(  OUT) :: ErrStat         !< Error status of the operation
   CHARACTER(*),                 INTENT(  OUT) :: ErrMsg          !< Error message if ErrStat /= ErrID_None
   LOGICAL,      OPTIONAL,       INTENT(IN   ) :: checkpointOnly  !< Whether to return after reading checkpoint file name
   
   ! local variables
   INTEGER(IntKi)                          :: ErrStat2
   CHARACTER(ErrMsgLen)                    :: ErrMsg2
   CHARACTER(*), PARAMETER                 :: RoutineName = 'ReadModeShapeFile'
   
   CHARACTER(1024)                         :: PriPath            ! Path name of the primary file
   INTEGER(IntKi)                          :: i
   INTEGER(IntKi)                          :: UnIn
   INTEGER(IntKi)                          :: UnEc
   LOGICAL                                 :: VTKLinTimes1

   ErrStat = ErrID_None
   ErrMsg  = ""
   UnEc = -1

   CALL GetPath( InputFile, PriPath )    ! Input files will be relative to the path where the primary input file is located.
   
      !  Open data file.
   CALL GetNewUnit( UnIn, ErrStat2, ErrMsg2 )

   CALL OpenFInpFile ( UnIn, InputFile, ErrStat2, ErrMsg2 )
      CALL SetErrStat( ErrStat2, ErrMsg2, ErrStat, ErrMsg, RoutineName )
      IF (ErrStat >= AbortErrLev) RETURN
      
      
   CALL ReadCom( UnIn, InputFile, 'File header: (line 1)', ErrStat2, ErrMsg2, UnEc )
      CALL SetErrStat( ErrStat2, ErrMsg2, ErrStat, ErrMsg, RoutineName )
      
   CALL ReadCom( UnIn, InputFile, 'File header: (line 2)', ErrStat2, ErrMsg2, UnEc )
      CALL SetErrStat( ErrStat2, ErrMsg2, ErrStat, ErrMsg, RoutineName )
   
   !----------- FILE NAMES ----------------------------------------------------
   CALL ReadCom( UnIn, InputFile, 'Section Header: File Names', ErrStat2, ErrMsg2, UnEc )
      CALL SetErrStat( ErrStat2, ErrMsg2, ErrStat, ErrMsg, RoutineName )

   CALL ReadVar( UnIn, InputFile, p_FAST%VTK_modes%CheckpointRoot, 'CheckpointRoot', 'Name of the checkpoint file written by FAST when linearization data was produced', ErrStat2, ErrMsg2, UnEc )
      CALL SetErrStat( ErrStat2, ErrMsg2, ErrStat, ErrMsg, RoutineName )
      
   IF ( PathIsRelative( p_FAST%VTK_modes%CheckpointRoot ) ) p_FAST%VTK_modes%CheckpointRoot = TRIM(PriPath)//TRIM(p_FAST%VTK_modes%CheckpointRoot)
      
   if (present(checkpointOnly)) then
      if (checkpointOnly) then
         call cleanup()
         return
      end if
   end if
   
      
   CALL ReadVar( UnIn, InputFile, p_FAST%VTK_modes%MatlabFileName, 'MatlabFileName', 'Name of the file with eigenvectors written by Matlab', ErrStat2, ErrMsg2, UnEc )
      CALL SetErrStat( ErrStat2, ErrMsg2, ErrStat, ErrMsg, RoutineName )
      IF ( ErrStat >= AbortErrLev ) THEN
         CALL Cleanup()
         RETURN
      END IF
   IF ( PathIsRelative( p_FAST%VTK_modes%MatlabFileName ) ) p_FAST%VTK_modes%MatlabFileName = TRIM(PriPath)//TRIM(p_FAST%VTK_modes%MatlabFileName)
   
   !----------- VISUALIZATION OPTIONS ------------------------------------------
   
   CALL ReadCom( UnIn, InputFile, 'Section Header: Visualization Options', ErrStat2, ErrMsg2, UnEc )
      CALL SetErrStat( ErrStat2, ErrMsg2, ErrStat, ErrMsg, RoutineName )

   CALL ReadVar( UnIn, InputFile, p_FAST%VTK_modes%VTKLinModes, 'VTKLinModes', 'Number of modes to visualize', ErrStat2, ErrMsg2, UnEc )
      CALL SetErrStat( ErrStat2, ErrMsg2, ErrStat, ErrMsg, RoutineName )
      

   if (p_FAST%VTK_modes%VTKLinModes <= 0) CALL SetErrStat( ErrID_Fatal, "VTKLinModes must be a positive number.", ErrStat, ErrMsg, RoutineName )

   if (ErrStat >= AbortErrLev) then
      CALL Cleanup()
      RETURN
   end if

   
   call AllocAry( p_FAST%VTK_modes%VTKModes, p_FAST%VTK_modes%VTKLinModes, 'VTKModes', ErrStat2, ErrMsg2)
      call SetErrStat( ErrStat2, ErrMsg2, ErrStat, ErrMsg, RoutineName )
      if ( ErrStat >= AbortErrLev ) then
         call Cleanup()
         return
      end if

   p_FAST%VTK_modes%VTKModes = -1
      
   CALL ReadAry( UnIn, InputFile, p_FAST%VTK_modes%VTKModes, p_FAST%VTK_modes%VTKLinModes, 'VTKModes', 'List of modes to visualize', ErrStat2, ErrMsg2, UnEc )
   ! note that we don't check the ErrStat here; if the user entered fewer than p_FAST%VTK_modes%VTKLinModes values, we will use the
   ! last entry to fill in remaining values.
   !Check 1st value, we need at least one good value from user or throw error
   IF (p_FAST%VTK_modes%VTKModes(1) < 0 ) THEN
      call SetErrStat( ErrID_Fatal, "VTKModes must contain positive numbers.", ErrStat, ErrMsg, RoutineName )
         CALL CleanUp()
         RETURN
   ELSE
      DO i = 2, p_FAST%VTK_modes%VTKLinModes
         IF ( p_FAST%VTK_modes%VTKModes(i) < 0 ) THEN
            p_FAST%VTK_modes%VTKModes(i)=p_FAST%VTK_modes%VTKModes(i-1) + 1
         ENDIF
      ENDDO
   ENDIF


   CALL ReadVar( UnIn, InputFile, p_FAST%VTK_modes%VTKLinScale, 'VTKLinScale', 'Mode shape visualization scaling factor', ErrStat2, ErrMsg2, UnEc )
      CALL SetErrStat( ErrStat2, ErrMsg2, ErrStat, ErrMsg, RoutineName )
   
   CALL ReadVar( UnIn, InputFile, p_FAST%VTK_modes%VTKLinTim, 'VTKLinTim', 'Switch to make one animation for all LinTimes together (1) or separate animations for each LinTimes(2)', ErrStat2, ErrMsg2, UnEc )
      CALL SetErrStat( ErrStat2, ErrMsg2, ErrStat, ErrMsg, RoutineName )
      
   CALL ReadVar( UnIn, InputFile, VTKLinTimes1, 'VTKLinTimes1', 'If VTKLinTim=2, visualize modes at LinTimes(1) only?', ErrStat2, ErrMsg2, UnEc )
      CALL SetErrStat( ErrStat2, ErrMsg2, ErrStat, ErrMsg, RoutineName )
      

   CALL ReadVar( UnIn, InputFile, p_FAST%VTK_modes%VTKLinPhase, 'VTKLinPhase', 'Phase when making one animation for all LinTimes together (used only when VTKLinTim=1)', ErrStat2, ErrMsg2, UnEc )
      CALL SetErrStat( ErrStat2, ErrMsg2, ErrStat, ErrMsg, RoutineName )
      
! overwrite these based on inputs:
      
      if (p_FAST%VTK_modes%VTKLinTim == 2) then
         p_FAST%VTK_modes%VTKLinPhase = 0      ! "Phase when making one animation for all LinTimes together (used only when VTKLinTim=1)" -
         
         if (VTKLinTimes1) then
            p_FAST%VTK_modes%VTKNLinTimes = 1
         else
            p_FAST%VTK_modes%VTKNLinTimes = p_FAST%NLinTimes
         end if
      else
         p_FAST%VTK_modes%VTKNLinTimes = p_FAST%NLinTimes
      end if
      
contains
   SUBROUTINE Cleanup()
      IF (UnIn > 0) CLOSE(UnIn)
   END SUBROUTINE Cleanup

END SUBROUTINE ReadModeShapeFile
!----------------------------------------------------------------------------------------------------------------------------------
END MODULE FAST_Subs
!----------------------------------------------------------------------------------------------------------------------------------<|MERGE_RESOLUTION|>--- conflicted
+++ resolved
@@ -512,18 +512,11 @@
               
    IF ( p_FAST%CompInflow == Module_IfW ) THEN
       
-<<<<<<< HEAD
-      InitInData_IfW%Linearize        = p_FAST%Linearize
-      InitInData_IfW%InputFileName    = p_FAST%InflowFile
-      InitInData_IfW%RootName         = TRIM(p_FAST%OutFileRoot)//'.'//TRIM(y_FAST%Module_Abrev(Module_IfW))
-      InitInData_IfW%UseInputFile     = .TRUE.
-      InitInData_IfW%FixedWindFileRootName = .FALSE.
-=======
       Init%InData_IfW%Linearize        = p_FAST%Linearize
       Init%InData_IfW%InputFileName    = p_FAST%InflowFile
       Init%InData_IfW%RootName         = TRIM(p_FAST%OutFileRoot)//'.'//TRIM(y_FAST%Module_Abrev(Module_IfW))
       Init%InData_IfW%UseInputFile     = .TRUE.
->>>>>>> ff33ca1c
+      Init%InData_IfW%FixedWindFileRootName = .FALSE.
    
       Init%InData_IfW%NumWindPoints = 0      
       IF ( p_FAST%CompServo == Module_SrvD ) Init%InData_IfW%NumWindPoints = Init%InData_IfW%NumWindPoints + 1
@@ -592,15 +585,8 @@
    ELSEIF ( p_FAST%CompInflow == Module_OpFM ) THEN
       
       IF ( PRESENT(ExternInitData) ) THEN
-<<<<<<< HEAD
-         InitInData_OpFM%NumActForcePtsBlade = ExternInitData%NumActForcePtsBlade
-         InitInData_OpFM%NumActForcePtsTower = ExternInitData%NumActForcePtsTower 
-=======
-         Init%InData_OpFM%NumSC2Ctrl = ExternInitData%NumSC2Ctrl
-         Init%InData_OpFM%NumCtrl2SC = ExternInitData%NumCtrl2SC  
          Init%InData_OpFM%NumActForcePtsBlade = ExternInitData%NumActForcePtsBlade
          Init%InData_OpFM%NumActForcePtsTower = ExternInitData%NumActForcePtsTower 
->>>>>>> ff33ca1c
       ELSE
          CALL SetErrStat( ErrID_Fatal, 'OpenFOAM integration can be used only with external input data (not the stand-alone executable).', ErrStat, ErrMsg, RoutineName )
          CALL Cleanup()
@@ -638,21 +624,13 @@
    ! initialize SuperController
    ! ........................   
       IF ( PRESENT(ExternInitData) ) THEN
-<<<<<<< HEAD
-         InitInData_SC%NumSC2CtrlGlob = ExternInitData%NumSC2CtrlGlob
-         InitInData_SC%NumSC2Ctrl = ExternInitData%NumSC2Ctrl
-         InitInData_SC%NumCtrl2SC = ExternInitData%NumCtrl2SC  
-      ELSE
-         InitInData_SC%NumSC2CtrlGlob = 0
-         InitInData_SC%NumSC2Ctrl = 0
-         InitInData_SC%NumCtrl2SC = 0
-=======
+         Init%InData_SC%NumSC2CtrlGlob = ExternInitData%NumSC2CtrlGlob
          Init%InData_SC%NumSC2Ctrl = ExternInitData%NumSC2Ctrl
          Init%InData_SC%NumCtrl2SC = ExternInitData%NumCtrl2SC  
       ELSE
+         Init%InData_SC%NumSC2CtrlGlob = 0
          Init%InData_SC%NumSC2Ctrl = 0
          Init%InData_SC%NumCtrl2SC = 0
->>>>>>> ff33ca1c
       END IF
       
          ! set up the data structures for integration with supercontroller
@@ -706,38 +684,30 @@
       Init%InData_SrvD%RotSpeedRef   = Init%OutData_ED%RotSpeed
       
       IF ( PRESENT(ExternInitData) ) THEN
-<<<<<<< HEAD
-         InitInData_SrvD%NumSC2CtrlGlob = ExternInitData%NumSC2CtrlGlob
-         IF ( (InitInData_SrvD%NumSC2CtrlGlob .gt. 0) ) THEN
-            CALL AllocAry( InitInData_SrvD%InitScOutputsGlob, InitInData_SrvD%NumSC2CtrlGlob, 'InitInData_SrvD%InitScOutputsGlob', ErrStat2, ErrMsg2)
+         Init%InData_SrvD%NumSC2CtrlGlob = ExternInitData%NumSC2CtrlGlob
+         IF ( (Init%InData_SrvD%NumSC2CtrlGlob .gt. 0) ) THEN
+            CALL AllocAry( Init%InData_SrvD%InitScOutputsGlob, Init%InData_SrvD%NumSC2CtrlGlob, 'Init%InData_SrvD%InitScOutputsGlob', ErrStat2, ErrMsg2)
             CALL SetErrStat(ErrStat2,ErrMsg2,ErrStat,ErrMsg,RoutineName)
-            do i=1,InitInData_SrvD%NumSC2CtrlGlob
-               InitInData_SrvD%InitScOutputsGlob(i) = ExternInitData%InitScOutputsGlob(i)
+            do i=1,Init%InData_SrvD%NumSC2CtrlGlob
+               Init%InData_SrvD%InitScOutputsGlob(i) = ExternInitData%InitScOutputsGlob(i)
             end do
          END IF
 
-         InitInData_SrvD%NumSC2Ctrl = ExternInitData%NumSC2Ctrl
-         IF ( (InitInData_SrvD%NumSC2Ctrl .gt. 0) ) THEN
-            CALL AllocAry( InitInData_SrvD%InitScOutputsTurbine, InitInData_SrvD%NumSC2Ctrl, 'InitInData_SrvD%InitScOutputsTurbine', ErrStat2, ErrMsg2)
+         Init%InData_SrvD%NumSC2Ctrl = ExternInitData%NumSC2Ctrl
+         IF ( (Init%InData_SrvD%NumSC2Ctrl .gt. 0) ) THEN
+            CALL AllocAry( Init%InData_SrvD%InitScOutputsTurbine, Init%InData_SrvD%NumSC2Ctrl, 'Init%InData_SrvD%InitScOutputsTurbine', ErrStat2, ErrMsg2)
             CALL SetErrStat(ErrStat2,ErrMsg2,ErrStat,ErrMsg,RoutineName)
-            do i=1,InitInData_SrvD%NumSC2Ctrl
-               InitInData_SrvD%InitScOutputsTurbine(i) = ExternInitData%InitScOutputsTurbine(i)
+            do i=1,Init%InData_SrvD%NumSC2Ctrl
+               Init%InData_SrvD%InitScOutputsTurbine(i) = ExternInitData%InitScOutputsTurbine(i)
             end do
          END IF
 
-         InitInData_SrvD%NumCtrl2SC = ExternInitData%NumCtrl2SC
+         Init%InData_SrvD%NumCtrl2SC = ExternInitData%NumCtrl2SC
          
       ELSE
-         InitInData_SrvD%NumSC2CtrlGlob = 0
-         InitInData_SrvD%NumSC2Ctrl = 0
-         InitInData_SrvD%NumCtrl2SC = 0
-=======
-         Init%InData_SrvD%NumSC2Ctrl = ExternInitData%NumSC2Ctrl
-         Init%InData_SrvD%NumCtrl2SC = ExternInitData%NumCtrl2SC
-      ELSE
+         Init%InData_SrvD%NumSC2CtrlGlob = 0
          Init%InData_SrvD%NumSC2Ctrl = 0
          Init%InData_SrvD%NumCtrl2SC = 0
->>>>>>> ff33ca1c
       END IF      
             
       CALL AllocAry(Init%InData_SrvD%BlPitchInit, Init%OutData_ED%NumBl, 'BlPitchInit', ErrStat2, ErrMsg2)
@@ -3835,13 +3805,8 @@
    IF ( p_FAST%CompServo == Module_SrvD ) CALL SrvD_SetExternalInputs( p_FAST, m_FAST, SrvD%Input(1) )   
    IF ( p_FAST%CompInflow == Module_IfW ) CALL IfW_SetExternalInputs( IfW%p, m_FAST, ED%y, IfW%Input(1) )  
 
-<<<<<<< HEAD
-   CALL CalcOutputs_And_SolveForInputs(  n_t_global, m_FAST%t_global,  STATE_CURR, m_FAST%calcJacobian, m_FAST%NextJacCalcTime, &
-                        p_FAST, m_FAST, ED, BD, SrvD, AD14, AD, IfW, OpFM, SC, HD, SD, ExtPtfm, &
-=======
    CALL CalcOutputs_And_SolveForInputs(  n_t_global, t_initial,  STATE_CURR, m_FAST%calcJacobian, m_FAST%NextJacCalcTime, &
-                        p_FAST, m_FAST, y_FAST%WriteThisStep, ED, BD, SrvD, AD14, AD, IfW, OpFM, HD, SD, ExtPtfm, &
->>>>>>> ff33ca1c
+                        p_FAST, m_FAST, y_FAST%WriteThisStep, ED, BD, SrvD, AD14, AD, IfW, OpFM, SC, HD, SD, ExtPtfm, &
                         MAPp, FEAM, MD, Orca, IceF, IceD, MeshMapData, ErrStat2, ErrMsg2 )
       CALL SetErrStat(ErrStat2, ErrMsg2, ErrStat, ErrMsg, RoutineName )
    
@@ -4464,13 +4429,8 @@
    !! STATE_PRED values contain values at t_global_next.
    !++++++++++++++++++++++++++++++++++++++++++++++++++++++++++++++++++++++++++++++++++++++++++++++++++++++++++++++++++++++++++++
       
-<<<<<<< HEAD
-      CALL FAST_AdvanceStates( t_initial, n_t_global, p_FAST, y_FAST, m_FAST, ED, BD, SrvD, AD14, AD, IfW, OpFM, SC, HD, SD, ExtPtfm, &
-                               MAPp, FEAM, MD, Orca, IceF, IceD, MeshMapData, ErrStat2, ErrMsg2 )               
-=======
-      CALL FAST_AdvanceStates( t_initial, n_t_global, p_FAST, m_FAST, ED, BD, SrvD, AD14, AD, IfW, OpFM, HD, SD, ExtPtfm, &
+      CALL FAST_AdvanceStates( t_initial, n_t_global, p_FAST, m_FAST, ED, BD, SrvD, AD14, AD, IfW, OpFM, SC, HD, SD, ExtPtfm, &
                                MAPp, FEAM, MD, Orca, IceF, IceD, MeshMapData, ErrStat2, ErrMsg2, WriteThisStep )               
->>>>>>> ff33ca1c
          CALL SetErrStat(ErrStat2, ErrMsg2, ErrStat, ErrMsg, RoutineName )
          IF (ErrStat >= AbortErrLev) RETURN
          
@@ -4483,11 +4443,7 @@
       !END IF
         
       CALL CalcOutputs_And_SolveForInputs( n_t_global, t_global_next,  STATE_PRED, m_FAST%calcJacobian, m_FAST%NextJacCalcTime, &
-<<<<<<< HEAD
-         p_FAST, m_FAST, ED, BD, SrvD, AD14, AD, IfW, OpFM, SC, HD, SD, ExtPtfm, MAPp, FEAM, MD, Orca, IceF, IceD, MeshMapData, ErrStat2, ErrMsg2 )            
-=======
-         p_FAST, m_FAST, WriteThisStep, ED, BD, SrvD, AD14, AD, IfW, OpFM, HD, SD, ExtPtfm, MAPp, FEAM, MD, Orca, IceF, IceD, MeshMapData, ErrStat2, ErrMsg2 )
->>>>>>> ff33ca1c
+         p_FAST, m_FAST, WriteThisStep, ED, BD, SrvD, AD14, AD, IfW, OpFM, SC, HD, SD, ExtPtfm, MAPp, FEAM, MD, Orca, IceF, IceD, MeshMapData, ErrStat2, ErrMsg2 )
          CALL SetErrStat(ErrStat2, ErrMsg2, ErrStat, ErrMsg, RoutineName )
          IF (ErrStat >= AbortErrLev) RETURN
          
@@ -5939,7 +5895,7 @@
             end if
 
             CALL CalcOutputs_And_SolveForInputs( -1,  t_global,  STATE_CURR, Turbine%m_FAST%calcJacobian, Turbine%m_FAST%NextJacCalcTime, &
-               Turbine%p_FAST, Turbine%m_FAST, .false., Turbine%ED, Turbine%BD, Turbine%SrvD, Turbine%AD14, Turbine%AD, Turbine%IfW, Turbine%OpFM, &
+               Turbine%p_FAST, Turbine%m_FAST, .false., Turbine%ED, Turbine%BD, Turbine%SrvD, Turbine%AD14, Turbine%AD, Turbine%IfW, Turbine%OpFM, Turbine%SC, &
                Turbine%HD, Turbine%SD, Turbine%ExtPtfm, Turbine%MAP, Turbine%FEAM, Turbine%MD, Turbine%Orca, Turbine%IceF, Turbine%IceD, Turbine%MeshMapData, ErrStat2, ErrMsg2 )
                CALL SetErrStat(ErrStat2, ErrMsg2, ErrStat, ErrMsg, RoutineName )
                IF (ErrStat >= AbortErrLev) RETURN
@@ -6632,14 +6588,9 @@
             ! overwrite values:
          Turbine%SrvD%m%dll_data%DLL_InFile = DLLFileName
          Turbine%SrvD%m%dll_data%avrSWAP(50) = REAL( LEN_TRIM(DLLFileName) ) +1 ! No. of characters in the "INFILE"  argument (-) (we add one for the C NULL CHARACTER)
-<<<<<<< HEAD
-         Turbine%SrvD%m%dll_data%avrSWAP( 1) = -8
-         CALL CallBladedDLL(Turbine%SrvD%Input(1), Turbine%SrvD%xd(STATE_CURR)%ScInGlobFilter, Turbine%SrvD%xd(STATE_CURR)%ScInFilter, Turbine%SrvD%p%DLL_Trgt, Turbine%SrvD%m%dll_data, Turbine%SrvD%p, ErrStat2, ErrMsg2)
-=======
          Turbine%SrvD%m%dll_data%avrSWAP( 1) = GH_DISCON_STATUS_CHECKPOINT
          Turbine%SrvD%m%dll_data%SimStatus = Turbine%SrvD%m%dll_data%avrSWAP( 1)
-         CALL CallBladedDLL(Turbine%SrvD%Input(1), Turbine%SrvD%p, Turbine%SrvD%m%dll_data, ErrStat2, ErrMsg2)
->>>>>>> ff33ca1c
+         CALL CallBladedDLL(Turbine%SrvD%Input(1), Turbine%SrvD%xd(STATE_CURR)%ScInGlobFilter, Turbine%SrvD%xd(STATE_CURR)%ScInFilter, Turbine%SrvD%p, Turbine%SrvD%m%dll_data, ErrStat2, ErrMsg2)
             CALL SetErrStat(ErrStat2, ErrMsg2, ErrStat, ErrMsg, RoutineName )
 
             ! put values back:
@@ -6838,14 +6789,9 @@
             ! overwrite values before calling DLL:
          Turbine%SrvD%m%dll_data%DLL_InFile = DLLFileName
          Turbine%SrvD%m%dll_data%avrSWAP(50) = REAL( LEN_TRIM(DLLFileName) ) +1 ! No. of characters in the "INFILE"  argument (-) (we add one for the C NULL CHARACTER)
-<<<<<<< HEAD
-         Turbine%SrvD%m%dll_data%avrSWAP( 1) = -9
-         CALL CallBladedDLL(Turbine%SrvD%Input(1), Turbine%SrvD%xd(STATE_CURR)%ScInGlobFilter, Turbine%SrvD%xd(STATE_CURR)%ScInFilter, Turbine%SrvD%p%DLL_Trgt,  Turbine%SrvD%m%dll_data, Turbine%SrvD%p, ErrStat2, ErrMsg2)
-=======
          Turbine%SrvD%m%dll_data%avrSWAP( 1) = GH_DISCON_STATUS_RESTARTING
          Turbine%SrvD%m%dll_data%SimStatus = Turbine%SrvD%m%dll_data%avrSWAP( 1)
-         CALL CallBladedDLL(Turbine%SrvD%Input(1), Turbine%SrvD%p,  Turbine%SrvD%m%dll_data, ErrStat2, ErrMsg2)
->>>>>>> ff33ca1c
+         CALL CallBladedDLL(Turbine%SrvD%Input(1), Turbine%SrvD%xd(STATE_CURR)%ScInGlobFilter, Turbine%SrvD%xd(STATE_CURR)%ScInFilter, Turbine%SrvD%p,  Turbine%SrvD%m%dll_data, ErrStat2, ErrMsg2)
             CALL SetErrStat(ErrStat2, ErrMsg2, ErrStat, ErrMsg, RoutineName )                           
             ! put values back:
          Turbine%SrvD%m%dll_data%DLL_InFile = FileName
@@ -6916,7 +6862,7 @@
       end if
       
       CALL FAST_RestoreForVTKModeShape_T(t_initial, Turbine(i_turb)%p_FAST, Turbine(i_turb)%y_FAST, Turbine(i_turb)%m_FAST, &
-                  Turbine(i_turb)%ED, Turbine(i_turb)%BD, Turbine(i_turb)%SrvD, Turbine(i_turb)%AD14, Turbine(i_turb)%AD, Turbine(i_turb)%IfW, Turbine(i_turb)%OpFM, &
+                  Turbine(i_turb)%ED, Turbine(i_turb)%BD, Turbine(i_turb)%SrvD, Turbine(i_turb)%AD14, Turbine(i_turb)%AD, Turbine(i_turb)%IfW, Turbine(i_turb)%OpFM, Turbine(i_turb)%SC, &
                   Turbine(i_turb)%HD, Turbine(i_turb)%SD, Turbine(i_turb)%ExtPtfm, Turbine(i_turb)%MAP, Turbine(i_turb)%FEAM, Turbine(i_turb)%MD, Turbine(i_turb)%Orca, &
                   Turbine(i_turb)%IceF, Turbine(i_turb)%IceD, Turbine(i_turb)%MeshMapData, trim(InputFileName), ErrStat2, ErrMsg2 )
       CALL SetErrStat(ErrStat2, ErrMsg2, ErrStat, ErrMsg, RoutineName )
@@ -6927,7 +6873,7 @@
 
 !----------------------------------------------------------------------------------------------------------------------------------
 !> This routine calculates the motions generated by mode shapes and outputs VTK data for it
-SUBROUTINE FAST_RestoreForVTKModeShape_T(t_initial, p_FAST, y_FAST, m_FAST, ED, BD, SrvD, AD14, AD, IfW, OpFM, HD, SD, ExtPtfm, &
+SUBROUTINE FAST_RestoreForVTKModeShape_T(t_initial, p_FAST, y_FAST, m_FAST, ED, BD, SrvD, AD14, AD, IfW, OpFM, SC, HD, SD, ExtPtfm, &
                          MAPp, FEAM, MD, Orca, IceF, IceD, MeshMapData, InputFileName, ErrStat, ErrMsg )
 
    REAL(DbKi),               INTENT(IN   ) :: t_initial           !< initial time
@@ -6943,6 +6889,7 @@
    TYPE(AeroDyn_Data),       INTENT(INOUT) :: AD                  !< AeroDyn data
    TYPE(InflowWind_Data),    INTENT(INOUT) :: IfW                 !< InflowWind data
    TYPE(OpenFOAM_Data),      INTENT(INOUT) :: OpFM                !< OpenFOAM data
+   TYPE(SuperController_Data), INTENT(INOUT) :: SC                !< SuperController data
    TYPE(HydroDyn_Data),      INTENT(INOUT) :: HD                  !< HydroDyn data
    TYPE(SubDyn_Data),        INTENT(INOUT) :: SD                  !< SubDyn data
    TYPE(ExtPtfm_Data),       INTENT(INOUT) :: ExtPtfm             !< ExtPtfm_MCKF data
@@ -7024,7 +6971,7 @@
                IF (ErrStat >= AbortErrLev) RETURN
 
             CALL CalcOutputs_And_SolveForInputs( -1,  m_FAST%Lin%LinTimes(iLinTime),  STATE_CURR, m_FAST%calcJacobian, m_FAST%NextJacCalcTime, &
-               p_FAST, m_FAST, .true., ED, BD, SrvD, AD14, AD, IfW, OpFM, HD, SD, ExtPtfm, MAPp, FEAM, MD, Orca, IceF, IceD, MeshMapData, ErrStat2, ErrMsg2 )
+               p_FAST, m_FAST, .true., ED, BD, SrvD, AD14, AD, IfW, OpFM, SC, HD, SD, ExtPtfm, MAPp, FEAM, MD, Orca, IceF, IceD, MeshMapData, ErrStat2, ErrMsg2 )
                CALL SetErrStat(ErrStat2, ErrMsg2, ErrStat, ErrMsg, RoutineName )
                IF (ErrStat >= AbortErrLev) RETURN
 
@@ -7064,7 +7011,7 @@
                   IF (ErrStat >= AbortErrLev) RETURN
 
                CALL CalcOutputs_And_SolveForInputs( -1, m_FAST%Lin%LinTimes(iLinTime),  STATE_CURR, m_FAST%calcJacobian, m_FAST%NextJacCalcTime, &
-                  p_FAST, m_FAST, .true., ED, BD, SrvD, AD14, AD, IfW, OpFM, HD, SD, ExtPtfm, MAPp, FEAM, MD, Orca, IceF, IceD, MeshMapData, ErrStat2, ErrMsg2 )
+                  p_FAST, m_FAST, .true., ED, BD, SrvD, AD14, AD, IfW, OpFM, SC, HD, SD, ExtPtfm, MAPp, FEAM, MD, Orca, IceF, IceD, MeshMapData, ErrStat2, ErrMsg2 )
                   CALL SetErrStat(ErrStat2, ErrMsg2, ErrStat, ErrMsg, RoutineName )
                   IF (ErrStat >= AbortErrLev) RETURN
 
