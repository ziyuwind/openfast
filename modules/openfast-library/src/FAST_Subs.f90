--- conflicted
+++ resolved
@@ -529,13 +529,13 @@
       Init%InData_AD%WtrDpth            = p_FAST%WtrDpth
       Init%InData_AD%MSL2SWL            = p_FAST%MSL2SWL
       
-<<<<<<< HEAD
 
       if (p_FAST%CompElast == Module_SED) then
          Init%InData_AD%rotors(1)%HubPosition        = SED%y%HubPtMotion%Position(:,1)
          Init%InData_AD%rotors(1)%HubOrientation     = SED%y%HubPtMotion%RefOrientation(:,:,1)
          Init%InData_AD%rotors(1)%NacellePosition    = SED%y%NacelleMotion%Position(:,1)
          Init%InData_AD%rotors(1)%NacelleOrientation = SED%y%NacelleMotion%RefOrientation(:,:,1)
+         Init%InData_AD%rotors(1)%AeroProjMod        = APM_BEM_NoSweepPitchTwist
          
          do k=1,NumBl
             Init%InData_AD%rotors(1)%BladeRootPosition(:,k)      = SED%y%BladeRootMotion(k)%Position(:,1)
@@ -546,25 +546,13 @@
          Init%InData_AD%rotors(1)%HubOrientation     = ED%y%HubPtMotion%RefOrientation(:,:,1)
          Init%InData_AD%rotors(1)%NacellePosition    = ED%y%NacelleMotion%Position(:,1)
          Init%InData_AD%rotors(1)%NacelleOrientation = ED%y%NacelleMotion%RefOrientation(:,:,1)
+         Init%InData_AD%rotors(1)%AeroProjMod        = APM_BEM_NoSweepPitchTwist
          
          do k=1,NumBl
             Init%InData_AD%rotors(1)%BladeRootPosition(:,k)      = ED%y%BladeRootMotion(k)%Position(:,1)
             Init%InData_AD%rotors(1)%BladeRootOrientation(:,:,k) = ED%y%BladeRootMotion(k)%RefOrientation(:,:,1)
          end do
       endif
-=======
-      
-      Init%InData_AD%rotors(1)%HubPosition        = ED%y%HubPtMotion%Position(:,1)
-      Init%InData_AD%rotors(1)%HubOrientation     = ED%y%HubPtMotion%RefOrientation(:,:,1)
-      Init%InData_AD%rotors(1)%NacellePosition    = ED%y%NacelleMotion%Position(:,1)
-      Init%InData_AD%rotors(1)%NacelleOrientation = ED%y%NacelleMotion%RefOrientation(:,:,1)
-      Init%InData_AD%rotors(1)%AeroProjMod        = APM_BEM_NoSweepPitchTwist
-      
-      do k=1,NumBl
-         Init%InData_AD%rotors(1)%BladeRootPosition(:,k)      = ED%y%BladeRootMotion(k)%Position(:,1)
-         Init%InData_AD%rotors(1)%BladeRootOrientation(:,:,k) = ED%y%BladeRootMotion(k)%RefOrientation(:,:,1)
-      end do
->>>>>>> a449a52c
       
       CALL AD_Init( Init%InData_AD, AD%Input(1), AD%p, AD%x(STATE_CURR), AD%xd(STATE_CURR), AD%z(STATE_CURR), &
                     AD%OtherSt(STATE_CURR), AD%y, AD%m, p_FAST%dt_module( MODULE_AD ), Init%OutData_AD, ErrStat2, ErrMsg2 )
