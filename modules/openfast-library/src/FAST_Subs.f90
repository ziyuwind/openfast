!**********************************************************************************************************************************
! FAST_Solver.f90, FAST_Subs.f90, FAST_Lin.f90, and FAST_Mods.f90 make up the FAST glue code in the FAST Modularization Framework.
! FAST_Prog.f90, FAST_Library.f90, FAST_Prog.c are different drivers for this code.
!..................................................................................................................................
! LICENSING
! Copyright (C) 2013-2016  National Renewable Energy Laboratory
!
!    This file is part of FAST.
!
! Licensed under the Apache License, Version 2.0 (the "License");
! you may not use this file except in compliance with the License.
! You may obtain a copy of the License at
!
!     http://www.apache.org/licenses/LICENSE-2.0
!
! Unless required by applicable law or agreed to in writing, software
! distributed under the License is distributed on an "AS IS" BASIS,
! WITHOUT WARRANTIES OR CONDITIONS OF ANY KIND, either express or implied.
! See the License for the specific language governing permissions and
! limitations under the License.
!**********************************************************************************************************************************
MODULE FAST_Subs

   USE FAST_Solver
   USE FAST_Linear

   IMPLICIT NONE

CONTAINS
!++++++++++++++++++++++++++++++++++++++++++++++++++++++++++++++++++++++++++++++++++++++++++++++++++++++++++++++++++++++++++++++++++
! INITIALIZATION ROUTINES
!++++++++++++++++++++++++++++++++++++++++++++++++++++++++++++++++++++++++++++++++++++++++++++++++++++++++++++++++++++++++++++++++++
!> a wrapper routine to call FAST_Initialize a the full-turbine simulation level (makes easier to write top-level driver)
SUBROUTINE FAST_InitializeAll_T( t_initial, TurbID, Turbine, ErrStat, ErrMsg, InFile, ExternInitData )

   REAL(DbKi),                        INTENT(IN   ) :: t_initial      !< initial time
   INTEGER(IntKi),                    INTENT(IN   ) :: TurbID         !< turbine Identifier (1-NumTurbines)
   TYPE(FAST_TurbineType),            INTENT(INOUT) :: Turbine        !< all data for one instance of a turbine
   INTEGER(IntKi),                    INTENT(  OUT) :: ErrStat        !< Error status of the operation
   CHARACTER(*),                      INTENT(  OUT) :: ErrMsg         !< Error message if ErrStat /= ErrID_None
   CHARACTER(*),             OPTIONAL,INTENT(IN   ) :: InFile         !< A CHARACTER string containing the name of the primary FAST input file (if not present, we'll get it from the command line)   
   TYPE(FAST_ExternInitType),OPTIONAL,INTENT(IN   ) :: ExternInitData !< Initialization input data from an external source (Simulink)
   
   Turbine%TurbID = TurbID  
   
   
   IF (PRESENT(InFile)) THEN
      IF (PRESENT(ExternInitData)) THEN
         CALL FAST_InitializeAll( t_initial, Turbine%p_FAST, Turbine%y_FAST, Turbine%m_FAST, &
                     Turbine%ED, Turbine%BD, Turbine%SrvD, Turbine%AD14, Turbine%AD, Turbine%IfW, Turbine%OpFM, Turbine%SC,&
                     Turbine%HD, Turbine%SD, Turbine%ExtPtfm, Turbine%MAP, Turbine%FEAM, Turbine%MD, Turbine%Orca, &
                     Turbine%IceF, Turbine%IceD, Turbine%MeshMapData, ErrStat, ErrMsg, InFile, ExternInitData )
      ELSE         
         CALL FAST_InitializeAll( t_initial, Turbine%p_FAST, Turbine%y_FAST, Turbine%m_FAST, &
                     Turbine%ED, Turbine%BD, Turbine%SrvD, Turbine%AD14, Turbine%AD, Turbine%IfW, Turbine%OpFM, Turbine%SC, &
                     Turbine%HD, Turbine%SD, Turbine%ExtPtfm, Turbine%MAP, Turbine%FEAM, Turbine%MD, Turbine%Orca, &
                     Turbine%IceF, Turbine%IceD, Turbine%MeshMapData, ErrStat, ErrMsg, InFile  )
      END IF
   ELSE
      CALL FAST_InitializeAll( t_initial, Turbine%p_FAST, Turbine%y_FAST, Turbine%m_FAST, &
                     Turbine%ED, Turbine%BD, Turbine%SrvD, Turbine%AD14, Turbine%AD, Turbine%IfW, Turbine%OpFM, Turbine%SC, &
                     Turbine%HD, Turbine%SD, Turbine%ExtPtfm, Turbine%MAP, Turbine%FEAM, Turbine%MD, Turbine%Orca, &
                     Turbine%IceF, Turbine%IceD, Turbine%MeshMapData, ErrStat, ErrMsg )
   END IF
   
         
END SUBROUTINE FAST_InitializeAll_T
!----------------------------------------------------------------------------------------------------------------------------------
!> Routine to call Init routine for each module. This routine sets all of the init input data for each module.
SUBROUTINE FAST_InitializeAll( t_initial, p_FAST, y_FAST, m_FAST, ED, BD, SrvD, AD14, AD, IfW, OpFM, SC, HD, SD, ExtPtfm, &
                               MAPp, FEAM, MD, Orca, IceF, IceD, MeshMapData, ErrStat, ErrMsg, InFile, ExternInitData )

   use ElastoDyn_Parameters, only: Method_RK4

   REAL(DbKi),               INTENT(IN   ) :: t_initial           !< initial time
   TYPE(FAST_ParameterType), INTENT(INOUT) :: p_FAST              !< Parameters for the glue code
   TYPE(FAST_OutputFileType),INTENT(INOUT) :: y_FAST              !< Output variables for the glue code
   TYPE(FAST_MiscVarType),   INTENT(INOUT) :: m_FAST              !< Miscellaneous variables
     
   TYPE(ElastoDyn_Data),     INTENT(INOUT) :: ED                  !< ElastoDyn data
   TYPE(BeamDyn_Data),       INTENT(INOUT) :: BD                  !< BeamDyn data
   TYPE(ServoDyn_Data),      INTENT(INOUT) :: SrvD                !< ServoDyn data
   TYPE(AeroDyn14_Data),     INTENT(INOUT) :: AD14                !< AeroDyn14 data
   TYPE(AeroDyn_Data),       INTENT(INOUT) :: AD                  !< AeroDyn data
   TYPE(InflowWind_Data),    INTENT(INOUT) :: IfW                 !< InflowWind data
   TYPE(OpenFOAM_Data),      INTENT(INOUT) :: OpFM                !< OpenFOAM data
   TYPE(SuperController_Data), INTENT(INOUT) :: SC                !< SuperController data
   TYPE(HydroDyn_Data),      INTENT(INOUT) :: HD                  !< HydroDyn data
   TYPE(SubDyn_Data),        INTENT(INOUT) :: SD                  !< SubDyn data
   TYPE(ExtPtfm_Data),       INTENT(INOUT) :: ExtPtfm             !< ExtPtfm_MCKF data
   TYPE(MAP_Data),           INTENT(INOUT) :: MAPp                !< MAP data
   TYPE(FEAMooring_Data),    INTENT(INOUT) :: FEAM                !< FEAMooring data
   TYPE(MoorDyn_Data),       INTENT(INOUT) :: MD                  !< Data for the MoorDyn module
   TYPE(OrcaFlex_Data),      INTENT(INOUT) :: Orca                !< OrcaFlex interface data
   
   TYPE(IceFloe_Data),       INTENT(INOUT) :: IceF                !< IceFloe data
   TYPE(IceDyn_Data),        INTENT(INOUT) :: IceD                !< All the IceDyn data used in time-step loop

   TYPE(FAST_ModuleMapType), INTENT(INOUT) :: MeshMapData         !< Data for mapping between modules
      
   INTEGER(IntKi),           INTENT(  OUT) :: ErrStat             !< Error status of the operation
   CHARACTER(*),             INTENT(  OUT) :: ErrMsg              !< Error message if ErrStat /= ErrID_None
   CHARACTER(*), OPTIONAL,   INTENT(IN   ) :: InFile              !< A CHARACTER string containing the name of the primary FAST input file (if not present, we'll get it from the command line)
   
   TYPE(FAST_ExternInitType), OPTIONAL, INTENT(IN) :: ExternInitData !< Initialization input data from an external source (Simulink)
   
   ! local variables      
   CHARACTER(1024)                         :: InputFile           !< A CHARACTER string containing the name of the primary FAST input file
   TYPE(FAST_InitData)                     :: Init                !< Initialization data for all modules

       
   REAL(ReKi)                              :: AirDens             ! air density for initialization/normalization of OpenFOAM data
   REAL(DbKi)                              :: dt_IceD             ! tmp dt variable to ensure IceDyn doesn't specify different dt values for different legs (IceDyn instances)
   REAL(DbKi)                              :: dt_BD               ! tmp dt variable to ensure BeamDyn doesn't specify different dt values for different instances
   INTEGER(IntKi)                          :: ErrStat2
   INTEGER(IntKi)                          :: IceDim              ! dimension we're pre-allocating for number of IceDyn legs/instances
   INTEGER(IntKi)                          :: I                   ! generic loop counter
   INTEGER(IntKi)                          :: k                   ! blade loop counter
   logical                                 :: CallStart
   
   
   INTEGER(IntKi)                          :: NumBl
   
   CHARACTER(ErrMsgLen)                    :: ErrMsg2
                                           
   CHARACTER(*), PARAMETER                 :: RoutineName = 'FAST_InitializeAll'       
   
   
   !..........
   ErrStat = ErrID_None
   ErrMsg  = ""
      
   y_FAST%UnSum = -1                                                    ! set the summary file unit to -1 to indicate it's not open
   y_FAST%UnOu  = -1                                                    ! set the text output file unit to -1 to indicate it's not open
   y_FAST%UnGra = -1                                                    ! set the binary graphics output file unit to -1 to indicate it's not open
   
   p_FAST%WrVTK = VTK_Unknown                                           ! set this so that we can potentially output VTK information on initialization error
   p_FAST%VTK_tWidth = 1                                                ! initialize in case of error before reading the full file
   p_FAST%n_VTKTime  = 1                                                ! initialize in case of error before reading the full file
   y_FAST%VTK_LastWaveIndx = 1                                          ! Start looking for wave data at the first index
   y_FAST%VTK_count = 0                                                 ! first VTK file has 0 as output      
   y_FAST%n_Out = 0                                                     ! set the number of ouptut channels to 0 to indicate there's nothing to write to the binary file
   p_FAST%ModuleInitialized = .FALSE.                                   ! (array initialization) no modules are initialized
   
      ! Get the current time
   CALL DATE_AND_TIME ( Values=m_FAST%StrtTime )                        ! Let's time the whole simulation
   CALL CPU_TIME ( m_FAST%UsrTime1 )                                    ! Initial time (this zeros the start time when used as a MATLAB function)
   m_FAST%UsrTime1 = MAX( 0.0_ReKi, m_FAST%UsrTime1 )                   ! CPU_TIME: If a meaningful time cannot be returned, a processor-dependent negative value is returned
   

   m_FAST%t_global        = t_initial - 20.                             ! initialize this to a number < t_initial for error message in ProgAbort
   m_FAST%calcJacobian    = .TRUE.                                      ! we need to calculate the Jacobian
   m_FAST%NextJacCalcTime = m_FAST%t_global                             ! We want to calculate the Jacobian on the first step
   p_FAST%TDesc           = ''
!   p_FAST%CheckHSSBrTrqC = .false.

   y_FAST%Lin%WindSpeed = 0.0_ReKi
   
   if (present(ExternInitData)) then
      CallStart = .not. ExternInitData%FarmIntegration ! .and. ExternInitData%TurbineID == 1
      if (ExternInitData%TurbineID > 0) p_FAST%TDesc = 'T'//trim(num2lstr(ExternInitData%TurbineID)) 
   else
      CallStart = .true.
   end if
           
   
      ! Init NWTC_Library, display copyright and version information:
   if (CallStart) then
      AbortErrLev = ErrID_Fatal                                 ! Until we read otherwise from the FAST input file, we abort only on FATAL errors
      CALL FAST_ProgStart( FAST_Ver )
      p_FAST%WrSttsTime = .TRUE.
   else
      ! if we don't call the start data (e.g., from FAST.Farm), we won't override AbortErrLev either 
      CALL DispNVD( FAST_Ver )
      p_FAST%WrSttsTime = .FALSE.
   end if
   
   IF (PRESENT(InFile)) THEN
      p_FAST%UseDWM = .FALSE.
      InputFile = InFile
   ELSE
      CALL GetInputFileName(InputFile,p_FAST%UseDWM,ErrStat2,ErrMsg2)            
         CALL SetErrStat( ErrStat2, ErrMsg2, ErrStat, ErrMsg, RoutineName )
         IF (ErrStat >= AbortErrLev) THEN
            CALL Cleanup()
            RETURN
         END IF
   END IF
   
   ! ... Open and read input files ...
   ! also, set turbine reference position for graphics output
   if (PRESENT(ExternInitData)) then
      p_FAST%TurbinePos = ExternInitData%TurbinePos
      
      if (ExternInitData%FarmIntegration) then ! we're integrating with FAST.Farm
         CALL FAST_Init( p_FAST, m_FAST, y_FAST, t_initial, InputFile, ErrStat2, ErrMsg2, ExternInitData%TMax, OverrideAbortLev=.false., RootName=ExternInitData%RootName )         
      else
         CALL FAST_Init( p_FAST, m_FAST, y_FAST, t_initial, InputFile, ErrStat2, ErrMsg2, ExternInitData%TMax, ExternInitData%TurbineID )  ! We have the name of the input file and the simulation length from somewhere else (e.g. Simulink)         
      end if
      
   else
      p_FAST%TurbinePos = 0.0_ReKi
      CALL FAST_Init( p_FAST, m_FAST, y_FAST, t_initial, InputFile, ErrStat2, ErrMsg2 )                       ! We have the name of the input file from somewhere else (e.g. Simulink)
   end if
         
   CALL SetErrStat(ErrStat2, ErrMsg2, ErrStat, ErrMsg, RoutineName )
   IF (ErrStat >= AbortErrLev) THEN
      CALL Cleanup()
      RETURN
   END IF
      
      
   !...............................................................................................................................  
      
   p_FAST%dt_module = p_FAST%dt ! initialize time steps for each module   

   ! ........................
   ! initialize ElastoDyn (must be done first)
   ! ........................
   
   ALLOCATE( ED%Input( p_FAST%InterpOrder+1 ), ED%InputTimes( p_FAST%InterpOrder+1 ),STAT = ErrStat2 )
      IF (ErrStat2 /= 0) THEN
         CALL SetErrStat(ErrID_Fatal,"Error allocating ED%Input and ED%InputTimes.",ErrStat,ErrMsg,RoutineName)
         CALL Cleanup()
         RETURN
      END IF
      
   Init%InData_ED%Linearize = p_FAST%Linearize
   Init%InData_ED%InputFile = p_FAST%EDFile
   IF ( p_FAST%CompAero == Module_AD14 ) THEN
      Init%InData_ED%ADInputFile = p_FAST%AeroFile
   ELSE
      Init%InData_ED%ADInputFile = ""
   END IF
   
   Init%InData_ED%RootName      = TRIM(p_FAST%OutFileRoot)//'.'//TRIM(y_FAST%Module_Abrev(Module_ED))
   Init%InData_ED%CompElast     = p_FAST%CompElast == Module_ED

   CALL ED_Init( Init%InData_ED, ED%Input(1), ED%p, ED%x(STATE_CURR), ED%xd(STATE_CURR), ED%z(STATE_CURR), ED%OtherSt(STATE_CURR), &
                  ED%y, ED%m, p_FAST%dt_module( MODULE_ED ), Init%OutData_ED, ErrStat2, ErrMsg2 )
      CALL SetErrStat(ErrStat2,ErrMsg2,ErrStat,ErrMsg,RoutineName)
      
   p_FAST%ModuleInitialized(Module_ED) = .TRUE.
   CALL SetModuleSubstepTime(Module_ED, p_FAST, y_FAST, ErrStat2, ErrMsg2)
      CALL SetErrStat(ErrStat2,ErrMsg2,ErrStat,ErrMsg,RoutineName)
      
      ! bjj: added this check per jmj; perhaps it would be better in ElastoDyn, but I'll leave it here for now:
   IF ( p_FAST%TurbineType == Type_Offshore_Floating ) THEN
      IF ( ED%p%TowerBsHt < 0.0_ReKi .AND. .NOT. EqualRealNos( ED%p%TowerBsHt, 0.0_ReKi ) ) THEN
         CALL SetErrStat(ErrID_Fatal,"ElastoDyn TowerBsHt must not be negative for floating offshore systems.",ErrStat,ErrMsg,RoutineName)
      END IF      
   END IF   

   allocate( y_FAST%Lin%Modules(MODULE_ED)%Instance(1), stat=ErrStat2)
   if (ErrStat2 /= 0 ) then
      call SetErrStat(ErrID_Fatal, "Error allocating Lin%Modules(ED).", ErrStat, ErrMsg, RoutineName )
   else
   
      if (allocated(Init%OutData_ED%LinNames_y)) call move_alloc(Init%OutData_ED%LinNames_y,y_FAST%Lin%Modules(MODULE_ED)%Instance(1)%Names_y)
      if (allocated(Init%OutData_ED%LinNames_x)) call move_alloc(Init%OutData_ED%LinNames_x,y_FAST%Lin%Modules(MODULE_ED)%Instance(1)%Names_x)
      if (allocated(Init%OutData_ED%LinNames_u)) call move_alloc(Init%OutData_ED%LinNames_u,y_FAST%Lin%Modules(MODULE_ED)%Instance(1)%Names_u)
      if (allocated(Init%OutData_ED%RotFrame_y)) call move_alloc(Init%OutData_ED%RotFrame_y,y_FAST%Lin%Modules(MODULE_ED)%Instance(1)%RotFrame_y)
      if (allocated(Init%OutData_ED%RotFrame_x)) call move_alloc(Init%OutData_ED%RotFrame_x,y_FAST%Lin%Modules(MODULE_ED)%Instance(1)%RotFrame_x)
      if (allocated(Init%OutData_ED%DerivOrder_x)) call move_alloc(Init%OutData_ED%DerivOrder_x,y_FAST%Lin%Modules(MODULE_ED)%Instance(1)%DerivOrder_x)
      if (allocated(Init%OutData_ED%RotFrame_u)) call move_alloc(Init%OutData_ED%RotFrame_u,y_FAST%Lin%Modules(MODULE_ED)%Instance(1)%RotFrame_u)
      if (allocated(Init%OutData_ED%IsLoad_u  )) call move_alloc(Init%OutData_ED%IsLoad_u  ,y_FAST%Lin%Modules(MODULE_ED)%Instance(1)%IsLoad_u  )
         
      if (allocated(Init%OutData_ED%WriteOutputHdr)) y_FAST%Lin%Modules(MODULE_ED)%Instance(1)%NumOutputs = size(Init%OutData_ED%WriteOutputHdr)
   end if

   IF (ErrStat >= AbortErrLev) THEN
      CALL Cleanup()
      RETURN
   END IF
      
   NumBl = Init%OutData_ED%NumBl
      
   
   if (p_FAST%CalcSteady) then
      if ( EqualRealNos(Init%OutData_ED%RotSpeed, 0.0_ReKi) ) then
         p_FAST%TrimCase = TrimCase_none
         p_FAST%NLinTimes = 1
         p_FAST%LinInterpOrder = 0 ! constant values
      elseif ( Init%OutData_ED%isFixed_GenDOF ) then
         p_FAST%TrimCase = TrimCase_none
      end if
   end if
   
   
   ! ........................
   ! initialize BeamDyn 
   ! ........................
   IF ( p_FAST%CompElast == Module_BD ) THEN      
      p_FAST%nBeams = Init%OutData_ED%NumBl          ! initialize number of BeamDyn instances = number of blades      
   ELSE
      p_FAST%nBeams = 0
   END IF

   ALLOCATE( BD%Input( p_FAST%InterpOrder+1, p_FAST%nBeams ), BD%InputTimes( p_FAST%InterpOrder+1, p_FAST%nBeams ), STAT = ErrStat2 )
      IF (ErrStat2 /= 0) THEN
         CALL SetErrStat(ErrID_Fatal,"Error allocating BD%Input and BD%InputTimes.",ErrStat,ErrMsg,RoutineName)
         CALL Cleanup()
         RETURN
      END IF  
                        
   ALLOCATE( BD%x(           p_FAST%nBeams,2), &
             BD%xd(          p_FAST%nBeams,2), &
             BD%z(           p_FAST%nBeams,2), &
             BD%OtherSt(     p_FAST%nBeams,2), &
             BD%p(           p_FAST%nBeams  ), &
             BD%u(           p_FAST%nBeams  ), &
             BD%y(           p_FAST%nBeams  ), &
             BD%m(           p_FAST%nBeams  ), &
             Init%OutData_BD(p_FAST%nBeams  ), &
                                             STAT = ErrStat2 )                                                  
      IF (ErrStat2 /= 0) THEN
         CALL SetErrStat(ErrID_Fatal,"Error allocating BeamDyn state, input, and output data.",ErrStat,ErrMsg,RoutineName)
         CALL Cleanup()
         RETURN
      END IF        
   
   IF (p_FAST%CompElast == Module_BD) THEN

      Init%InData_BD%DynamicSolve = .TRUE.       ! FAST can only couple to BeamDyn when dynamic solve is used.

      Init%InData_BD%Linearize = p_FAST%Linearize
      Init%InData_BD%gravity      = (/ 0.0_ReKi, 0.0_ReKi, -Init%OutData_ED%Gravity /)       ! "Gravitational acceleration" m/s^2
      
         ! now initialize BeamDyn for all beams
      dt_BD = p_FAST%dt_module( MODULE_BD )
                        
      Init%InData_BD%HubPos = ED%y%HubPtMotion%Position(:,1)
      Init%InData_BD%HubRot = ED%y%HubPtMotion%RefOrientation(:,:,1)
            
      p_FAST%BD_OutputSibling = .true.
      
      allocate( y_FAST%Lin%Modules(MODULE_BD)%Instance(p_FAST%nBeams), stat=ErrStat2)
      if (ErrStat2 /= 0 ) then
         call SetErrStat(ErrID_Fatal, "Error allocating Lin%Modules(BD).", ErrStat, ErrMsg, RoutineName )
         CALL Cleanup()
         RETURN
      end if

      DO k=1,p_FAST%nBeams
         Init%InData_BD%RootName     = TRIM(p_FAST%OutFileRoot)//'.'//TRIM(y_FAST%Module_Abrev(Module_BD))//TRIM( Num2LStr(k) )
         
         
         Init%InData_BD%InputFile    = p_FAST%BDBldFile(k)
         
         Init%InData_BD%GlbPos       = ED%y%BladeRootMotion(k)%Position(:,1)          ! {:}    - - "Initial Position Vector of the local blade coordinate system"
         Init%InData_BD%GlbRot       = ED%y%BladeRootMotion(k)%RefOrientation(:,:,1)  ! {:}{:} - - "Initial direction cosine matrix of the local blade coordinate system"
         
         Init%InData_BD%RootDisp     = ED%y%BladeRootMotion(k)%TranslationDisp(:,1)   ! {:}    - - "Initial root displacement"
         Init%InData_BD%RootOri      = ED%y%BladeRootMotion(k)%Orientation(:,:,1)     ! {:}{:} - - "Initial root orientation"
         Init%InData_BD%RootVel(1:3) = ED%y%BladeRootMotion(k)%TranslationVel(:,1)    ! {:}    - - "Initial root velocities and angular veolcities"                  
         Init%InData_BD%RootVel(4:6) = ED%y%BladeRootMotion(k)%RotationVel(:,1)       ! {:}    - - "Initial root velocities and angular veolcities"                  
                           
         CALL BD_Init( Init%InData_BD, BD%Input(1,k), BD%p(k),  BD%x(k,STATE_CURR), BD%xd(k,STATE_CURR), BD%z(k,STATE_CURR), &
                           BD%OtherSt(k,STATE_CURR), BD%y(k),  BD%m(k), dt_BD, Init%OutData_BD(k), ErrStat2, ErrMsg2 )
            CALL SetErrStat(ErrStat2,ErrMsg2,ErrStat,ErrMsg,RoutineName)  
            
         !bjj: we're going to force this to have the same timestep because I don't want to have to deal with n BD modules with n timesteps.
         IF ( k == 1 ) THEN
            p_FAST%dt_module( MODULE_BD ) = dt_BD
            
            p_FAST%ModuleInitialized(Module_BD) = .TRUE. ! this really should be once per BD instance, but BD doesn't care so I won't go through the effort to track this
            CALL SetModuleSubstepTime(Module_BD, p_FAST, y_FAST, ErrStat2, ErrMsg2)
               CALL SetErrStat(ErrStat2,ErrMsg2,ErrStat,ErrMsg,RoutineName)            
         ELSEIF ( .NOT. EqualRealNos( p_FAST%dt_module( MODULE_BD ),dt_BD )) THEN
            CALL SetErrStat(ErrID_Fatal,"All instances of BeamDyn (one per blade) must have the same time step.",ErrStat,ErrMsg,RoutineName)
         END IF

            ! We're going to do fewer computations if the BD input and output meshes that couple to AD are siblings:
         if (BD%p(k)%BldMotionNodeLoc /= BD_MESH_QP) p_FAST%BD_OutputSibling = .false.
      
         if (ErrStat>=AbortErrLev) exit !exit this loop so we don't get p_FAST%nBeams of the same errors
         
         if (size(y_FAST%Lin%Modules(MODULE_BD)%Instance) >= k) then ! for aero maps, we only use the first instance:
            if (allocated(Init%OutData_BD(k)%LinNames_y)) call move_alloc(Init%OutData_BD(k)%LinNames_y, y_FAST%Lin%Modules(MODULE_BD)%Instance(k)%Names_y )
            if (allocated(Init%OutData_BD(k)%LinNames_x)) call move_alloc(Init%OutData_BD(k)%LinNames_x, y_FAST%Lin%Modules(MODULE_BD)%Instance(k)%Names_x )
            if (allocated(Init%OutData_BD(k)%LinNames_u)) call move_alloc(Init%OutData_BD(k)%LinNames_u, y_FAST%Lin%Modules(MODULE_BD)%Instance(k)%Names_u )
            if (allocated(Init%OutData_BD(k)%RotFrame_y)) call move_alloc(Init%OutData_BD(k)%RotFrame_y, y_FAST%Lin%Modules(MODULE_BD)%Instance(k)%RotFrame_y )
            if (allocated(Init%OutData_BD(k)%RotFrame_x)) call move_alloc(Init%OutData_BD(k)%RotFrame_x, y_FAST%Lin%Modules(MODULE_BD)%Instance(k)%RotFrame_x )
            if (allocated(Init%OutData_BD(k)%RotFrame_u)) call move_alloc(Init%OutData_BD(k)%RotFrame_u, y_FAST%Lin%Modules(MODULE_BD)%Instance(k)%RotFrame_u )
            if (allocated(Init%OutData_BD(k)%IsLoad_u  )) call move_alloc(Init%OutData_BD(k)%IsLoad_u  , y_FAST%Lin%Modules(MODULE_BD)%Instance(k)%IsLoad_u   )
            if (allocated(Init%OutData_BD(k)%DerivOrder_x)) call move_alloc(Init%OutData_BD(k)%DerivOrder_x, y_FAST%Lin%Modules(MODULE_BD)%Instance(k)%DerivOrder_x )
         
            if (allocated(Init%OutData_BD(k)%WriteOutputHdr)) y_FAST%Lin%Modules(MODULE_BD)%Instance(k)%NumOutputs = size(Init%OutData_BD(k)%WriteOutputHdr)
         end if
         
      END DO
      
      IF (ErrStat >= AbortErrLev) THEN
         CALL Cleanup()
         RETURN
      END IF
      
   END IF         
      

   ! ........................
   ! initialize AeroDyn 
   ! ........................
   ALLOCATE( AD14%Input( p_FAST%InterpOrder+1 ), AD14%InputTimes( p_FAST%InterpOrder+1 ), STAT = ErrStat2 )
      IF (ErrStat2 /= 0) THEN
         CALL SetErrStat(ErrID_Fatal,"Error allocating AD14%Input and AD14%InputTimes.",ErrStat,ErrMsg,RoutineName)
         CALL Cleanup()
         RETURN
      END IF
     
   ALLOCATE( AD%Input( p_FAST%InterpOrder+1 ), AD%InputTimes( p_FAST%InterpOrder+1 ), STAT = ErrStat2 )
      IF (ErrStat2 /= 0) THEN
         CALL SetErrStat(ErrID_Fatal,"Error allocating AD%Input and AD%InputTimes.",ErrStat,ErrMsg,RoutineName)
         CALL Cleanup()
         RETURN
      END IF
      
      
   IF ( p_FAST%CompAero == Module_AD14 ) THEN
               
      CALL AD_SetInitInput(Init%InData_AD14, Init%OutData_ED, ED%y, p_FAST, ErrStat2, ErrMsg2)            ! set the values in Init%InData_AD14
         CALL SetErrStat(ErrStat2,ErrMsg2,ErrStat,ErrMsg,RoutineName)
                                       
      CALL AD14_Init( Init%InData_AD14, AD14%Input(1), AD14%p, AD14%x(STATE_CURR), AD14%xd(STATE_CURR), AD14%z(STATE_CURR), &
                     AD14%OtherSt(STATE_CURR), AD14%y, AD14%m, p_FAST%dt_module( MODULE_AD14 ), Init%OutData_AD14, ErrStat2, ErrMsg2 )
         CALL SetErrStat(ErrStat2,ErrMsg2,ErrStat,ErrMsg,RoutineName)

      p_FAST%ModuleInitialized(Module_AD14) = .TRUE.            
      CALL SetModuleSubstepTime(Module_AD14, p_FAST, y_FAST, ErrStat2, ErrMsg2)
         CALL SetErrStat(ErrStat2,ErrMsg2,ErrStat,ErrMsg,RoutineName)
      
         ! bjj: this really shouldn't be in the FAST glue code, but I'm going to put this check here so people don't use an invalid model 
         !    and send me emails to debug numerical issues in their results.
      IF ( AD14%p%TwrProps%PJM_Version .AND. p_FAST%TurbineType == Type_Offshore_Floating ) THEN
         CALL SetErrStat(ErrID_Fatal,'AeroDyn v14 tower influence model "NEWTOWER" is invalid for models of floating offshore turbines.',ErrStat,ErrMsg,RoutineName)
      END IF         
            
      AirDens = Init%OutData_AD14%AirDens
      
      IF (ErrStat >= AbortErrLev) THEN
         CALL Cleanup()
         RETURN
      END IF       
      
   ELSEIF ( p_FAST%CompAero == Module_AD ) THEN

      allocate(Init%InData_AD%rotors(1), stat=errStat) 
      if (errStat/=0) then
         call SetErrStat( ErrID_Fatal, 'Allocating rotors', errStat, errMsg, RoutineName )
         call Cleanup()
         return
      end if
   
      Init%InData_AD%rotors(1)%NumBlades  = NumBl
      
      
         ! set initialization data for AD
      CALL AllocAry( Init%InData_AD%rotors(1)%BladeRootPosition,      3, Init%InData_AD%rotors(1)%NumBlades, 'Init%InData_AD%BladeRootPosition', errStat2, ErrMsg2)
         CALL SetErrStat(ErrStat2,ErrMsg2,ErrStat,ErrMsg,RoutineName)
      CALL AllocAry( Init%InData_AD%rotors(1)%BladeRootOrientation,3, 3, Init%InData_AD%rotors(1)%NumBlades, 'Init%InData_AD%BladeRootOrientation', errStat2, ErrMsg2)
         CALL SetErrStat(ErrStat2,ErrMsg2,ErrStat,ErrMsg,RoutineName)
         IF (ErrStat >= AbortErrLev) THEN
            CALL Cleanup()
            RETURN
         END IF
      Init%InData_AD%Gravity            = Init%OutData_ED%Gravity      
      Init%InData_AD%Linearize          = p_FAST%Linearize
      Init%InData_AD%InputFile          = p_FAST%AeroFile
      Init%InData_AD%RootName           = p_FAST%OutFileRoot
      
      
      Init%InData_AD%rotors(1)%HubPosition        = ED%y%HubPtMotion%Position(:,1)
      Init%InData_AD%rotors(1)%HubOrientation     = ED%y%HubPtMotion%RefOrientation(:,:,1)
      Init%InData_AD%rotors(1)%NacelleOrientation = ED%y%NacelleMotion%RefOrientation(:,:,1)
      
      do k=1,NumBl
         Init%InData_AD%rotors(1)%BladeRootPosition(:,k)      = ED%y%BladeRootMotion(k)%Position(:,1)
         Init%InData_AD%rotors(1)%BladeRootOrientation(:,:,k) = ED%y%BladeRootMotion(k)%RefOrientation(:,:,1)
      end do
      
            
      CALL AD_Init( Init%InData_AD, AD%Input(1), AD%p, AD%x(STATE_CURR), AD%xd(STATE_CURR), AD%z(STATE_CURR), &
                    AD%OtherSt(STATE_CURR), AD%y, AD%m, p_FAST%dt_module( MODULE_AD ), Init%OutData_AD, ErrStat2, ErrMsg2 )
         CALL SetErrStat(ErrStat2,ErrMsg2,ErrStat,ErrMsg,RoutineName)

      p_FAST%ModuleInitialized(Module_AD) = .TRUE.            
      CALL SetModuleSubstepTime(Module_AD, p_FAST, y_FAST, ErrStat2, ErrMsg2)
         CALL SetErrStat(ErrStat2,ErrMsg2,ErrStat,ErrMsg,RoutineName)
                               
      allocate( y_FAST%Lin%Modules(MODULE_AD)%Instance(1), stat=ErrStat2)
      if (ErrStat2 /= 0 ) then
         call SetErrStat(ErrID_Fatal, "Error allocating Lin%Modules(AD).", ErrStat, ErrMsg, RoutineName )
      else
         if (allocated(Init%OutData_AD%rotors(1)%LinNames_u  )) call move_alloc(Init%OutData_AD%rotors(1)%LinNames_u  ,y_FAST%Lin%Modules(MODULE_AD)%Instance(1)%Names_u )
         if (allocated(Init%OutData_AD%rotors(1)%LinNames_y  )) call move_alloc(Init%OutData_AD%rotors(1)%LinNames_y  ,y_FAST%Lin%Modules(MODULE_AD)%Instance(1)%Names_y )
         if (allocated(Init%OutData_AD%rotors(1)%LinNames_x  )) call move_alloc(Init%OutData_AD%rotors(1)%LinNames_x  ,y_FAST%Lin%Modules(MODULE_AD)%Instance(1)%Names_x )
         if (allocated(Init%OutData_AD%rotors(1)%RotFrame_u  )) call move_alloc(Init%OutData_AD%rotors(1)%RotFrame_u  ,y_FAST%Lin%Modules(MODULE_AD)%Instance(1)%RotFrame_u )
         if (allocated(Init%OutData_AD%rotors(1)%RotFrame_y  )) call move_alloc(Init%OutData_AD%rotors(1)%RotFrame_y  ,y_FAST%Lin%Modules(MODULE_AD)%Instance(1)%RotFrame_y )
         if (allocated(Init%OutData_AD%rotors(1)%RotFrame_x  )) call move_alloc(Init%OutData_AD%rotors(1)%RotFrame_x  ,y_FAST%Lin%Modules(MODULE_AD)%Instance(1)%RotFrame_x )
         if (allocated(Init%OutData_AD%rotors(1)%IsLoad_u    )) call move_alloc(Init%OutData_AD%rotors(1)%IsLoad_u    ,y_FAST%Lin%Modules(MODULE_AD)%Instance(1)%IsLoad_u   )
         if (allocated(Init%OutData_AD%rotors(1)%DerivOrder_x)) call move_alloc(Init%OutData_AD%rotors(1)%DerivOrder_x,y_FAST%Lin%Modules(MODULE_AD)%Instance(1)%DerivOrder_x )

         if (allocated(Init%OutData_AD%rotors(1)%WriteOutputHdr)) y_FAST%Lin%Modules(MODULE_AD)%Instance(1)%NumOutputs = size(Init%OutData_AD%rotors(1)%WriteOutputHdr)
      end if
      
      IF (ErrStat >= AbortErrLev) THEN
         CALL Cleanup()
         RETURN
      END IF       
      
      AirDens = Init%OutData_AD%rotors(1)%AirDens
      
   ELSE
      AirDens = 0.0_ReKi
   END IF ! CompAero
   
               
   ! ........................
   ! initialize InflowWind
   ! ........................   
   ALLOCATE( IfW%Input( p_FAST%InterpOrder+1 ), IfW%InputTimes( p_FAST%InterpOrder+1 ), STAT = ErrStat2 )
      IF (ErrStat2 /= 0) THEN
         CALL SetErrStat(ErrID_Fatal,"Error allocating IfW%Input and IfW%InputTimes.",ErrStat,ErrMsg,RoutineName)
         CALL Cleanup()
         RETURN
      END IF
              
   IF ( p_FAST%CompInflow == Module_IfW ) THEN
      
      Init%InData_IfW%Linearize        = p_FAST%Linearize
      Init%InData_IfW%InputFileName    = p_FAST%InflowFile
      Init%InData_IfW%RootName         = TRIM(p_FAST%OutFileRoot)//'.'//TRIM(y_FAST%Module_Abrev(Module_IfW))
      Init%InData_IfW%UseInputFile     = .TRUE.
   
      Init%InData_IfW%NumWindPoints = 0      
      IF ( p_FAST%CompServo == Module_SrvD ) Init%InData_IfW%NumWindPoints = Init%InData_IfW%NumWindPoints + 1
      IF ( p_FAST%CompAero  == Module_AD14 ) THEN
         Init%InData_IfW%NumWindPoints = Init%InData_IfW%NumWindPoints + NumBl * AD14%Input(1)%InputMarkers(1)%NNodes + AD14%Input(1)%Twr_InputMarkers%NNodes
      ELSEIF ( p_FAST%CompAero  == Module_AD ) THEN
         Init%InData_IfW%NumWindPoints = Init%InData_IfW%NumWindPoints + AD%Input(1)%rotors(1)%TowerMotion%NNodes
         DO k=1,NumBl
            Init%InData_IfW%NumWindPoints = Init%InData_IfW%NumWindPoints + AD%Input(1)%rotors(1)%BladeMotion(k)%NNodes
         END DO
         if (allocated(AD%OtherSt(STATE_CURR)%WakeLocationPoints)) then
            Init%InData_IfW%NumWindPoints = Init%InData_IfW%NumWindPoints + size(AD%OtherSt(STATE_CURR)%WakeLocationPoints,DIM=2)
         end if
         Init%InData_IfW%NumWindPoints = Init%InData_IfW%NumWindPoints + AD%Input(1)%rotors(1)%NacelleMotion%NNodes ! 1 point

      END IF
      
      ! lidar        
      Init%InData_IfW%lidar%Tmax                   = p_FAST%TMax
      Init%InData_IfW%lidar%HubPosition            = ED%y%HubPtMotion%Position(:,1) 
      
      IF ( PRESENT(ExternInitData) ) THEN
         Init%InData_IfW%Use4Dext = ExternInitData%FarmIntegration

         if (Init%InData_IfW%Use4Dext) then
            Init%InData_IfW%FDext%n      = ExternInitData%windGrid_n
            Init%InData_IfW%FDext%delta  = ExternInitData%windGrid_delta
            Init%InData_IfW%FDext%pZero  = ExternInitData%windGrid_pZero
         end if
         
         ! bjj: these lidar inputs should come from an InflowWind input file; I'm hard coding them here for now
         Init%InData_IfW%lidar%SensorType          = ExternInitData%SensorType   
         Init%InData_IfW%lidar%LidRadialVel        = ExternInitData%LidRadialVel   
         Init%InData_IfW%lidar%RotorApexOffsetPos  = 0.0         
         Init%InData_IfW%lidar%NumPulseGate        = 0
      ELSE
         Init%InData_IfW%lidar%SensorType          = SensorType_None
         Init%InData_IfW%Use4Dext                  = .false.
      END IF
                                     
      CALL InflowWind_Init( Init%InData_IfW, IfW%Input(1), IfW%p, IfW%x(STATE_CURR), IfW%xd(STATE_CURR), IfW%z(STATE_CURR),  &
                     IfW%OtherSt(STATE_CURR), IfW%y, IfW%m, p_FAST%dt_module( MODULE_IfW ), Init%OutData_IfW, ErrStat2, ErrMsg2 )
         CALL SetErrStat(ErrStat2,ErrMsg2,ErrStat,ErrMsg,RoutineName)

      p_FAST%ModuleInitialized(Module_IfW) = .TRUE.            
      CALL SetModuleSubstepTime(Module_IfW, p_FAST, y_FAST, ErrStat2, ErrMsg2)
         CALL SetErrStat(ErrStat2,ErrMsg2,ErrStat,ErrMsg,RoutineName)
         
      allocate( y_FAST%Lin%Modules(MODULE_IfW)%Instance(1), stat=ErrStat2)
      if (ErrStat2 /= 0 ) then
         call SetErrStat(ErrID_Fatal, "Error allocating Lin%Modules(IfW).", ErrStat, ErrMsg, RoutineName )
      else
         if (allocated(Init%OutData_IfW%LinNames_y)) call move_alloc(Init%OutData_IfW%LinNames_y,y_FAST%Lin%Modules(MODULE_IfW)%Instance(1)%Names_y )
         if (allocated(Init%OutData_IfW%LinNames_u)) call move_alloc(Init%OutData_IfW%LinNames_u,y_FAST%Lin%Modules(MODULE_IfW)%Instance(1)%Names_u )
         if (allocated(Init%OutData_IfW%RotFrame_y)) call move_alloc(Init%OutData_IfW%RotFrame_y,y_FAST%Lin%Modules(MODULE_IfW)%Instance(1)%RotFrame_y )
         if (allocated(Init%OutData_IfW%RotFrame_u)) call move_alloc(Init%OutData_IfW%RotFrame_u,y_FAST%Lin%Modules(MODULE_IfW)%Instance(1)%RotFrame_u )
         if (allocated(Init%OutData_IfW%IsLoad_u  )) call move_alloc(Init%OutData_IfW%IsLoad_u  ,y_FAST%Lin%Modules(MODULE_IfW)%Instance(1)%IsLoad_u   )

         if (allocated(Init%OutData_IfW%WriteOutputHdr)) y_FAST%Lin%Modules(MODULE_IfW)%Instance(1)%NumOutputs = size(Init%OutData_IfW%WriteOutputHdr)
         y_FAST%Lin%WindSpeed = Init%OutData_IfW%WindFileInfo%MWS
      end if
      
      IF (ErrStat >= AbortErrLev) THEN
         CALL Cleanup()
         RETURN
      END IF       
      
   ELSEIF ( p_FAST%CompInflow == Module_OpFM ) THEN
      
      IF ( PRESENT(ExternInitData) ) THEN
         Init%InData_OpFM%NumSC2Ctrl = ExternInitData%NumSC2Ctrl
         Init%InData_OpFM%NumCtrl2SC = ExternInitData%NumCtrl2SC  
         Init%InData_OpFM%NumActForcePtsBlade = ExternInitData%NumActForcePtsBlade
         Init%InData_OpFM%NumActForcePtsTower = ExternInitData%NumActForcePtsTower 
      ELSE
         CALL SetErrStat( ErrID_Fatal, 'OpenFOAM integration can be used only with external input data (not the stand-alone executable).', ErrStat, ErrMsg, RoutineName )
         CALL Cleanup()
         RETURN         
      END IF
      Init%InData_OpFM%BladeLength = Init%OutData_ED%BladeLength
      Init%InData_OpFM%TowerHeight = Init%OutData_ED%TowerHeight
      Init%InData_OpFM%TowerBaseHeight = Init%OutData_ED%TowerBaseHeight
      ALLOCATE(Init%InData_OpFM%StructBldRNodes( SIZE(Init%OutData_ED%BldRNodes)),  STAT=ErrStat2)
      Init%InData_OpFM%StructBldRNodes(:) = Init%OutData_ED%BldRNodes(:)
      ALLOCATE(Init%InData_OpFM%StructTwrHNodes( SIZE(Init%OutData_ED%TwrHNodes)),  STAT=ErrStat2)
      Init%InData_OpFM%StructTwrHNodes(:) = Init%OutData_ED%TwrHNodes(:)
      IF (ErrStat2 /= 0) THEN
         CALL SetErrStat(ErrID_Fatal,"Error allocating OpFM%InitInput.",ErrStat,ErrMsg,RoutineName)
         CALL Cleanup()
         RETURN
      END IF
         ! set up the data structures for integration with OpenFOAM
      CALL Init_OpFM( Init%InData_OpFM, p_FAST, AirDens, AD14%Input(1), AD%Input(1), Init%OutData_AD, AD%y, ED%y, OpFM, Init%OutData_OpFM, ErrStat2, ErrMsg2 )
         CALL SetErrStat(ErrStat2,ErrMsg2,ErrStat,ErrMsg,RoutineName)
      
      IF (ErrStat >= AbortErrLev) THEN
         CALL Cleanup()
         RETURN
      END IF       
                  
      !bjj: fix me!!! to do
      Init%OutData_IfW%WindFileInfo%MWS = 0.0_ReKi
      
   ELSE
      Init%OutData_IfW%WindFileInfo%MWS = 0.0_ReKi
   END IF   ! CompInflow
   
   ! ........................
   ! initialize SuperController
   ! ........................   
      IF ( PRESENT(ExternInitData) ) THEN
         Init%InData_SC%NumSC2Ctrl = ExternInitData%NumSC2Ctrl
         Init%InData_SC%NumCtrl2SC = ExternInitData%NumCtrl2SC  
      ELSE
         Init%InData_SC%NumSC2Ctrl = 0
         Init%InData_SC%NumCtrl2SC = 0
      END IF
      
         ! set up the data structures for integration with supercontroller
      CALL Init_SC( Init%InData_SC, SC, ErrStat2, ErrMsg2 )
      CALL SetErrStat(ErrStat2,ErrMsg2,ErrStat,ErrMsg,RoutineName)
      
      IF (ErrStat >= AbortErrLev) THEN
         CALL Cleanup()
         RETURN
      END IF       

   ! ........................
   ! some checks for AeroDyn14's Dynamic Inflow with Mean Wind Speed from InflowWind:
   ! (DO NOT COPY THIS CODE!)
   ! bjj: AeroDyn14 should not need this rule of thumb; it should check the instantaneous values when the code runs
   ! ........................   
   
   IF ( p_FAST%CompAero == Module_AD14 ) THEN
      IF (AD14%p%DynInfl) THEN               
         IF ( Init%OutData_IfW%WindFileInfo%MWS  < 8.0 ) THEN
            CALL SetErrStat(ErrID_Fatal,'AeroDyn v14 "DYNINFL" InfModel is invalid for models with wind speeds less than 8 m/s.',ErrStat,ErrMsg,RoutineName)
            !CALL SetErrStat(ErrID_Info,'Estimated average inflow wind speed is less than 8 m/s. Dynamic Inflow will be turned off.',ErrStat,ErrMess,RoutineName )
         END IF
      END IF      
   END IF
   
   
   ! ........................
   ! initialize ServoDyn 
   ! ........................
   ALLOCATE( SrvD%Input( p_FAST%InterpOrder+1 ), SrvD%InputTimes( p_FAST%InterpOrder+1 ), STAT = ErrStat2 )
      IF (ErrStat2 /= 0) THEN
         CALL SetErrStat(ErrID_Fatal,"Error allocating SrvD%Input and SrvD%InputTimes.",ErrStat,ErrMsg,RoutineName)
         CALL Cleanup()
         RETURN
      END IF
      
   IF ( p_FAST%CompServo == Module_SrvD ) THEN
      Init%InData_SrvD%InputFile     = p_FAST%ServoFile
      Init%InData_SrvD%RootName      = TRIM(p_FAST%OutFileRoot)//'.'//TRIM(y_FAST%Module_Abrev(Module_SrvD))
      Init%InData_SrvD%NumBl         = NumBl
      Init%InData_SrvD%Gravity       = (/ 0.0_ReKi, 0.0_ReKi, -Init%OutData_ED%Gravity /)       ! "Gravitational acceleration vector" m/s^2
      Init%InData_SrvD%NacPosition(1:3)        = ED%Input(1)%NacelleLoads%Position(1:3,1)
      Init%InData_SrvD%NacOrientation(1:3,1:3) = ED%Input(1)%NacelleLoads%RefOrientation(1:3,1:3,1)  ! R8Ki
      Init%InData_SrvD%TwrBasePos    = Init%OutData_ED%TwrBasePos
      Init%InData_SrvD%TwrBaseOrient = Init%OutData_ED%TwrBaseOrient                      ! R8Ki
      Init%InData_SrvD%PlatformPos(1:3)        = ED%y%PlatformPtMesh%Position(1:3,1)
      Init%InData_SrvD%PlatformOrient(1:3,1:3) = ED%y%PlatformPtMesh%Orientation(1:3,1:3,1)  ! R8Ki
      Init%InData_SrvD%TMax          = p_FAST%TMax
      Init%InData_SrvD%AirDens       = AirDens
      Init%InData_SrvD%AvgWindSpeed  = Init%OutData_IfW%WindFileInfo%MWS
      Init%InData_SrvD%Linearize     = p_FAST%Linearize
      Init%InData_SrvD%TrimCase      = p_FAST%TrimCase
      Init%InData_SrvD%TrimGain      = p_FAST%TrimGain
      Init%InData_SrvD%RotSpeedRef   = Init%OutData_ED%RotSpeed

      CALL AllocAry( Init%InData_SrvD%BladeRootPosition,      3, Init%OutData_ED%NumBl, 'Init%InData_SrvD%BladeRootPosition', errStat2, ErrMsg2)
         CALL SetErrStat(ErrStat2,ErrMsg2,ErrStat,ErrMsg,RoutineName)
      CALL AllocAry( Init%InData_SrvD%BladeRootOrientation,3, 3, Init%OutData_ED%NumBl, 'Init%InData_SrvD%BladeRootOrientation', errStat2, ErrMsg2)
         CALL SetErrStat(ErrStat2,ErrMsg2,ErrStat,ErrMsg,RoutineName)
         IF (ErrStat >= AbortErrLev) THEN
            CALL Cleanup()
            RETURN
         END IF
      do k=1,Init%OutData_ED%NumBl
         Init%InData_SrvD%BladeRootPosition(:,k)      = ED%y%BladeRootMotion(k)%Position(:,1)
         Init%InData_SrvD%BladeRootOrientation(:,:,k) = ED%y%BladeRootMotion(k)%RefOrientation(:,:,1)
      enddo

      
      IF ( PRESENT(ExternInitData) ) THEN
         Init%InData_SrvD%NumSC2Ctrl = ExternInitData%NumSC2Ctrl
         Init%InData_SrvD%NumCtrl2SC = ExternInitData%NumCtrl2SC
      ELSE
         Init%InData_SrvD%NumSC2Ctrl = 0
         Init%InData_SrvD%NumCtrl2SC = 0
      END IF      
            
      CALL AllocAry(Init%InData_SrvD%BlPitchInit, Init%OutData_ED%NumBl, 'BlPitchInit', ErrStat2, ErrMsg2)
         CALL SetErrStat(ErrStat2,ErrMsg2,ErrStat,ErrMsg,RoutineName)

      if (ErrStat >= abortErrLev) then ! make sure allocatable arrays are valid before setting them
         CALL Cleanup()
         RETURN
      end if

      Init%InData_SrvD%BlPitchInit   = Init%OutData_ED%BlPitch
      CALL SrvD_Init( Init%InData_SrvD, SrvD%Input(1), SrvD%p, SrvD%x(STATE_CURR), SrvD%xd(STATE_CURR), SrvD%z(STATE_CURR), &
                      SrvD%OtherSt(STATE_CURR), SrvD%y, SrvD%m, p_FAST%dt_module( MODULE_SrvD ), Init%OutData_SrvD, ErrStat2, ErrMsg2 )
         CALL SetErrStat(ErrStat2,ErrMsg2,ErrStat,ErrMsg,RoutineName)
      p_FAST%ModuleInitialized(Module_SrvD) = .TRUE.

      !IF ( Init%OutData_SrvD%CouplingScheme == ExplicitLoose ) THEN ...  bjj: abort if we're doing anything else!

      CALL SetModuleSubstepTime(Module_SrvD, p_FAST, y_FAST, ErrStat2, ErrMsg2)
         CALL SetErrStat(ErrStat2,ErrMsg2,ErrStat,ErrMsg,RoutineName)

      !! initialize SrvD%y%ElecPwr and SrvD%y%GenTq because they are one timestep different (used as input for the next step)?
                  
      allocate( y_FAST%Lin%Modules(MODULE_SrvD)%Instance(1), stat=ErrStat2)
      if (ErrStat2 /= 0 ) then
         call SetErrStat(ErrID_Fatal, "Error allocating Lin%Modules(SrvD).", ErrStat, ErrMsg, RoutineName )
      else
         if (allocated(Init%OutData_SrvD%LinNames_y)) call move_alloc(Init%OutData_SrvD%LinNames_y,y_FAST%Lin%Modules(MODULE_SrvD)%Instance(1)%Names_y )
         if (allocated(Init%OutData_SrvD%LinNames_u)) call move_alloc(Init%OutData_SrvD%LinNames_u,y_FAST%Lin%Modules(MODULE_SrvD)%Instance(1)%Names_u )
         if (allocated(Init%OutData_SrvD%RotFrame_y)) call move_alloc(Init%OutData_SrvD%RotFrame_y,y_FAST%Lin%Modules(MODULE_SrvD)%Instance(1)%RotFrame_y )
         if (allocated(Init%OutData_SrvD%RotFrame_u)) call move_alloc(Init%OutData_SrvD%RotFrame_u,y_FAST%Lin%Modules(MODULE_SrvD)%Instance(1)%RotFrame_u )
         if (allocated(Init%OutData_SrvD%IsLoad_u  )) call move_alloc(Init%OutData_SrvD%IsLoad_u  ,y_FAST%Lin%Modules(MODULE_SrvD)%Instance(1)%IsLoad_u   )

         if (allocated(Init%OutData_SrvD%WriteOutputHdr)) y_FAST%Lin%Modules(MODULE_SrvD)%Instance(1)%NumOutputs = size(Init%OutData_SrvD%WriteOutputHdr)
      end if
      
      IF (ErrStat >= AbortErrLev) THEN
         CALL Cleanup()
         RETURN
      END IF
      
   ! ........................
   ! some checks for AeroDyn and ElastoDyn inputs with the high-speed shaft brake hack in ElastoDyn:
   ! (DO NOT COPY THIS CODE!)
   ! ........................   
         ! bjj: this is a hack to get high-speed shaft braking in FAST v8
      
      IF ( Init%OutData_SrvD%UseHSSBrake ) THEN
         IF ( p_FAST%CompAero == Module_AD14 ) THEN
            IF ( AD14%p%DYNINFL ) THEN
               CALL SetErrStat(ErrID_Fatal,'AeroDyn v14 "DYNINFL" InfModel is invalid for models with high-speed shaft braking.',ErrStat,ErrMsg,RoutineName)
            END IF
         END IF
         

         IF ( ED%p%method == Method_RK4 ) THEN ! bjj: should be using ElastoDyn's Method_ABM4 Method_AB4 parameters
            CALL SetErrStat(ErrID_Fatal,'ElastoDyn must use the AB4 or ABM4 integration method to implement high-speed shaft braking.',ErrStat,ErrMsg,RoutineName)
         ENDIF
      END IF ! Init%OutData_SrvD%UseHSSBrake
      
      
   END IF

   ! ........................
   ! set some VTK parameters required before HydroDyn init (so we can get wave elevations for visualization)
   ! ........................
   
      ! get wave elevation data for visualization
   if ( p_FAST%WrVTK > VTK_None ) then   
      call SetVTKParameters_B4HD(p_FAST, Init%OutData_ED, Init%InData_HD, BD, ErrStat2, ErrMsg2)
         CALL SetErrStat(ErrStat2,ErrMsg2,ErrStat,ErrMsg,RoutineName)
         IF (ErrStat >= AbortErrLev) THEN
            CALL Cleanup()
            RETURN
         END IF       
   end if
   
   
   ! ........................
   ! initialize HydroDyn 
   ! ........................
   ALLOCATE( HD%Input( p_FAST%InterpOrder+1 ), HD%InputTimes( p_FAST%InterpOrder+1 ), STAT = ErrStat2 )
      IF (ErrStat2 /= 0) THEN
         CALL SetErrStat(ErrID_Fatal,"Error allocating HD%Input and HD%InputTimes.",ErrStat,ErrMsg,RoutineName)
         CALL Cleanup()
         RETURN
      END IF
      
   IF ( p_FAST%CompHydro == Module_HD ) THEN

      Init%InData_HD%Gravity       = Init%OutData_ED%Gravity
      Init%InData_HD%UseInputFile  = .TRUE.
      Init%InData_HD%InputFile     = p_FAST%HydroFile
      Init%InData_HD%OutRootName   = p_FAST%OutFileRoot
      Init%InData_HD%TMax          = p_FAST%TMax
      Init%InData_HD%hasIce        = p_FAST%CompIce /= Module_None
      Init%InData_HD%Linearize     = p_FAST%Linearize
      
         ! if wave field needs an offset, modify these values (added at request of SOWFA developers):
      Init%InData_HD%PtfmLocationX = p_FAST%TurbinePos(1) 
      Init%InData_HD%PtfmLocationY = p_FAST%TurbinePos(2)
      
      CALL HydroDyn_Init( Init%InData_HD, HD%Input(1), HD%p,  HD%x(STATE_CURR), HD%xd(STATE_CURR), HD%z(STATE_CURR), &
                          HD%OtherSt(STATE_CURR), HD%y, HD%m, p_FAST%dt_module( MODULE_HD ), Init%OutData_HD, ErrStat2, ErrMsg2 )
         CALL SetErrStat(ErrStat2,ErrMsg2,ErrStat,ErrMsg,RoutineName)
         
      p_FAST%ModuleInitialized(Module_HD) = .TRUE.
      CALL SetModuleSubstepTime(Module_HD, p_FAST, y_FAST, ErrStat2, ErrMsg2)
         CALL SetErrStat(ErrStat2,ErrMsg2,ErrStat,ErrMsg,RoutineName)
         
      allocate( y_FAST%Lin%Modules(MODULE_HD)%Instance(1), stat=ErrStat2)
      if (ErrStat2 /= 0 ) then
         call SetErrStat(ErrID_Fatal, "Error allocating Lin%Modules(HD).", ErrStat, ErrMsg, RoutineName )
      else
         if (allocated(Init%OutData_HD%LinNames_y)) call move_alloc(Init%OutData_HD%LinNames_y,y_FAST%Lin%Modules(MODULE_HD)%Instance(1)%Names_y )
         if (allocated(Init%OutData_HD%LinNames_u)) call move_alloc(Init%OutData_HD%LinNames_u,y_FAST%Lin%Modules(MODULE_HD)%Instance(1)%Names_u )
         if (allocated(Init%OutData_HD%LinNames_x)) call move_alloc(Init%OutData_HD%LinNames_x, y_FAST%Lin%Modules(MODULE_HD)%Instance(1)%Names_x )
         if (allocated(Init%OutData_HD%DerivOrder_x)) call move_alloc(Init%OutData_HD%DerivOrder_x,y_FAST%Lin%Modules(MODULE_HD)%Instance(1)%DerivOrder_x)
         if (allocated(Init%OutData_HD%IsLoad_u  )) call move_alloc(Init%OutData_HD%IsLoad_u  ,y_FAST%Lin%Modules(MODULE_HD)%Instance(1)%IsLoad_u   )

         if (allocated(Init%OutData_HD%WriteOutputHdr)) y_FAST%Lin%Modules(MODULE_HD)%Instance(1)%NumOutputs = size(Init%OutData_HD%WriteOutputHdr)
      end if
     
      IF (ErrStat >= AbortErrLev) THEN
         CALL Cleanup()
         RETURN
      END IF       
   END IF   ! CompHydro

   ! ........................
   ! initialize SubDyn or ExtPtfm_MCKF
   ! ........................
   ALLOCATE( SD%Input( p_FAST%InterpOrder+1 ), SD%InputTimes( p_FAST%InterpOrder+1 ), STAT = ErrStat2 )
      IF (ErrStat2 /= 0) THEN
         CALL SetErrStat(ErrID_Fatal,"Error allocating SD%Input and SD%InputTimes.",ErrStat,ErrMsg,RoutineName)
         CALL Cleanup()
         RETURN
      END IF

   ALLOCATE( ExtPtfm%Input( p_FAST%InterpOrder+1 ), ExtPtfm%InputTimes( p_FAST%InterpOrder+1 ), STAT = ErrStat2 )
      IF (ErrStat2 /= 0) THEN
         CALL SetErrStat(ErrID_Fatal,"Error allocating ExtPtfm%Input and ExtPtfm%InputTimes.",ErrStat,ErrMsg,RoutineName)
         CALL Cleanup()
         RETURN
      END IF
      
   IF ( p_FAST%CompSub == Module_SD ) THEN
          
      IF ( p_FAST%CompHydro == Module_HD ) THEN
         Init%InData_SD%WtrDpth = Init%OutData_HD%WtrDpth
      ELSE
         Init%InData_SD%WtrDpth = 0.0_ReKi
      END IF
            
      Init%InData_SD%Linearize     = p_FAST%Linearize
      Init%InData_SD%g             = Init%OutData_ED%Gravity     
      !Ini%tInData_SD%UseInputFile = .TRUE. 
      Init%InData_SD%SDInputFile   = p_FAST%SubFile
      Init%InData_SD%RootName      = p_FAST%OutFileRoot
      Init%InData_SD%TP_RefPoint   = ED%y%PlatformPtMesh%Position(:,1)  ! "Interface point" where loads will be transferred to
      Init%InData_SD%SubRotateZ    = 0.0                                        ! Used by driver to rotate structure around z
      
            
      CALL SD_Init( Init%InData_SD, SD%Input(1), SD%p,  SD%x(STATE_CURR), SD%xd(STATE_CURR), SD%z(STATE_CURR),  &
                    SD%OtherSt(STATE_CURR), SD%y, SD%m, p_FAST%dt_module( MODULE_SD ), Init%OutData_SD, ErrStat2, ErrMsg2 )
         CALL SetErrStat(ErrStat2,ErrMsg2,ErrStat,ErrMsg,RoutineName)
         
      p_FAST%ModuleInitialized(Module_SD) = .TRUE.
      CALL SetModuleSubstepTime(Module_SD, p_FAST, y_FAST, ErrStat2, ErrMsg2)
         CALL SetErrStat(ErrStat2,ErrMsg2,ErrStat,ErrMsg,RoutineName)

      allocate( y_FAST%Lin%Modules(MODULE_SD)%Instance(1), stat=ErrStat2)
      if (ErrStat2 /= 0 ) then
         call SetErrStat(ErrID_Fatal, "Error allocating Lin%Modules(SD).", ErrStat, ErrMsg, RoutineName )
      else
         if (allocated(Init%OutData_SD%LinNames_y)) call move_alloc(Init%OutData_SD%LinNames_y,y_FAST%Lin%Modules(MODULE_SD)%Instance(1)%Names_y)
         if (allocated(Init%OutData_SD%LinNames_x)) call move_alloc(Init%OutData_SD%LinNames_x,y_FAST%Lin%Modules(MODULE_SD)%Instance(1)%Names_x)
         if (allocated(Init%OutData_SD%LinNames_u)) call move_alloc(Init%OutData_SD%LinNames_u,y_FAST%Lin%Modules(MODULE_SD)%Instance(1)%Names_u)
         if (allocated(Init%OutData_SD%RotFrame_y)) call move_alloc(Init%OutData_SD%RotFrame_y,y_FAST%Lin%Modules(MODULE_SD)%Instance(1)%RotFrame_y)
         if (allocated(Init%OutData_SD%RotFrame_x)) call move_alloc(Init%OutData_SD%RotFrame_x,y_FAST%Lin%Modules(MODULE_SD)%Instance(1)%RotFrame_x)
         if (allocated(Init%OutData_SD%RotFrame_u)) call move_alloc(Init%OutData_SD%RotFrame_u,y_FAST%Lin%Modules(MODULE_SD)%Instance(1)%RotFrame_u)
         if (allocated(Init%OutData_SD%IsLoad_u  )) call move_alloc(Init%OutData_SD%IsLoad_u  ,y_FAST%Lin%Modules(MODULE_SD)%Instance(1)%IsLoad_u  )
         if (allocated(Init%OutData_SD%WriteOutputHdr)) y_FAST%Lin%Modules(MODULE_SD)%Instance(1)%NumOutputs = size(Init%OutData_SD%WriteOutputHdr)
         if (allocated(Init%OutData_SD%DerivOrder_x)) call move_alloc(Init%OutData_SD%DerivOrder_x,y_FAST%Lin%Modules(MODULE_SD)%Instance(1)%DerivOrder_x)
      end if
               
      IF (ErrStat >= AbortErrLev) THEN
         CALL Cleanup()
         RETURN
      END IF   
   ELSE IF ( p_FAST%CompSub == Module_ExtPtfm ) THEN

      Init%InData_ExtPtfm%InputFile = p_FAST%SubFile
      Init%InData_ExtPtfm%RootName  = trim(p_FAST%OutFileRoot)//'.'//TRIM(y_FAST%Module_Abrev(Module_ExtPtfm))
      Init%InData_ExtPtfm%Linearize = p_FAST%Linearize
      Init%InData_ExtPtfm%PtfmRefzt = ED%p%PtfmRefzt ! Required
      
      CALL ExtPtfm_Init( Init%InData_ExtPtfm, ExtPtfm%Input(1), ExtPtfm%p,  &
                         ExtPtfm%x(STATE_CURR), ExtPtfm%xd(STATE_CURR), ExtPtfm%z(STATE_CURR),  ExtPtfm%OtherSt(STATE_CURR), &
                         ExtPtfm%y, ExtPtfm%m, p_FAST%dt_module( MODULE_ExtPtfm ), Init%OutData_ExtPtfm, ErrStat2, ErrMsg2 )
         CALL SetErrStat(ErrStat2,ErrMsg2,ErrStat,ErrMsg,RoutineName)
         
      p_FAST%ModuleInitialized(MODULE_ExtPtfm) = .TRUE.
      CALL SetModuleSubstepTime(MODULE_ExtPtfm, p_FAST, y_FAST, ErrStat2, ErrMsg2)
         CALL SetErrStat(ErrStat2,ErrMsg2,ErrStat,ErrMsg,RoutineName)

      allocate( y_FAST%Lin%Modules(MODULE_ExtPtfm)%Instance(1), stat=ErrStat2)
      if (ErrStat2 /= 0 ) then
         call SetErrStat(ErrID_Fatal, "Error allocating Lin%Modules(ExtPtfm).", ErrStat, ErrMsg, RoutineName )
      else
         if (allocated(Init%OutData_ExtPtfm%LinNames_y)) call move_alloc(Init%OutData_ExtPtfm%LinNames_y,y_FAST%Lin%Modules(MODULE_ExtPtfm)%Instance(1)%Names_y)
         if (allocated(Init%OutData_ExtPtfm%LinNames_x)) call move_alloc(Init%OutData_ExtPtfm%LinNames_x,y_FAST%Lin%Modules(MODULE_ExtPtfm)%Instance(1)%Names_x)
         if (allocated(Init%OutData_ExtPtfm%LinNames_u)) call move_alloc(Init%OutData_ExtPtfm%LinNames_u,y_FAST%Lin%Modules(MODULE_ExtPtfm)%Instance(1)%Names_u)
         if (allocated(Init%OutData_ExtPtfm%RotFrame_y)) call move_alloc(Init%OutData_ExtPtfm%RotFrame_y,y_FAST%Lin%Modules(MODULE_ExtPtfm)%Instance(1)%RotFrame_y)
         if (allocated(Init%OutData_ExtPtfm%RotFrame_x)) call move_alloc(Init%OutData_ExtPtfm%RotFrame_x,y_FAST%Lin%Modules(MODULE_ExtPtfm)%Instance(1)%RotFrame_x)
         if (allocated(Init%OutData_ExtPtfm%RotFrame_u)) call move_alloc(Init%OutData_ExtPtfm%RotFrame_u,y_FAST%Lin%Modules(MODULE_ExtPtfm)%Instance(1)%RotFrame_u)
         if (allocated(Init%OutData_ExtPtfm%IsLoad_u  )) call move_alloc(Init%OutData_ExtPtfm%IsLoad_u  ,y_FAST%Lin%Modules(MODULE_ExtPtfm)%Instance(1)%IsLoad_u  )
         if (allocated(Init%OutData_ExtPtfm%WriteOutputHdr)) y_FAST%Lin%Modules(MODULE_ExtPtfm)%Instance(1)%NumOutputs = size(Init%OutData_ExtPtfm%WriteOutputHdr)
         if (allocated(Init%OutData_ExtPtfm%DerivOrder_x)) call move_alloc(Init%OutData_ExtPtfm%DerivOrder_x,y_FAST%Lin%Modules(MODULE_ExtPtfm)%Instance(1)%DerivOrder_x)
      end if
               
      IF (ErrStat >= AbortErrLev) THEN
         CALL Cleanup()
         RETURN
      END IF   
      
   END IF

   ! ------------------------------
   ! initialize CompMooring modules 
   ! ------------------------------
   ALLOCATE( MAPp%Input( p_FAST%InterpOrder+1 ), MAPp%InputTimes( p_FAST%InterpOrder+1 ), STAT = ErrStat2 )
      IF (ErrStat2 /= 0) THEN
         CALL SetErrStat(ErrID_Fatal,"Error allocating MAPp%Input and MAPp%InputTimes.",ErrStat,ErrMsg,RoutineName)
         CALL Cleanup()
         RETURN
      END IF
   ALLOCATE( MD%Input( p_FAST%InterpOrder+1 ), MD%InputTimes( p_FAST%InterpOrder+1 ), STAT = ErrStat2 )
      IF (ErrStat2 /= 0) THEN
         CALL SetErrStat(ErrID_Fatal,"Error allocating MD%Input and MD%InputTimes.",ErrStat,ErrMsg,RoutineName)
         CALL Cleanup()
         RETURN
      END IF   
   ALLOCATE( FEAM%Input( p_FAST%InterpOrder+1 ), FEAM%InputTimes( p_FAST%InterpOrder+1 ), STAT = ErrStat2 )
      IF (ErrStat2 /= 0) THEN
         CALL SetErrStat(ErrID_Fatal,"Error allocating FEAM%Input and FEAM%InputTimes.",ErrStat,ErrMsg,RoutineName)
         CALL Cleanup()
         RETURN
      END IF   
   ALLOCATE( Orca%Input( p_FAST%InterpOrder+1 ), Orca%InputTimes( p_FAST%InterpOrder+1 ), STAT = ErrStat2 )
      IF (ErrStat2 /= 0) THEN
         CALL SetErrStat(ErrID_Fatal,"Error allocating Orca%Input and Orca%InputTimes.",ErrStat,ErrMsg,RoutineName)
         CALL Cleanup()
         RETURN
      END IF   
      
   ! ........................
   ! initialize MAP 
   ! ........................
   IF (p_FAST%CompMooring == Module_MAP) THEN
      !bjj: until we modify this, MAP requires HydroDyn to be used. (perhaps we could send air density from AeroDyn or something...)
      
      CALL WrScr(NewLine) !bjj: I'm printing two blank lines here because MAP seems to be writing over the last line on the screen.
      

!      Init%InData_MAP%rootname          =  p_FAST%OutFileRoot        ! Output file name 
      Init%InData_MAP%gravity           =  Init%OutData_ED%Gravity    ! This need to be according to g used in ElastoDyn
      Init%InData_MAP%sea_density       =  Init%OutData_HD%WtrDens    ! This needs to be set according to seawater density in HydroDyn
      Init%InData_MAP%depth             =  Init%OutData_HD%WtrDpth    ! This need to be set according to the water depth in HydroDyn
                  
   ! differences for MAP++
      Init%InData_MAP%file_name         =  p_FAST%MooringFile        ! This needs to be set according to what is in the FAST input file. 
      Init%InData_MAP%summary_file_name =  TRIM(p_FAST%OutFileRoot)//'.MAP.sum'        ! Output file name 
      Init%InData_MAP%depth             = -Init%OutData_HD%WtrDpth    ! This need to be set according to the water depth in HydroDyn
            
      Init%InData_MAP%LinInitInp%Linearize = p_FAST%Linearize   
      
      CALL MAP_Init( Init%InData_MAP, MAPp%Input(1), MAPp%p,  MAPp%x(STATE_CURR), MAPp%xd(STATE_CURR), MAPp%z(STATE_CURR), MAPp%OtherSt, &
                      MAPp%y, p_FAST%dt_module( MODULE_MAP ), Init%OutData_MAP, ErrStat2, ErrMsg2 )
         CALL SetErrStat(ErrStat2,ErrMsg2,ErrStat,ErrMsg,RoutineName)
         
      p_FAST%ModuleInitialized(Module_MAP) = .TRUE.
      CALL SetModuleSubstepTime(Module_MAP, p_FAST, y_FAST, ErrStat2, ErrMsg2)
         CALL SetErrStat(ErrStat2,ErrMsg2,ErrStat,ErrMsg,RoutineName)
         
      allocate( y_FAST%Lin%Modules(Module_MAP)%Instance(1), stat=ErrStat2)
      if (ErrStat2 /= 0 ) then
         call SetErrStat(ErrID_Fatal, "Error allocating Lin%Modules(MAP).", ErrStat, ErrMsg, RoutineName )
      else
         if (allocated(Init%OutData_MAP%LinInitOut%LinNames_y)) call move_alloc(Init%OutData_MAP%LinInitOut%LinNames_y,y_FAST%Lin%Modules(Module_MAP)%Instance(1)%Names_y )
         if (allocated(Init%OutData_MAP%LinInitOut%LinNames_u)) call move_alloc(Init%OutData_MAP%LinInitOut%LinNames_u,y_FAST%Lin%Modules(Module_MAP)%Instance(1)%Names_u )
         if (allocated(Init%OutData_MAP%LinInitOut%IsLoad_u  )) call move_alloc(Init%OutData_MAP%LinInitOut%IsLoad_u  ,y_FAST%Lin%Modules(Module_MAP)%Instance(1)%IsLoad_u   )

         if (allocated(Init%OutData_MAP%WriteOutputHdr)) y_FAST%Lin%Modules(Module_MAP)%Instance(1)%NumOutputs = size(Init%OutData_MAP%WriteOutputHdr)
      end if
      
      IF (ErrStat >= AbortErrLev) THEN
         CALL Cleanup()
         RETURN
      END IF              
   ! ........................
   ! initialize MoorDyn 
   ! ........................
   ELSEIF (p_FAST%CompMooring == Module_MD) THEN
                        
      Init%InData_MD%FileName  = p_FAST%MooringFile         ! This needs to be set according to what is in the FAST input file. 
      Init%InData_MD%RootName  = p_FAST%OutFileRoot
      
      Init%InData_MD%PtfmInit  = Init%OutData_ED%PlatformPos !ED%x(STATE_CURR)%QT(1:6)   ! initial position of the platform !bjj: this should come from Init%OutData_ED, not x_ED
      Init%InData_MD%g         = Init%OutData_ED%Gravity     ! This need to be according to g used in ElastoDyn 
      Init%InData_MD%rhoW      = Init%OutData_HD%WtrDens     ! This needs to be set according to seawater density in HydroDyn      
      Init%InData_MD%WtrDepth  = Init%OutData_HD%WtrDpth    ! This need to be set according to the water depth in HydroDyn
            
      CALL MD_Init( Init%InData_MD, MD%Input(1), MD%p, MD%x(STATE_CURR), MD%xd(STATE_CURR), MD%z(STATE_CURR), &
                    MD%OtherSt(STATE_CURR), MD%y, MD%m, p_FAST%dt_module( MODULE_MD ), Init%OutData_MD, ErrStat2, ErrMsg2 )
         CALL SetErrStat(ErrStat2,ErrMsg2,ErrStat,ErrMsg,RoutineName)
         
      p_FAST%ModuleInitialized(Module_MD) = .TRUE.
      CALL SetModuleSubstepTime(Module_MD, p_FAST, y_FAST, ErrStat2, ErrMsg2)
         CALL SetErrStat(ErrStat2,ErrMsg2,ErrStat,ErrMsg,RoutineName)
      
      IF (ErrStat >= AbortErrLev) THEN
         CALL Cleanup()
         RETURN
      END IF
   ! ........................
   ! initialize FEAM 
   ! ........................
   ELSEIF (p_FAST%CompMooring == Module_FEAM) THEN
            
      Init%InData_FEAM%InputFile   = p_FAST%MooringFile         ! This needs to be set according to what is in the FAST input file. 
      Init%InData_FEAM%RootName    = TRIM(p_FAST%OutFileRoot)//'.'//TRIM(y_FAST%Module_Abrev(Module_FEAM))
      
      Init%InData_FEAM%PtfmInit    = Init%OutData_ED%PlatformPos !ED%x(STATE_CURR)%QT(1:6)   ! initial position of the platform !bjj: this should come from Init%OutData_ED, not x_ED
      Init%InData_FEAM%NStepWave   = 1                          ! an arbitrary number > 0 (to set the size of the wave data, which currently contains all zero values)     
      Init%InData_FEAM%gravity     = Init%OutData_ED%Gravity     ! This need to be according to g used in ElastoDyn 
      Init%InData_FEAM%WtrDens     = Init%OutData_HD%WtrDens     ! This needs to be set according to seawater density in HydroDyn      
!      Init%InData_FEAM%depth       =  Init%OutData_HD%WtrDpth    ! This need to be set according to the water depth in HydroDyn
            
      CALL FEAM_Init( Init%InData_FEAM, FEAM%Input(1), FEAM%p,  FEAM%x(STATE_CURR), FEAM%xd(STATE_CURR), FEAM%z(STATE_CURR), &
                      FEAM%OtherSt(STATE_CURR), FEAM%y, FEAM%m, p_FAST%dt_module( MODULE_FEAM ), Init%OutData_FEAM, ErrStat2, ErrMsg2 )
         CALL SetErrStat(ErrStat2,ErrMsg2,ErrStat,ErrMsg,RoutineName)
         
      p_FAST%ModuleInitialized(Module_FEAM) = .TRUE.
      CALL SetModuleSubstepTime(Module_FEAM, p_FAST, y_FAST, ErrStat2, ErrMsg2)
         CALL SetErrStat(ErrStat2,ErrMsg2,ErrStat,ErrMsg,RoutineName)
      
      IF (ErrStat >= AbortErrLev) THEN
         CALL Cleanup()
         RETURN
      END IF              
   ! ........................
   ! initialize OrcaFlex Interface 
   ! ........................
   ELSEIF (p_FAST%CompMooring == Module_Orca) THEN
            
      Init%InData_Orca%InputFile = p_FAST%MooringFile
      Init%InData_Orca%RootName  = p_FAST%OutFileRoot
      Init%InData_Orca%TMax      = p_FAST%TMax 
                  
      CALL Orca_Init( Init%InData_Orca, Orca%Input(1), Orca%p,  Orca%x(STATE_CURR), Orca%xd(STATE_CURR), Orca%z(STATE_CURR), Orca%OtherSt(STATE_CURR), &
                      Orca%y, Orca%m, p_FAST%dt_module( MODULE_Orca ), Init%OutData_Orca, ErrStat2, ErrMsg2 )
         CALL SetErrStat(ErrStat2,ErrMsg2,ErrStat,ErrMsg,RoutineName)
         
      p_FAST%ModuleInitialized(MODULE_Orca) = .TRUE.
      CALL SetModuleSubstepTime(MODULE_Orca, p_FAST, y_FAST, ErrStat2, ErrMsg2)
         CALL SetErrStat(ErrStat2,ErrMsg2,ErrStat,ErrMsg,RoutineName)
      
      IF (ErrStat >= AbortErrLev) THEN
         CALL Cleanup()
         RETURN
      END IF
   END IF

   ! ------------------------------
   ! initialize CompIce modules 
   ! ------------------------------
   ALLOCATE( IceF%Input( p_FAST%InterpOrder+1 ), IceF%InputTimes( p_FAST%InterpOrder+1 ), STAT = ErrStat2 )
      IF (ErrStat2 /= 0) THEN
         CALL SetErrStat(ErrID_Fatal,"Error allocating IceF%Input and IceF%InputTimes.",ErrStat,ErrMsg,RoutineName)
         CALL Cleanup()
         RETURN
      END IF  
      
      ! We need this to be allocated (else we have issues passing nonallocated arrays and using the first index of Input(),
      !   but we don't need the space of IceD_MaxLegs if we're not using it. 
   IF ( p_FAST%CompIce /= Module_IceD ) THEN   
      IceDim = 1
   ELSE
      IceDim = IceD_MaxLegs
   END IF
      
      ! because there may be multiple instances of IceDyn, we'll allocate arrays for that here
      ! we could allocate these after 
   ALLOCATE( IceD%Input( p_FAST%InterpOrder+1, IceDim ), IceD%InputTimes( p_FAST%InterpOrder+1, IceDim ), STAT = ErrStat2 )
      IF (ErrStat2 /= 0) THEN
         CALL SetErrStat(ErrID_Fatal,"Error allocating IceD%Input and IceD%InputTimes.",ErrStat,ErrMsg,RoutineName)
         CALL Cleanup()
         RETURN
      END IF  
      
     ALLOCATE( IceD%x(           IceDim,2), &
               IceD%xd(          IceDim,2), &
               IceD%z(           IceDim,2), &
               IceD%OtherSt(     IceDim,2), &
               IceD%p(           IceDim  ), &
               IceD%u(           IceDim  ), &
               IceD%y(           IceDim  ), &
               IceD%m(           IceDim  ), &
                                             STAT = ErrStat2 )                                                  
      IF (ErrStat2 /= 0) THEN
         CALL SetErrStat(ErrID_Fatal,"Error allocating IceD state, input, and output data.",ErrStat,ErrMsg,RoutineName)
         CALL Cleanup()
         RETURN
      END IF      
         
         
   ! ........................
   ! initialize IceFloe 
   ! ........................
   IF ( p_FAST%CompIce == Module_IceF ) THEN
                      
      Init%InData_IceF%InputFile     = p_FAST%IceFile
      Init%InData_IceF%RootName      = TRIM(p_FAST%OutFileRoot)//'.'//TRIM(y_FAST%Module_Abrev(Module_IceF))     
      Init%InData_IceF%simLength     = p_FAST%TMax  !bjj: IceFloe stores this as single-precision (ReKi) TMax is DbKi
      Init%InData_IceF%MSL2SWL       = Init%OutData_HD%MSL2SWL
      Init%InData_IceF%gravity       = Init%OutData_ED%Gravity
      
      CALL IceFloe_Init( Init%InData_IceF, IceF%Input(1), IceF%p,  IceF%x(STATE_CURR), IceF%xd(STATE_CURR), IceF%z(STATE_CURR), &
                         IceF%OtherSt(STATE_CURR), IceF%y, IceF%m, p_FAST%dt_module( MODULE_IceF ), Init%OutData_IceF, ErrStat2, ErrMsg2 )
         CALL SetErrStat(ErrStat2,ErrMsg2,ErrStat,ErrMsg,RoutineName)
         
      p_FAST%ModuleInitialized(Module_IceF) = .TRUE.
      CALL SetModuleSubstepTime(Module_IceF, p_FAST, y_FAST, ErrStat2, ErrMsg2)
         CALL SetErrStat(ErrStat2,ErrMsg2,ErrStat,ErrMsg,RoutineName)
              
      IF (ErrStat >= AbortErrLev) THEN
         CALL Cleanup()
         RETURN
      END IF              
   ! ........................
   ! initialize IceDyn 
   ! ........................
   ELSEIF ( p_FAST%CompIce == Module_IceD ) THEN  
      
      Init%InData_IceD%InputFile     = p_FAST%IceFile
      Init%InData_IceD%RootName      = TRIM(p_FAST%OutFileRoot)//'.'//TRIM(y_FAST%Module_Abrev(Module_IceD))//'1'     
      Init%InData_IceD%MSL2SWL       = Init%OutData_HD%MSL2SWL      
      Init%InData_IceD%WtrDens       = Init%OutData_HD%WtrDens    
      Init%InData_IceD%gravity       = Init%OutData_ED%Gravity
      Init%InData_IceD%TMax          = p_FAST%TMax
      Init%InData_IceD%LegNum        = 1
      
      CALL IceD_Init( Init%InData_IceD, IceD%Input(1,1), IceD%p(1),  IceD%x(1,STATE_CURR), IceD%xd(1,STATE_CURR), IceD%z(1,STATE_CURR), &
                      IceD%OtherSt(1,STATE_CURR), IceD%y(1), IceD%m(1), p_FAST%dt_module( MODULE_IceD ), Init%OutData_IceD, ErrStat2, ErrMsg2 )
         CALL SetErrStat(ErrStat2,ErrMsg2,ErrStat,ErrMsg,RoutineName)
         
      p_FAST%ModuleInitialized(Module_IceD) = .TRUE.
      CALL SetModuleSubstepTime(Module_IceD, p_FAST, y_FAST, ErrStat2, ErrMsg2)
         CALL SetErrStat(ErrStat2,ErrMsg2,ErrStat,ErrMsg,RoutineName)
         
         ! now initialize IceD for additional legs (if necessary)
      dt_IceD           = p_FAST%dt_module( MODULE_IceD )
      p_FAST%numIceLegs = Init%OutData_IceD%numLegs     
      
      IF (p_FAST%numIceLegs > IceD_MaxLegs) THEN
         CALL SetErrStat(ErrID_Fatal,'IceDyn-FAST coupling is supported for up to '//TRIM(Num2LStr(IceD_MaxLegs))//' legs, but ' &
                           //TRIM(Num2LStr(p_FAST%numIceLegs))//' legs were specified.',ErrStat,ErrMsg,RoutineName)
      END IF
                  

      DO i=2,p_FAST%numIceLegs  ! basically, we just need IceDyn to set up its meshes for inputs/outputs and possibly initial values for states
         Init%InData_IceD%LegNum = i
         Init%InData_IceD%RootName = TRIM(p_FAST%OutFileRoot)//'.'//TRIM(y_FAST%Module_Abrev(Module_IceD))//TRIM(Num2LStr(i))     
         
         CALL IceD_Init( Init%InData_IceD, IceD%Input(1,i), IceD%p(i),  IceD%x(i,STATE_CURR), IceD%xd(i,STATE_CURR), IceD%z(i,STATE_CURR), &
                            IceD%OtherSt(i,STATE_CURR), IceD%y(i), IceD%m(i), dt_IceD, Init%OutData_IceD, ErrStat2, ErrMsg2 )
            CALL SetErrStat(ErrStat2,ErrMsg2,ErrStat,ErrMsg,RoutineName)
            
         !bjj: we're going to force this to have the same timestep because I don't want to have to deal with n IceD modules with n timesteps.
         IF (.NOT. EqualRealNos( p_FAST%dt_module( MODULE_IceD ),dt_IceD )) THEN
            CALL SetErrStat(ErrID_Fatal,"All instances of IceDyn (one per support-structure leg) must be the same",ErrStat,ErrMsg,RoutineName)
         END IF
      END DO
            
      IF (ErrStat >= AbortErrLev) THEN
         CALL Cleanup()
         RETURN
      END IF           
      
   END IF   
   

   ! ........................
   ! Set up output for glue code (must be done after all modules are initialized so we have their WriteOutput information)
   ! ........................

   CALL FAST_InitOutput( p_FAST, y_FAST, Init, ErrStat2, ErrMsg2 )
      CALL SetErrStat(ErrStat2,ErrMsg2,ErrStat,ErrMsg,RoutineName)


   ! -------------------------------------------------------------------------
   ! Initialize mesh-mapping data
   ! -------------------------------------------------------------------------

   CALL InitModuleMappings(p_FAST, ED, BD, AD14, AD, HD, SD, ExtPtfm, SrvD, MAPp, FEAM, MD, Orca, IceF, IceD, MeshMapData, ErrStat2, ErrMsg2)
      CALL SetErrStat(ErrStat2,ErrMsg2,ErrStat,ErrMsg,RoutineName)

      IF (ErrStat >= AbortErrLev) THEN
         CALL Cleanup()
         RETURN
      ELSEIF (ErrStat /= ErrID_None) THEN
         ! a little work-around in case the mesh mapping info messages get too long
         CALL WrScr( NewLine//TRIM(ErrMsg)//NewLine )
         ErrStat = ErrID_None
         ErrMsg = ""
      END IF
      
   ! -------------------------------------------------------------------------
   ! Initialize for linearization:
   ! -------------------------------------------------------------------------
   if ( p_FAST%Linearize ) then      
      ! NOTE: In the following call, we use Init%OutData_AD%BladeProps(1)%NumBlNds as the number of aero nodes on EACH blade, which 
      !       is consistent with the current AD implementation, but if AD changes this, then it must be handled here, too!
      if (p_FAST%CompAero == MODULE_AD) then
         call Init_Lin(p_FAST, y_FAST, m_FAST, AD, ED, NumBl, Init%OutData_AD%rotors(1)%BladeProps(1)%NumBlNds, ErrStat2, ErrMsg2) 
      else
         call Init_Lin(p_FAST, y_FAST, m_FAST, AD, ED, NumBl, -1, ErrStat2, ErrMsg2) 
      endif     
         call SetErrStat(ErrStat2,ErrMsg2,ErrStat,ErrMsg,RoutineName)

         if (ErrStat >= AbortErrLev) then
            call Cleanup()
            return
         end if      
   end if
   
      
   ! -------------------------------------------------------------------------
   ! Initialize data for VTK output
   ! -------------------------------------------------------------------------
   if ( p_FAST%WrVTK > VTK_None ) then
      call SetVTKParameters(p_FAST, Init%OutData_ED, Init%OutData_AD, Init%InData_HD, Init%OutData_HD, ED, BD, AD, HD, ErrStat2, ErrMsg2)      
         call SetErrStat(ErrStat2,ErrMsg2,ErrStat,ErrMsg,RoutineName)
   end if
   
   ! -------------------------------------------------------------------------
   ! Write initialization data to FAST summary file:
   ! -------------------------------------------------------------------------
   if (p_FAST%SumPrint)  then
       CALL FAST_WrSum( p_FAST, y_FAST, MeshMapData, ErrStat2, ErrMsg2 )
          CALL SetErrStat(ErrStat2,ErrMsg2,ErrStat,ErrMsg,RoutineName)
   endif
   
   
   ! -------------------------------------------------------------------------
   ! other misc variables initialized here:
   ! -------------------------------------------------------------------------
      
   m_FAST%t_global        = t_initial
         
   ! Initialize external inputs for first step  
   if ( p_FAST%CompServo == MODULE_SrvD ) then      
      m_FAST%ExternInput%GenTrq     = SrvD%Input(1)%ExternalGenTrq !0.0_ReKi
      m_FAST%ExternInput%ElecPwr    = SrvD%Input(1)%ExternalElecPwr
      m_FAST%ExternInput%YawPosCom  = SrvD%Input(1)%ExternalYawPosCom
      m_FAST%ExternInput%YawRateCom = SrvD%Input(1)%ExternalYawRateCom
      m_FAST%ExternInput%HSSBrFrac  = SrvD%Input(1)%ExternalHSSBrFrac
      
      do i=1,SIZE(SrvD%Input(1)%ExternalBlPitchCom)
         m_FAST%ExternInput%BlPitchCom(i) = SrvD%Input(1)%ExternalBlPitchCom(i)
      end do   
   end if
   
   m_FAST%ExternInput%LidarFocus = 1.0_ReKi  ! make this non-zero (until we add the initial position in the InflowWind input file)
         
   
   !...............................................................................................................................
   ! Destroy initializion data
   !...............................................................................................................................      
   CALL Cleanup()
   
CONTAINS
   SUBROUTINE Cleanup()
   !...............................................................................................................................
   ! Destroy initializion data
   !...............................................................................................................................
      CALL FAST_DestroyInitData( Init, ErrStat2, ErrMsg2 )
         CALL SetErrStat(ErrStat2,ErrMsg2,ErrStat,ErrMsg,RoutineName)
   
   END SUBROUTINE Cleanup

END SUBROUTINE FAST_InitializeAll

!----------------------------------------------------------------------------------------------------------------------------------
!> This function returns a string describing the glue code and some of the compilation options we're using.
FUNCTION GetVersion(ThisProgVer)

   ! Passed Variables:

   TYPE(ProgDesc), INTENT( IN    ) :: ThisProgVer     !< program name/date/version description
   CHARACTER(1024)                 :: GetVersion      !< String containing a description of the compiled precision.
   
   CHARACTER(200)                  :: git_commit
   
   GetVersion = TRIM(GetNVD(ThisProgVer))//', compiled'

   IF ( Cmpl4SFun )  THEN     ! FAST has been compiled as an S-Function for Simulink
      GetVersion = TRIM(GetVersion)//' as a DLL S-Function for Simulink'
   ELSEIF ( Cmpl4LV )  THEN     ! FAST has been compiled as a DLL for Labview
      GetVersion = TRIM(GetVersion)//' as a DLL for LabVIEW'
   ENDIF   
   
   GetVersion = TRIM(GetVersion)//' as a '//TRIM(Num2LStr(BITS_IN_ADDR))//'-bit application using'
   
   ! determine precision

      IF ( ReKi == SiKi )  THEN     ! Single precision
         GetVersion = TRIM(GetVersion)//' single'
      ELSEIF ( ReKi == R8Ki )  THEN ! Double precision
         GetVersion = TRIM(GetVersion)// ' double'
      ELSE                          ! Unknown precision
         GetVersion = TRIM(GetVersion)//' unknown'
      ENDIF
      

!   GetVersion = TRIM(GetVersion)//' precision with '//OS_Desc
   GetVersion = TRIM(GetVersion)//' precision'

   ! add git info
   git_commit = QueryGitVersion()
   GetVersion = TRIM(GetVersion)//' at commit '//git_commit

   RETURN
END FUNCTION GetVersion

!----------------------------------------------------------------------------------------------------------------------------------
!> This subroutine is called at the start (or restart) of a FAST program (or FAST.Farm). It initializes the NWTC subroutine library,
!! displays the copyright notice, and displays some version information (including addressing scheme and precision).
SUBROUTINE FAST_ProgStart(ThisProgVer)
   TYPE(ProgDesc), INTENT(IN) :: ThisProgVer     !< program name/date/version description
   
   ! ... Initialize NWTC Library (open console, set pi constants) ...
   ! sets the pi constants, open console for output, etc...
   CALL NWTC_Init( ProgNameIN=ThisProgVer%Name, EchoLibVer=.FALSE. )
   
   ! Display the copyright notice
   CALL DispCopyrightLicense( ThisProgVer%Name )
   
   CALL DispCompileRuntimeInfo

END SUBROUTINE FAST_ProgStart
!----------------------------------------------------------------------------------------------------------------------------------
!> This routine gets the name of the FAST input file from the command line. It also returns a logical indicating if this there
!! was a "DWM" argument after the file name.
SUBROUTINE GetInputFileName(InputFile,UseDWM,ErrStat,ErrMsg)
   CHARACTER(*),             INTENT(OUT)           :: InputFile         !< A CHARACTER string containing the name of the primary FAST input file (if not present, we'll get it from the command line)
   LOGICAL,                  INTENT(OUT)           :: UseDWM            !< whether the last argument from the command line is "DWM"
   INTEGER(IntKi),           INTENT(OUT)           :: ErrStat           !< Error status
   CHARACTER(*),             INTENT(OUT)           :: ErrMsg            !< Error message
   
   INTEGER(IntKi)                                  :: ErrStat2          ! local error stat
   CHARACTER(1024)                                 :: LastArg           ! A second command-line argument that will allow DWM module to be used in AeroDyn
   
   ErrStat = ErrID_None
   ErrMsg = ''
   
   UseDWM = .FALSE.  ! by default, we're not going to use the DWM module
   InputFile = ""  ! initialize to empty string to make sure it's input from the command line
   CALL CheckArgs( InputFile, ErrStat2, LastArg )  ! if ErrStat2 /= ErrID_None, we'll ignore and deal with the problem when we try to read the input file
      
   IF (LEN_TRIM(InputFile) == 0) THEN ! no input file was specified
      ErrStat = ErrID_Fatal
      ErrMsg  = 'The required input file was not specified on the command line.'
      RETURN
   END IF            
      
   IF (LEN_TRIM(LastArg) > 0) THEN ! see if DWM was specified as the second option
      CALL Conv2UC( LastArg )
      IF ( TRIM(LastArg) == "DWM" ) THEN
         UseDWM    = .TRUE.
      END IF
   END IF   
   
END SUBROUTINE GetInputFileName
!----------------------------------------------------------------------------------------------------------------------------------
!> This subroutine checks for command-line arguments, gets the root name of the input files
!! (including full path name), and creates the names of the output files.
SUBROUTINE FAST_Init( p, m_FAST, y_FAST, t_initial, InputFile, ErrStat, ErrMsg, TMax, TurbID, OverrideAbortLev, RootName )

      IMPLICIT                        NONE

   ! Passed variables

   TYPE(FAST_ParameterType), INTENT(INOUT)         :: p                 !< The parameter data for the FAST (glue-code) simulation
   TYPE(FAST_MiscVarType),   INTENT(INOUT)         :: m_FAST            !< Miscellaneous variables
   TYPE(FAST_OutputFileType),INTENT(INOUT)         :: y_FAST            !< The output data for the FAST (glue-code) simulation
   REAL(DbKi),               INTENT(IN)            :: t_initial         !< the beginning time of the simulation
   INTEGER(IntKi),           INTENT(OUT)           :: ErrStat           !< Error status
   CHARACTER(*),             INTENT(OUT)           :: ErrMsg            !< Error message
   CHARACTER(*),             INTENT(IN)            :: InputFile         !< A CHARACTER string containing the name of the primary FAST input file (if not present, we'll get it from the command line)
   REAL(DbKi),               INTENT(IN), OPTIONAL  :: TMax              !< the length of the simulation (from Simulink or FAST.Farm)
   INTEGER(IntKi),           INTENT(IN), OPTIONAL  :: TurbID            !< an ID for naming the tubine output file
   LOGICAL,                  INTENT(IN), OPTIONAL  :: OverrideAbortLev  !< whether or not we should override the abort error level (e.g., FAST.Farm)
   CHARACTER(*),             INTENT(IN), OPTIONAL  :: RootName          !< A CHARACTER string containing the root name of FAST output files, overriding normal naming convention
      ! Local variables

   INTEGER                      :: i                                    ! loop counter
   !CHARACTER(1024)              :: DirName                              ! A CHARACTER string containing the path of the current working directory


   LOGICAL                      :: OverrideAbortErrLev  
   CHARACTER(*), PARAMETER      :: RoutineName = "FAST_Init"
   
   INTEGER(IntKi)               :: ErrStat2
   CHARACTER(ErrMsgLen)         :: ErrMsg2
   
      ! Initialize some variables
   ErrStat = ErrID_None
   ErrMsg = ''
   
   IF (PRESENT(OverrideAbortLev)) THEN
      OverrideAbortErrLev = OverrideAbortLev
   ELSE
      OverrideAbortErrLev = .true.
   END IF
   

   
   !...............................................................................................................................
   ! Set the root name of the output files based on the input file name
   !...............................................................................................................................
   
   if (present(RootName)) then
      p%OutFileRoot = RootName
   else         
         ! Determine the root name of the primary file (will be used for output files)
      CALL GetRoot( InputFile, p%OutFileRoot )
      IF ( Cmpl4SFun )  p%OutFileRoot = TRIM( p%OutFileRoot )//'.SFunc'
      IF ( PRESENT(TurbID) ) THEN
         IF ( TurbID > 0 ) THEN
            p%OutFileRoot = TRIM( p%OutFileRoot )//'.T'//TRIM(Num2LStr(TurbID))
         END IF
      END IF
   
   end if
   p%VTK_OutFileRoot = p%OutFileRoot !initialize this here in case of error before it is set later
   
   
   !...............................................................................................................................
   ! Initialize the module name/date/version info:
   !...............................................................................................................................

   y_FAST%Module_Ver( Module_Glue   ) = FAST_Ver
   
   DO i=2,NumModules
      y_FAST%Module_Ver(i)%Date = 'unknown date'
      y_FAST%Module_Ver(i)%Ver  = 'unknown version'
   END DO
   y_FAST%Module_Ver( Module_IfW    )%Name = 'InflowWind'
   y_FAST%Module_Ver( Module_OpFM   )%Name = 'OpenFOAM integration'
   y_FAST%Module_Ver( Module_ED     )%Name = 'ElastoDyn'
   y_FAST%Module_Ver( Module_BD     )%Name = 'BeamDyn'
   y_FAST%Module_Ver( Module_AD14   )%Name = 'AeroDyn14'
   y_FAST%Module_Ver( Module_AD     )%Name = 'AeroDyn'
   y_FAST%Module_Ver( Module_SrvD   )%Name = 'ServoDyn'
   y_FAST%Module_Ver( Module_HD     )%Name = 'HydroDyn'
   y_FAST%Module_Ver( Module_SD     )%Name = 'SubDyn'
   y_FAST%Module_Ver( Module_ExtPtfm)%Name = 'ExtPtfm_MCKF'
   y_FAST%Module_Ver( Module_MAP    )%Name = 'MAP'
   y_FAST%Module_Ver( Module_FEAM   )%Name = 'FEAMooring'
   y_FAST%Module_Ver( Module_MD     )%Name = 'MoorDyn'
   y_FAST%Module_Ver( Module_Orca   )%Name = 'OrcaFlexInterface'
   y_FAST%Module_Ver( Module_IceF   )%Name = 'IceFloe'
   y_FAST%Module_Ver( Module_IceD   )%Name = 'IceDyn'
         
   y_FAST%Module_Abrev( Module_Glue   ) = 'FAST'
   y_FAST%Module_Abrev( Module_IfW    ) = 'IfW'
   y_FAST%Module_Abrev( Module_OpFM   ) = 'OpFM'
   y_FAST%Module_Abrev( Module_ED     ) = 'ED'
   y_FAST%Module_Abrev( Module_BD     ) = 'BD'
   y_FAST%Module_Abrev( Module_AD14   ) = 'AD'
   y_FAST%Module_Abrev( Module_AD     ) = 'AD'
   y_FAST%Module_Abrev( Module_SrvD   ) = 'SrvD'
   y_FAST%Module_Abrev( Module_HD     ) = 'HD'
   y_FAST%Module_Abrev( Module_SD     ) = 'SD'
   y_FAST%Module_Abrev( Module_ExtPtfm) = 'ExtPtfm'
   y_FAST%Module_Abrev( Module_MAP    ) = 'MAP'
   y_FAST%Module_Abrev( Module_FEAM   ) = 'FEAM'
   y_FAST%Module_Abrev( Module_MD     ) = 'MD'
   y_FAST%Module_Abrev( Module_Orca   ) = 'Orca'
   y_FAST%Module_Abrev( Module_IceF   ) = 'IceF'
   y_FAST%Module_Abrev( Module_IceD   ) = 'IceD'   
   
   p%n_substeps = 1                                                ! number of substeps for between modules and global/FAST time
   p%BD_OutputSibling = .false.
   
   !...............................................................................................................................
   ! Read the primary file for the glue code:
   !...............................................................................................................................
   CALL FAST_ReadPrimaryFile( InputFile, p, m_FAST, OverrideAbortErrLev, ErrStat2, ErrMsg2 )
      CALL SetErrStat( ErrStat2, ErrMsg2, ErrStat, ErrMsg, RoutineName ) 

      ! make sure some linearization variables are consistant
   if (.not. p%Linearize)  p%CalcSteady = .false.
   if (.not. p%CalcSteady) p%TrimCase = TrimCase_none
   m_FAST%Lin%FoundSteady = .false.
   p%LinInterpOrder = p%InterpOrder ! 1 ! always use linear (or constant) interpolation on rotor?

      ! overwrite TMax if necessary)
   IF (PRESENT(TMax)) THEN
      p%TMax = TMax
      !p%TMax = MAX( TMax, p%TMax )
   END IF
   
   IF ( ErrStat >= AbortErrLev ) RETURN


   p%KMax = 1                 ! after more checking, we may put this in the input file...
   !IF (p%CompIce == Module_IceF) p%KMax = 2
   p%SizeJac_Opt1 = 0  ! initialize this vector to zero; after we figure out what size the ED/SD/HD/BD meshes are, we'll fill this
   
   p%numIceLegs = 0           ! initialize number of support-structure legs in contact with ice (IceDyn will set this later)
   
   p%nBeams = 0               ! initialize number of BeamDyn instances (will be set later)
   
      ! determine what kind of turbine we're modeling:
   IF ( p%CompHydro == Module_HD ) THEN
      IF ( p%CompSub == Module_SD ) THEN
         p%TurbineType = Type_Offshore_Fixed
      ELSE
         p%TurbineType = Type_Offshore_Floating
      END IF
   ELSEIF ( p%CompMooring == Module_Orca ) THEN
      p%TurbineType = Type_Offshore_Floating
   ELSEIF ( p%CompSub == Module_ExtPtfm ) THEN
      p%TurbineType = Type_Offshore_Fixed
   ELSE      
      p%TurbineType = Type_LandBased
   END IF   
         
    
   p%n_TMax_m1  = CEILING( ( (p%TMax - t_initial) / p%DT ) ) - 1 ! We're going to go from step 0 to n_TMax (thus the -1 here)

   if (p%TMax < 1.0_DbKi) then ! log10(0) gives floating point divide-by-zero error
      p%TChanLen = MinChanLen
   else
      p%TChanLen = max( MinChanLen, int(log10(p%TMax))+7 )
   end if
   p%OutFmt_t = 'F'//trim(num2lstr( p%TChanLen ))//'.4' ! 'F10.4'    
    
   !...............................................................................................................................
   ! Do some error checking on the inputs (validation):
   !...............................................................................................................................   
   call ValidateInputData(p, m_FAST, ErrStat2, ErrMsg2)    
      CALL SetErrStat( ErrStat2, ErrMsg2, ErrStat, ErrMsg, RoutineName ) 
    

   
   IF ( ErrStat >= AbortErrLev ) RETURN
   
   
   RETURN
END SUBROUTINE FAST_Init
!----------------------------------------------------------------------------------------------------------------------------------
!> This routine validates FAST data.
SUBROUTINE ValidateInputData(p, m_FAST, ErrStat, ErrMsg)

   TYPE(FAST_ParameterType), INTENT(INOUT)         :: p                 !< The parameter data for the FAST (glue-code) simulation
   TYPE(FAST_MiscVarType),   INTENT(IN   )         :: m_FAST            !< The misc data for the FAST (glue-code) simulation
   INTEGER(IntKi),           INTENT(  OUT)         :: ErrStat           !< Error status
   CHARACTER(*),             INTENT(  OUT)         :: ErrMsg            !< Error message

   REAL(DbKi)                                      :: TmpTime           ! A temporary variable for error checking
   
   INTEGER(IntKi)                                  :: i
   INTEGER(IntKi)                                  :: ErrStat2          
   CHARACTER(ErrMsgLen)                            :: ErrMsg2            
   CHARACTER(*), PARAMETER                         :: RoutineName='ValidateInputData'
   
   ErrStat = ErrID_None
   ErrMsg  = ""
   
   
   IF ( p%TMax < 0.0_DbKi  )  THEN
      CALL SetErrStat( ErrID_Fatal, 'TMax must not be a negative number.', ErrStat, ErrMsg, RoutineName )
   ELSE IF ( p%TMax < p%TStart )  THEN
      CALL SetErrStat( ErrID_Fatal, 'TMax must not be less than TStart.', ErrStat, ErrMsg, RoutineName )
   END IF

   IF ( p%n_ChkptTime < p%n_TMax_m1 ) THEN
      if (.NOT. p%WrBinOutFile) CALL SetErrStat( ErrID_Severe, 'It is highly recommended that time-marching output files be generated in binary format when generating checkpoint files.', ErrStat, ErrMsg, RoutineName )
      if (p%CompMooring==MODULE_Orca) CALL SetErrStat( ErrID_Fatal, 'Restart capability for OrcaFlexInterface is not supported. Set ChkptTime larger than TMax.', ErrStat, ErrMsg, RoutineName )
      ! also check for other features that aren't supported with restart (like ServoDyn's user-defined control routines)
   END IF
      
   IF ( p%DT <= 0.0_DbKi )  THEN
      CALL SetErrStat( ErrID_Fatal, 'DT must be greater than 0.', ErrStat, ErrMsg, RoutineName )
   ELSE ! Test DT and TMax to ensure numerical stability -- HINT: see the use of OnePlusEps
      TmpTime = p%TMax*EPSILON(p%DT)
      IF ( p%DT <= TmpTime ) THEN
         CALL SetErrStat( ErrID_Fatal, 'DT must be greater than '//TRIM ( Num2LStr( TmpTime ) )//' seconds.', ErrStat, ErrMsg, RoutineName )
      END IF
   END IF

      ! Check that InputFileData%OutFmt is a valid format specifier and will fit over the column headings
   CALL ChkRealFmtStr( p%OutFmt, 'OutFmt', p%FmtWidth, ErrStat2, ErrMsg2 )
      call SetErrStat(ErrStat2, ErrMsg2, ErrStat, ErrMsg, RoutineName)

   IF ( p%WrTxtOutFile .and. p%FmtWidth < MinChanLen ) CALL SetErrStat( ErrID_Warn, 'OutFmt produces a column width of '// &
         TRIM(Num2LStr(p%FmtWidth))//'), which may be too small.', ErrStat, ErrMsg, RoutineName )
   
   IF ( p%WrTxtOutFile .AND. p%TChanLen > ChanLen  )  THEN ! ( p%TMax > 9999.999_DbKi )
      CALL SetErrStat( ErrID_Warn, 'TMax is too large for a '//trim(num2lstr(ChanLen))//'-character time column in text tabular (time-marching) output files.'// &
                                   ' Postprocessors with this limitation may not work.', ErrStat, ErrMsg, RoutineName )
   END IF

   IF ( p%TStart      <  0.0_DbKi ) CALL SetErrStat( ErrID_Fatal, 'TStart must not be less than 0 seconds.', ErrStat, ErrMsg, RoutineName )
!  IF ( p%SttsTime    <= 0.0_DbKi ) CALL SetErrStat( ErrID_Fatal, 'SttsTime must be greater than 0 seconds.', ErrStat, ErrMsg, RoutineName )
   IF ( p%n_SttsTime  < 1_IntKi   ) CALL SetErrStat( ErrID_Fatal, 'SttsTime must be greater than 0 seconds.', ErrStat, ErrMsg, RoutineName )
   IF ( p%n_ChkptTime < 1_IntKi   ) CALL SetErrStat( ErrID_Fatal, 'ChkptTime must be greater than 0 seconds.', ErrStat, ErrMsg, RoutineName )
   IF ( p%KMax        < 1_IntKi   ) CALL SetErrStat( ErrID_Fatal, 'KMax must be greater than 0.', ErrStat, ErrMsg, RoutineName )
   
   IF (p%CompElast   == Module_Unknown) CALL SetErrStat( ErrID_Fatal, 'CompElast must be 1 (ElastoDyn) or 2 (BeamDyn).', ErrStat, ErrMsg, RoutineName )   
   IF (p%CompAero    == Module_Unknown) CALL SetErrStat( ErrID_Fatal, 'CompAero must be 0 (None), 1 (AeroDyn14), or 2 (AeroDyn).', ErrStat, ErrMsg, RoutineName )
   IF (p%CompServo   == Module_Unknown) CALL SetErrStat( ErrID_Fatal, 'CompServo must be 0 (None) or 1 (ServoDyn).', ErrStat, ErrMsg, RoutineName )
   IF (p%CompHydro   == Module_Unknown) CALL SetErrStat( ErrID_Fatal, 'CompHydro must be 0 (None) or 1 (HydroDyn).', ErrStat, ErrMsg, RoutineName )
   IF (p%CompSub     == Module_Unknown) CALL SetErrStat( ErrID_Fatal, 'CompSub must be 0 (None), 1 (SubDyn), or 2 (ExtPtfm_MCKF).', ErrStat, ErrMsg, RoutineName )
   IF (p%CompMooring == Module_Unknown) CALL SetErrStat( ErrID_Fatal, 'CompMooring must be 0 (None), 1 (MAP), 2 (FEAMooring), 3 (MoorDyn), or 4 (OrcaFlex).', ErrStat, ErrMsg, RoutineName )
   IF (p%CompIce     == Module_Unknown) CALL SetErrStat( ErrID_Fatal, 'CompIce must be 0 (None) or 1 (IceFloe).', ErrStat, ErrMsg, RoutineName )
   IF (p%CompHydro /= Module_HD) THEN
      IF (p%CompMooring == Module_MAP) THEN
         CALL SetErrStat( ErrID_Fatal, 'HydroDyn must be used when MAP is used. Set CompHydro > 0 or CompMooring = 0 in the FAST input file.', ErrStat, ErrMsg, RoutineName )
      ELSEIF (p%CompMooring == Module_FEAM) THEN
         CALL SetErrStat( ErrID_Fatal, 'HydroDyn must be used when FEAMooring is used. Set CompHydro > 0 or CompMooring = 0 in the FAST input file.', ErrStat, ErrMsg, RoutineName )
      ELSEIF (p%CompMooring == Module_MD) THEN
         CALL SetErrStat( ErrID_Fatal, 'HydroDyn must be used when MoorDyn is used. Set CompHydro > 0 or CompMooring = 0 in the FAST input file.', ErrStat, ErrMsg, RoutineName )
      END IF
   ELSE
      IF (p%CompMooring == Module_Orca) CALL SetErrStat( ErrID_Fatal, 'HydroDyn cannot be used if OrcaFlex is used. Set CompHydro = 0 or CompMooring < 4 in the FAST input file.', ErrStat, ErrMsg, RoutineName )
      IF (p%CompSub == Module_ExtPtfm) CALL SetErrStat( ErrID_Fatal, 'HydroDyn cannot be used if ExtPtfm_MCKF is used. Set CompHydro = 0 or CompSub < 2 in the FAST input file.', ErrStat, ErrMsg, RoutineName )
   END IF

   
   IF (p%CompIce == Module_IceF) THEN
      IF (p%CompSub   /= Module_SD) CALL SetErrStat( ErrID_Fatal, 'SubDyn must be used when IceFloe is used. Set CompSub > 0 or CompIce = 0 in the FAST input file.', ErrStat, ErrMsg, RoutineName )
      IF (p%CompHydro /= Module_HD) CALL SetErrStat( ErrID_Fatal, 'HydroDyn must be used when IceFloe is used. Set CompHydro > 0 or CompIce = 0 in the FAST input file.', ErrStat, ErrMsg, RoutineName )
   ELSEIF (p%CompIce == Module_IceD) THEN
      IF (p%CompSub   /= Module_SD) CALL SetErrStat( ErrID_Fatal, 'SubDyn must be used when IceDyn is used. Set CompSub > 0 or CompIce = 0 in the FAST input file.', ErrStat, ErrMsg, RoutineName )
      IF (p%CompHydro /= Module_HD) CALL SetErrStat( ErrID_Fatal, 'HydroDyn must be used when IceDyn is used. Set CompHydro > 0 or CompIce = 0 in the FAST input file.', ErrStat, ErrMsg, RoutineName )
   END IF
   
   IF (p%CompElast == Module_BD .and. p%CompAero == Module_AD14 ) CALL SetErrStat( ErrID_Fatal, 'AeroDyn14 cannot be used when BeamDyn is used. Change CompAero or CompElast in the FAST input file.', ErrStat, ErrMsg, RoutineName )
   
!   IF ( p%InterpOrder < 0 .OR. p%InterpOrder > 2 ) THEN
   IF ( p%InterpOrder < 1 .OR. p%InterpOrder > 2 ) THEN
      CALL SetErrStat( ErrID_Fatal, 'InterpOrder must be 1 or 2.', ErrStat, ErrMsg, RoutineName ) ! 5/13/14 bjj: MAS and JMJ compromise for certain integrators is that InterpOrder cannot be 0
      p%InterpOrder = 1    ! Avoid problems in error handling by setting this to 0
   END IF

   IF ( p%NumCrctn < 0_IntKi ) THEN
      CALL SetErrStat( ErrID_Fatal, 'NumCrctn must be 0 or greater.', ErrStat, ErrMsg, RoutineName )
   END IF   
   
   
   if ( p%WrVTK == VTK_Unknown ) then
      call SetErrStat(ErrID_Fatal, 'WrVTK must be 0 (none), 1 (initialization only), 2 (animation), or 3 (mode shapes).', ErrStat, ErrMsg, RoutineName)
   else
      if ( p%VTK_type == VTK_Unknown ) then
         call SetErrStat(ErrID_Fatal, 'VTK_type must be 1 (surfaces), 2 (basic meshes:lines/points), or 3 (all meshes).', ErrStat, ErrMsg, RoutineName)
         ! note I'm not going to write that 4 (old) is an option
      end if
      
      if (p%WrVTK == VTK_ModeShapes .and. .not. p%Linearize) then
         call SetErrStat(ErrID_Fatal, 'WrVTK cannot be 3 (mode shapes) when Linearize is false. (Mode shapes require linearization analysis.)', ErrStat, ErrMsg, RoutineName)
      end if
   end if
      
   if (p%Linearize) then
   
      if (p%CalcSteady) then
         if (p%NLinTimes < 1) call SetErrStat(ErrID_Fatal,'NLinTimes must be at least 1 for linearization analysis.',ErrStat, ErrMsg, RoutineName)
         if (p%TrimCase /= TrimCase_yaw .and. p%TrimCase /= TrimCase_torque .and. p%TrimCase /= TrimCase_pitch) then
            call SetErrStat(ErrID_Fatal,'TrimCase must be either 1, 2, or 3.',ErrStat, ErrMsg, RoutineName)
         end if
         
         if (p%TrimTol <= epsilon(p%TrimTol)) call SetErrStat(ErrID_Fatal,'TrimTol must be larger than '//trim(num2lstr(epsilon(p%TrimTol)))//'.',ErrStat, ErrMsg, RoutineName)
         if (p%Twr_Kdmp < 0.0_ReKi) call SetErrStat(ErrID_Fatal,'Twr_Kdmp must not be negative.',ErrStat, ErrMsg, RoutineName)
         if (p%Bld_Kdmp < 0.0_ReKi) call SetErrStat(ErrID_Fatal,'Bld_Kdmp must not be negative.',ErrStat, ErrMsg, RoutineName)
      else
   
         if (.not. allocated(m_FAST%Lin%LinTimes)) then
            call SetErrStat(ErrID_Fatal, 'NLinTimes must be at least 1 for linearization analysis.',ErrStat, ErrMsg, RoutineName)
         else
            do i=1,p%NLinTimes
               if (m_FAST%Lin%LinTimes(i) < 0) call SetErrStat(ErrID_Fatal,'LinTimes must be positive values.',ErrStat, ErrMsg, RoutineName)
            end do
            do i=2,p%NLinTimes
               if (m_FAST%Lin%LinTimes(i) <= m_FAST%Lin%LinTimes(i-1)) call SetErrStat(ErrID_Fatal,'LinTimes must be unique values entered in increasing order.',ErrStat, ErrMsg, RoutineName)
            end do
            
            if (m_FAST%Lin%LinTimes(p%NLinTimes) > p%TMax) call SetErrStat(ErrID_Info, 'Tmax is less than the last linearization time. Linearization analysis will not be performed after TMax.',ErrStat, ErrMsg, RoutineName)
         end if
         
      end if
      
      if (p%LinInputs < LIN_NONE .or. p%LinInputs > LIN_ALL) call SetErrStat(ErrID_Fatal,'LinInputs must be 0, 1, or 2.',ErrStat, ErrMsg, RoutineName)
      if (p%LinOutputs < LIN_NONE .or. p%LinOutputs > LIN_ALL) call SetErrStat(ErrID_Fatal,'LinOutputs must be 0, 1, or 2.',ErrStat, ErrMsg, RoutineName)
      
      if (p%LinOutJac) then
         if ( p%LinInputs /= LIN_ALL .or. p%LinOutputs /= LIN_ALL) then
            call SetErrStat(ErrID_Info,'LinOutJac can be used only when LinInputs=LinOutputs=2.',ErrStat, ErrMsg, RoutineName)
            p%LinOutJac = .false.
         end if
      end if
      
      ! now, make sure we haven't asked for any modules that we can't yet linearize:
      if (p%CompInflow == MODULE_OpFM) call SetErrStat(ErrID_Fatal,'Linearization is not implemented for the OpenFOAM coupling.',ErrStat, ErrMsg, RoutineName)
      if (p%CompAero == MODULE_AD14) call SetErrStat(ErrID_Fatal,'Linearization is not implemented for the AeroDyn v14 module.',ErrStat, ErrMsg, RoutineName)
      !if (p%CompSub   == MODULE_SD) call SetErrStat(ErrID_Fatal,'Linearization is not implemented for the SubDyn module.',ErrStat, ErrMsg, RoutineName)
      if (p%CompSub /= MODULE_None .and. p%CompSub /= MODULE_SD )     call SetErrStat(ErrID_Fatal,'Linearization is not implemented for the ExtPtfm_MCKF substructure module.',ErrStat, ErrMsg, RoutineName)
      if (p%CompMooring /= MODULE_None .and. p%CompMooring /= MODULE_MAP) call SetErrStat(ErrID_Fatal,'Linearization is not implemented for the FEAMooring or MoorDyn mooring modules.',ErrStat, ErrMsg, RoutineName)
      if (p%CompIce /= MODULE_None) call SetErrStat(ErrID_Fatal,'Linearization is not implemented for any of the ice loading modules.',ErrStat, ErrMsg, RoutineName)
                  
   end if
      
   
   if ( p%TurbineType /= Type_LandBased .and. .not. EqualRealNos(p%TurbinePos(3), 0.0_SiKi) ) then
    call SetErrStat(ErrID_Fatal, 'Height of turbine location, TurbinePos(3), must be 0 for offshore turbines.', ErrStat, ErrMsg, RoutineName)
   end if

   !...............................................................................................................................

      ! temporary check on p_FAST%DT_out 

   IF ( .NOT. EqualRealNos( p%DT_out, p%DT ) ) THEN
      IF ( p%DT_out < p%DT ) THEN
         CALL SetErrStat( ErrID_Fatal, 'DT_out must be at least DT ('//TRIM(Num2LStr(p%DT))//' s).', ErrStat, ErrMsg, RoutineName )
      ELSEIF ( .NOT. EqualRealNos( p%DT_out, p%DT * p%n_DT_Out )  ) THEN
         CALL SetErrStat( ErrID_Fatal, 'DT_out must be an integer multiple of DT.', ErrStat, ErrMsg, RoutineName )
      END IF
   END IF
   
   

END SUBROUTINE ValidateInputData
!----------------------------------------------------------------------------------------------------------------------------------
!> This routine initializes the output for the glue code, including writing the header for the primary output file.
SUBROUTINE FAST_InitOutput( p_FAST, y_FAST, Init, ErrStat, ErrMsg )

   IMPLICIT NONE

      ! Passed variables
   TYPE(FAST_ParameterType),       INTENT(IN)           :: p_FAST                                !< Glue-code simulation parameters
   TYPE(FAST_OutputFileType),      INTENT(INOUT)        :: y_FAST                                !< Glue-code simulation outputs
   TYPE(FAST_InitData),            INTENT(IN)           :: Init                                  !< Initialization data for all modules

   INTEGER(IntKi),                 INTENT(OUT)          :: ErrStat                               !< Error status
   CHARACTER(*),                   INTENT(OUT)          :: ErrMsg                                !< Error message corresponding to ErrStat


      ! Local variables.

   INTEGER(IntKi)                   :: I, J                                            ! Generic index for DO loops.
   INTEGER(IntKi)                   :: indxNext                                        ! The index of the next value to be written to an array
   INTEGER(IntKi)                   :: NumOuts                                         ! number of channels to be written to the output file(s)



   !......................................................
   ! Set the description lines to be printed in the output file
   !......................................................
   y_FAST%FileDescLines(1)  = 'Predictions were generated on '//CurDate()//' at '//CurTime()//' using '//TRIM(GetVersion(FAST_Ver))
   y_FAST%FileDescLines(2)  = 'linked with ' //' '//TRIM(GetNVD(NWTC_Ver            ))  ! we'll get the rest of the linked modules in the section below
   y_FAST%FileDescLines(3)  = 'Description from the FAST input file: '//TRIM(p_FAST%FTitle)
   
   !......................................................
   ! We'll fill out the rest of FileDescLines(2), 
   ! and save the module version info for later use, too:
   !......................................................

   y_FAST%Module_Ver( Module_ED ) = Init%OutData_ED%Ver
   y_FAST%FileDescLines(2) = TRIM(y_FAST%FileDescLines(2) ) //'; '//TRIM(GetNVD(y_FAST%Module_Ver( Module_ED )  ))

   IF ( p_FAST%CompElast == Module_BD )  THEN
      y_FAST%Module_Ver( Module_BD ) = Init%OutData_BD(1)%Ver ! call copy routine for this type if it every uses dynamic memory     
      y_FAST%FileDescLines(2)  = TRIM(y_FAST%FileDescLines(2) ) //'; '//TRIM(GetNVD(y_FAST%Module_Ver( Module_BD ))) 
   END IF   
   
   
   IF ( p_FAST%CompInflow == Module_IfW )  THEN
      y_FAST%Module_Ver( Module_IfW ) = Init%OutData_IfW%Ver ! call copy routine for this type if it every uses dynamic memory     
      y_FAST%FileDescLines(2)  = TRIM(y_FAST%FileDescLines(2) ) //'; '//TRIM(GetNVD(y_FAST%Module_Ver( Module_IfW ))) 
   ELSEIF ( p_FAST%CompInflow == Module_OpFM )  THEN
      y_FAST%Module_Ver( Module_OpFM ) = Init%OutData_OpFM%Ver ! call copy routine for this type if it every uses dynamic memory     
      y_FAST%FileDescLines(2)  = TRIM(y_FAST%FileDescLines(2) ) //'; '//TRIM(GetNVD(y_FAST%Module_Ver( Module_OpFM ))) 
   END IF   
   
   IF ( p_FAST%CompAero == Module_AD14 )  THEN
      y_FAST%Module_Ver( Module_AD14  ) = Init%OutData_AD14%Ver     
      y_FAST%FileDescLines(2)  = TRIM(y_FAST%FileDescLines(2) ) //'; '//TRIM(GetNVD(y_FAST%Module_Ver( Module_AD14  ) ))                  
   ELSEIF ( p_FAST%CompAero == Module_AD )  THEN
      y_FAST%Module_Ver( Module_AD  ) = Init%OutData_AD%Ver     
      y_FAST%FileDescLines(2)  = TRIM(y_FAST%FileDescLines(2) ) //'; '//TRIM(GetNVD(y_FAST%Module_Ver( Module_AD  ) ))                  
   END IF

   IF ( p_FAST%CompServo == Module_SrvD ) THEN
      y_FAST%Module_Ver( Module_SrvD ) = Init%OutData_SrvD%Ver
      y_FAST%FileDescLines(2)  = TRIM(y_FAST%FileDescLines(2) ) //'; '//TRIM(GetNVD(y_FAST%Module_Ver( Module_SrvD )))
   END IF
         
   IF ( p_FAST%CompHydro == Module_HD ) THEN
      y_FAST%Module_Ver( Module_HD )   = Init%OutData_HD%Ver
      y_FAST%FileDescLines(2)  = TRIM(y_FAST%FileDescLines(2) ) //'; '//TRIM(GetNVD(y_FAST%Module_Ver( Module_HD )))
   END IF

   IF ( p_FAST%CompSub == Module_SD ) THEN
      y_FAST%Module_Ver( Module_SD )   = Init%OutData_SD%Ver
      y_FAST%FileDescLines(2)  = TRIM(y_FAST%FileDescLines(2) ) //'; '//TRIM(GetNVD(y_FAST%Module_Ver( Module_SD )))
   ELSE IF ( p_FAST%CompSub == Module_ExtPtfm ) THEN
      y_FAST%Module_Ver( Module_ExtPtfm )   = Init%OutData_ExtPtfm%Ver
      y_FAST%FileDescLines(2)  = TRIM(y_FAST%FileDescLines(2) ) //'; '//TRIM(GetNVD(y_FAST%Module_Ver( Module_ExtPtfm )))
   END IF

   IF ( p_FAST%CompMooring == Module_MAP ) THEN
      y_FAST%Module_Ver( Module_MAP )   = Init%OutData_MAP%Ver
      y_FAST%FileDescLines(2)  = TRIM(y_FAST%FileDescLines(2) ) //'; '//TRIM(GetNVD(y_FAST%Module_Ver( Module_MAP )))
   ELSEIF ( p_FAST%CompMooring == Module_MD ) THEN
      y_FAST%Module_Ver( Module_MD )   = Init%OutData_MD%Ver
      y_FAST%FileDescLines(2)  = TRIM(y_FAST%FileDescLines(2) ) //'; '//TRIM(GetNVD(y_FAST%Module_Ver( Module_MD )))
   ELSEIF ( p_FAST%CompMooring == Module_FEAM ) THEN
      y_FAST%Module_Ver( Module_FEAM )   = Init%OutData_FEAM%Ver
      y_FAST%FileDescLines(2)  = TRIM(y_FAST%FileDescLines(2) ) //'; '//TRIM(GetNVD(y_FAST%Module_Ver( Module_FEAM )))
   ELSEIF ( p_FAST%CompMooring == Module_Orca ) THEN
      y_FAST%Module_Ver( Module_Orca )   = Init%OutData_Orca%Ver
      y_FAST%FileDescLines(2)  = TRIM(y_FAST%FileDescLines(2) ) //'; '//TRIM(GetNVD(y_FAST%Module_Ver( Module_Orca)))
   END IF   
   
   IF ( p_FAST%CompIce == Module_IceF ) THEN
      y_FAST%Module_Ver( Module_IceF )   = Init%OutData_IceF%Ver
      y_FAST%FileDescLines(2)  = TRIM(y_FAST%FileDescLines(2) ) //'; '//TRIM(GetNVD(y_FAST%Module_Ver( Module_IceF )))
   ELSEIF ( p_FAST%CompIce == Module_IceD ) THEN
      y_FAST%Module_Ver( Module_IceD )   = Init%OutData_IceD%Ver
      y_FAST%FileDescLines(2)  = TRIM(y_FAST%FileDescLines(2) ) //'; '//TRIM(GetNVD(y_FAST%Module_Ver( Module_IceD )))   
   END IF      
   
   !......................................................
   ! Set the number of output columns from each module
   !......................................................
   y_FAST%numOuts = 0    ! Inintialize entire array
   
   IF ( ALLOCATED( Init%OutData_IfW%WriteOutputHdr  ) ) y_FAST%numOuts(Module_IfW)  = SIZE(Init%OutData_IfW%WriteOutputHdr)
   IF ( ALLOCATED( Init%OutData_OpFM%WriteOutputHdr ) ) y_FAST%numOuts(Module_OpFM) = SIZE(Init%OutData_OpFM%WriteOutputHdr)
   IF ( ALLOCATED( Init%OutData_ED%WriteOutputHdr   ) ) y_FAST%numOuts(Module_ED)   = SIZE(Init%OutData_ED%WriteOutputHdr)
do i=1,p_FAST%nBeams
   IF ( ALLOCATED( Init%OutData_BD(i)%WriteOutputHdr) ) y_FAST%numOuts(Module_BD)   = y_FAST%numOuts(Module_BD) + SIZE(Init%OutData_BD(i)%WriteOutputHdr)
end do   
!ad14 doesn't have outputs:
                                                       y_FAST%numOuts(Module_AD14) = 0
                                                       
   IF ( ALLOCATED( Init%OutData_AD%rotors)) then
      IF ( ALLOCATED( Init%OutData_AD%rotors(1)%WriteOutputHdr)) y_FAST%numOuts(Module_AD) = SIZE(Init%OutData_AD%rotors(1)%WriteOutputHdr)
   ENDIF
   IF ( ALLOCATED( Init%OutData_SrvD%WriteOutputHdr   ) ) y_FAST%numOuts(Module_SrvD)   = SIZE(Init%OutData_SrvD%WriteOutputHdr)
   IF ( ALLOCATED( Init%OutData_HD%WriteOutputHdr     ) ) y_FAST%numOuts(Module_HD)     = SIZE(Init%OutData_HD%WriteOutputHdr)
   IF ( ALLOCATED( Init%OutData_SD%WriteOutputHdr     ) ) y_FAST%numOuts(Module_SD)     = SIZE(Init%OutData_SD%WriteOutputHdr)
   IF ( ALLOCATED( Init%OutData_ExtPtfm%WriteOutputHdr) ) y_FAST%numOuts(Module_ExtPtfm)= SIZE(Init%OutData_ExtPtfm%WriteOutputHdr)
   IF ( ALLOCATED( Init%OutData_MAP%WriteOutputHdr    ) ) y_FAST%numOuts(Module_MAP)    = SIZE(Init%OutData_MAP%WriteOutputHdr)
   IF ( ALLOCATED( Init%OutData_FEAM%WriteOutputHdr   ) ) y_FAST%numOuts(Module_FEAM)   = SIZE(Init%OutData_FEAM%WriteOutputHdr)
   IF ( ALLOCATED( Init%OutData_MD%WriteOutputHdr     ) ) y_FAST%numOuts(Module_MD)     = SIZE(Init%OutData_MD%WriteOutputHdr)
   IF ( ALLOCATED( Init%OutData_Orca%WriteOutputHdr   ) ) y_FAST%numOuts(Module_Orca)   = SIZE(Init%OutData_Orca%WriteOutputHdr)
   IF ( ALLOCATED( Init%OutData_IceF%WriteOutputHdr   ) ) y_FAST%numOuts(Module_IceF)   = SIZE(Init%OutData_IceF%WriteOutputHdr)
   IF ( ALLOCATED( Init%OutData_IceD%WriteOutputHdr   ) ) y_FAST%numOuts(Module_IceD)   = SIZE(Init%OutData_IceD%WriteOutputHdr)*p_FAST%numIceLegs         
   
   !......................................................
   ! Initialize the output channel names and units
   !......................................................
      y_FAST%numOuts(Module_Glue) = 1 ! time

   
   NumOuts   = SUM( y_FAST%numOuts )

   CALL AllocAry( y_FAST%ChannelNames,NumOuts, 'ChannelNames', ErrStat, ErrMsg )
      IF ( ErrStat /= ErrID_None ) RETURN
   CALL AllocAry( y_FAST%ChannelUnits,NumOuts, 'ChannelUnits', ErrStat, ErrMsg )
      IF ( ErrStat /= ErrID_None ) RETURN

      ! Glue outputs: 
   y_FAST%ChannelNames(1) = 'Time'
   y_FAST%ChannelUnits(1) = '(s)'

   
   indxNext = y_FAST%numOuts(Module_Glue) + 1
   
   DO i=1,y_FAST%numOuts(Module_IfW) !InflowWind
      y_FAST%ChannelNames(indxNext) = Init%OutData_IfW%WriteOutputHdr(i)
      y_FAST%ChannelUnits(indxNext) = Init%OutData_IfW%WriteOutputUnt(i)
      indxNext = indxNext + 1
   END DO

   DO i=1,y_FAST%numOuts(Module_OpFM) !OpenFOAM
      y_FAST%ChannelNames(indxNext) = Init%OutData_OpFM%WriteOutputHdr(i)
      y_FAST%ChannelUnits(indxNext) = Init%OutData_OpFM%WriteOutputUnt(i)
      indxNext = indxNext + 1
   END DO   

   DO i=1,y_FAST%numOuts(Module_ED) !ElastoDyn
      y_FAST%ChannelNames(indxNext) = Init%OutData_ED%WriteOutputHdr(i)
      y_FAST%ChannelUnits(indxNext) = Init%OutData_ED%WriteOutputUnt(i)
      indxNext = indxNext + 1
   END DO   

   IF ( y_FAST%numOuts(Module_BD) > 0_IntKi ) THEN !BeamDyn
      do i=1,p_FAST%nBeams
         if ( allocated(Init%OutData_BD(i)%WriteOutputHdr) ) then            
            do j=1,size(Init%OutData_BD(i)%WriteOutputHdr) 
               y_FAST%ChannelNames(indxNext) = 'B'//TRIM(Num2Lstr(i))//trim(Init%OutData_BD(i)%WriteOutputHdr(j))
               y_FAST%ChannelUnits(indxNext) = Init%OutData_BD(i)%WriteOutputUnt(j)
               indxNext = indxNext + 1
            end do ! j            
         end if         
      end do                 
   END IF
   
   
   ! none for AeroDyn14 
   
   DO i=1,y_FAST%numOuts(Module_AD) !AeroDyn
      y_FAST%ChannelNames(indxNext) = Init%OutData_AD%rotors(1)%WriteOutputHdr(i)
      y_FAST%ChannelUnits(indxNext) = Init%OutData_AD%rotors(1)%WriteOutputUnt(i)
      indxNext = indxNext + 1
   END DO   
   
   DO i=1,y_FAST%numOuts(Module_SrvD) !ServoDyn
      y_FAST%ChannelNames(indxNext) = Init%OutData_SrvD%WriteOutputHdr(i)
      y_FAST%ChannelUnits(indxNext) = Init%OutData_SrvD%WriteOutputUnt(i)
      indxNext = indxNext + 1
   END DO   

   DO i=1,y_FAST%numOuts(Module_HD) !HydroDyn
      y_FAST%ChannelNames(indxNext) = Init%OutData_HD%WriteOutputHdr(i)
      y_FAST%ChannelUnits(indxNext) = Init%OutData_HD%WriteOutputUnt(i)
      indxNext = indxNext + 1
   END DO      

   DO i=1,y_FAST%numOuts(Module_SD) !SubDyn
      y_FAST%ChannelNames(indxNext) = Init%OutData_SD%WriteOutputHdr(i)
      y_FAST%ChannelUnits(indxNext) = Init%OutData_SD%WriteOutputUnt(i)
      indxNext = indxNext + 1
   END DO      

   DO i=1,y_FAST%numOuts(Module_ExtPtfm) !ExtPtfm_MCKF
      y_FAST%ChannelNames(indxNext) = Init%OutData_ExtPtfm%WriteOutputHdr(i)
      y_FAST%ChannelUnits(indxNext) = Init%OutData_ExtPtfm%WriteOutputUnt(i)
      indxNext = indxNext + 1
   END DO      
   
   DO i=1,y_FAST%numOuts(Module_MAP) !MAP
      y_FAST%ChannelNames(indxNext) = Init%OutData_MAP%WriteOutputHdr(i)
      y_FAST%ChannelUnits(indxNext) = Init%OutData_MAP%WriteOutputUnt(i)
      indxNext = indxNext + 1
   END DO      
   
   DO i=1,y_FAST%numOuts(Module_MD) !MoorDyn
      y_FAST%ChannelNames(indxNext) = Init%OutData_MD%WriteOutputHdr(i)
      y_FAST%ChannelUnits(indxNext) = Init%OutData_MD%WriteOutputUnt(i)
      indxNext = indxNext + 1
   END DO      

   DO i=1,y_FAST%numOuts(Module_FEAM) !FEAMooring
      y_FAST%ChannelNames(indxNext) = Init%OutData_FEAM%WriteOutputHdr(i)
      y_FAST%ChannelUnits(indxNext) = Init%OutData_FEAM%WriteOutputUnt(i)
      indxNext = indxNext + 1
   END DO      

   DO i=1,y_FAST%numOuts(Module_Orca) !OrcaFlex
      y_FAST%ChannelNames(indxNext) = Init%OutData_Orca%WriteOutputHdr(i)
      y_FAST%ChannelUnits(indxNext) = Init%OutData_Orca%WriteOutputUnt(i)
      indxNext = indxNext + 1
   END DO         
   
   DO i=1,y_FAST%numOuts(Module_IceF) !IceFloe
      y_FAST%ChannelNames(indxNext) = Init%OutData_IceF%WriteOutputHdr(i)
      y_FAST%ChannelUnits(indxNext) = Init%OutData_IceF%WriteOutputUnt(i)
      indxNext = indxNext + 1
   END DO         
   
   IF ( y_FAST%numOuts(Module_IceD) > 0_IntKi ) THEN !IceDyn
      DO I=1,p_FAST%numIceLegs         
         DO J=1,SIZE(Init%OutData_IceD%WriteOutputHdr) 
            y_FAST%ChannelNames(indxNext) =TRIM(Init%OutData_IceD%WriteOutputHdr(J))//'L'//TRIM(Num2Lstr(I))  !bjj: do we want this "Lx" at the end?
            y_FAST%ChannelUnits(indxNext) = Init%OutData_IceD%WriteOutputUnt(J)
            indxNext = indxNext + 1
         END DO ! J
      END DO ! I
   END IF   
      
   
   !......................................................
   ! Open the text output file and print the headers
   !......................................................

   IF (p_FAST%WrTxtOutFile) THEN

      y_FAST%ActualChanLen = max( MinChanLen, p_FAST%FmtWidth )
      DO I=1,NumOuts
         y_FAST%ActualChanLen = max( y_FAST%ActualChanLen, LEN_TRIM(y_FAST%ChannelNames(I)) )
         y_FAST%ActualChanLen = max( y_FAST%ActualChanLen, LEN_TRIM(y_FAST%ChannelUnits(I)) )
      ENDDO ! I

      y_FAST%OutFmt_a = '"'//p_FAST%Delim//'"'//p_FAST%OutFmt      ! format for array elements from individual modules
      if (p_FAST%FmtWidth < y_FAST%ActualChanLen) then
         y_FAST%OutFmt_a = trim(y_FAST%OutFmt_a)//','//trim(num2lstr(y_FAST%ActualChanLen - p_FAST%FmtWidth))//'x'
      end if
      
      CALL GetNewUnit( y_FAST%UnOu, ErrStat, ErrMsg )
         IF ( ErrStat >= AbortErrLev ) RETURN

      CALL OpenFOutFile ( y_FAST%UnOu, TRIM(p_FAST%OutFileRoot)//'.out', ErrStat, ErrMsg )
         IF ( ErrStat >= AbortErrLev ) RETURN

         ! Add some file information:

      WRITE (y_FAST%UnOu,'(/,A)')  TRIM( y_FAST%FileDescLines(1) )
      WRITE (y_FAST%UnOu,'(1X,A)') TRIM( y_FAST%FileDescLines(2) )
      WRITE (y_FAST%UnOu,'()' )    !print a blank line
      WRITE (y_FAST%UnOu,'(A)'   ) TRIM( y_FAST%FileDescLines(3) )
      WRITE (y_FAST%UnOu,'()' )    !print a blank line


         !......................................................
         ! Write the names of the output parameters on one line:
         !......................................................
      if (p_FAST%Delim /= " ") then ! trim trailing spaces if not space delimited:

         CALL WrFileNR ( y_FAST%UnOu, trim(y_FAST%ChannelNames(1)) ) ! first one is time, with a special format

         DO I=2,NumOuts
            CALL WrFileNR ( y_FAST%UnOu, p_FAST%Delim//trim(y_FAST%ChannelNames(I)) )
         ENDDO ! I
      else
      
         CALL WrFileNR ( y_FAST%UnOu, y_FAST%ChannelNames(1)(1:p_FAST%TChanLen) ) ! first one is time, with a special format

         DO I=2,NumOuts
            CALL WrFileNR ( y_FAST%UnOu, p_FAST%Delim//y_FAST%ChannelNames(I)(1:y_FAST%ActualChanLen) )
         ENDDO ! I
      end if

      WRITE (y_FAST%UnOu,'()')

         !......................................................
         ! Write the units of the output parameters on one line:
         !......................................................

      if (p_FAST%Delim /= " ") then
      
         CALL WrFileNR ( y_FAST%UnOu, trim(y_FAST%ChannelUnits(1)) )

         DO I=2,NumOuts
            CALL WrFileNR ( y_FAST%UnOu, p_FAST%Delim//trim(y_FAST%ChannelUnits(I)) )
         ENDDO ! I
      else
      
         CALL WrFileNR ( y_FAST%UnOu, y_FAST%ChannelUnits(1)(1:p_FAST%TChanLen) )

         DO I=2,NumOuts
            CALL WrFileNR ( y_FAST%UnOu, p_FAST%Delim//y_FAST%ChannelUnits(I)(1:y_FAST%ActualChanLen) )
         ENDDO ! I
      end if

      WRITE (y_FAST%UnOu,'()')

   END IF

   !......................................................
   ! Allocate data for binary output file
   !......................................................
   IF (p_FAST%WrBinOutFile) THEN

         ! calculate the size of the array of outputs we need to store
      y_FAST%NOutSteps = CEILING ( (p_FAST%TMax - p_FAST%TStart) / p_FAST%DT_OUT ) + 1

      CALL AllocAry( y_FAST%AllOutData, NumOuts-1, y_FAST%NOutSteps, 'AllOutData', ErrStat, ErrMsg ) ! this does not include the time channel
      IF ( ErrStat >= AbortErrLev ) RETURN
      y_FAST%AllOutData = 0.0_ReKi

      IF ( p_FAST%WrBinMod == FileFmtID_WithTime ) THEN   ! we store the entire time array
         CALL AllocAry( y_FAST%TimeData, y_FAST%NOutSteps, 'TimeData', ErrStat, ErrMsg )
         IF ( ErrStat >= AbortErrLev ) RETURN
      ELSE  
         CALL AllocAry( y_FAST%TimeData, 2_IntKi, 'TimeData', ErrStat, ErrMsg )
         IF ( ErrStat >= AbortErrLev ) RETURN

         y_FAST%TimeData(1) = 0.0_DbKi           ! This is the first output time, which we will set later
         y_FAST%TimeData(2) = p_FAST%DT_out      ! This is the (constant) time between subsequent writes to the output file
      END IF

      y_FAST%n_Out = 0  !number of steps actually written to the file

   END IF

   y_FAST%VTK_count = 0  ! first VTK file has 0 as output

RETURN
END SUBROUTINE FAST_InitOutput
!----------------------------------------------------------------------------------------------------------------------------------
!> This routine reads in the primary FAST input file, does some validation, and places the values it reads in the
!!   parameter structure (p). It prints to an echo file if requested.
SUBROUTINE FAST_ReadPrimaryFile( InputFile, p, m_FAST, OverrideAbortErrLev, ErrStat, ErrMsg )

   IMPLICIT                        NONE

      ! Passed variables
   TYPE(FAST_ParameterType), INTENT(INOUT) :: p                               !< The parameter data for the FAST (glue-code) simulation
   TYPE(FAST_MiscVarType),   INTENT(INOUT) :: m_FAST                          !< Miscellaneous variables
   CHARACTER(*),             INTENT(IN)    :: InputFile                       !< Name of the file containing the primary input data
   LOGICAL,                  INTENT(IN)    :: OverrideAbortErrLev             !< Determines if we should override AbortErrLev
   INTEGER(IntKi),           INTENT(OUT)   :: ErrStat                         !< Error status
   CHARACTER(*),             INTENT(OUT)   :: ErrMsg                          !< Error message

      ! Local variables:
   REAL(DbKi)                    :: TmpRate                                   ! temporary variable to read VTK_fps before converting to #steps based on DT
   REAL(DbKi)                    :: TmpTime                                   ! temporary variable to read SttsTime and ChkptTime before converting to #steps based on DT
   INTEGER(IntKi)                :: I                                         ! loop counter
   INTEGER(IntKi)                :: UnIn                                      ! Unit number for reading file
   INTEGER(IntKi)                :: UnEc                                      ! I/O unit for echo file. If > 0, file is open for writing.

   INTEGER(IntKi)                :: IOS                                       ! Temporary Error status
   INTEGER(IntKi)                :: ErrStat2                                  ! Temporary Error status
   INTEGER(IntKi)                :: OutFileFmt                                ! An integer that indicates what kind of tabular output should be generated (1=text, 2=binary, 3=both)
   LOGICAL                       :: Echo                                      ! Determines if an echo file should be written
   LOGICAL                       :: TabDelim                                  ! Determines if text output should be delimited by tabs (true) or space (false)
   CHARACTER(ErrMsgLen)          :: ErrMsg2                                   ! Temporary Error message
   CHARACTER(1024)               :: PriPath                                   ! Path name of the primary file

   CHARACTER(10)                 :: AbortLevel                                ! String that indicates which error level should be used to abort the program: WARNING, SEVERE, or FATAL
   CHARACTER(30)                 :: Line                                      ! string for default entry in input file

   CHARACTER(*),   PARAMETER     :: RoutineName = 'FAST_ReadPrimaryFile'
   

      ! Initialize some variables:
   UnEc = -1
   Echo = .FALSE.                        ! Don't echo until we've read the "Echo" flag
   CALL GetPath( InputFile, PriPath )    ! Input files will be relative to the path where the primary input file is located.


      ! Get an available unit number for the file.

   CALL GetNewUnit( UnIn, ErrStat, ErrMsg )
   IF ( ErrStat >= AbortErrLev ) RETURN


      ! Open the Primary input file.

   CALL OpenFInpFile ( UnIn, InputFile, ErrStat2, ErrMsg2 )
      CALL SetErrStat( ErrStat2, ErrMsg2,ErrStat,ErrMsg,RoutineName)
      if ( ErrStat >= AbortErrLev ) then
         call cleanup()
         RETURN        
      end if


   ! Read the lines up/including to the "Echo" simulation control variable
   ! If echo is FALSE, don't write these lines to the echo file.
   ! If Echo is TRUE, rewind and write on the second try.

   I = 1 !set the number of times we've read the file
   DO
   !-------------------------- HEADER ---------------------------------------------

      CALL ReadCom( UnIn, InputFile, 'File header: Module Version (line 1)', ErrStat2, ErrMsg2, UnEc )
         CALL SetErrStat( ErrStat2, ErrMsg2,ErrStat,ErrMsg,RoutineName)
         if ( ErrStat >= AbortErrLev ) then
            call cleanup()
            RETURN        
         end if

      CALL ReadStr( UnIn, InputFile, p%FTitle, 'FTitle', 'File Header: File Description (line 2)', ErrStat2, ErrMsg2, UnEc )
         CALL SetErrStat( ErrStat2, ErrMsg2,ErrStat,ErrMsg,RoutineName)
         if ( ErrStat >= AbortErrLev ) then
            call cleanup()
            RETURN        
         end if


   !---------------------- SIMULATION CONTROL --------------------------------------
      CALL ReadCom( UnIn, InputFile, 'Section Header: Simulation Control', ErrStat2, ErrMsg2, UnEc )
         CALL SetErrStat( ErrStat2, ErrMsg2,ErrStat,ErrMsg,RoutineName)
         if ( ErrStat >= AbortErrLev ) then
            call cleanup()
            RETURN        
         end if


         ! Echo - Echo input data to <RootName>.ech (flag):
      CALL ReadVar( UnIn, InputFile, Echo, "Echo", "Echo input data to <RootName>.ech (flag)", ErrStat2, ErrMsg2, UnEc)
         CALL SetErrStat( ErrStat2, ErrMsg2,ErrStat,ErrMsg,RoutineName)
         if ( ErrStat >= AbortErrLev ) then
            call cleanup()
            RETURN        
         end if


      IF (.NOT. Echo .OR. I > 1) EXIT !exit this loop

         ! Otherwise, open the echo file, then rewind the input file and echo everything we've read

      I = I + 1         ! make sure we do this only once (increment counter that says how many times we've read this file)

      CALL OpenEcho ( UnEc, TRIM(p%OutFileRoot)//'.ech', ErrStat2, ErrMsg2, FAST_Ver )
         CALL SetErrStat( ErrStat2, ErrMsg2,ErrStat,ErrMsg,RoutineName)
         if ( ErrStat >= AbortErrLev ) then
            call cleanup()
            RETURN        
         end if

      IF ( UnEc > 0 )  WRITE (UnEc,'(/,A,/)')  'Data from '//TRIM(FAST_Ver%Name)//' primary input file "'//TRIM( InputFile )//'":'

      REWIND( UnIn, IOSTAT=ErrStat2 )
         IF (ErrStat2 /= 0_IntKi ) THEN
            CALL SetErrStat( ErrID_Fatal, 'Error rewinding file "'//TRIM(InputFile)//'".',ErrStat,ErrMsg,RoutineName)
            call cleanup()
            RETURN        
         END IF

   END DO

   CALL WrScr( TRIM(FAST_Ver%Name)//' input file heading:' )
   CALL WrScr( '    '//TRIM( p%FTitle ) )
   CALL WrScr('')


      ! AbortLevel - Error level when simulation should abort:
   CALL ReadVar( UnIn, InputFile, AbortLevel, "AbortLevel", "Error level when simulation should abort (string)", &
                        ErrStat2, ErrMsg2, UnEc)
      CALL SetErrStat( ErrStat2, ErrMsg2,ErrStat,ErrMsg,RoutineName)
      if ( ErrStat >= AbortErrLev ) then
         call cleanup()
         RETURN        
      end if

      IF (OverrideAbortErrLev) THEN
      ! Let's set the abort level here.... knowing that everything before this aborted only on FATAL errors!
         CALL Conv2UC( AbortLevel ) !convert to upper case
         SELECT CASE( TRIM(AbortLevel) )
            CASE ( "WARNING" )
               AbortErrLev = ErrID_Warn
            CASE ( "SEVERE" )
               AbortErrLev = ErrID_Severe
            CASE ( "FATAL" )
               AbortErrLev = ErrID_Fatal
            CASE DEFAULT
               CALL SetErrStat( ErrID_Fatal, 'Invalid AbortLevel specified in FAST input file. '// &
                                'Valid entries are "WARNING", "SEVERE", or "FATAL".',ErrStat,ErrMsg,RoutineName)
               call cleanup()
               RETURN
         END SELECT
      END IF
      

      ! TMax - Total run time (s):
   CALL ReadVar( UnIn, InputFile, p%TMax, "TMax", "Total run time (s)", ErrStat2, ErrMsg2, UnEc)
      CALL SetErrStat( ErrStat2, ErrMsg2, ErrStat, ErrMsg, RoutineName)
      if ( ErrStat >= AbortErrLev ) then
         call cleanup()
         RETURN        
      end if
      
      ! DT - Recommended module time step (s):
   CALL ReadVar( UnIn, InputFile, p%DT, "DT", "Recommended module time step (s)", ErrStat2, ErrMsg2, UnEc)
      CALL SetErrStat( ErrStat2, ErrMsg2, ErrStat, ErrMsg, RoutineName)
      if ( ErrStat >= AbortErrLev ) then
         call cleanup()
         RETURN        
      end if
      
      if ( EqualRealNos(p%DT, 0.0_DbKi) ) then
         ! add a fatal error here because we're going to divide by DT later in this routine:
         CALL SetErrStat( ErrID_Fatal, 'DT cannot be zero.', ErrStat, ErrMsg, RoutineName)
         call cleanup()
         return
      end if
      
      
      ! InterpOrder - Interpolation order for inputs and outputs {0=nearest neighbor ,1=linear, 2=quadratic}
   CALL ReadVar( UnIn, InputFile, p%InterpOrder, "InterpOrder", "Interpolation order "//&
                   "for inputs and outputs {0=nearest neighbor ,1=linear, 2=quadratic} (-)", ErrStat2, ErrMsg2, UnEc)
      CALL SetErrStat( ErrStat2, ErrMsg2, ErrStat, ErrMsg, RoutineName)
      if ( ErrStat >= AbortErrLev ) then
         call cleanup()
         RETURN        
      end if

      ! NumCrctn - Number of predictor-corrector iterations {1=explicit calculation, i.e., no corrections}
   CALL ReadVar( UnIn, InputFile, p%NumCrctn, "NumCrctn", "Number of corrections"//&
                   "{0=explicit calculation, i.e., no corrections} (-)", ErrStat2, ErrMsg2, UnEc)
      CALL SetErrStat( ErrStat2, ErrMsg2, ErrStat, ErrMsg, RoutineName)
      if ( ErrStat >= AbortErrLev ) then
         call cleanup()
         RETURN        
      end if

      ! DT_UJac - Time between calls to get Jacobians (s)
   CALL ReadVar( UnIn, InputFile, p%DT_UJac, "DT_UJac", "Time between calls to get Jacobians (s)", ErrStat2, ErrMsg2, UnEc)
      CALL SetErrStat( ErrStat2, ErrMsg2, ErrStat, ErrMsg, RoutineName)
      if ( ErrStat >= AbortErrLev ) then
         call cleanup()
         RETURN        
      end if

      ! UJacSclFact - Scaling factor used in Jacobians (-)
   CALL ReadVar( UnIn, InputFile, p%UJacSclFact, "UJacSclFact", "Scaling factor used in Jacobians (-)", ErrStat2, ErrMsg2, UnEc)
      CALL SetErrStat( ErrStat2, ErrMsg2, ErrStat, ErrMsg, RoutineName)
      if ( ErrStat >= AbortErrLev ) then
         call cleanup()
         RETURN        
      end if
                  
   !---------------------- FEATURE SWITCHES AND FLAGS --------------------------------
   CALL ReadCom( UnIn, InputFile, 'Section Header: Feature Switches and Flags', ErrStat2, ErrMsg2, UnEc )
      CALL SetErrStat( ErrStat2, ErrMsg2, ErrStat, ErrMsg, RoutineName)
      if ( ErrStat >= AbortErrLev ) then
         call cleanup()
         RETURN        
      end if

      ! CompElast - Compute structural dynamics (switch) {1=ElastoDyn; 2=ElastoDyn + BeamDyn for blades}:
   CALL ReadVar( UnIn, InputFile, p%CompElast, "CompElast", "Compute structural dynamics (switch) {1=ElastoDyn; 2=ElastoDyn + BeamDyn for blades}", ErrStat2, ErrMsg2, UnEc)
      CALL SetErrStat( ErrStat2, ErrMsg2, ErrStat, ErrMsg, RoutineName)
      if ( ErrStat >= AbortErrLev ) then
         call cleanup()
         RETURN        
      end if
      
          ! immediately convert to values used inside the code:
         IF ( p%CompElast == 1 ) THEN 
            p%CompElast = Module_ED
         ELSEIF ( p%CompElast == 2 ) THEN
            p%CompElast = Module_BD
         ELSE
            p%CompElast = Module_Unknown
         END IF
                                  
      ! CompInflow - inflow wind velocities (switch) {0=still air; 1=InflowWind}:
   CALL ReadVar( UnIn, InputFile, p%CompInflow, "CompInflow", "inflow wind velocities (switch) {0=still air; 1=InflowWind}", ErrStat2, ErrMsg2, UnEc)
      CALL SetErrStat( ErrStat2, ErrMsg2, ErrStat, ErrMsg, RoutineName)
      if ( ErrStat >= AbortErrLev ) then
         call cleanup()
         RETURN        
      end if
      
          ! immediately convert to values used inside the code:
         IF ( p%CompInflow == 0 ) THEN 
            p%CompInflow = Module_NONE
         ELSEIF ( p%CompInflow == 1 ) THEN
            p%CompInflow = Module_IfW
         ELSEIF ( p%CompInflow == 2 ) THEN
            p%CompInflow = Module_OpFM
         ELSE
            p%CompInflow = Module_Unknown
         END IF

      ! CompAero - Compute aerodynamic loads (switch) {0=None; 1=AeroDyn}:
   CALL ReadVar( UnIn, InputFile, p%CompAero, "CompAero", "Compute aerodynamic loads (switch) {0=None; 1=AeroDyn}", ErrStat2, ErrMsg2, UnEc)
      CALL SetErrStat( ErrStat2, ErrMsg2, ErrStat, ErrMsg, RoutineName)
      if ( ErrStat >= AbortErrLev ) then
         call cleanup()
         RETURN        
      end if
      
          ! immediately convert to values used inside the code:
         IF ( p%CompAero == 0 ) THEN 
            p%CompAero = Module_NONE
         ELSEIF ( p%CompAero == 1 ) THEN
            p%CompAero = Module_AD14
         ELSEIF ( p%CompAero == 2 ) THEN
            p%CompAero = Module_AD
         ELSE
            p%CompAero = Module_Unknown
         END IF

      ! CompServo - Compute control and electrical-drive dynamics (switch) {0=None; 1=ServoDyn}:
   CALL ReadVar( UnIn, InputFile, p%CompServo, "CompServo", "Compute control and electrical-drive dynamics (switch) {0=None; 1=ServoDyn}", ErrStat2, ErrMsg2, UnEc)
      CALL SetErrStat( ErrStat2, ErrMsg2, ErrStat, ErrMsg, RoutineName)
      if ( ErrStat >= AbortErrLev ) then
         call cleanup()
         RETURN        
      end if
      
          ! immediately convert to values used inside the code:
         IF ( p%CompServo == 0 ) THEN 
            p%CompServo = Module_NONE
         ELSEIF ( p%CompServo == 1 ) THEN
            p%CompServo = Module_SrvD
         ELSE
            p%CompServo = Module_Unknown
         END IF
      
      
      ! CompHydro - Compute hydrodynamic loads (switch) {0=None; 1=HydroDyn}:
   CALL ReadVar( UnIn, InputFile, p%CompHydro, "CompHydro", "Compute hydrodynamic loads (switch) {0=None; 1=HydroDyn}", ErrStat2, ErrMsg2, UnEc)
      CALL SetErrStat( ErrStat2, ErrMsg2, ErrStat, ErrMsg, RoutineName)
      if ( ErrStat >= AbortErrLev ) then
         call cleanup()
         RETURN        
      end if
      
          ! immediately convert to values used inside the code:
         IF ( p%CompHydro == 0 ) THEN 
            p%CompHydro = Module_NONE
         ELSEIF ( p%CompHydro == 1 ) THEN
            p%CompHydro = Module_HD
         ELSE
            p%CompHydro = Module_Unknown
         END IF
         
      ! CompSub - Compute sub-structural dynamics (switch) {0=None; 1=SubDyn; 2=ExtPtfm_MCKF}:
   CALL ReadVar( UnIn, InputFile, p%CompSub, "CompSub", "Compute sub-structural dynamics (switch) {0=None; 1=SubDyn}", ErrStat2, ErrMsg2, UnEc)
      CALL SetErrStat( ErrStat2, ErrMsg2, ErrStat, ErrMsg, RoutineName)
      if ( ErrStat >= AbortErrLev ) then
         call cleanup()
         RETURN        
      end if
      
          ! immediately convert to values used inside the code:
         IF ( p%CompSub == 0 ) THEN 
            p%CompSub = Module_NONE
         ELSEIF ( p%CompSub == 1 ) THEN
            p%CompSub = Module_SD
         ELSEIF ( p%CompSub == 2 ) THEN
            p%CompSub = Module_ExtPtfm
         ELSE
            p%CompSub = Module_Unknown
         END IF
         
      ! CompMooring - Compute mooring line dynamics (flag):
   CALL ReadVar( UnIn, InputFile, p%CompMooring, "CompMooring", "Compute mooring system (switch) {0=None; 1=MAP; 2=FEAMooring; 3=MoorDyn; 4=OrcaFlex}", ErrStat2, ErrMsg2, UnEc)
      CALL SetErrStat( ErrStat2, ErrMsg2, ErrStat, ErrMsg, RoutineName)
      if ( ErrStat >= AbortErrLev ) then
         call cleanup()
         RETURN        
      end if
      
          ! immediately convert to values used inside the code:
         IF ( p%CompMooring == 0 ) THEN 
            p%CompMooring = Module_NONE
         ELSEIF ( p%CompMooring == 1 ) THEN
            p%CompMooring = Module_MAP
         ELSEIF ( p%CompMooring == 2 ) THEN
            p%CompMooring = Module_FEAM
         ELSEIF ( p%CompMooring == 3 ) THEN
            p%CompMooring = Module_MD
         ELSEIF ( p%CompMooring == 4 ) THEN
            p%CompMooring = Module_Orca            
         ELSE
            p%CompMooring = Module_Unknown
         END IF      
      
      ! CompIce - Compute ice loads (switch) {0=None; 1=IceFloe}:
   CALL ReadVar( UnIn, InputFile, p%CompIce, "CompIce", "Compute ice loads (switch) {0=None; 1=IceFloe}", ErrStat2, ErrMsg2, UnEc)
      CALL SetErrStat( ErrStat2, ErrMsg2, ErrStat, ErrMsg, RoutineName)
      if ( ErrStat >= AbortErrLev ) then
         call cleanup()
         RETURN        
      end if
      
          ! immediately convert to values used inside the code:
         IF ( p%CompIce == 0 ) THEN 
            p%CompIce = Module_NONE
         ELSEIF ( p%CompIce == 1 ) THEN
            p%CompIce = Module_IceF
         ELSEIF ( p%CompIce == 2 ) THEN
            p%CompIce = Module_IceD
         ELSE
            p%CompIce = Module_Unknown
         END IF
               

   !---------------------- INPUT FILES ---------------------------------------------
   CALL ReadCom( UnIn, InputFile, 'Section Header: Input Files', ErrStat2, ErrMsg2, UnEc )
      CALL SetErrStat( ErrStat2, ErrMsg2, ErrStat, ErrMsg, RoutineName)
      if ( ErrStat >= AbortErrLev ) then
         call cleanup()
         RETURN        
      end if

      ! EDFile - Name of file containing ElastoDyn input parameters (-):
   CALL ReadVar( UnIn, InputFile, p%EDFile, "EDFile", "Name of file containing ElastoDyn input parameters (-)", ErrStat2, ErrMsg2, UnEc)
      CALL SetErrStat( ErrStat2, ErrMsg2, ErrStat, ErrMsg, RoutineName)
      if ( ErrStat >= AbortErrLev ) then
         call cleanup()
         RETURN        
      end if
   IF ( PathIsRelative( p%EDFile ) ) p%EDFile = TRIM(PriPath)//TRIM(p%EDFile)

DO i=1,MaxNBlades
      ! BDBldFile - Name of file containing BeamDyn blade input parameters (-):
   CALL ReadVar( UnIn, InputFile, p%BDBldFile(i), "BDBldFile("//TRIM(num2LStr(i))//")", "Name of file containing BeamDyn blade "//trim(num2lstr(i))//"input parameters (-)", ErrStat2, ErrMsg2, UnEc)
      CALL SetErrStat( ErrStat2, ErrMsg2, ErrStat, ErrMsg, RoutineName)
      if ( ErrStat >= AbortErrLev ) then
         call cleanup()
         RETURN        
      end if
   IF ( PathIsRelative( p%BDBldFile(i) ) ) p%BDBldFile(i) = TRIM(PriPath)//TRIM(p%BDBldFile(i))
END DO
   
      ! InflowFile - Name of file containing inflow wind input parameters (-):
   CALL ReadVar( UnIn, InputFile, p%InflowFile, "InflowFile", "Name of file containing inflow wind input parameters (-)", ErrStat2, ErrMsg2, UnEc)
      CALL SetErrStat( ErrStat2, ErrMsg2, ErrStat, ErrMsg, RoutineName)
      if ( ErrStat >= AbortErrLev ) then
         call cleanup()
         RETURN        
      end if
   IF ( PathIsRelative( p%InflowFile ) ) p%InflowFile = TRIM(PriPath)//TRIM(p%InflowFile)

      ! AeroFile - Name of file containing aerodynamic input parameters (-):
   CALL ReadVar( UnIn, InputFile, p%AeroFile, "AeroFile", "Name of file containing aerodynamic input parameters (-)", ErrStat2, ErrMsg2, UnEc)
      CALL SetErrStat( ErrStat2, ErrMsg2, ErrStat, ErrMsg, RoutineName)
      if ( ErrStat >= AbortErrLev ) then
         call cleanup()
         RETURN        
      end if
   IF ( PathIsRelative( p%AeroFile ) ) p%AeroFile = TRIM(PriPath)//TRIM(p%AeroFile)

      ! ServoFile - Name of file containing control and electrical-drive input parameters (-):
   CALL ReadVar( UnIn, InputFile, p%ServoFile, "ServoFile", "Name of file containing control and electrical-drive input parameters (-)", ErrStat2, ErrMsg2, UnEc)
      CALL SetErrStat( ErrStat2, ErrMsg2, ErrStat, ErrMsg, RoutineName)
      if ( ErrStat >= AbortErrLev ) then
         call cleanup()
         RETURN        
      end if
   IF ( PathIsRelative( p%ServoFile ) ) p%ServoFile = TRIM(PriPath)//TRIM(p%ServoFile)

      ! HydroFile - Name of file containing hydrodynamic input parameters (-):
   CALL ReadVar( UnIn, InputFile, p%HydroFile, "HydroFile", "Name of file containing hydrodynamic input parameters (-)", ErrStat2, ErrMsg2, UnEc)
      CALL SetErrStat( ErrStat2, ErrMsg2, ErrStat, ErrMsg, RoutineName)
      if ( ErrStat >= AbortErrLev ) then
         call cleanup()
         RETURN        
      end if
   IF ( PathIsRelative( p%HydroFile ) ) p%HydroFile = TRIM(PriPath)//TRIM(p%HydroFile)

      ! SubFile - Name of file containing sub-structural input parameters (-):
   CALL ReadVar( UnIn, InputFile, p%SubFile, "SubFile", "Name of file containing sub-structural input parameters (-)", ErrStat2, ErrMsg2, UnEc)
      CALL SetErrStat( ErrStat2, ErrMsg2, ErrStat, ErrMsg, RoutineName)
      if ( ErrStat >= AbortErrLev ) then
         call cleanup()
         RETURN        
      end if
   IF ( PathIsRelative( p%SubFile ) ) p%SubFile = TRIM(PriPath)//TRIM(p%SubFile)

      ! MooringFile - Name of file containing mooring system input parameters (-):
   CALL ReadVar( UnIn, InputFile, p%MooringFile, "MooringFile", "Name of file containing mooring system input parameters (-)", ErrStat2, ErrMsg2, UnEc)
      CALL SetErrStat( ErrStat2, ErrMsg2, ErrStat, ErrMsg, RoutineName)
      if ( ErrStat >= AbortErrLev ) then
         call cleanup()
         RETURN        
      end if
   IF ( PathIsRelative( p%MooringFile ) ) p%MooringFile = TRIM(PriPath)//TRIM(p%MooringFile)
  
      ! IceFile - Name of file containing ice input parameters (-):
   CALL ReadVar( UnIn, InputFile, p%IceFile, "IceFile", "Name of file containing ice input parameters (-)", ErrStat2, ErrMsg2, UnEc)
      CALL SetErrStat( ErrStat2, ErrMsg2, ErrStat, ErrMsg, RoutineName)
      if ( ErrStat >= AbortErrLev ) then
         call cleanup()
         RETURN        
      end if
   IF ( PathIsRelative( p%IceFile ) ) p%IceFile = TRIM(PriPath)//TRIM(p%IceFile)
   
   
   !---------------------- OUTPUT --------------------------------------------------
   CALL ReadCom( UnIn, InputFile, 'Section Header: Output', ErrStat2, ErrMsg2, UnEc )
      CALL SetErrStat( ErrStat2, ErrMsg2, ErrStat, ErrMsg, RoutineName)
      if ( ErrStat >= AbortErrLev ) then
         call cleanup()
         RETURN        
      end if

      ! SumPrint - Print summary data to <RootName>.sum (flag):
   CALL ReadVar( UnIn, InputFile, p%SumPrint, "SumPrint", "Print summary data to <RootName>.sum (flag)", ErrStat2, ErrMsg2, UnEc)
      CALL SetErrStat( ErrStat2, ErrMsg2, ErrStat, ErrMsg, RoutineName)
      if ( ErrStat >= AbortErrLev ) then
         call cleanup()
         RETURN        
      end if

      ! SttsTime - Amount of time between screen status messages (s):
   CALL ReadVar( UnIn, InputFile, TmpTime, "SttsTime", "Amount of time between screen status messages (s)", ErrStat2, ErrMsg2, UnEc)
      CALL SetErrStat( ErrStat2, ErrMsg2, ErrStat, ErrMsg, RoutineName)
      if ( ErrStat >= AbortErrLev ) then
         call cleanup()
         RETURN        
      end if
      
      IF (TmpTime > p%TMax) THEN
         p%n_SttsTime = HUGE(p%n_SttsTime)
      ELSE         
         p%n_SttsTime = NINT( TmpTime / p%DT )
      END IF

      ! ChkptTime - Amount of time between creating checkpoint files for potential restart (s):
   CALL ReadVar( UnIn, InputFile, TmpTime, "ChkptTime", "Amount of time between creating checkpoint files for potential restart (s)", ErrStat2, ErrMsg2, UnEc)
      CALL SetErrStat( ErrStat2, ErrMsg2, ErrStat, ErrMsg, RoutineName)
      if ( ErrStat >= AbortErrLev ) then
         call cleanup()
         RETURN        
      end if
      
      IF (TmpTime > p%TMax) THEN
         p%n_ChkptTime = HUGE(p%n_ChkptTime)
      ELSE         
         p%n_ChkptTime = NINT( TmpTime / p%DT )
      END IF
      
      ! DT_Out - Time step for tabular output (s):
   CALL ReadVar( UnIn, InputFile, Line, "DT_Out", "Time step for tabular output (s)", ErrStat2, ErrMsg2, UnEc)
   !CALL ReadVar( UnIn, InputFile, p%DT_Out, "DT_Out", "Time step for tabular output (s)", ErrStat2, ErrMsg2, UnEc)
      CALL SetErrStat( ErrStat2, ErrMsg2, ErrStat, ErrMsg, RoutineName)
      if ( ErrStat >= AbortErrLev ) then
         call cleanup()
         RETURN        
      end if
      
      CALL Conv2UC( Line )
      IF ( INDEX(Line, "DEFAULT" ) == 1 ) THEN 
         p%DT_Out = p%DT
      ELSE
         ! If it's not "default", read this variable; otherwise use the value in p%DT
         READ( Line, *, IOSTAT=IOS) p%DT_Out
            CALL CheckIOS ( IOS, InputFile, 'DT_Out', NumType, ErrStat2, ErrMsg2 )
            CALL SetErrStat( ErrStat2, ErrMsg2, ErrStat, ErrMsg, RoutineName)
            if ( ErrStat >= AbortErrLev ) then
               call cleanup()
               RETURN        
            end if
      END IF
          
      p%n_DT_Out = NINT( p%DT_Out / p%DT )
      
      ! TStart - Time to begin tabular output (s):
   CALL ReadVar( UnIn, InputFile, p%TStart, "TStart", "Time to begin tabular output (s)", ErrStat2, ErrMsg2, UnEc)
      CALL SetErrStat( ErrStat2, ErrMsg2, ErrStat, ErrMsg, RoutineName)
      if ( ErrStat >= AbortErrLev ) then
         call cleanup()
         RETURN        
      end if


      !> OutFileFmt - Format for tabular (time-marching) output file (switch) {1: text file [<RootName>.out], 2: binary file [<RootName>.outb], 4: HDF5 [<RootName>.h5], add for combinations}
      !!
      !!  Combinations of output files are possible by adding the values corresponding to each file.  The possible combination of options are therefore
      !!
      !! | `OutFileFmt` | Description                                                          |
      !! |:------------:|:---------------------------------------------------------------------|
      !! | 1            | Text file only `<RootName>.out`                                      |
      !! | 2            | Binary file only `<RootName>.outb`                                   |
      !! | 3            | Text and binary files                                                |
      !! | 4            | uncompressed binary file `<RootName>.outbu`                          |
      !! | 5            | Text and uncompressed binary files                                   |
      !! | 6  => 4      | Binary (not written) and uncompressed binary files; same as 4        |
      !! | 7  => 5      | Text, Binary (not written), and uncompressed binary files; same as 5 |
      !!

      ! OutFileFmt - Format for tabular (time-marching) output file(s) (1: text file [<RootName>.out], 2: binary file [<RootName>.outb], 3: both) (-):
   CALL ReadVar( UnIn, InputFile, OutFileFmt, "OutFileFmt", "Format for tabular (time-marching) output file(s) {0: uncompressed binary and text file, 1: text file [<RootName>.out], 2: compressed binary file [<RootName>.outb], 3: both text and compressed binary, 4: uncompressed binary <RootName>.outb]; add for combinations) (-)", ErrStat2, ErrMsg2, UnEc)
      CALL SetErrStat( ErrStat2, ErrMsg2, ErrStat, ErrMsg, RoutineName)
      if ( ErrStat >= AbortErrLev ) then
         call cleanup()
         RETURN
      end if

     if (OutFileFmt == 0) OutFileFmt = 5

         ! convert integer to binary representation of which file formats to generate:
      p%WrTxtOutFile = mod(OutFileFmt,2) == 1
      
      OutFileFmt = OutFileFmt / 2 ! integer division
      p%WrBinOutFile = mod(OutFileFmt,2) == 1

      OutFileFmt = OutFileFmt / 2 ! integer division
      if (mod(OutFileFmt,2) == 1) then
         ! This is a feature for the regression testing system.  It writes binary output stored as uncompressed double floating point data instead of compressed int16 data.
         ! If the compressed binary version was requested, that will not be generated
         if (p%WrBinOutFile) then
            call SetErrStat(ErrID_Warn,'Binary compressed file will not be generated because the uncompressed version was also requested.', ErrStat, ErrMsg, RoutineName)
         else
            p%WrBinOutFile = .true.
         end if
         p%WrBinMod = FileFmtID_NoCompressWithoutTime    ! A format specifier for the binary output file format (3=don't include time channel and do not pack data)
      else
         p%WrBinMod = FileFmtID_ChanLen_In               ! A format specifier for the binary output file format (4=don't include time channel; do include channel width; do pack data)
      end if

      OutFileFmt = OutFileFmt / 2 ! integer division

      if (OutFileFmt /= 0) then
         call SetErrStat( ErrID_Fatal, "OutFileFmt must be 0, 1, 2, or 3.",ErrStat,ErrMsg,RoutineName)
         call cleanup()
         return
      end if
      
      ! TabDelim - Use tab delimiters in text tabular output file? (flag):
   CALL ReadVar( UnIn, InputFile, TabDelim, "TabDelim", "Use tab delimiters in text tabular output file? (flag)", ErrStat2, ErrMsg2, UnEc)
      CALL SetErrStat( ErrStat2, ErrMsg2, ErrStat, ErrMsg, RoutineName)
      if ( ErrStat >= AbortErrLev ) then
         call cleanup()
         RETURN        
      end if

      IF ( TabDelim ) THEN
         p%Delim = TAB
      ELSE
         p%Delim = ' '
      END IF

      ! OutFmt - Format used for text tabular output (except time).  Resulting field should be 10 characters. (-):
   CALL ReadVar( UnIn, InputFile, p%OutFmt, "OutFmt", "Format used for text tabular output (except time).  Resulting field should be 10 characters. (-)", ErrStat2, ErrMsg2, UnEc)
      CALL SetErrStat( ErrStat2, ErrMsg2, ErrStat, ErrMsg, RoutineName)
      if ( ErrStat >= AbortErrLev ) then
         call cleanup()
         RETURN        
      end if

      
   !---------------------- LINEARIZATION -----------------------------------------------
   CALL ReadCom( UnIn, InputFile, 'Section Header: Linearization', ErrStat2, ErrMsg2, UnEc )
      CALL SetErrStat( ErrStat2, ErrMsg2, ErrStat, ErrMsg, RoutineName)
      if ( ErrStat >= AbortErrLev ) then
         call cleanup()
         RETURN        
      end if

      
      ! Linearize - Linearization analysis (flag)
   CALL ReadVar( UnIn, InputFile, p%Linearize, "Linearize", "Linearization analysis (flag)", ErrStat2, ErrMsg2, UnEc)
      CALL SetErrStat( ErrStat2, ErrMsg2, ErrStat, ErrMsg, RoutineName)
      if ( ErrStat >= AbortErrLev ) then
         call cleanup()
         RETURN        
      end if      
      
      
      ! CalcSteady - Calculate a steady-state periodic operating point before linearization? [unused if Linearize=False] (flag)
   CALL ReadVar( UnIn, InputFile, p%CalcSteady, "CalcSteady", "Calculate a steady-state periodic operating point before linearization? (flag)", ErrStat2, ErrMsg2, UnEc)
      CALL SetErrStat( ErrStat2, ErrMsg2, ErrStat, ErrMsg, RoutineName)
      
      ! TrimCase - Controller parameter to be trimmed {1:yaw; 2:torque; 3:pitch} [used only if CalcSteady=True] (-)
   CALL ReadVar( UnIn, InputFile, p%TrimCase, "TrimCase", "Controller parameter to be trimmed {1:yaw; 2:torque; 3:pitch} (-)", ErrStat2, ErrMsg2, UnEc)   
      CALL SetErrStat( ErrStat2, ErrMsg2, ErrStat, ErrMsg, RoutineName)
      
      ! TrimTol - Tolerance for the rotational speed convergence [used only if CalcSteady=True] (-)
   CALL ReadVar( UnIn, InputFile, p%TrimTol, "TrimTol", "Tolerance for the rotational speed convergence (-)", ErrStat2, ErrMsg2, UnEc)
      CALL SetErrStat( ErrStat2, ErrMsg2, ErrStat, ErrMsg, RoutineName)
      
      ! TrimGain - Proportional gain for the rotational speed error (>0) [used only if CalcSteady=True] (rad/(rad/s) for yaw or pitch; Nm/(rad/s) for torque)
   CALL ReadVar( UnIn, InputFile, p%TrimGain, "TrimGain", "Proportional gain for the rotational speed error (>0) (rad/(rad/s) for yaw or pitch; Nm/(rad/s) for torque)", ErrStat2, ErrMsg2, UnEc)
      CALL SetErrStat( ErrStat2, ErrMsg2, ErrStat, ErrMsg, RoutineName)
      
      ! Twr_Kdmp - Damping factor for the tower [used only if CalcSteady=True] (N/(m/s))
   CALL ReadVar( UnIn, InputFile, p%Twr_Kdmp, "Twr_Kdmp", "Damping factor for the tower (N/(m/s))", ErrStat2, ErrMsg2, UnEc)
      CALL SetErrStat( ErrStat2, ErrMsg2, ErrStat, ErrMsg, RoutineName)
      
      ! Bld_Kdmp - Damping factor for the blades [used only if CalcSteady=True] (N/(m/s))
   CALL ReadVar( UnIn, InputFile, p%Bld_Kdmp, "Bld_Kdmp", "Damping factor for the blades (N/(m/s))", ErrStat2, ErrMsg2, UnEc)
      CALL SetErrStat( ErrStat2, ErrMsg2, ErrStat, ErrMsg, RoutineName)
      
      if ( ErrStat >= AbortErrLev ) then
         call cleanup()
         RETURN
      end if

      ! NLinTimes - Number of times to linearize (or number of equally spaced azimuth steps in periodic linearized model) (-) [>=1]
   CALL ReadVar( UnIn, InputFile, p%NLinTimes, "NLinTimes", "Number of times to linearize (-) [>=1]", ErrStat2, ErrMsg2, UnEc)
      CALL SetErrStat( ErrStat2, ErrMsg2, ErrStat, ErrMsg, RoutineName)
      if ( ErrStat >= AbortErrLev ) then
         call cleanup()
         RETURN
      end if

   if (.not. p%Linearize) then
      p%CalcSteady = .false.
      p%NLinTimes = 0
   end if
   
         ! LinTimes - Times to linearize (s) [1 to NLinTimes]
   if (.not. p%CalcSteady .and. p%NLinTimes >= 1 ) then
      call AllocAry( m_FAST%Lin%LinTimes, p%NLinTimes, 'LinTimes', ErrStat2, ErrMsg2 )
         CALL SetErrStat( ErrStat2, ErrMsg2, ErrStat, ErrMsg, RoutineName)
         if ( ErrStat >= AbortErrLev ) then
            call cleanup()
            RETURN
         end if
      
      CALL ReadAry( UnIn, InputFile, m_FAST%Lin%LinTimes, p%NLinTimes, "LinTimes", "Times to linearize (s) [1 to NLinTimes]", ErrStat2, ErrMsg2, UnEc)
   else
      CALL ReadCom( UnIn, InputFile, 'Times to linearize (s) [1 to NLinTimes] ', ErrStat2, ErrMsg2, UnEc )
   end if
   CALL SetErrStat( ErrStat2, ErrMsg2,ErrStat,ErrMsg,RoutineName)
   if ( ErrStat >= AbortErrLev ) then
      call cleanup()
      RETURN
   end if
   
      ! LinInputs - Include inputs in linearization (switch) {0=none; 1=standard; 2=all module inputs (debug)}
   CALL ReadVar( UnIn, InputFile, p%LinInputs, "LinInputs", "Include inputs in linearization (switch) {0=none; 1=standard; 2=all module inputs (debug)}", ErrStat2, ErrMsg2, UnEc)
      CALL SetErrStat( ErrStat2, ErrMsg2, ErrStat, ErrMsg, RoutineName)
      if ( ErrStat >= AbortErrLev ) then
         call cleanup()
         RETURN        
      end if

      ! LinOutputs - Include outputs in linearization (switch) (0=none; 1=from OutList(s); 2=all module outputs (debug))
   CALL ReadVar( UnIn, InputFile, p%LinOutputs, "LinOutputs", "Include outputs in linearization (switch) (0=none; 1=from OutList(s); 2=all module outputs (debug))", ErrStat2, ErrMsg2, UnEc)
      CALL SetErrStat( ErrStat2, ErrMsg2, ErrStat, ErrMsg, RoutineName)
      if ( ErrStat >= AbortErrLev ) then
         call cleanup()
         RETURN        
      end if

      ! LinOutJac - Include full Jacabians in linearization output (for debug) (flag)
   CALL ReadVar( UnIn, InputFile, p%LinOutJac, "LinOutJac", "Include full Jacabians in linearization output (for debug) (flag)", ErrStat2, ErrMsg2, UnEc)
      CALL SetErrStat( ErrStat2, ErrMsg2, ErrStat, ErrMsg, RoutineName)
      if ( ErrStat >= AbortErrLev ) then
         call cleanup()
         RETURN        
      end if
      
      ! LinOutMod - Write module-level linearization output files in addition to output for full system? (flag)
   CALL ReadVar( UnIn, InputFile, p%LinOutMod, "LinOutMod", "Write module-level linearization output files in addition to output for full system? (flag)", ErrStat2, ErrMsg2, UnEc)
      CALL SetErrStat( ErrStat2, ErrMsg2, ErrStat, ErrMsg, RoutineName)
      if ( ErrStat >= AbortErrLev ) then
         call cleanup()
         RETURN        
      end if
      
   !---------------------- VISUALIZATION -----------------------------------------------
   CALL ReadCom( UnIn, InputFile, 'Section Header: Visualization', ErrStat2, ErrMsg2, UnEc )
      CALL SetErrStat( ErrStat2, ErrMsg2, ErrStat, ErrMsg, RoutineName)
      if ( ErrStat >= AbortErrLev ) then
         call cleanup()
         RETURN        
      end if

      ! WrVTK - VTK Visualization data output: (switch) {0=none; 1=initialization data only; 2=animation; 3=mode shapes}:
   CALL ReadVar( UnIn, InputFile, p%WrVTK, "WrVTK", "Write VTK visualization files (0=none; 1=initialization data only; 2=animation; 3=mode shapes)", ErrStat2, ErrMsg2, UnEc)
      CALL SetErrStat( ErrStat2, ErrMsg2, ErrStat, ErrMsg, RoutineName)
      if ( ErrStat >= AbortErrLev ) then
         call cleanup()
         RETURN        
      end if
      
      IF ( p%WrVTK < 0 .OR. p%WrVTK > 3 ) THEN 
         p%WrVTK = VTK_Unknown
      END IF
      
      ! VTK_Type - Type of  VTK visualization data: (switch) {1=surfaces; 2=basic meshes (lines/points); 3=all meshes (debug)}:
   CALL ReadVar( UnIn, InputFile, p%VTK_Type, "VTK_Type", "Type of  VTK visualization data: (1=surfaces; 2=basic meshes (lines/points); 3=all meshes)", ErrStat2, ErrMsg2, UnEc)
      CALL SetErrStat( ErrStat2, ErrMsg2, ErrStat, ErrMsg, RoutineName)
      if ( ErrStat >= AbortErrLev ) then
         call cleanup()
         RETURN        
      end if
            
          ! immediately convert to values used inside the code:
         IF ( p%VTK_Type == 0 ) THEN 
            p%VTK_Type = VTK_None
         ELSEIF ( p%VTK_Type == 1 ) THEN
            p%VTK_Type = VTK_Surf
         ELSEIF ( p%VTK_Type == 2 ) THEN
            p%VTK_Type = VTK_Basic
         ELSEIF ( p%VTK_Type == 3 ) THEN
            p%VTK_Type = VTK_All
         ELSEIF ( p%VTK_Type == 4 ) THEN
            p%VTK_Type = VTK_Old
         ELSE
            p%VTK_Type = VTK_Unknown
         END IF
         
         !! equivalent:
         !IF ( p%VTK_Type < 0 .OR. p%VTK_Type > 4 ) THEN 
         !   p%VTK_Type = VTK_Unknown
         !END IF
         
      ! VTK_fields - Write mesh fields to VTK data files? (flag) {true/false}:
   CALL ReadVar( UnIn, InputFile, p%VTK_fields, "VTK_fields", "Write mesh fields to VTK data files? (flag)", ErrStat2, ErrMsg2, UnEc)
      CALL SetErrStat( ErrStat2, ErrMsg2, ErrStat, ErrMsg, RoutineName)
      if ( ErrStat >= AbortErrLev ) then
         call cleanup()
         RETURN        
      end if
      
      ! VTK_fps - Frame rate for VTK output (frames per second) {will use closest integer multiple of DT} 
   CALL ReadVar( UnIn, InputFile, p%VTK_fps, "VTK_fps", "Frame rate for VTK output(fps)", ErrStat2, ErrMsg2, UnEc)
      CALL SetErrStat( ErrStat2, ErrMsg2, ErrStat, ErrMsg, RoutineName)
      if ( ErrStat >= AbortErrLev ) then
         call cleanup()
         RETURN        
      end if
      
    
      ! convert frames-per-second to seconds per sample:
      if ( EqualRealNos(p%VTK_fps, 0.0_DbKi) ) then
         TmpTime = p%TMax + p%DT
      else
         TmpTime = 1.0_DbKi / p%VTK_fps
      end if
      
      ! now save the number of time steps between VTK file output:      
      IF (p%WrVTK == VTK_ModeShapes) THEN
         p%n_VTKTime = 1
      ELSE IF (TmpTime > p%TMax) THEN
         p%n_VTKTime = HUGE(p%n_VTKTime)
      ELSE
         p%n_VTKTime = NINT( TmpTime / p%DT )
         ! I'll warn if p%n_VTKTime*p%DT is not TmpTime 
         IF (p%WrVTK == VTK_Animate) THEN
            TmpRate = p%n_VTKTime*p%DT
            if (.not. EqualRealNos(TmpRate, TmpTime)) then
               call SetErrStat(ErrID_Info, '1/VTK_fps is not an integer multiple of DT. FAST will output VTK information at '//&
                              trim(num2lstr(1.0_DbKi/TmpRate))//' fps, the closest rate possible.',ErrStat,ErrMsg,RoutineName)
            end if
         END IF
                  
      END IF

   call cleanup()
   RETURN

CONTAINS
   !...............................................................................................................................
   subroutine cleanup()
      CLOSE( UnIn )
      IF ( UnEc > 0 ) CLOSE ( UnEc )   
   end subroutine cleanup
   !...............................................................................................................................
END SUBROUTINE FAST_ReadPrimaryFile
!----------------------------------------------------------------------------------------------------------------------------------
!> This subroutine sets up some of the information needed for plotting VTK surfaces. It initializes only the data needed before 
!! HD initialization. (HD needs some of this data so it can return the wave elevation data we want.)
SUBROUTINE SetVTKParameters_B4HD(p_FAST, InitOutData_ED, InitInData_HD, BD, ErrStat, ErrMsg)

   TYPE(FAST_ParameterType),     INTENT(INOUT) :: p_FAST           !< The parameters of the glue code
   TYPE(ED_InitOutputType),      INTENT(IN   ) :: InitOutData_ED   !< The initialization output from structural dynamics module
   TYPE(HydroDyn_InitInputType), INTENT(INOUT) :: InitInData_HD    !< The initialization input to HydroDyn
   TYPE(BeamDyn_Data),           INTENT(IN   ) :: BD               !< BeamDyn data
   INTEGER(IntKi),               INTENT(  OUT) :: ErrStat          !< Error status of the operation
   CHARACTER(*),                 INTENT(  OUT) :: ErrMsg           !< Error message if ErrStat /= ErrID_None

      
   REAL(SiKi)                              :: BladeLength, Width, WidthBy2
   REAL(SiKi)                              :: dx, dy                
   INTEGER(IntKi)                          :: i, j, n
   INTEGER(IntKi)                          :: ErrStat2
   CHARACTER(ErrMsgLen)                    :: ErrMsg2
   CHARACTER(*), PARAMETER                 :: RoutineName = 'SetVTKParameters_B4HD'
   
         
   ErrStat = ErrID_None
   ErrMsg  = ""
   
      ! Get radius for ground (blade length + hub radius):
   if ( p_FAST%CompElast == Module_BD ) then  
      BladeLength = TwoNorm(BD%y(1)%BldMotion%Position(:,1) - BD%y(1)%BldMotion%Position(:,BD%y(1)%BldMotion%Nnodes))
   else
      BladeLength = InitOutData_ED%BladeLength 
   end if
   p_FAST%VTK_Surface%HubRad    = InitOutData_ED%HubRad
   p_FAST%VTK_Surface%GroundRad = BladeLength + p_FAST%VTK_Surface%HubRad

   !........................................................................................................
   ! We don't use the rest of this routine for stick-figure output
   if (p_FAST%VTK_Type /= VTK_Surf) return  
   !........................................................................................................
      
      ! initialize wave elevation data:
   if ( p_FAST%CompHydro == Module_HD ) then
      
      p_FAST%VTK_surface%NWaveElevPts(1) = 25
      p_FAST%VTK_surface%NWaveElevPts(2) = 25
            
      call allocAry( InitInData_HD%WaveElevXY, 2, p_FAST%VTK_surface%NWaveElevPts(1)*p_FAST%VTK_surface%NWaveElevPts(2), 'WaveElevXY', ErrStat2, ErrMsg2)
         call SetErrStat(ErrStat2, ErrMsg2, ErrStat, ErrMsg, RoutineName)
         if (ErrStat >= AbortErrLev) return

      Width = p_FAST%VTK_Surface%GroundRad * VTK_GroundFactor
      dx = Width / (p_FAST%VTK_surface%NWaveElevPts(1) - 1)
      dy = Width / (p_FAST%VTK_surface%NWaveElevPts(2) - 1)
            
      WidthBy2 = Width / 2.0_SiKi
      n = 1
      do i=1,p_FAST%VTK_surface%NWaveElevPts(1)
         do j=1,p_FAST%VTK_surface%NWaveElevPts(2)
            InitInData_HD%WaveElevXY(1,n) = dx*(i-1) - WidthBy2 !+ p_FAST%TurbinePos(1) ! HD takes p_FAST%TurbinePos into account already
            InitInData_HD%WaveElevXY(2,n) = dy*(j-1) - WidthBy2 !+ p_FAST%TurbinePos(2)
            n = n+1
         end do
      end do
      
   end if
         
      
END SUBROUTINE SetVTKParameters_B4HD
!----------------------------------------------------------------------------------------------------------------------------------
!> This subroutine sets up the information needed for plotting VTK surfaces.
SUBROUTINE SetVTKParameters(p_FAST, InitOutData_ED, InitOutData_AD, InitInData_HD, InitOutData_HD, ED, BD, AD, HD, ErrStat, ErrMsg)

   TYPE(FAST_ParameterType),     INTENT(INOUT) :: p_FAST           !< The parameters of the glue code
   TYPE(ED_InitOutputType),      INTENT(IN   ) :: InitOutData_ED   !< The initialization output from structural dynamics module
   TYPE(AD_InitOutputType),      INTENT(INOUT) :: InitOutData_AD   !< The initialization output from AeroDyn
   TYPE(HydroDyn_InitInputType), INTENT(INOUT) :: InitInData_HD    !< The initialization input to HydroDyn
   TYPE(HydroDyn_InitOutputType),INTENT(INOUT) :: InitOutData_HD   !< The initialization output from HydroDyn
   TYPE(ElastoDyn_Data),         INTENT(IN   ) :: ED               !< ElastoDyn data
   TYPE(BeamDyn_Data),           INTENT(IN   ) :: BD               !< BeamDyn data
   TYPE(AeroDyn_Data),           INTENT(IN   ) :: AD               !< AeroDyn data
   TYPE(HydroDyn_Data),          INTENT(IN   ) :: HD               !< HydroDyn data
   INTEGER(IntKi),               INTENT(  OUT) :: ErrStat          !< Error status of the operation
   CHARACTER(*),                 INTENT(  OUT) :: ErrMsg           !< Error message if ErrStat /= ErrID_None

   REAL(SiKi)                              :: RefPoint(3), RefLengths(2)               
   REAL(SiKi)                              :: x, y                
   REAL(SiKi)                              :: TwrDiam_top, TwrDiam_base, TwrRatio, TwrLength
   INTEGER(IntKi)                          :: topNode, baseNode
   INTEGER(IntKi)                          :: NumBl, k
   CHARACTER(1024)                         :: vtkroot
   INTEGER(IntKi)                          :: ErrStat2
   CHARACTER(ErrMsgLen)                    :: ErrMsg2
   CHARACTER(*), PARAMETER                 :: RoutineName = 'SetVTKParameters'
   
         
   ErrStat = ErrID_None
   ErrMsg  = ""
   
   ! get the name of the output directory for vtk files (in a subdirectory called "vtk" of the output directory), and
   ! create the VTK directory if it does not exist
   
   call GetPath ( p_FAST%OutFileRoot, p_FAST%VTK_OutFileRoot, vtkroot ) ! the returned p_FAST%VTK_OutFileRoot includes a file separator character at the end
   p_FAST%VTK_OutFileRoot = trim(p_FAST%VTK_OutFileRoot) // 'vtk'
   
   call MKDIR( trim(p_FAST%VTK_OutFileRoot) )

   p_FAST%VTK_OutFileRoot = trim( p_FAST%VTK_OutFileRoot ) // PathSep // trim(vtkroot)
   
   
   ! calculate the number of digits in 'y_FAST%NOutSteps' (Maximum number of output steps to be written)
   ! this will be used to pad the write-out step in the VTK filename with zeros in calls to MeshWrVTK()
   if (p_FAST%WrVTK == VTK_ModeShapes .AND. p_FAST%VTK_modes%VTKLinTim==1) then
      if (p_FAST%NLinTimes < 1) p_FAST%NLinTimes = 1 !in case we reached here with an error
      p_FAST%VTK_tWidth = CEILING( log10( real( p_FAST%NLinTimes) ) ) + 1
   else
      p_FAST%VTK_tWidth = CEILING( log10( real(p_FAST%n_TMax_m1+1, ReKi) / p_FAST%n_VTKTime ) ) + 1
   end if
   
   ! determine number of blades
   NumBl = InitOutData_ED%NumBl

   ! initialize the vtk data

   p_FAST%VTK_Surface%NumSectors = 25   
   ! NOTE: we set p_FAST%VTK_Surface%GroundRad and p_FAST%VTK_Surface%HubRad in SetVTKParameters_B4HD
   
   
   ! write the ground or seabed reference polygon:
   RefPoint = p_FAST%TurbinePos
   if (p_FAST%CompHydro == MODULE_HD) then
      RefLengths = p_FAST%VTK_Surface%GroundRad*VTK_GroundFactor/2.0_SiKi
      
      ! note that p_FAST%TurbinePos(3) must be 0 for offshore turbines
      RefPoint(3) = p_FAST%TurbinePos(3) - InitOutData_HD%WtrDpth      
      call WrVTK_Ground ( RefPoint, RefLengths, trim(p_FAST%VTK_OutFileRoot) // '.SeabedSurface', ErrStat2, ErrMsg2 )   
      
      RefPoint(3) = p_FAST%TurbinePos(3) - InitOutData_HD%MSL2SWL    
      call WrVTK_Ground ( RefPoint, RefLengths, trim(p_FAST%VTK_OutFileRoot) // '.StillWaterSurface', ErrStat2, ErrMsg2 )       
   else
      RefLengths = p_FAST%VTK_Surface%GroundRad !array = scalar
      call WrVTK_Ground ( RefPoint, RefLengths, trim(p_FAST%VTK_OutFileRoot) // '.GroundSurface', ErrStat2, ErrMsg2 )         
   end if
   
   
   !........................................................................................................
   ! We don't use the rest of this routine for stick-figure output
   if (p_FAST%VTK_Type /= VTK_Surf) return  
   !........................................................................................................
            
      ! we're going to create a box using these dimensions
   y  =          ED%y%HubPtMotion%Position(3,  1) - ED%y%NacelleMotion%Position(3,  1)
   x  = TwoNorm( ED%y%HubPtMotion%Position(1:2,1) - ED%y%NacelleMotion%Position(1:2,1) ) - p_FAST%VTK_Surface%HubRad

   
   p_FAST%VTK_Surface%NacelleBox(:,1) = (/ -x,  y, 0.0_SiKi /)
   p_FAST%VTK_Surface%NacelleBox(:,2) = (/  x,  y, 0.0_SiKi /) 
   p_FAST%VTK_Surface%NacelleBox(:,3) = (/  x, -y, 0.0_SiKi /)
   p_FAST%VTK_Surface%NacelleBox(:,4) = (/ -x, -y, 0.0_SiKi /) 
   p_FAST%VTK_Surface%NacelleBox(:,5) = (/ -x, -y, 2*y      /)
   p_FAST%VTK_Surface%NacelleBox(:,6) = (/  x, -y, 2*y      /) 
   p_FAST%VTK_Surface%NacelleBox(:,7) = (/  x,  y, 2*y      /)
   p_FAST%VTK_Surface%NacelleBox(:,8) = (/ -x,  y, 2*y      /) 
   
   !.......................
   ! tapered tower
   !.......................
      
   CALL AllocAry(p_FAST%VTK_Surface%TowerRad,ED%y%TowerLn2Mesh%NNodes,'VTK_Surface%TowerRad',ErrStat2,ErrMsg2)
      CALL SetErrStat(ErrStat2,ErrMsg2,ErrStat,ErrMsg,RoutineName)
      IF (ErrStat >= AbortErrLev) RETURN

   topNode   = ED%y%TowerLn2Mesh%NNodes - 1
   baseNode  = ED%y%TowerLn2Mesh%refNode
   TwrLength = TwoNorm( ED%y%TowerLn2Mesh%position(:,topNode) - ED%y%TowerLn2Mesh%position(:,baseNode) ) ! this is the assumed length of the tower
   TwrRatio  = TwrLength / 87.6_SiKi  ! use ratio of the tower length to the length of the 5MW tower
   TwrDiam_top  = 3.87*TwrRatio
   TwrDiam_base = 6.0*TwrRatio
   
   TwrRatio = 0.5 * (TwrDiam_top - TwrDiam_base) / TwrLength
   do k=1,ED%y%TowerLn2Mesh%NNodes
      TwrLength = TwoNorm( ED%y%TowerLn2Mesh%position(:,k) - ED%y%TowerLn2Mesh%position(:,baseNode) ) 
      p_FAST%VTK_Surface%TowerRad(k) = 0.5*TwrDiam_Base + TwrRatio*TwrLength
   end do
         

   
   !.......................
   ! blade surfaces
   !.......................
   allocate(p_FAST%VTK_Surface%BladeShape(NumBl),stat=ErrStat2)
   if (errStat2/=0) then
      call setErrStat(ErrID_Fatal,'Error allocating VTK_Surface%BladeShape.',ErrStat,ErrMsg,RoutineName)
      return
   end if
            
   IF ( p_FAST%CompAero == Module_AD ) THEN  ! These meshes may have airfoil data associated with nodes...

      IF (ALLOCATED(InitOutData_AD%rotors(1)%BladeShape)) THEN
         do k=1,NumBl   
            call move_alloc( InitOutData_AD%rotors(1)%BladeShape(k)%AirfoilCoords, p_FAST%VTK_Surface%BladeShape(k)%AirfoilCoords )
         end do
      ELSE
#ifndef USE_DEFAULT_BLADE_SURFACE
         call setErrStat(ErrID_Fatal,'Cannot do surface visualization without airfoil coordinates defined in AeroDyn.',ErrStat,ErrMsg,RoutineName)
         return
      END IF
   ELSE
      call setErrStat(ErrID_Fatal,'Cannot do surface visualization without using AeroDyn.',ErrStat,ErrMsg,RoutineName)
      return
   END IF      
#else
      ! AD used without airfoil coordinates specified

         rootNode = 1
      
         DO K=1,NumBl   
            tipNode  = AD%Input(1)%rotors(1)%BladeMotion(K)%NNodes
            cylNode  = min(3,AD%Input(1)%rotors(1)%BladeMotion(K)%Nnodes)
         
            call SetVTKDefaultBladeParams(AD%Input(1)%rotors(1)%BladeMotion(K), p_FAST%VTK_Surface%BladeShape(K), tipNode, rootNode, cylNode, ErrStat2, ErrMsg2)
               CALL SetErrStat(ErrStat2,ErrMsg2,ErrStat,ErrMsg,RoutineName)
               IF (ErrStat >= AbortErrLev) RETURN
         END DO                           
      END IF
      
   ELSE IF ( p_FAST%CompElast == Module_BD ) THEN
      rootNode = 1      
      DO K=1,NumBl   
         tipNode  = BD%y(k)%BldMotion%NNodes
         cylNode  = min(3,BD%y(k)%BldMotion%NNodes)
         
         call SetVTKDefaultBladeParams(BD%y(k)%BldMotion, p_FAST%VTK_Surface%BladeShape(K), tipNode, rootNode, cylNode, ErrStat2, ErrMsg2)
            CALL SetErrStat(ErrStat2,ErrMsg2,ErrStat,ErrMsg,RoutineName)
            IF (ErrStat >= AbortErrLev) RETURN
      END DO      
   ELSE
      DO K=1,NumBl   
         rootNode = ED%y%BladeLn2Mesh(K)%NNodes     
         tipNode  = ED%y%BladeLn2Mesh(K)%NNodes-1
         cylNode  = min(2,ED%y%BladeLn2Mesh(K)%NNodes)
         
         call SetVTKDefaultBladeParams(ED%y%BladeLn2Mesh(K), p_FAST%VTK_Surface%BladeShape(K), tipNode, rootNode, cylNode, ErrStat2, ErrMsg2)
            CALL SetErrStat(ErrStat2,ErrMsg2,ErrStat,ErrMsg,RoutineName)
            IF (ErrStat >= AbortErrLev) RETURN
      END DO  
   END IF   
#endif 
   
   
   !.......................
   ! wave elevation 
   !.......................

   !bjj: interpolate here instead of each time step?
   if ( allocated(InitOutData_HD%WaveElevSeries) ) then
      call move_alloc( InitInData_HD%WaveElevXY, p_FAST%VTK_Surface%WaveElevXY )
      call move_alloc( InitOutData_HD%WaveElevSeries, p_FAST%VTK_Surface%WaveElev )
      
         ! put the following lines in loops to avoid stack-size issues:
      do k=1,size(p_FAST%VTK_Surface%WaveElevXY,2)
         p_FAST%VTK_Surface%WaveElevXY(:,k) = p_FAST%VTK_Surface%WaveElevXY(:,k) + p_FAST%TurbinePos(1:2)
      end do
         
      ! note that p_FAST%TurbinePos(3) must be 0 for offshore turbines
      !do k=1,size(p_FAST%VTK_Surface%WaveElev,2)
      !   p_FAST%VTK_Surface%WaveElev(:,k) = p_FAST%VTK_Surface%WaveElev(:,k) + p_FAST%TurbinePos(3)  ! not sure this is really accurate if p_FAST%TurbinePos(3) is non-zero
      !end do
      
   end if
   
   !.......................
   ! morison surfaces
   !.......................
   
   IF ( HD%Input(1)%Morison%Mesh%Committed ) THEN      
    !TODO: FIX for visualization GJH 4/23/20  
    !  call move_alloc(InitOutData_HD%Morison%Morison_Rad, p_FAST%VTK_Surface%MorisonRad)
      
   END IF
   
END SUBROUTINE SetVTKParameters
!----------------------------------------------------------------------------------------------------------------------------------
!> This subroutine comes up with some default airfoils for blade surfaces for a given blade mesh, M.
SUBROUTINE SetVTKDefaultBladeParams(M, BladeShape, tipNode, rootNode, cylNode, ErrStat, ErrMsg)

   TYPE(MeshType),               INTENT(IN   ) :: M                !< The Mesh the defaults should be calculated for
   TYPE(FAST_VTK_BLSurfaceType), INTENT(INOUT) :: BladeShape       !< BladeShape to set to default values
   INTEGER(IntKi),               INTENT(IN   ) :: rootNode         !< Index of root node (innermost node) for this mesh
   INTEGER(IntKi),               INTENT(IN   ) :: tipNode          !< Index of tip node (outermost node) for this mesh
   INTEGER(IntKi),               INTENT(IN   ) :: cylNode          !< Index of last node to have a cylinder shape
   INTEGER(IntKi),               INTENT(  OUT) :: ErrStat          !< Error status of the operation
   CHARACTER(*),                 INTENT(  OUT) :: ErrMsg           !< Error message if ErrStat /= ErrID_None

      
   REAL(SiKi)                                  :: bladeLength, chord, pitchAxis
   REAL(SiKi)                                  :: bladeLengthFract, bladeLengthFract2, ratio, posLength ! temporary quantities               
   REAL(SiKi)                                  :: cylinderLength, x, y, angle               
   INTEGER(IntKi)                              :: i, j
   INTEGER(IntKi)                              :: ErrStat2
   CHARACTER(ErrMsgLen)                        :: ErrMsg2
   CHARACTER(*), PARAMETER                     :: RoutineName = 'SetVTKDefaultBladeParams'
   
   !Note: jmj does not like this default option

   integer, parameter :: N = 66
   
   ! default airfoil shape coordinates; uses S809 values from http://wind.nrel.gov/airfoils/Shapes/S809_Shape.html:   
   real, parameter, dimension(N) :: xc=(/ 1.0,0.996203,0.98519,0.967844,0.945073,0.917488,0.885293,0.848455,0.80747,0.763042,0.715952,0.667064,0.617331,0.56783,0.519832,0.474243,0.428461,0.382612,0.33726,0.29297,0.250247,0.209576,0.171409,0.136174,0.104263,0.076035,0.051823,0.03191,0.01659,0.006026,0.000658,0.000204,0.0,0.000213,0.001045,0.001208,0.002398,0.009313,0.02323,0.04232,0.065877,0.093426,0.124111,0.157653,0.193738,0.231914,0.271438,0.311968,0.35337,0.395329,0.438273,0.48192,0.527928,0.576211,0.626092,0.676744,0.727211,0.776432,0.823285,0.86663,0.905365,0.938474,0.965086,0.984478,0.996141,1.0 /)
   real, parameter, dimension(N) :: yc=(/ 0.0,0.000487,0.002373,0.00596,0.011024,0.017033,0.023458,0.03028,0.037766,0.045974,0.054872,0.064353,0.074214,0.084095,0.093268,0.099392,0.10176,0.10184,0.10007,0.096703,0.091908,0.085851,0.078687,0.07058,0.061697,0.052224,0.042352,0.032299,0.02229,0.012615,0.003723,0.001942,-0.00002,-0.001794,-0.003477,-0.003724,-0.005266,-0.011499,-0.020399,-0.030269,-0.040821,-0.051923,-0.063082,-0.07373,-0.083567,-0.092442,-0.099905,-0.105281,-0.108181,-0.108011,-0.104552,-0.097347,-0.086571,-0.073979,-0.060644,-0.047441,-0.0351,-0.024204,-0.015163,-0.008204,-0.003363,-0.000487,0.000743,0.000775,0.00029,0.0 /)

   call AllocAry(BladeShape%AirfoilCoords, 2, N, M%NNodes, 'BladeShape%AirfoilCoords', ErrStat2, ErrMsg2)
      CALL SetErrStat(ErrStat2,ErrMsg2,ErrStat,ErrMsg,RoutineName)
      IF (ErrStat >= AbortErrLev) RETURN
         
   ! Chord length and pitch axis location are given by scaling law
   bladeLength       = TwoNorm( M%position(:,tipNode) - M%Position(:,rootNode) )
   cylinderLength    = TwoNorm( M%Position(:,cylNode) - M%Position(:,rootNode) )
   bladeLengthFract  = 0.22*bladeLength
   bladeLengthFract2 = bladeLength-bladeLengthFract != 0.78*bladeLength
   
   DO i=1,M%Nnodes
      posLength = TwoNorm( M%Position(:,i) - M%Position(:,rootNode) )
         
      IF (posLength .LE. bladeLengthFract) THEN
         ratio     = posLength/bladeLengthFract
         chord     =  (0.06 + 0.02*ratio)*bladeLength
         pitchAxis =   0.25 + 0.125*ratio
      ELSE
         chord     = (0.08 - 0.06*(posLength-bladeLengthFract)/bladeLengthFract2)*bladeLength
         pitchAxis = 0.375
      END IF
         
      IF (posLength .LE. cylinderLength) THEN 
         ! create a cylinder for this node
         
         chord = chord/2.0_SiKi
         
         DO j=1,N
            ! normalized x,y coordinates for airfoil
            x = yc(j)
            y = xc(j) - 0.5
                     
            angle = ATAN2( y, x)
         
               ! x,y coordinates for cylinder
            BladeShape%AirfoilCoords(1,j,i) = chord*COS(angle) ! x (note that "chord" is really representing chord/2 here)
            BladeShape%AirfoilCoords(2,j,i) = chord*SIN(angle) ! y (note that "chord" is really representing chord/2 here)
         END DO                                                     
         
      ELSE
         ! create an airfoil for this node
            
         DO j=1,N                  
            ! normalized x,y coordinates for airfoil, assuming an upwind turbine
            x = yc(j)
            y = xc(j) - pitchAxis
                  
               ! x,y coordinates for airfoil
            BladeShape%AirfoilCoords(1,j,i) =  chord*x
            BladeShape%AirfoilCoords(2,j,i) =  chord*y                        
         END DO
         
      END IF
      
   END DO ! nodes on mesh
         
END SUBROUTINE SetVTKDefaultBladeParams
!----------------------------------------------------------------------------------------------------------------------------------
!> This routine writes the ground or seabed reference surface information in VTK format.
!! see VTK file information format for XML, here: http://www.vtk.org/wp-content/uploads/2015/04/file-formats.pdf
SUBROUTINE WrVTK_Ground ( RefPoint, HalfLengths, FileRootName, ErrStat, ErrMsg )
      
   REAL(SiKi),      INTENT(IN)           :: RefPoint(3)     !< reference point (plane will be created around it)
   REAL(SiKi),      INTENT(IN)           :: HalfLengths(2)  !< half of the X-Y lengths of plane surrounding RefPoint
   CHARACTER(*),    INTENT(IN)           :: FileRootName    !< Name of the file to write the output in (excluding extension)
   
   INTEGER(IntKi),  INTENT(OUT)          :: ErrStat         !< Indicates whether an error occurred (see NWTC_Library)
   CHARACTER(*),    INTENT(OUT)          :: ErrMsg          !< Error message associated with the ErrStat


   ! local variables
   INTEGER(IntKi)                        :: Un            ! fortran unit number
   INTEGER(IntKi)                        :: ix            ! loop counters
   CHARACTER(1024)                       :: FileName
   INTEGER(IntKi), parameter             :: NumberOfPoints = 4
   INTEGER(IntKi), parameter             :: NumberOfLines = 0
   INTEGER(IntKi), parameter             :: NumberOfPolys = 1
        
   INTEGER(IntKi)                        :: ErrStat2 
   CHARACTER(ErrMsgLen)                  :: ErrMsg2
   CHARACTER(*),PARAMETER                :: RoutineName = 'WrVTK_Ground'
   
   ErrStat = ErrID_None
   ErrMsg  = ""
   
   !.................................................................
   ! write the data that potentially changes each time step:
   !.................................................................
      
   ! PolyData (.vtp) - Serial vtkPolyData (unstructured) file
   FileName = TRIM(FileRootName)//'.vtp'
      
   call WrVTK_header( FileName, NumberOfPoints, NumberOfLines, NumberOfPolys, Un, ErrStat2, ErrMsg2 )    
      call SetErrStat(ErrStat2,ErrMsg2,ErrStat,ErrMsg,RoutineName)
      if (ErrStat >= AbortErrLev) return
         
! points (nodes, augmented with NumSegments):   
      WRITE(Un,'(A)')         '      <Points>'
      WRITE(Un,'(A)')         '        <DataArray type="Float32" NumberOfComponents="3" format="ascii">'
               
      WRITE(Un,VTK_AryFmt) RefPoint(1) + HalfLengths(1) , RefPoint(2) + HalfLengths(2), RefPoint(3)
      WRITE(Un,VTK_AryFmt) RefPoint(1) + HalfLengths(1) , RefPoint(2) - HalfLengths(2), RefPoint(3)
      WRITE(Un,VTK_AryFmt) RefPoint(1) - HalfLengths(1) , RefPoint(2) - HalfLengths(2), RefPoint(3)
      WRITE(Un,VTK_AryFmt) RefPoint(1) - HalfLengths(1) , RefPoint(2) + HalfLengths(2), RefPoint(3)
            
      WRITE(Un,'(A)')         '        </DataArray>'
      WRITE(Un,'(A)')         '      </Points>'
  
                  
      WRITE(Un,'(A)')         '      <Polys>'      
      WRITE(Un,'(A)')         '        <DataArray type="Int32" Name="connectivity" format="ascii">'         
      WRITE(Un,'('//trim(num2lstr(NumberOfPoints))//'(i7))') (ix, ix=0,NumberOfPoints-1)                   
      WRITE(Un,'(A)')         '        </DataArray>'      
      
      WRITE(Un,'(A)')         '        <DataArray type="Int32" Name="offsets" format="ascii">'            
      WRITE(Un,'(i7)') NumberOfPoints
      WRITE(Un,'(A)')         '        </DataArray>'
      WRITE(Un,'(A)')         '      </Polys>'      
            
      call WrVTK_footer( Un )       
                     
END SUBROUTINE WrVTK_Ground
!----------------------------------------------------------------------------------------------------------------------------------
!> This subroutine sets up the information needed to initialize AeroDyn, then initializes AeroDyn
SUBROUTINE AD_SetInitInput(InitInData_AD14, InitOutData_ED, y_ED, p_FAST, ErrStat, ErrMsg)

   ! Passed variables:
   TYPE(AD14_InitInputType),INTENT(INOUT) :: InitInData_AD14  !< The initialization input to AeroDyn14
   TYPE(ED_InitOutputType), INTENT(IN)    :: InitOutData_ED   !< The initialization output from structural dynamics module
   TYPE(ED_OutputType),     INTENT(IN)    :: y_ED             !< The outputs of the structural dynamics module (meshes with position/RefOrientation set)
   TYPE(FAST_ParameterType),INTENT(IN)    :: p_FAST           !< The parameters of the glue code
   INTEGER(IntKi)                         :: ErrStat          !< Error status of the operation
   CHARACTER(*)                           :: ErrMsg           !< Error message if ErrStat /= ErrID_None

      ! Local variables

   !TYPE(AD_InitOptions)       :: ADOptions                  ! Options for AeroDyn

   INTEGER                    :: K


   ErrStat = ErrID_None
   ErrMsg  = ""
   
   
      ! Set up the AeroDyn parameters
   InitInData_AD14%ADFileName   = p_FAST%AeroFile
   InitInData_AD14%OutRootName  = p_FAST%OutFileRoot
   InitInData_AD14%WrSumFile    = p_FAST%SumPrint      
   InitInData_AD14%NumBl        = InitOutData_ED%NumBl
   InitInData_AD14%UseDWM       = p_FAST%UseDWM
   
   InitInData_AD14%DWM%IfW%InputFileName   = p_FAST%InflowFile
   
      ! Hub position and orientation (relative here, but does not need to be)

   InitInData_AD14%TurbineComponents%Hub%Position(:)      = y_ED%HubPtMotion14%Position(:,1) - y_ED%HubPtMotion14%Position(:,1)  ! bjj: was 0; mesh was changed by adding p_ED%HubHt to 3rd component
   InitInData_AD14%TurbineComponents%Hub%Orientation(:,:) = y_ED%HubPtMotion14%RefOrientation(:,:,1)
   InitInData_AD14%TurbineComponents%Hub%TranslationVel   = 0.0_ReKi ! bjj: we don't need this field
   InitInData_AD14%TurbineComponents%Hub%RotationVel      = 0.0_ReKi ! bjj: we don't need this field

      ! Blade root position and orientation (relative here, but does not need to be)

   IF (.NOT. ALLOCATED( InitInData_AD14%TurbineComponents%Blade ) ) THEN
      ALLOCATE( InitInData_AD14%TurbineComponents%Blade( InitInData_AD14%NumBl ), STAT = ErrStat )
      IF ( ErrStat /= 0 ) THEN
         ErrStat = ErrID_Fatal
         ErrMsg = ' Error allocating space for InitInData_AD%TurbineComponents%Blade.'
         RETURN
      ELSE
         ErrStat = ErrID_None !reset to ErrID_None, just in case ErrID_None /= 0
      END IF
   END IF

   DO K=1, InitInData_AD14%NumBl
      InitInData_AD14%TurbineComponents%Blade(K)%Position        = y_ED%BladeRootMotion14%Position(:,K)
      InitInData_AD14%TurbineComponents%Blade(K)%Orientation     = y_ED%BladeRootMotion14%RefOrientation(:,:,K)
      InitInData_AD14%TurbineComponents%Blade(K)%TranslationVel  = 0.0_ReKi ! bjj: we don't need this field
      InitInData_AD14%TurbineComponents%Blade(K)%RotationVel     = 0.0_ReKi ! bjj: we don't need this field      
   END DO
  

      ! Blade length
   IF (p_FAST%CompElast == Module_ED) THEN  ! note, we can't get here if we're using BeamDyn....
      InitInData_AD14%TurbineComponents%BladeLength = InitOutData_ED%BladeLength
   END IF
   
   
      ! Tower mesh ( here only because we currently need line2 meshes to contain the same nodes/elements )
      
   InitInData_AD14%NumTwrNodes = y_ED%TowerLn2Mesh%NNodes - 2
   IF (.NOT. ALLOCATED( InitInData_AD14%TwrNodeLocs ) ) THEN
      ALLOCATE( InitInData_AD14%TwrNodeLocs( 3, InitInData_AD14%NumTwrNodes ), STAT = ErrStat )
      IF ( ErrStat /= 0 ) THEN
         ErrStat = ErrID_Fatal
         ErrMsg = ' Error allocating space for InitInData_AD%TwrNodeLocs.'
         RETURN
      ELSE
         ErrStat = ErrID_None
      END IF
   END IF   
   
   IF ( InitInData_AD14%NumTwrNodes > 0 ) THEN
      InitInData_AD14%TwrNodeLocs = y_ED%TowerLn2Mesh%Position(:,1:InitInData_AD14%NumTwrNodes)  ! ED has extra nodes at beginning and top and bottom of tower
   END IF
   
      ! hub height         
   InitInData_AD14%HubHt = InitOutData_ED%HubHt
             

   RETURN
END SUBROUTINE AD_SetInitInput
!----------------------------------------------------------------------------------------------------------------------------------
!> This routine sets the number of subcycles (substeps) for modules at initialization, checking to make sure that their requested 
!! time step is valid.
SUBROUTINE SetModuleSubstepTime(ModuleID, p_FAST, y_FAST, ErrStat, ErrMsg)
   INTEGER(IntKi),           INTENT(IN   ) :: ModuleID            !< ID of the module to check time step and set
   TYPE(FAST_ParameterType), INTENT(INOUT) :: p_FAST              !< Parameters for the glue code
   TYPE(FAST_OutputFileType),INTENT(IN   ) :: y_FAST              !< Output variables for the glue code
   INTEGER(IntKi),           INTENT(  OUT) :: ErrStat             !< Error status of the operation
   CHARACTER(*),             INTENT(  OUT) :: ErrMsg              !< Error message if ErrStat /= ErrID_None

      
   ErrStat = ErrID_None
   ErrMsg  = "" 
   
   IF ( EqualRealNos( p_FAST%dt_module( ModuleID ), p_FAST%dt ) ) THEN
      p_FAST%n_substeps(ModuleID) = 1
   ELSE
      IF ( p_FAST%dt_module( ModuleID ) > p_FAST%dt ) THEN
         ErrStat = ErrID_Fatal
         ErrMsg = "The "//TRIM(y_FAST%Module_Ver(ModuleID)%Name)//" module time step ("//&
                          TRIM(Num2LStr(p_FAST%dt_module( ModuleID )))// &
                    " s) cannot be larger than FAST time step ("//TRIM(Num2LStr(p_FAST%dt))//" s)."
      ELSE
            ! calculate the number of subcycles:
         p_FAST%n_substeps(ModuleID) = NINT( p_FAST%dt / p_FAST%dt_module( ModuleID ) )
            
            ! let's make sure THE module DT is an exact integer divisor of the global (FAST) time step:
         IF ( .NOT. EqualRealNos( p_FAST%dt, p_FAST%dt_module( ModuleID ) * p_FAST%n_substeps(ModuleID) )  ) THEN
            ErrStat = ErrID_Fatal
            ErrMsg  = "The "//TRIM(y_FAST%Module_Ver(ModuleID)%Name)//" module time step ("//&
                              TRIM(Num2LStr(p_FAST%dt_module( ModuleID )))// &
                              " s) must be an integer divisor of the FAST time step ("//TRIM(Num2LStr(p_FAST%dt))//" s)."
         END IF
            
      END IF
   END IF      
                 
   RETURN
      
END SUBROUTINE SetModuleSubstepTime   
!----------------------------------------------------------------------------------------------------------------------------------
!> This writes data to the FAST summary file.
SUBROUTINE FAST_WrSum( p_FAST, y_FAST, MeshMapData, ErrStat, ErrMsg )

   TYPE(FAST_ParameterType), INTENT(IN)    :: p_FAST                             !< Glue-code simulation parameters
   TYPE(FAST_OutputFileType),INTENT(INOUT) :: y_FAST                             !< Glue-code simulation outputs (changes value of UnSum)
   TYPE(FAST_ModuleMapType), INTENT(IN)    :: MeshMapData                        !< Data for mapping between modules
   INTEGER(IntKi),           INTENT(OUT)   :: ErrStat                            !< Error status (level)
   CHARACTER(*),             INTENT(OUT)   :: ErrMsg                             !< Message describing error reported in ErrStat

      ! local variables
   REAL(ReKi)                              :: TmpRate                            ! temporary rate for vtk output
   INTEGER(IntKi)                          :: I                                  ! temporary counter
   INTEGER(IntKi)                          :: J                                  ! temporary counter
   INTEGER(IntKi)                          :: Module_Number                      ! loop counter through the modules
   CHARACTER(200)                          :: Fmt                                ! temporary format string
   CHARACTER(200)                          :: DescStr                            ! temporary string to write text
   CHARACTER(*), PARAMETER                 :: NotUsedTxt = " [not called]"       ! text written if a module is not called
   CHARACTER(ChanLen)                      :: ChanTxt(2)                         ! temp strings to help with formatting with unknown ChanLen size
   
      ! Get a unit number and open the file:

   CALL GetNewUnit( y_FAST%UnSum, ErrStat, ErrMsg )
      IF ( ErrStat >= AbortErrLev ) RETURN

   CALL OpenFOutFile ( y_FAST%UnSum, TRIM(p_FAST%OutFileRoot)//'.sum', ErrStat, ErrMsg )
      IF ( ErrStat >= AbortErrLev ) RETURN

         ! Add some file information:

   !.......................... Module Versions .....................................................
   !bjj: modules in this list are ordered by the order they are specified in the FAST input file

   WRITE (y_FAST%UnSum,'(/A)') 'FAST Summary File'
   WRITE (y_FAST%UnSum,'(/A)')  TRIM( y_FAST%FileDescLines(1) )

   WRITE (y_FAST%UnSum,'(2X,A)'   )  'compiled with'
   Fmt = '(4x,A)'
   WRITE (y_FAST%UnSum,Fmt)  TRIM( GetNVD(        NWTC_Ver ) )
   WRITE (y_FAST%UnSum,Fmt)  TRIM( GetNVD( y_FAST%Module_Ver( Module_ED )   ) )

   DescStr = GetNVD( y_FAST%Module_Ver( Module_BD ) )
   IF ( p_FAST%CompElast /= Module_BD ) DescStr = TRIM(DescStr)//NotUsedTxt
   WRITE (y_FAST%UnSum,Fmt)  TRIM( DescStr )
      
   DescStr = GetNVD( y_FAST%Module_Ver( Module_IfW ) )
   IF ( p_FAST%CompInflow /= Module_IfW ) DescStr = TRIM(DescStr)//NotUsedTxt
   WRITE (y_FAST%UnSum,Fmt)  TRIM( DescStr )
   
   ! I'm not going to write the openfoam module info to the summary file
   !DescStr = GetNVD( y_FAST%Module_Ver( Module_OpFM ) )
   !IF ( p_FAST%CompInflow /= Module_OpFM ) DescStr = TRIM(DescStr)//NotUsedTxt
   !WRITE (y_FAST%UnSum,Fmt)  TRIM( DescStr )
      
   DescStr = GetNVD( y_FAST%Module_Ver( Module_AD14 ) )
   IF ( p_FAST%CompAero /= Module_AD14 ) DescStr = TRIM(DescStr)//NotUsedTxt
   WRITE (y_FAST%UnSum,Fmt)  TRIM( DescStr )
      
   DescStr = GetNVD( y_FAST%Module_Ver( Module_AD ) )
   IF ( p_FAST%CompAero /= Module_AD ) DescStr = TRIM(DescStr)//NotUsedTxt
   WRITE (y_FAST%UnSum,Fmt)  TRIM( DescStr )
     
   DescStr = GetNVD( y_FAST%Module_Ver( Module_SrvD ) )
   IF ( p_FAST%CompServo /= Module_SrvD ) DescStr = TRIM(DescStr)//NotUsedTxt
   WRITE (y_FAST%UnSum,Fmt)  TRIM( DescStr )  
   
   DescStr = GetNVD( y_FAST%Module_Ver( Module_HD ) )
   IF ( p_FAST%CompHydro /= Module_HD  ) DescStr = TRIM(DescStr)//NotUsedTxt
   WRITE (y_FAST%UnSum,Fmt)  TRIM( DescStr )
   
   DescStr = GetNVD( y_FAST%Module_Ver( Module_SD ) )
   IF ( p_FAST%CompSub /= Module_SD ) DescStr = TRIM(DescStr)//NotUsedTxt
   WRITE (y_FAST%UnSum,Fmt)  TRIM( DescStr )
   
   DescStr = GetNVD( y_FAST%Module_Ver( Module_ExtPtfm ) )
   IF ( p_FAST%CompSub /= Module_ExtPtfm ) DescStr = TRIM(DescStr)//NotUsedTxt
   WRITE (y_FAST%UnSum,Fmt)  TRIM( DescStr )
   
   DescStr = GetNVD( y_FAST%Module_Ver( Module_MAP ) )
   IF ( p_FAST%CompMooring /= Module_MAP ) DescStr = TRIM(DescStr)//NotUsedTxt
   WRITE (y_FAST%UnSum,Fmt)  TRIM( DescStr )

   DescStr = GetNVD( y_FAST%Module_Ver( Module_FEAM ) )
   IF ( p_FAST%CompMooring /= Module_FEAM ) DescStr = TRIM(DescStr)//NotUsedTxt
   WRITE (y_FAST%UnSum,Fmt)  TRIM( DescStr )
   
   DescStr = GetNVD( y_FAST%Module_Ver( Module_MD ) )
   IF ( p_FAST%CompMooring /= Module_MD ) DescStr = TRIM(DescStr)//NotUsedTxt
   WRITE (y_FAST%UnSum,Fmt)  TRIM( DescStr )
   
   DescStr = GetNVD( y_FAST%Module_Ver( Module_Orca ) )
   IF ( p_FAST%CompMooring /= Module_Orca ) DescStr = TRIM(DescStr)//NotUsedTxt
   WRITE (y_FAST%UnSum,Fmt)  TRIM( DescStr )
   
   DescStr = GetNVD( y_FAST%Module_Ver( Module_IceF ) )
   IF ( p_FAST%CompIce /= Module_IceF ) DescStr = TRIM(DescStr)//NotUsedTxt
   WRITE (y_FAST%UnSum,Fmt)  TRIM( DescStr )
   
   DescStr = GetNVD( y_FAST%Module_Ver( Module_IceD ) )
   IF ( p_FAST%CompIce /= Module_IceD ) DescStr = TRIM(DescStr)//NotUsedTxt
   WRITE (y_FAST%UnSum,Fmt)  TRIM( DescStr )
   
   
   !.......................... Information from FAST input File ......................................
! OTHER information we could print here:   
! current working directory
! output file root name
! output file time step
! output file format (text/binary)
! coupling method

   SELECT CASE ( p_FAST%TurbineType )
   CASE ( Type_LandBased )
      DescStr = 'Modeling a land-based turbine'
   CASE ( Type_Offshore_Fixed )
      DescStr = 'Modeling a fixed-bottom offshore turbine'
   CASE ( Type_Offshore_Floating )
      DescStr = 'Modeling a floating offshore turbine'
   CASE DEFAULT ! This should never happen
      DescStr=""
   END SELECT                  
   WRITE(y_FAST%UnSum,'(//A)') TRIM(DescStr)

   WRITE (y_FAST%UnSum,'(A)' )   'Description from the FAST input file: '
   WRITE (y_FAST%UnSum,'(2X,A)')  TRIM(p_FAST%FTitle)

   !.......................... Requested Features ...................................................
   
   SELECT CASE ( p_FAST%InterpOrder )
   CASE (0)
      DescStr = ' (nearest neighbor)'
   CASE (1)
      DescStr = ' (linear)'
   CASE (2)
      DescStr = ' (quadratic)'
   CASE DEFAULT 
      DescStr = ' ( )'
   END SELECT               
   
   WRITE(y_FAST%UnSum,'(/A,I1,A)'  ) 'Interpolation order for input/output time histories: ', p_FAST%InterpOrder, TRIM(DescStr)
   WRITE(y_FAST%UnSum,'( A,I2)'    ) 'Number of correction iterations: ', p_FAST%NumCrctn
   
      
   !.......................... Information About Coupling ...................................................
      
   IF ( ALLOCATED( MeshMapData%Jacobian_Opt1 ) ) then ! we're using option 1
      
      IF ( p_FAST%CompSub /= Module_None .OR. p_FAST%CompElast == Module_BD .OR. p_FAST%CompMooring == Module_Orca ) THEN  ! SubDyn-BeamDyn-HydroDyn-ElastoDyn-ExtPtfm
         DescStr = 'ElastoDyn, SubDyn, HydroDyn, OrcaFlex, ExtPtfm_MCKF, and/or BeamDyn'                  
      ELSE ! IF ( p_FAST%CompHydro == Module_HD ) THEN
         DescStr = "ElastoDyn to HydroDyn"
      END IF
                  
      WRITE(y_FAST%UnSum,'( A,I6)'  ) 'Number of rows in Jacobian matrix used for coupling '//TRIM(DescStr)//': ', &
                                       SIZE(MeshMapData%Jacobian_Opt1, 1)
   END IF

   !.......................... Time step information: ...................................................
   
   WRITE (y_FAST%UnSum,'(//,2X,A)') " Requested Time Steps  "
   WRITE (y_FAST%UnSum,   '(2X,A)') "-------------------------------------------------"
   Fmt = '(2X,A17,2X,A15,2X,A13)'
   WRITE (y_FAST%UnSum, Fmt ) "Component        ", "Time Step (s)  ", "Subcycles (-)"
   WRITE (y_FAST%UnSum, Fmt ) "-----------------", "---------------", "-------------"
   Fmt = '(2X,A17,2X,'//TRIM(p_FAST%OutFmt)//',:,T37,2X,I8,:,A)'
   WRITE (y_FAST%UnSum, Fmt ) "FAST (glue code) ", p_FAST%DT
   DO Module_Number=2,NumModules ! assumes glue-code is module number 1 (i.e., MODULE_Glue == 1)
      IF (p_FAST%ModuleInitialized(Module_Number)) THEN
         WRITE (y_FAST%UnSum, Fmt ) y_FAST%Module_Ver(Module_Number)%Name, p_FAST%DT_module(Module_Number), p_FAST%n_substeps(Module_Number)
      END IF
   END DO
   IF ( p_FAST%n_DT_Out  == 1_IntKi ) THEN
      WRITE (y_FAST%UnSum, Fmt ) "FAST output files", p_FAST%DT_out, 1_IntKi   ! we'll write "1" instead of "1^-1"
   ELSE
      WRITE (y_FAST%UnSum, Fmt ) "FAST output files", p_FAST%DT_out, p_FAST%n_DT_Out,"^-1"
   END IF

   IF (p_FAST%WrVTK == VTK_Animate) THEN
      
      TmpRate = p_FAST%DT*p_FAST%n_VTKTime
      
      IF ( p_FAST%n_VTKTime == 1_IntKi ) THEN
         WRITE (y_FAST%UnSum, Fmt ) "VTK output files ", p_FAST%DT, 1_IntKi   ! we'll write "1" instead of "1^-1"
      ELSE
         WRITE (y_FAST%UnSum, Fmt ) "VTK output files ", TmpRate, p_FAST%n_VTKTime,"^-1"
      END IF
   ELSE
      TmpRate = p_FAST%VTK_fps
   END IF

      ! bjj: fix this; possibly add names of which files will be generated?
   IF (p_FAST%WrVTK == VTK_Animate .or. p_FAST%WrVTK == VTK_ModeShapes) THEN
      Fmt = '(2X,A17,2X,'//TRIM(p_FAST%OutFmt)//',:,T37,:,A)'

      WRITE (y_FAST%UnSum,'(//,2X,A)') " Requested Visualization Output"
      WRITE (y_FAST%UnSum,   '(2X,A)') "-------------------------------------------------"
      WRITE (y_FAST%UnSum,     Fmt   ) "Frame rate", 1.0_DbKi/TmpRate, " fps"
   END IF

   
   !.......................... Requested Output Channels ............................................

   WRITE (y_FAST%UnSum,'(//,2X,A)') " Requested Channels in FAST Output File(s)  "
   WRITE (y_FAST%UnSum,   '(2X,A)') "--------------------------------------------"
   Fmt = '(2X,A6,2(2X,A'//TRIM(num2lstr(ChanLen))//'),2X,A)'
   ChanTxt(1) = 'Name'
   ChanTxt(2) = 'Units'
   WRITE (y_FAST%UnSum, Fmt ) "Number", ChanTxt, "Generated by"
   ChanTxt = '--------------------' !this ought to be sufficiently long
   WRITE (y_FAST%UnSum, Fmt ) "------", ChanTxt, "------------"

   Fmt = '(4X,I4,2(2X,A'//TRIM(num2lstr(ChanLen))//'),2X,A)'
   I = 0
   DO Module_Number = 1,NumModules
      DO J = 1,y_FAST%numOuts( Module_Number )
         I = I + 1
         WRITE (y_FAST%UnSum, Fmt ) I, y_FAST%ChannelNames(I), y_FAST%ChannelUnits(I), TRIM(y_FAST%Module_Ver( Module_Number )%Name)
      END DO
   END DO
      
   
   !.......................... End of Summary File ............................................
   
   ! bjj: note that I'm not closing the summary file here, though at the present time we don't write to this file again.
   ! In the future, we may want to write additional information to this file during the simulation.
   ! bjj 4/21/2015: closing the file now because of restart. If it needs to be open later, we can change it again.
   
   CLOSE( y_FAST%UnSum )        
   y_FAST%UnSum = -1

END SUBROUTINE FAST_WrSum
!----------------------------------------------------------------------------------------------------------------------------------

!++++++++++++++++++++++++++++++++++++++++++++++++++++++++++++++++++++++++++++++++++++++++++++++++++++++++++++++++++++++++++++++++++
! TIME-STEP SOLVER ROUTINES (includes initialization after first call to calcOutput at t=0)
!++++++++++++++++++++++++++++++++++++++++++++++++++++++++++++++++++++++++++++++++++++++++++++++++++++++++++++++++++++++++++++++++++
!> Routine that calls FAST_Solution0 for one instance of a Turbine data structure. This is a separate subroutine so that the FAST 
!! driver programs do not need to change or operate on the individual module level. 
SUBROUTINE FAST_Solution0_T(Turbine, ErrStat, ErrMsg)

   TYPE(FAST_TurbineType),   INTENT(INOUT) :: Turbine             !< all data for one instance of a turbine
   INTEGER(IntKi),           INTENT(  OUT) :: ErrStat             !< Error status of the operation
   CHARACTER(*),             INTENT(  OUT) :: ErrMsg              !< Error message if ErrStat /= ErrID_None


      CALL FAST_Solution0(Turbine%p_FAST, Turbine%y_FAST, Turbine%m_FAST, &
                     Turbine%ED, Turbine%BD, Turbine%SrvD, Turbine%AD14, Turbine%AD, Turbine%IfW, Turbine%OpFM, &
                     Turbine%HD, Turbine%SD, Turbine%ExtPtfm, Turbine%MAP, Turbine%FEAM, Turbine%MD, Turbine%Orca, &
                     Turbine%IceF, Turbine%IceD, Turbine%MeshMapData, ErrStat, ErrMsg )
      
END SUBROUTINE FAST_Solution0_T
!----------------------------------------------------------------------------------------------------------------------------------
!> Routine that calls CalcOutput for the first time of the simulation (at t=0). After the initial solve, data arrays are initialized.
SUBROUTINE FAST_Solution0(p_FAST, y_FAST, m_FAST, ED, BD, SrvD, AD14, AD, IfW, OpFM, HD, SD, ExtPtfm, &
                          MAPp, FEAM, MD, Orca, IceF, IceD, MeshMapData, ErrStat, ErrMsg )

   TYPE(FAST_ParameterType), INTENT(IN   ) :: p_FAST              !< Parameters for the glue code
   TYPE(FAST_OutputFileType),INTENT(INOUT) :: y_FAST              !< Output variables for the glue code
   TYPE(FAST_MiscVarType),   INTENT(INOUT) :: m_FAST              !< Miscellaneous variables
     
   TYPE(ElastoDyn_Data),     INTENT(INOUT) :: ED                  !< ElastoDyn data
   TYPE(BeamDyn_Data),       INTENT(INOUT) :: BD                  !< BeamDyn data
   TYPE(ServoDyn_Data),      INTENT(INOUT) :: SrvD                !< ServoDyn data
   TYPE(AeroDyn14_Data),     INTENT(INOUT) :: AD14                !< AeroDyn14 data
   TYPE(AeroDyn_Data),       INTENT(INOUT) :: AD                  !< AeroDyn data
   TYPE(InflowWind_Data),    INTENT(INOUT) :: IfW                 !< InflowWind data
   TYPE(OpenFOAM_Data),      INTENT(INOUT) :: OpFM                !< OpenFOAM data
   TYPE(HydroDyn_Data),      INTENT(INOUT) :: HD                  !< HydroDyn data
   TYPE(SubDyn_Data),        INTENT(INOUT) :: SD                  !< SubDyn data
   TYPE(ExtPtfm_Data),       INTENT(INOUT) :: ExtPtfm             !< ExtPtfm_MCKF data
   TYPE(MAP_Data),           INTENT(INOUT) :: MAPp                !< MAP data
   TYPE(FEAMooring_Data),    INTENT(INOUT) :: FEAM                !< FEAMooring data
   TYPE(MoorDyn_Data),       INTENT(INOUT) :: MD                  !< Data for the MoorDyn module
   TYPE(OrcaFlex_Data),      INTENT(INOUT) :: Orca                !< OrcaFlex interface data
   TYPE(IceFloe_Data),       INTENT(INOUT) :: IceF                !< IceFloe data
   TYPE(IceDyn_Data),        INTENT(INOUT) :: IceD                !< All the IceDyn data used in time-step loop

   TYPE(FAST_ModuleMapType), INTENT(INOUT) :: MeshMapData         !< Data for mapping between modules
      
   INTEGER(IntKi),           INTENT(  OUT) :: ErrStat             !< Error status of the operation
   CHARACTER(*),             INTENT(  OUT) :: ErrMsg              !< Error message if ErrStat /= ErrID_None
   
   ! local variables
   INTEGER(IntKi), PARAMETER               :: n_t_global = -1     ! loop counter
   INTEGER(IntKi), PARAMETER               :: n_t_global_next = 0 ! loop counter
   REAL(DbKi)                              :: t_initial           ! next simulation time (t_global_next)
   
   INTEGER(IntKi)                          :: ErrStat2
   CHARACTER(ErrMsgLen)                    :: ErrMsg2
   CHARACTER(*), PARAMETER                 :: RoutineName = 'FAST_Solution0'

   
   !NOTE: m_FAST%t_global is t_initial in this routine
   
   ErrStat = ErrID_None
   ErrMsg  = ""
   
   t_initial = m_FAST%t_global ! which is used in place of t_global_next
   y_FAST%WriteThisStep = NeedWriteOutput(n_t_global_next, t_initial, p_FAST)

   IF (p_FAST%WrSttsTime) then
      CALL SimStatus_FirstTime( m_FAST%TiLstPrn, m_FAST%PrevClockTime, m_FAST%SimStrtTime, m_FAST%UsrTime2, t_initial, p_FAST%TMax, p_FAST%TDesc )
   END IF
   

   ! Solve input-output relations; this section of code corresponds to Eq. (35) in Gasmi et al. (2013)
   ! This code will be specific to the underlying modules
   
      ! the initial ServoDyn and IfW/Lidar inputs from Simulink:
   IF ( p_FAST%CompServo == Module_SrvD ) CALL SrvD_SetExternalInputs( p_FAST, m_FAST, SrvD%Input(1) )   
   IF ( p_FAST%CompInflow == Module_IfW ) CALL IfW_SetExternalInputs( IfW%p, m_FAST, ED%y, IfW%Input(1) )  

   CALL CalcOutputs_And_SolveForInputs(  n_t_global, t_initial,  STATE_CURR, m_FAST%calcJacobian, m_FAST%NextJacCalcTime, &
                        p_FAST, m_FAST, y_FAST%WriteThisStep, ED, BD, SrvD, AD14, AD, IfW, OpFM, HD, SD, ExtPtfm, &
                        MAPp, FEAM, MD, Orca, IceF, IceD, MeshMapData, ErrStat2, ErrMsg2 )
      CALL SetErrStat(ErrStat2, ErrMsg2, ErrStat, ErrMsg, RoutineName )
   
            
   !----------------------------------------------------------------------------------------
   ! Check to see if we should output data this time step:
   !----------------------------------------------------------------------------------------

   CALL WriteOutputToFile(n_t_global_next, t_initial, p_FAST, y_FAST, ED, BD, AD14, AD, IfW, OpFM, HD, SD, ExtPtfm, SrvD, MAPp, FEAM, MD, Orca, IceF, IceD, MeshMapData, ErrStat2, ErrMsg2)   
      CALL SetErrStat(ErrStat2, ErrMsg2, ErrStat, ErrMsg, RoutineName )

      ! turn off VTK output when
   if (p_FAST%WrVTK == VTK_InitOnly) then
      ! Write visualization data for initialization (and also note that we're ignoring any errors that occur doing so)

      call WriteVTK(t_initial, p_FAST, y_FAST, MeshMapData, ED, BD, AD, IfW, OpFM, HD, SD, ExtPtfm, SrvD, MAPp, FEAM, MD, Orca, IceF, IceD)
         
   end if      

                  
   !...............
   ! Copy values of these initial guesses for interpolation/extrapolation and 
   ! initialize predicted states for j_pc loop (use MESH_NEWCOPY here so we can use MESH_UPDATE copy later)
   !...............
         
   ! Initialize Input-Output arrays for interpolation/extrapolation:

   CALL FAST_InitIOarrays( m_FAST%t_global, p_FAST, y_FAST, m_FAST, ED, BD, SrvD, AD14, AD, IfW, HD, SD, ExtPtfm, &
                           MAPp, FEAM, MD, Orca, IceF, IceD, ErrStat2, ErrMsg2 )
      CALL SetErrStat(ErrStat2, ErrMsg2, ErrStat, ErrMsg, RoutineName )
         

END SUBROUTINE FAST_Solution0
!----------------------------------------------------------------------------------------------------------------------------------
!> This routine initializes the input and output arrays stored for extrapolation. They are initialized after the first input-output solve so that the first
!! extrapolations are used with values from the solution, not just initial guesses. It also creates new copies of the state variables, which need to 
!! be stored for the predictor-corrector loop.
SUBROUTINE FAST_InitIOarrays( t_initial, p_FAST, y_FAST, m_FAST, ED, BD, SrvD, AD14, AD, IfW, HD, SD, ExtPtfm, &
                              MAPp, FEAM, MD, Orca, IceF, IceD, ErrStat, ErrMsg )

   REAL(DbKi),               INTENT(IN   ) :: t_initial           !< start time of the simulation 
   TYPE(FAST_ParameterType), INTENT(IN   ) :: p_FAST              !< Parameters for the glue code
   TYPE(FAST_OutputFileType),INTENT(IN   ) :: y_FAST              !< Output variables for the glue code
   TYPE(FAST_MiscVarType),   INTENT(IN   ) :: m_FAST              !< Miscellaneous variables
     
   TYPE(ElastoDyn_Data),     INTENT(INOUT) :: ED                  !< ElastoDyn data
   TYPE(BeamDyn_Data),       INTENT(INOUT) :: BD                  !< BeamDyn data
   TYPE(ServoDyn_Data),      INTENT(INOUT) :: SrvD                !< ServoDyn data
   TYPE(AeroDyn14_Data),     INTENT(INOUT) :: AD14                !< AeroDyn v14 data
   TYPE(AeroDyn_Data),       INTENT(INOUT) :: AD                  !< AeroDyn data
   TYPE(InflowWind_Data),    INTENT(INOUT) :: IfW                 !< InflowWind data
   TYPE(HydroDyn_Data),      INTENT(INOUT) :: HD                  !< HydroDyn data
   TYPE(SubDyn_Data),        INTENT(INOUT) :: SD                  !< SubDyn data
   TYPE(ExtPtfm_Data),       INTENT(INOUT) :: ExtPtfm             !< ExtPtfm_MCKF data
   TYPE(MAP_Data),           INTENT(INOUT) :: MAPp                !< MAP data
   TYPE(FEAMooring_Data),    INTENT(INOUT) :: FEAM                !< FEAMooring data
   TYPE(MoorDyn_Data),       INTENT(INOUT) :: MD                  !< MoorDyn data
   TYPE(OrcaFlex_Data),      INTENT(INOUT) :: Orca                !< OrcaFlex interface data
   TYPE(IceFloe_Data),       INTENT(INOUT) :: IceF                !< IceFloe data
   TYPE(IceDyn_Data),        INTENT(INOUT) :: IceD                !< All the IceDyn data used in time-step loop
      
   INTEGER(IntKi),           INTENT(  OUT) :: ErrStat             !< Error status of the operation
   CHARACTER(*),             INTENT(  OUT) :: ErrMsg              !< Error message if ErrStat /= ErrID_None

   ! local variables
   INTEGER(IntKi)                          :: i, j, k             ! loop counters
   INTEGER(IntKi)                          :: ErrStat2
   CHARACTER(ErrMsgLen)                    :: ErrMsg2
   CHARACTER(*), PARAMETER                 :: RoutineName = 'FAST_InitIOarrays'       
   
   
   ErrStat = ErrID_None
   ErrMsg  = ""
   
   ! We fill ED%InputTimes with negative times, but the ED%Input values are identical for each of those times; this allows
   ! us to use, e.g., quadratic interpolation that effectively acts as a zeroth-order extrapolation and first-order extrapolation
   ! for the first and second time steps.  (The interpolation order in the ExtrapInput routines are determined as
   ! order = SIZE(ED%Input)

   
   DO j = 1, p_FAST%InterpOrder + 1
      ED%InputTimes(j) = t_initial - (j - 1) * p_FAST%dt
   END DO

   DO j = 2, p_FAST%InterpOrder + 1
      CALL ED_CopyInput (ED%Input(1),  ED%Input(j),  MESH_NEWCOPY, Errstat2, ErrMsg2)
         CALL SetErrStat( Errstat2, ErrMsg2, ErrStat, ErrMsg, RoutineName )
   END DO
   CALL ED_CopyInput (ED%Input(1),  ED%u,  MESH_NEWCOPY, Errstat2, ErrMsg2) ! do this to initialize meshes/allocatable arrays for output of ExtrapInterp routine
      CALL SetErrStat( Errstat2, ErrMsg2, ErrStat, ErrMsg, RoutineName )
   
      ! Initialize predicted states for j_pc loop:
   CALL ED_CopyContState   (ED%x( STATE_CURR), ED%x( STATE_PRED), MESH_NEWCOPY, Errstat2, ErrMsg2)
      CALL SetErrStat( Errstat2, ErrMsg2, ErrStat, ErrMsg, RoutineName )
   CALL ED_CopyDiscState   (ED%xd(STATE_CURR), ED%xd(STATE_PRED), MESH_NEWCOPY, Errstat2, ErrMsg2)  
      CALL SetErrStat( Errstat2, ErrMsg2, ErrStat, ErrMsg, RoutineName )
   CALL ED_CopyConstrState (ED%z( STATE_CURR), ED%z( STATE_PRED), MESH_NEWCOPY, Errstat2, ErrMsg2)
      CALL SetErrStat( Errstat2, ErrMsg2, ErrStat, ErrMsg, RoutineName )   
   CALL ED_CopyOtherState (ED%OtherSt( STATE_CURR), ED%OtherSt( STATE_PRED), MESH_NEWCOPY, Errstat2, ErrMsg2)
      CALL SetErrStat( Errstat2, ErrMsg2, ErrStat, ErrMsg, RoutineName )   
      
   
   IF  (p_FAST%CompElast == Module_BD ) THEN      

      DO k = 1,p_FAST%nBeams
         
            ! Copy values for interpolation/extrapolation:
         DO j = 1, p_FAST%InterpOrder + 1
            BD%InputTimes(j,k) = t_initial - (j - 1) * p_FAST%dt
         END DO

         DO j = 2, p_FAST%InterpOrder + 1
            CALL BD_CopyInput (BD%Input(1,k),  BD%Input(j,k),  MESH_NEWCOPY, Errstat2, ErrMsg2)
               CALL SetErrStat( Errstat2, ErrMsg2, ErrStat, ErrMsg, RoutineName )
         END DO
         CALL BD_CopyInput (BD%Input(1,k),  BD%u(k),  MESH_NEWCOPY, Errstat2, ErrMsg2) ! do this to initialize meshes/allocatable arrays for output of ExtrapInterp routine
            CALL SetErrStat( Errstat2, ErrMsg2, ErrStat, ErrMsg, RoutineName )      
                               
                     
            ! Initialize predicted states for j_pc loop:
         CALL BD_CopyContState   (BD%x( k,STATE_CURR), BD%x( k,STATE_PRED), MESH_NEWCOPY, Errstat2, ErrMsg2)
            CALL SetErrStat( Errstat2, ErrMsg2, ErrStat, ErrMsg, RoutineName )
         CALL BD_CopyDiscState   (BD%xd(k,STATE_CURR), BD%xd(k,STATE_PRED), MESH_NEWCOPY, Errstat2, ErrMsg2)  
            CALL SetErrStat( Errstat2, ErrMsg2, ErrStat, ErrMsg, RoutineName )
         CALL BD_CopyConstrState (BD%z( k,STATE_CURR), BD%z( k,STATE_PRED), MESH_NEWCOPY, Errstat2, ErrMsg2)
            CALL SetErrStat( Errstat2, ErrMsg2, ErrStat, ErrMsg, RoutineName )
         CALL BD_CopyOtherState (BD%OtherSt( k,STATE_CURR), BD%OtherSt( k,STATE_PRED), MESH_NEWCOPY, Errstat2, ErrMsg2)
            CALL SetErrStat( Errstat2, ErrMsg2, ErrStat, ErrMsg, RoutineName )
         
      END DO ! nBeams
      
   END IF ! CompElast            
      
   
   IF ( p_FAST%CompServo == Module_SrvD ) THEN      
      ! Initialize Input-Output arrays for interpolation/extrapolation:
         
      DO j = 1, p_FAST%InterpOrder + 1
         SrvD%InputTimes(j) = t_initial - (j - 1) * p_FAST%dt
         !SrvD_OutputTimes(j) = t_initial - (j - 1) * dt
      END DO

      DO j = 2, p_FAST%InterpOrder + 1
         CALL SrvD_CopyInput (SrvD%Input(1),  SrvD%Input(j),  MESH_NEWCOPY, Errstat2, ErrMsg2)
            CALL SetErrStat( Errstat2, ErrMsg2, ErrStat, ErrMsg, RoutineName )
      END DO
      CALL SrvD_CopyInput (SrvD%Input(1),  SrvD%u,  MESH_NEWCOPY, Errstat2, ErrMsg2) ! do this to initialize meshes/allocatable arrays for output of ExtrapInterp routine
         CALL SetErrStat( Errstat2, ErrMsg2, ErrStat, ErrMsg, RoutineName )
   
         ! Initialize predicted states for j_pc loop:
      CALL SrvD_CopyContState   (SrvD%x( STATE_CURR), SrvD%x( STATE_PRED), MESH_NEWCOPY, Errstat2, ErrMsg2)
         CALL SetErrStat( Errstat2, ErrMsg2, ErrStat, ErrMsg, RoutineName )
      CALL SrvD_CopyDiscState   (SrvD%xd(STATE_CURR), SrvD%xd(STATE_PRED), MESH_NEWCOPY, Errstat2, ErrMsg2)  
         CALL SetErrStat( Errstat2, ErrMsg2, ErrStat, ErrMsg, RoutineName )
      CALL SrvD_CopyConstrState (SrvD%z( STATE_CURR), SrvD%z( STATE_PRED), MESH_NEWCOPY, Errstat2, ErrMsg2)
         CALL SetErrStat( Errstat2, ErrMsg2, ErrStat, ErrMsg, RoutineName )
      CALL SrvD_CopyOtherState( SrvD%OtherSt(STATE_CURR), SrvD%OtherSt(STATE_PRED), MESH_NEWCOPY, Errstat2, ErrMsg2)
            CALL SetErrStat( Errstat2, ErrMsg2, ErrStat, ErrMsg, RoutineName )   
         
   END IF ! CompServo
   
   
   IF ( p_FAST%CompAero == Module_AD14 ) THEN      
         ! Copy values for interpolation/extrapolation:

      DO j = 1, p_FAST%InterpOrder + 1
         AD14%InputTimes(j) = t_initial - (j - 1) * p_FAST%dt
      END DO

      DO j = 2, p_FAST%InterpOrder + 1
         CALL AD14_CopyInput (AD14%Input(1),  AD14%Input(j),  MESH_NEWCOPY, Errstat2, ErrMsg2)
            CALL SetErrStat( Errstat2, ErrMsg2, ErrStat, ErrMsg, RoutineName )
      END DO
      CALL AD14_CopyInput (AD14%Input(1),  AD14%u,  MESH_NEWCOPY, Errstat2, ErrMsg2) ! do this to initialize meshes/allocatable arrays for output of ExtrapInterp routine
         CALL SetErrStat( Errstat2, ErrMsg2, ErrStat, ErrMsg, RoutineName )


         ! Initialize predicted states for j_pc loop:
      CALL AD14_CopyContState   (AD14%x( STATE_CURR), AD14%x( STATE_PRED), MESH_NEWCOPY, Errstat2, ErrMsg2)
         CALL SetErrStat( Errstat2, ErrMsg2, ErrStat, ErrMsg, RoutineName )
      CALL AD14_CopyDiscState   (AD14%xd(STATE_CURR), AD14%xd(STATE_PRED), MESH_NEWCOPY, Errstat2, ErrMsg2)  
         CALL SetErrStat( Errstat2, ErrMsg2, ErrStat, ErrMsg, RoutineName )
      CALL AD14_CopyConstrState (AD14%z( STATE_CURR), AD14%z( STATE_PRED), MESH_NEWCOPY, Errstat2, ErrMsg2)
         CALL SetErrStat( Errstat2, ErrMsg2, ErrStat, ErrMsg, RoutineName )      
      CALL AD14_CopyOtherState( AD14%OtherSt(STATE_CURR), AD14%OtherSt(STATE_PRED), MESH_NEWCOPY, Errstat2, ErrMsg2)
         CALL SetErrStat( Errstat2, ErrMsg2, ErrStat, ErrMsg, RoutineName )   

   ELSEIF ( p_FAST%CompAero == Module_AD ) THEN      
         ! Copy values for interpolation/extrapolation:
   
      DO j = 1, p_FAST%InterpOrder + 1
         AD%InputTimes(j) = t_initial - (j - 1) * p_FAST%dt
      END DO
   
      DO j = 2, p_FAST%InterpOrder + 1
         CALL AD_CopyInput (AD%Input(1),  AD%Input(j),  MESH_NEWCOPY, Errstat2, ErrMsg2)
            CALL SetErrStat( Errstat2, ErrMsg2, ErrStat, ErrMsg, RoutineName )
      END DO
      CALL AD_CopyInput (AD%Input(1),  AD%u,  MESH_NEWCOPY, Errstat2, ErrMsg2) ! do this to initialize meshes/allocatable arrays for output of ExtrapInterp routine
         CALL SetErrStat( Errstat2, ErrMsg2, ErrStat, ErrMsg, RoutineName )
   
   
         ! Initialize predicted states for j_pc loop:
      CALL AD_CopyContState(AD%x(STATE_CURR), AD%x(STATE_PRED), MESH_NEWCOPY, Errstat2, ErrMsg2)
         CALL SetErrStat( Errstat2, ErrMsg2, ErrStat, ErrMsg, RoutineName )
      CALL AD_CopyDiscState(AD%xd(STATE_CURR), AD%xd(STATE_PRED), MESH_NEWCOPY, Errstat2, ErrMsg2)  
         CALL SetErrStat( Errstat2, ErrMsg2, ErrStat, ErrMsg, RoutineName )
      CALL AD_CopyConstrState(AD%z(STATE_CURR), AD%z(STATE_PRED), MESH_NEWCOPY, Errstat2, ErrMsg2)
         CALL SetErrStat( Errstat2, ErrMsg2, ErrStat, ErrMsg, RoutineName )      
      CALL AD_CopyOtherState(AD%OtherSt(STATE_CURR), AD%OtherSt(STATE_PRED), MESH_NEWCOPY, Errstat2, ErrMsg2)
         CALL SetErrStat( Errstat2, ErrMsg2, ErrStat, ErrMsg, RoutineName )   
            
   END IF ! CompAero == Module_AD    
   
   
   
   IF ( p_FAST%CompInflow == Module_IfW ) THEN      
         ! Copy values for interpolation/extrapolation:

      DO j = 1, p_FAST%InterpOrder + 1
         IfW%InputTimes(j) = t_initial - (j - 1) * p_FAST%dt
         !IfW%OutputTimes(i) = t_initial - (j - 1) * dt
      END DO

      DO j = 2, p_FAST%InterpOrder + 1
         CALL InflowWind_CopyInput (IfW%Input(1),  IfW%Input(j),  MESH_NEWCOPY, Errstat2, ErrMsg2)
            CALL SetErrStat( Errstat2, ErrMsg2, ErrStat, ErrMsg, RoutineName )
      END DO
      CALL InflowWind_CopyInput (IfW%Input(1),  IfW%u,  MESH_NEWCOPY, Errstat2, ErrMsg2) ! do this to initialize meshes/allocatable arrays for output of ExtrapInterp routine
         CALL SetErrStat( Errstat2, ErrMsg2, ErrStat, ErrMsg, RoutineName )


         ! Initialize predicted states for j_pc loop:
      CALL InflowWind_CopyContState   (IfW%x( STATE_CURR), IfW%x( STATE_PRED), MESH_NEWCOPY, Errstat2, ErrMsg2)
         CALL SetErrStat( Errstat2, ErrMsg2, ErrStat, ErrMsg, RoutineName )
      CALL InflowWind_CopyDiscState   (IfW%xd(STATE_CURR), IfW%xd(STATE_PRED), MESH_NEWCOPY, Errstat2, ErrMsg2)  
         CALL SetErrStat( Errstat2, ErrMsg2, ErrStat, ErrMsg, RoutineName )
      CALL InflowWind_CopyConstrState (IfW%z( STATE_CURR), IfW%z( STATE_PRED), MESH_NEWCOPY, Errstat2, ErrMsg2)
         CALL SetErrStat( Errstat2, ErrMsg2, ErrStat, ErrMsg, RoutineName )      
      CALL InflowWind_CopyOtherState( IfW%OtherSt(STATE_CURR), IfW%OtherSt(STATE_PRED), MESH_NEWCOPY, Errstat2, ErrMsg2)
            CALL SetErrStat( Errstat2, ErrMsg2, ErrStat, ErrMsg, RoutineName )   

   END IF ! CompInflow == Module_IfW 
      
   
   IF ( p_FAST%CompHydro == Module_HD ) THEN      
         ! Copy values for interpolation/extrapolation:
      DO j = 1, p_FAST%InterpOrder + 1
         HD%InputTimes(j) = t_initial - (j - 1) * p_FAST%dt
         !HD_OutputTimes(i) = t_initial - (j - 1) * dt
      END DO

      DO j = 2, p_FAST%InterpOrder + 1
         CALL HydroDyn_CopyInput (HD%Input(1),  HD%Input(j),  MESH_NEWCOPY, Errstat2, ErrMsg2)
            CALL SetErrStat( Errstat2, ErrMsg2, ErrStat, ErrMsg, RoutineName )
      END DO
      CALL HydroDyn_CopyInput (HD%Input(1),  HD%u,  MESH_NEWCOPY, Errstat2, ErrMsg2) ! do this to initialize meshes/allocatable arrays for output of ExtrapInterp routine
         CALL SetErrStat( Errstat2, ErrMsg2, ErrStat, ErrMsg, RoutineName )


         ! Initialize predicted states for j_pc loop:
      CALL HydroDyn_CopyContState   (HD%x( STATE_CURR), HD%x( STATE_PRED), MESH_NEWCOPY, Errstat2, ErrMsg2)
         CALL SetErrStat( Errstat2, ErrMsg2, ErrStat, ErrMsg, RoutineName )
      CALL HydroDyn_CopyDiscState   (HD%xd(STATE_CURR), HD%xd(STATE_PRED), MESH_NEWCOPY, Errstat2, ErrMsg2)  
         CALL SetErrStat( Errstat2, ErrMsg2, ErrStat, ErrMsg, RoutineName )
      CALL HydroDyn_CopyConstrState (HD%z( STATE_CURR), HD%z( STATE_PRED), MESH_NEWCOPY, Errstat2, ErrMsg2)
         CALL SetErrStat( Errstat2, ErrMsg2, ErrStat, ErrMsg, RoutineName )
      CALL HydroDyn_CopyOtherState( HD%OtherSt(STATE_CURR), HD%OtherSt(STATE_PRED), MESH_NEWCOPY, Errstat2, ErrMsg2)
         CALL SetErrStat( Errstat2, ErrMsg2, ErrStat, ErrMsg, RoutineName )   
      
   END IF !CompHydro
         
   
   IF  (p_FAST%CompSub == Module_SD ) THEN      

         ! Copy values for interpolation/extrapolation:
      DO j = 1, p_FAST%InterpOrder + 1
         SD%InputTimes(j) = t_initial - (j - 1) * p_FAST%dt
         !SD_OutputTimes(i) = t_initial - (j - 1) * dt
      END DO

      DO j = 2, p_FAST%InterpOrder + 1
         CALL SD_CopyInput (SD%Input(1),  SD%Input(j),  MESH_NEWCOPY, Errstat2, ErrMsg2)
            CALL SetErrStat( Errstat2, ErrMsg2, ErrStat, ErrMsg, RoutineName )
      END DO
      CALL SD_CopyInput (SD%Input(1),  SD%u,  MESH_NEWCOPY, Errstat2, ErrMsg2) ! do this to initialize meshes/allocatable arrays for output of ExtrapInterp routine
         CALL SetErrStat( Errstat2, ErrMsg2, ErrStat, ErrMsg, RoutineName )      
                               
         
         ! Initialize predicted states for j_pc loop:
      CALL SD_CopyContState   (SD%x( STATE_CURR), SD%x( STATE_PRED), MESH_NEWCOPY, Errstat2, ErrMsg2)
         CALL SetErrStat( Errstat2, ErrMsg2, ErrStat, ErrMsg, RoutineName )
      CALL SD_CopyDiscState   (SD%xd(STATE_CURR), SD%xd(STATE_PRED), MESH_NEWCOPY, Errstat2, ErrMsg2)  
         CALL SetErrStat( Errstat2, ErrMsg2, ErrStat, ErrMsg, RoutineName )
      CALL SD_CopyConstrState (SD%z( STATE_CURR), SD%z( STATE_PRED), MESH_NEWCOPY, Errstat2, ErrMsg2)
         CALL SetErrStat( Errstat2, ErrMsg2, ErrStat, ErrMsg, RoutineName )
      CALL SD_CopyOtherState( SD%OtherSt(STATE_CURR), SD%OtherSt(STATE_PRED), MESH_NEWCOPY, Errstat2, ErrMsg2)
         CALL SetErrStat( Errstat2, ErrMsg2, ErrStat, ErrMsg, RoutineName )   
         
   ELSE IF (p_FAST%CompSub == Module_ExtPtfm ) THEN      

         ! Copy values for interpolation/extrapolation:
      DO j = 1, p_FAST%InterpOrder + 1
         ExtPtfm%InputTimes(j) = t_initial - (j - 1) * p_FAST%dt
      END DO

      DO j = 2, p_FAST%InterpOrder + 1
         CALL ExtPtfm_CopyInput (ExtPtfm%Input(1),  ExtPtfm%Input(j),  MESH_NEWCOPY, Errstat2, ErrMsg2)
            CALL SetErrStat( Errstat2, ErrMsg2, ErrStat, ErrMsg, RoutineName )
      END DO
      CALL ExtPtfm_CopyInput (ExtPtfm%Input(1),  ExtPtfm%u,  MESH_NEWCOPY, Errstat2, ErrMsg2) ! do this to initialize meshes/allocatable arrays for output of ExtrapInterp routine
         CALL SetErrStat( Errstat2, ErrMsg2, ErrStat, ErrMsg, RoutineName )      
                               
         
         ! Initialize predicted states for j_pc loop:
      CALL ExtPtfm_CopyContState   (ExtPtfm%x( STATE_CURR), ExtPtfm%x( STATE_PRED), MESH_NEWCOPY, Errstat2, ErrMsg2)
         CALL SetErrStat( Errstat2, ErrMsg2, ErrStat, ErrMsg, RoutineName )
      CALL ExtPtfm_CopyDiscState   (ExtPtfm%xd(STATE_CURR), ExtPtfm%xd(STATE_PRED), MESH_NEWCOPY, Errstat2, ErrMsg2)  
         CALL SetErrStat( Errstat2, ErrMsg2, ErrStat, ErrMsg, RoutineName )
      CALL ExtPtfm_CopyConstrState (ExtPtfm%z( STATE_CURR), ExtPtfm%z( STATE_PRED), MESH_NEWCOPY, Errstat2, ErrMsg2)
         CALL SetErrStat( Errstat2, ErrMsg2, ErrStat, ErrMsg, RoutineName )
      CALL ExtPtfm_CopyOtherState( ExtPtfm%OtherSt(STATE_CURR), ExtPtfm%OtherSt(STATE_PRED), MESH_NEWCOPY, Errstat2, ErrMsg2)
         CALL SetErrStat( Errstat2, ErrMsg2, ErrStat, ErrMsg, RoutineName )   
   END IF ! CompSub         
      
   
   IF (p_FAST%CompMooring == Module_MAP) THEN      
         ! Copy values for interpolation/extrapolation:

      DO j = 1, p_FAST%InterpOrder + 1
         MAPp%InputTimes(j) = t_initial - (j - 1) * p_FAST%dt
         !MAP_OutputTimes(i) = t_initial - (j - 1) * dt
      END DO

      DO j = 2, p_FAST%InterpOrder + 1
         CALL MAP_CopyInput (MAPp%Input(1),  MAPp%Input(j),  MESH_NEWCOPY, Errstat2, ErrMsg2)
            CALL SetErrStat( Errstat2, ErrMsg2, ErrStat, ErrMsg, RoutineName )
      END DO
      CALL MAP_CopyInput (MAPp%Input(1),  MAPp%u,  MESH_NEWCOPY, Errstat2, ErrMsg2) ! do this to initialize meshes/allocatable arrays for output of ExtrapInterp routine
         CALL SetErrStat( Errstat2, ErrMsg2, ErrStat, ErrMsg, RoutineName )
               
         ! Initialize predicted states for j_pc loop:
      CALL MAP_CopyContState   (MAPp%x( STATE_CURR), MAPp%x( STATE_PRED), MESH_NEWCOPY, Errstat2, ErrMsg2)
         CALL SetErrStat( Errstat2, ErrMsg2, ErrStat, ErrMsg, RoutineName )
      CALL MAP_CopyDiscState   (MAPp%xd(STATE_CURR), MAPp%xd(STATE_PRED), MESH_NEWCOPY, Errstat2, ErrMsg2)  
         CALL SetErrStat( Errstat2, ErrMsg2, ErrStat, ErrMsg, RoutineName )
      CALL MAP_CopyConstrState (MAPp%z( STATE_CURR), MAPp%z( STATE_PRED), MESH_NEWCOPY, Errstat2, ErrMsg2)
         CALL SetErrStat( Errstat2, ErrMsg2, ErrStat, ErrMsg, RoutineName )
      IF ( p_FAST%n_substeps( MODULE_MAP ) > 1 ) THEN
         CALL MAP_CopyOtherState( MAPp%OtherSt, MAPp%OtherSt_old, MESH_NEWCOPY, Errstat2, ErrMsg2)
            CALL SetErrStat( Errstat2, ErrMsg2, ErrStat, ErrMsg, RoutineName )   
      END IF  
      
   ELSEIF (p_FAST%CompMooring == Module_MD) THEN      
         ! Copy values for interpolation/extrapolation:

      DO j = 1, p_FAST%InterpOrder + 1
         MD%InputTimes(j) = t_initial - (j - 1) * p_FAST%dt
         !MD_OutputTimes(i) = t_initial - (j - 1) * dt
      END DO

      DO j = 2, p_FAST%InterpOrder + 1
         CALL MD_CopyInput (MD%Input(1),  MD%Input(j),  MESH_NEWCOPY, Errstat2, ErrMsg2)
            CALL SetErrStat( Errstat2, ErrMsg2, ErrStat, ErrMsg, RoutineName )
      END DO
      CALL MD_CopyInput (MD%Input(1),  MD%u,  MESH_NEWCOPY, Errstat2, ErrMsg2) ! do this to initialize meshes/allocatable arrays for output of ExtrapInterp routine
         CALL SetErrStat( Errstat2, ErrMsg2, ErrStat, ErrMsg, RoutineName )
               
         ! Initialize predicted states for j_pc loop:
      CALL MD_CopyContState   (MD%x( STATE_CURR), MD%x( STATE_PRED), MESH_NEWCOPY, Errstat2, ErrMsg2)
         CALL SetErrStat( Errstat2, ErrMsg2, ErrStat, ErrMsg, RoutineName )
      CALL MD_CopyDiscState   (MD%xd(STATE_CURR), MD%xd(STATE_PRED), MESH_NEWCOPY, Errstat2, ErrMsg2)  
         CALL SetErrStat( Errstat2, ErrMsg2, ErrStat, ErrMsg, RoutineName )
      CALL MD_CopyConstrState (MD%z( STATE_CURR), MD%z( STATE_PRED), MESH_NEWCOPY, Errstat2, ErrMsg2)
         CALL SetErrStat( Errstat2, ErrMsg2, ErrStat, ErrMsg, RoutineName )
      CALL MD_CopyOtherState( MD%OtherSt(STATE_CURR), MD%OtherSt(STATE_PRED), MESH_NEWCOPY, Errstat2, ErrMsg2)
         CALL SetErrStat( Errstat2, ErrMsg2, ErrStat, ErrMsg, RoutineName )   
      
   ELSEIF (p_FAST%CompMooring == Module_FEAM) THEN      
         ! Copy values for interpolation/extrapolation:

      DO j = 1, p_FAST%InterpOrder + 1
         FEAM%InputTimes(j) = t_initial - (j - 1) * p_FAST%dt
         !FEAM_OutputTimes(i) = t_initial - (j - 1) * dt
      END DO

      DO j = 2, p_FAST%InterpOrder + 1
         CALL FEAM_CopyInput (FEAM%Input(1),  FEAM%Input(j),  MESH_NEWCOPY, Errstat2, ErrMsg2)
            CALL SetErrStat( Errstat2, ErrMsg2, ErrStat, ErrMsg, RoutineName )
      END DO
      CALL FEAM_CopyInput (FEAM%Input(1),  FEAM%u,  MESH_NEWCOPY, Errstat2, ErrMsg2) ! do this to initialize meshes/allocatable arrays for output of ExtrapInterp routine
         CALL SetErrStat( Errstat2, ErrMsg2, ErrStat, ErrMsg, RoutineName )
               
         ! Initialize predicted states for j_pc loop:
      CALL FEAM_CopyContState   (FEAM%x( STATE_CURR), FEAM%x( STATE_PRED), MESH_NEWCOPY, Errstat2, ErrMsg2)
         CALL SetErrStat( Errstat2, ErrMsg2, ErrStat, ErrMsg, RoutineName )
      CALL FEAM_CopyDiscState   (FEAM%xd(STATE_CURR), FEAM%xd(STATE_PRED), MESH_NEWCOPY, Errstat2, ErrMsg2)  
         CALL SetErrStat( Errstat2, ErrMsg2, ErrStat, ErrMsg, RoutineName )
      CALL FEAM_CopyConstrState (FEAM%z( STATE_CURR), FEAM%z( STATE_PRED), MESH_NEWCOPY, Errstat2, ErrMsg2)
         CALL SetErrStat( Errstat2, ErrMsg2, ErrStat, ErrMsg, RoutineName )
      CALL FEAM_CopyOtherState( FEAM%OtherSt(STATE_CURR), FEAM%OtherSt(STATE_PRED), MESH_NEWCOPY, Errstat2, ErrMsg2)
         CALL SetErrStat( Errstat2, ErrMsg2, ErrStat, ErrMsg, RoutineName )   
      
   ELSEIF (p_FAST%CompMooring == Module_Orca) THEN      
         ! Copy values for interpolation/extrapolation:

      DO j = 1, p_FAST%InterpOrder + 1
         Orca%InputTimes(j) = t_initial - (j - 1) * p_FAST%dt
      END DO

      DO j = 2, p_FAST%InterpOrder + 1
         CALL Orca_CopyInput (Orca%Input(1),  Orca%Input(j),  MESH_NEWCOPY, Errstat2, ErrMsg2)
            CALL SetErrStat( Errstat2, ErrMsg2, ErrStat, ErrMsg, RoutineName )
      END DO
      CALL Orca_CopyInput (Orca%Input(1),  Orca%u,  MESH_NEWCOPY, Errstat2, ErrMsg2) ! do this to initialize meshes/allocatable arrays for output of ExtrapInterp routine
         CALL SetErrStat( Errstat2, ErrMsg2, ErrStat, ErrMsg, RoutineName )
               
         ! Initialize predicted states for j_pc loop:
      CALL Orca_CopyContState   (Orca%x( STATE_CURR), Orca%x( STATE_PRED), MESH_NEWCOPY, Errstat2, ErrMsg2)
         CALL SetErrStat( Errstat2, ErrMsg2, ErrStat, ErrMsg, RoutineName )
      CALL Orca_CopyDiscState   (Orca%xd(STATE_CURR), Orca%xd(STATE_PRED), MESH_NEWCOPY, Errstat2, ErrMsg2)  
         CALL SetErrStat( Errstat2, ErrMsg2, ErrStat, ErrMsg, RoutineName )
      CALL Orca_CopyConstrState (Orca%z( STATE_CURR), Orca%z( STATE_PRED), MESH_NEWCOPY, Errstat2, ErrMsg2)
         CALL SetErrStat( Errstat2, ErrMsg2, ErrStat, ErrMsg, RoutineName )
      CALL Orca_CopyOtherState( Orca%OtherSt(STATE_CURR), Orca%OtherSt(STATE_PRED), MESH_NEWCOPY, Errstat2, ErrMsg2)
         CALL SetErrStat( Errstat2, ErrMsg2, ErrStat, ErrMsg, RoutineName )   
   END IF ! CompMooring
                 
   
   IF  (p_FAST%CompIce == Module_IceF ) THEN      

         ! Copy values for interpolation/extrapolation:
      DO j = 1, p_FAST%InterpOrder + 1
         IceF%InputTimes(j) = t_initial - (j - 1) * p_FAST%dt
         !IceF_OutputTimes(i) = t_initial - (j - 1) * dt
      END DO

      DO j = 2, p_FAST%InterpOrder + 1
         CALL IceFloe_CopyInput (IceF%Input(1),  IceF%Input(j),  MESH_NEWCOPY, Errstat2, ErrMsg2)
            CALL SetErrStat( Errstat2, ErrMsg2, ErrStat, ErrMsg, RoutineName )
      END DO
      CALL IceFloe_CopyInput (IceF%Input(1),  IceF%u,  MESH_NEWCOPY, Errstat2, ErrMsg2) ! do this to initialize meshes/allocatable arrays for output of ExtrapInterp routine
         CALL SetErrStat( Errstat2, ErrMsg2, ErrStat, ErrMsg, RoutineName )      
                               
         
         ! Initialize predicted states for j_pc loop:
      CALL IceFloe_CopyContState   (IceF%x( STATE_CURR), IceF%x( STATE_PRED), MESH_NEWCOPY, Errstat2, ErrMsg2)
         CALL SetErrStat( Errstat2, ErrMsg2, ErrStat, ErrMsg, RoutineName )
      CALL IceFloe_CopyDiscState   (IceF%xd(STATE_CURR), IceF%xd(STATE_PRED), MESH_NEWCOPY, Errstat2, ErrMsg2)  
         CALL SetErrStat( Errstat2, ErrMsg2, ErrStat, ErrMsg, RoutineName )
      CALL IceFloe_CopyConstrState (IceF%z( STATE_CURR), IceF%z( STATE_PRED), MESH_NEWCOPY, Errstat2, ErrMsg2)
         CALL SetErrStat( Errstat2, ErrMsg2, ErrStat, ErrMsg, RoutineName )
      CALL IceFloe_CopyOtherState( IceF%OtherSt(STATE_CURR), IceF%OtherSt(STATE_PRED), MESH_NEWCOPY, Errstat2, ErrMsg2)
         CALL SetErrStat( Errstat2, ErrMsg2, ErrStat, ErrMsg, RoutineName )   
      
   ELSEIF  (p_FAST%CompIce == Module_IceD ) THEN      

      DO i = 1,p_FAST%numIceLegs
         
            ! Copy values for interpolation/extrapolation:
         DO j = 1, p_FAST%InterpOrder + 1
            IceD%InputTimes(j,i) = t_initial - (j - 1) * p_FAST%dt
            !IceD%OutputTimes(j,i) = t_initial - (j - 1) * dt
         END DO

         DO j = 2, p_FAST%InterpOrder + 1
            CALL IceD_CopyInput (IceD%Input(1,i),  IceD%Input(j,i),  MESH_NEWCOPY, Errstat2, ErrMsg2)
               CALL SetErrStat( Errstat2, ErrMsg2, ErrStat, ErrMsg, RoutineName )
         END DO
         CALL IceD_CopyInput (IceD%Input(1,i),  IceD%u(i),  MESH_NEWCOPY, Errstat2, ErrMsg2) ! do this to initialize meshes/allocatable arrays for output of ExtrapInterp routine
            CALL SetErrStat( Errstat2, ErrMsg2, ErrStat, ErrMsg, RoutineName )      
                               
         
            ! Initialize predicted states for j_pc loop:
         CALL IceD_CopyContState   (IceD%x( i,STATE_CURR), IceD%x( i,STATE_PRED), MESH_NEWCOPY, Errstat2, ErrMsg2)
            CALL SetErrStat( Errstat2, ErrMsg2, ErrStat, ErrMsg, RoutineName )
         CALL IceD_CopyDiscState   (IceD%xd(i,STATE_CURR), IceD%xd(i,STATE_PRED), MESH_NEWCOPY, Errstat2, ErrMsg2)  
            CALL SetErrStat( Errstat2, ErrMsg2, ErrStat, ErrMsg, RoutineName )
         CALL IceD_CopyConstrState (IceD%z( i,STATE_CURR), IceD%z( i,STATE_PRED), MESH_NEWCOPY, Errstat2, ErrMsg2)
            CALL SetErrStat( Errstat2, ErrMsg2, ErrStat, ErrMsg, RoutineName )
         CALL IceD_CopyOtherState( IceD%OtherSt(i,STATE_CURR), IceD%OtherSt(i,STATE_PRED), MESH_NEWCOPY, Errstat2, ErrMsg2)
            CALL SetErrStat( Errstat2, ErrMsg2, ErrStat, ErrMsg, RoutineName )   
         
      END DO ! numIceLegs
      
   END IF ! CompIce            
   
   
END SUBROUTINE FAST_InitIOarrays
!----------------------------------------------------------------------------------------------------------------------------------
!> Routine that calls FAST_Solution for one instance of a Turbine data structure. This is a separate subroutine so that the FAST
!! driver programs do not need to change or operate on the individual module level. 
SUBROUTINE FAST_Solution_T(t_initial, n_t_global, Turbine, ErrStat, ErrMsg )

   REAL(DbKi),               INTENT(IN   ) :: t_initial           !< initial time
   INTEGER(IntKi),           INTENT(IN   ) :: n_t_global          !< loop counter
   TYPE(FAST_TurbineType),   INTENT(INOUT) :: Turbine             !< all data for one instance of a turbine
   INTEGER(IntKi),           INTENT(  OUT) :: ErrStat             !< Error status of the operation
   CHARACTER(*),             INTENT(  OUT) :: ErrMsg              !< Error message if ErrStat /= ErrID_None
   
      CALL FAST_Solution(t_initial, n_t_global, Turbine%p_FAST, Turbine%y_FAST, Turbine%m_FAST, &
                  Turbine%ED, Turbine%BD, Turbine%SrvD, Turbine%AD14, Turbine%AD, Turbine%IfW, Turbine%OpFM, &
                  Turbine%HD, Turbine%SD, Turbine%ExtPtfm, Turbine%MAP, Turbine%FEAM, Turbine%MD, Turbine%Orca, &
                  Turbine%IceF, Turbine%IceD, Turbine%MeshMapData, ErrStat, ErrMsg )                  
                  
END SUBROUTINE FAST_Solution_T
!----------------------------------------------------------------------------------------------------------------------------------
!> This routine takes data from n_t_global and gets values at n_t_global + 1
SUBROUTINE FAST_Solution(t_initial, n_t_global, p_FAST, y_FAST, m_FAST, ED, BD, SrvD, AD14, AD, IfW, OpFM, HD, SD, ExtPtfm, &
                         MAPp, FEAM, MD, Orca, IceF, IceD, MeshMapData, ErrStat, ErrMsg )

   REAL(DbKi),               INTENT(IN   ) :: t_initial           !< initial time
   INTEGER(IntKi),           INTENT(IN   ) :: n_t_global          !< loop counter

   TYPE(FAST_ParameterType), INTENT(IN   ) :: p_FAST              !< Parameters for the glue code
   TYPE(FAST_OutputFileType),INTENT(INOUT) :: y_FAST              !< Output variables for the glue code
   TYPE(FAST_MiscVarType),   INTENT(INOUT) :: m_FAST              !< Miscellaneous variables
     
   TYPE(ElastoDyn_Data),     INTENT(INOUT) :: ED                  !< ElastoDyn data
   TYPE(BeamDyn_Data),       INTENT(INOUT) :: BD                  !< BeamDyn data
   TYPE(ServoDyn_Data),      INTENT(INOUT) :: SrvD                !< ServoDyn data
   TYPE(AeroDyn14_Data),     INTENT(INOUT) :: AD14                !< AeroDyn14 data
   TYPE(AeroDyn_Data),       INTENT(INOUT) :: AD                  !< AeroDyn data
   TYPE(InflowWind_Data),    INTENT(INOUT) :: IfW                 !< InflowWind data
   TYPE(OpenFOAM_Data),      INTENT(INOUT) :: OpFM                !< OpenFOAM data
   TYPE(HydroDyn_Data),      INTENT(INOUT) :: HD                  !< HydroDyn data
   TYPE(SubDyn_Data),        INTENT(INOUT) :: SD                  !< SubDyn data
   TYPE(ExtPtfm_Data),       INTENT(INOUT) :: ExtPtfm             !< ExtPtfm_MCKF data
   TYPE(MAP_Data),           INTENT(INOUT) :: MAPp                !< MAP data
   TYPE(FEAMooring_Data),    INTENT(INOUT) :: FEAM                !< FEAMooring data
   TYPE(MoorDyn_Data),       INTENT(INOUT) :: MD                  !< Data for the MoorDyn module
   TYPE(OrcaFlex_Data),      INTENT(INOUT) :: Orca                !< OrcaFlex interface data
   TYPE(IceFloe_Data),       INTENT(INOUT) :: IceF                !< IceFloe data
   TYPE(IceDyn_Data),        INTENT(INOUT) :: IceD                !< All the IceDyn data used in time-step loop

   TYPE(FAST_ModuleMapType), INTENT(INOUT) :: MeshMapData         !< Data for mapping between modules
      
   INTEGER(IntKi),           INTENT(  OUT) :: ErrStat             !< Error status of the operation
   CHARACTER(*),             INTENT(  OUT) :: ErrMsg              !< Error message if ErrStat /= ErrID_None
   
   ! local variables
   REAL(DbKi)                              :: t_global_next       ! next simulation time (m_FAST%t_global + p_FAST%dt)
   INTEGER(IntKi)                          :: n_t_global_next     ! n_t_global + 1
   INTEGER(IntKi)                          :: j_pc                ! predictor-corrector loop counter 
   INTEGER(IntKi)                          :: NumCorrections      ! number of corrections for this time step 
   INTEGER(IntKi), parameter               :: MaxCorrections = 20 ! maximum number of corrections allowed
   LOGICAL                                 :: WriteThisStep       ! Whether WriteOutput values will be printed
   
   INTEGER(IntKi)                          :: I, k                ! generic loop counters

   !REAL(ReKi)                              :: ControlInputGuess   ! value of controller inputs
   
   
   INTEGER(IntKi)                          :: ErrStat2
   CHARACTER(ErrMsgLen)                    :: ErrMsg2
   CHARACTER(*), PARAMETER                 :: RoutineName = 'FAST_Solution'


   ErrStat = ErrID_None
   ErrMsg  = ""
   
   n_t_global_next = n_t_global+1
   t_global_next = t_initial + n_t_global_next*p_FAST%DT  ! = m_FAST%t_global + p_FAST%dt
   
   y_FAST%WriteThisStep = NeedWriteOutput(n_t_global_next, t_global_next, p_FAST)

      !! determine if the Jacobian should be calculated this time
   IF ( m_FAST%calcJacobian ) THEN ! this was true (possibly at initialization), so we'll advance the time for the next calculation of the Jacobian
      
      if (p_FAST%CompMooring == Module_Orca .and. n_t_global < 5) then
         m_FAST%NextJacCalcTime = m_FAST%t_global + p_FAST%DT  ! the jacobian calculated with OrcaFlex at t=0 is incorrect, but is okay on the 2nd step (it's not okay for OrcaFlex version 10, so I increased this to 5)
      else
         m_FAST%NextJacCalcTime = m_FAST%t_global + p_FAST%DT_UJac
      end if
      
   END IF
      
      ! set number of corrections to be used for this time step:
   IF ( p_FAST%CompElast == Module_BD ) THEN ! BD accelerations have fewer spikes with these corrections on the first several time steps
      if (n_t_global > 2) then ! this 2 should probably be related to p_FAST%InterpOrder
         NumCorrections = p_FAST%NumCrctn
      elseif (n_t_global == 0) then
         NumCorrections = max(p_FAST%NumCrctn,16)
      else      
         NumCorrections = max(p_FAST%NumCrctn,1)
      end if
   ELSE
      NumCorrections = p_FAST%NumCrctn
   END IF   
   
      ! the ServoDyn inputs from Simulink are for t, not t+dt, so we're going to overwrite the inputs from
      ! the previous step before we extrapolate these inputs:
   IF ( p_FAST%CompServo == Module_SrvD ) CALL SrvD_SetExternalInputs( p_FAST, m_FAST, SrvD%Input(1) )   
   
   !++++++++++++++++++++++++++++++++++++++++++++++++++++++++++++++++++++++++++++++++++++++++++++++++++++++++++++++++++++++++++++
   !! ## Step 1.a: Extrapolate Inputs 
   !!
   !! gives predicted values at t+dt
   !++++++++++++++++++++++++++++++++++++++++++++++++++++++++++++++++++++++++++++++++++++++++++++++++++++++++++++++++++++++++++++
   CALL FAST_ExtrapInterpMods( t_global_next, p_FAST, m_FAST, ED, BD, SrvD, AD14, AD, IfW, HD, SD, ExtPtfm, &
                               MAPp, FEAM, MD, Orca, IceF, IceD, ErrStat2, ErrMsg2 )
      CALL SetErrStat(ErrStat2, ErrMsg2, ErrStat, ErrMsg, RoutineName )

      
   !! predictor-corrector loop:
   j_pc = 0
   do while (j_pc <= NumCorrections)
      WriteThisStep = y_FAST%WriteThisStep .AND. j_pc==NumCorrections
      
   !++++++++++++++++++++++++++++++++++++++++++++++++++++++++++++++++++++++++++++++++++++++++++++++++++++++++++++++++++++++++++++
   !! ## Step 1.b: Advance states (yield state and constraint values at t_global_next)
   !!
   !! STATE_CURR values of x, xd, z, and OtherSt contain values at m_FAST%t_global;
   !! STATE_PRED values contain values at t_global_next.
   !++++++++++++++++++++++++++++++++++++++++++++++++++++++++++++++++++++++++++++++++++++++++++++++++++++++++++++++++++++++++++++
      
      CALL FAST_AdvanceStates( t_initial, n_t_global, p_FAST, m_FAST, ED, BD, SrvD, AD14, AD, IfW, OpFM, HD, SD, ExtPtfm, &
                               MAPp, FEAM, MD, Orca, IceF, IceD, MeshMapData, ErrStat2, ErrMsg2, WriteThisStep )               
         CALL SetErrStat(ErrStat2, ErrMsg2, ErrStat, ErrMsg, RoutineName )
         IF (ErrStat >= AbortErrLev) RETURN
         
   !++++++++++++++++++++++++++++++++++++++++++++++++++++++++++++++++++++++++++++++++++++++++++++++++++++++++++++++++++++++++++++
   !! ## Step 1.c: Input-Output Solve      
   !++++++++++++++++++++++++++++++++++++++++++++++++++++++++++++++++++++++++++++++++++++++++++++++++++++++++++++++++++++++++++++
      ! save predicted inputs for comparison with corrected value later
      !IF (p_FAST%CheckHSSBrTrqC) THEN
      !   ControlInputGuess = ED%Input(1)%HSSBrTrqC
      !END IF
        
      CALL CalcOutputs_And_SolveForInputs( n_t_global, t_global_next,  STATE_PRED, m_FAST%calcJacobian, m_FAST%NextJacCalcTime, &
         p_FAST, m_FAST, WriteThisStep, ED, BD, SrvD, AD14, AD, IfW, OpFM, HD, SD, ExtPtfm, MAPp, FEAM, MD, Orca, IceF, IceD, MeshMapData, ErrStat2, ErrMsg2 )
         CALL SetErrStat(ErrStat2, ErrMsg2, ErrStat, ErrMsg, RoutineName )
         IF (ErrStat >= AbortErrLev) RETURN
         
   !++++++++++++++++++++++++++++++++++++++++++++++++++++++++++++++++++++++++++++++++++++++++++++++++++++++++++++++++++++++++++++
   !! ## Step 2: Correct (continue in loop) 
   !++++++++++++++++++++++++++++++++++++++++++++++++++++++++++++++++++++++++++++++++++++++++++++++++++++++++++++++++++++++++++++
      j_pc = j_pc + 1

      !   ! Check if the predicted inputs were significantly different than the corrected inputs 
      !   ! (values before and after CalcOutputs_And_SolveForInputs)
      !if (j_pc > NumCorrections) then
      !
      !   !if (p_FAST%CheckHSSBrTrqC) then
      !   !   if ( abs(ControlInputGuess - ED%Input(1)%HSSBrTrqC) > 50.0_ReKi ) then ! I randomly picked 50 N-m
      !   !      NumCorrections = min(p_FAST%NumCrctn + 1, MaxCorrections)
      !   !      ! print *, 'correction:', t_global_next, NumCorrections
      !   !      cycle
      !   !   end if
      !   !end if
      !
      !   ! check pitch position input to structural code (not implemented, yet)
      !end if

   enddo ! j_pc
      
   !++++++++++++++++++++++++++++++++++++++++++++++++++++++++++++++++++++++++++++++++++++++++++++++++++++++++++++++++++++++++++++
   !! ## Step 3: Save all final variables (advance to next time)
   !++++++++++++++++++++++++++++++++++++++++++++++++++++++++++++++++++++++++++++++++++++++++++++++++++++++++++++++++++++++++++++
      
   !----------------------------------------------------------------------------------------
   !! copy the final predicted states from step t_global_next to actual states for that step
   !----------------------------------------------------------------------------------------
      
      ! ElastoDyn: copy final predictions to actual states
   CALL ED_CopyContState   (ED%x( STATE_PRED), ED%x( STATE_CURR), MESH_UPDATECOPY, Errstat2, ErrMsg2)
      CALL SetErrStat(ErrStat2, ErrMsg2, ErrStat, ErrMsg, RoutineName )
   CALL ED_CopyDiscState   (ED%xd(STATE_PRED), ED%xd(STATE_CURR), MESH_UPDATECOPY, Errstat2, ErrMsg2)  
      CALL SetErrStat(ErrStat2, ErrMsg2, ErrStat, ErrMsg, RoutineName )
   CALL ED_CopyConstrState (ED%z( STATE_PRED), ED%z( STATE_CURR), MESH_UPDATECOPY, Errstat2, ErrMsg2)      
      CALL SetErrStat(ErrStat2, ErrMsg2, ErrStat, ErrMsg, RoutineName )
   CALL ED_CopyOtherState (ED%OtherSt( STATE_PRED), ED%OtherSt( STATE_CURR), MESH_UPDATECOPY, Errstat2, ErrMsg2)      
      CALL SetErrStat(ErrStat2, ErrMsg2, ErrStat, ErrMsg, RoutineName )
      
      
      ! BeamDyn: copy final predictions to actual states
   IF ( p_FAST%CompElast == Module_BD ) THEN
      DO k=1,p_FAST%nBeams
         CALL BD_CopyContState   (BD%x( k,STATE_PRED), BD%x( k,STATE_CURR), MESH_UPDATECOPY, Errstat2, ErrMsg2)
            CALL SetErrStat(ErrStat2, ErrMsg2, ErrStat, ErrMsg, RoutineName )
         CALL BD_CopyDiscState   (BD%xd(k,STATE_PRED), BD%xd(k,STATE_CURR), MESH_UPDATECOPY, Errstat2, ErrMsg2)  
            CALL SetErrStat(ErrStat2, ErrMsg2, ErrStat, ErrMsg, RoutineName )
         CALL BD_CopyConstrState (BD%z( k,STATE_PRED), BD%z( k,STATE_CURR), MESH_UPDATECOPY, Errstat2, ErrMsg2)
            CALL SetErrStat(ErrStat2, ErrMsg2, ErrStat, ErrMsg, RoutineName )
         CALL BD_CopyOtherState (BD%OtherSt( k,STATE_PRED), BD%OtherSt( k,STATE_CURR), MESH_UPDATECOPY, Errstat2, ErrMsg2)
            CALL SetErrStat(ErrStat2, ErrMsg2, ErrStat, ErrMsg, RoutineName )
      END DO
   END IF

   
      ! AeroDyn: copy final predictions to actual states; copy current outputs to next 
   IF ( p_FAST%CompAero == Module_AD14 ) THEN
      CALL AD14_CopyContState   (AD14%x( STATE_PRED), AD14%x( STATE_CURR), MESH_UPDATECOPY, Errstat2, ErrMsg2)
         CALL SetErrStat(ErrStat2, ErrMsg2, ErrStat, ErrMsg, RoutineName )
      CALL AD14_CopyDiscState   (AD14%xd(STATE_PRED), AD14%xd(STATE_CURR), MESH_UPDATECOPY, Errstat2, ErrMsg2)  
         CALL SetErrStat(ErrStat2, ErrMsg2, ErrStat, ErrMsg, RoutineName )
      CALL AD14_CopyConstrState (AD14%z( STATE_PRED), AD14%z( STATE_CURR), MESH_UPDATECOPY, Errstat2, ErrMsg2)      
         CALL SetErrStat(ErrStat2, ErrMsg2, ErrStat, ErrMsg, RoutineName )
      CALL AD14_CopyOtherState (AD14%OtherSt(STATE_PRED), AD14%OtherSt(STATE_CURR), MESH_UPDATECOPY, Errstat2, ErrMsg2)      
         CALL SetErrStat(ErrStat2, ErrMsg2, ErrStat, ErrMsg, RoutineName )
   ELSEIF ( p_FAST%CompAero == Module_AD ) THEN
      CALL AD_CopyContState   (AD%x( STATE_PRED), AD%x( STATE_CURR), MESH_UPDATECOPY, Errstat2, ErrMsg2)
         CALL SetErrStat(ErrStat2, ErrMsg2, ErrStat, ErrMsg, RoutineName )
      CALL AD_CopyDiscState   (AD%xd(STATE_PRED), AD%xd(STATE_CURR), MESH_UPDATECOPY, Errstat2, ErrMsg2)  
         CALL SetErrStat(ErrStat2, ErrMsg2, ErrStat, ErrMsg, RoutineName )
      CALL AD_CopyConstrState (AD%z( STATE_PRED), AD%z( STATE_CURR), MESH_UPDATECOPY, Errstat2, ErrMsg2)      
         CALL SetErrStat(ErrStat2, ErrMsg2, ErrStat, ErrMsg, RoutineName )
      CALL AD_CopyOtherState (AD%OtherSt(STATE_PRED), AD%OtherSt(STATE_CURR), MESH_UPDATECOPY, Errstat2, ErrMsg2)      
         CALL SetErrStat(ErrStat2, ErrMsg2, ErrStat, ErrMsg, RoutineName )
   END IF
            
      
   ! InflowWind: copy final predictions to actual states; copy current outputs to next 
   IF ( p_FAST%CompInflow == Module_IfW ) THEN
      CALL InflowWind_CopyContState   (IfW%x( STATE_PRED), IfW%x( STATE_CURR), MESH_UPDATECOPY, Errstat2, ErrMsg2)
         CALL SetErrStat(ErrStat2, ErrMsg2, ErrStat, ErrMsg, RoutineName )
      CALL InflowWind_CopyDiscState   (IfW%xd(STATE_PRED), IfW%xd(STATE_CURR), MESH_UPDATECOPY, Errstat2, ErrMsg2)  
         CALL SetErrStat(ErrStat2, ErrMsg2, ErrStat, ErrMsg, RoutineName )
      CALL InflowWind_CopyConstrState (IfW%z( STATE_PRED), IfW%z( STATE_CURR), MESH_UPDATECOPY, Errstat2, ErrMsg2)      
         CALL SetErrStat(ErrStat2, ErrMsg2, ErrStat, ErrMsg, RoutineName )
      CALL InflowWind_CopyOtherState (IfW%OtherSt( STATE_PRED), IfW%OtherSt( STATE_CURR), MESH_UPDATECOPY, Errstat2, ErrMsg2)      
         CALL SetErrStat(ErrStat2, ErrMsg2, ErrStat, ErrMsg, RoutineName )
   END IF
            
      
   ! ServoDyn: copy final predictions to actual states; copy current outputs to next 
   IF ( p_FAST%CompServo == Module_SrvD ) THEN
      CALL SrvD_CopyContState   (SrvD%x( STATE_PRED), SrvD%x( STATE_CURR), MESH_UPDATECOPY, Errstat2, ErrMsg2)
         CALL SetErrStat(ErrStat2, ErrMsg2, ErrStat, ErrMsg, RoutineName )
      CALL SrvD_CopyDiscState   (SrvD%xd(STATE_PRED), SrvD%xd(STATE_CURR), MESH_UPDATECOPY, Errstat2, ErrMsg2)  
         CALL SetErrStat(ErrStat2, ErrMsg2, ErrStat, ErrMsg, RoutineName )
      CALL SrvD_CopyConstrState (SrvD%z( STATE_PRED), SrvD%z( STATE_CURR), MESH_UPDATECOPY, Errstat2, ErrMsg2)      
         CALL SetErrStat(ErrStat2, ErrMsg2, ErrStat, ErrMsg, RoutineName )
      CALL SrvD_CopyOtherState (SrvD%OtherSt( STATE_PRED), SrvD%OtherSt( STATE_CURR), MESH_UPDATECOPY, Errstat2, ErrMsg2)      
         CALL SetErrStat(ErrStat2, ErrMsg2, ErrStat, ErrMsg, RoutineName )
   END IF
      
      
   ! HydroDyn: copy final predictions to actual states
   IF ( p_FAST%CompHydro == Module_HD ) THEN         
      CALL HydroDyn_CopyContState   (HD%x( STATE_PRED), HD%x( STATE_CURR), MESH_UPDATECOPY, Errstat2, ErrMsg2)
         CALL SetErrStat(ErrStat2, ErrMsg2, ErrStat, ErrMsg, RoutineName )
      CALL HydroDyn_CopyDiscState   (HD%xd(STATE_PRED), HD%xd(STATE_CURR), MESH_UPDATECOPY, Errstat2, ErrMsg2)  
         CALL SetErrStat(ErrStat2, ErrMsg2, ErrStat, ErrMsg, RoutineName )
      CALL HydroDyn_CopyConstrState (HD%z( STATE_PRED), HD%z( STATE_CURR), MESH_UPDATECOPY, Errstat2, ErrMsg2)
         CALL SetErrStat(ErrStat2, ErrMsg2, ErrStat, ErrMsg, RoutineName )
      CALL HydroDyn_CopyOtherState (HD%OtherSt(STATE_PRED), HD%OtherSt(STATE_CURR), MESH_UPDATECOPY, Errstat2, ErrMsg2)
         CALL SetErrStat(ErrStat2, ErrMsg2, ErrStat, ErrMsg, RoutineName )
   END IF
            
            
   ! SubDyn: copy final predictions to actual states
   IF ( p_FAST%CompSub == Module_SD ) THEN
      CALL SD_CopyContState   (SD%x( STATE_PRED), SD%x( STATE_CURR), MESH_UPDATECOPY, Errstat2, ErrMsg2)
         CALL SetErrStat(ErrStat2, ErrMsg2, ErrStat, ErrMsg, RoutineName )
      CALL SD_CopyDiscState   (SD%xd(STATE_PRED), SD%xd(STATE_CURR), MESH_UPDATECOPY, Errstat2, ErrMsg2)  
         CALL SetErrStat(ErrStat2, ErrMsg2, ErrStat, ErrMsg, RoutineName )
      CALL SD_CopyConstrState (SD%z( STATE_PRED), SD%z( STATE_CURR), MESH_UPDATECOPY, Errstat2, ErrMsg2)
         CALL SetErrStat(ErrStat2, ErrMsg2, ErrStat, ErrMsg, RoutineName )
      CALL SD_CopyOtherState (SD%OtherSt(STATE_PRED), SD%OtherSt(STATE_CURR), MESH_UPDATECOPY, Errstat2, ErrMsg2)
         CALL SetErrStat(ErrStat2, ErrMsg2, ErrStat, ErrMsg, RoutineName )
   ELSE IF ( p_FAST%CompSub == Module_ExtPtfm ) THEN
      CALL ExtPtfm_CopyContState   (ExtPtfm%x( STATE_PRED), ExtPtfm%x( STATE_CURR), MESH_UPDATECOPY, Errstat2, ErrMsg2)
         CALL SetErrStat(ErrStat2, ErrMsg2, ErrStat, ErrMsg, RoutineName )
      CALL ExtPtfm_CopyDiscState   (ExtPtfm%xd(STATE_PRED), ExtPtfm%xd(STATE_CURR), MESH_UPDATECOPY, Errstat2, ErrMsg2)  
         CALL SetErrStat(ErrStat2, ErrMsg2, ErrStat, ErrMsg, RoutineName )
      CALL ExtPtfm_CopyConstrState (ExtPtfm%z( STATE_PRED), ExtPtfm%z( STATE_CURR), MESH_UPDATECOPY, Errstat2, ErrMsg2)
         CALL SetErrStat(ErrStat2, ErrMsg2, ErrStat, ErrMsg, RoutineName )
      CALL ExtPtfm_CopyOtherState (ExtPtfm%OtherSt(STATE_PRED), ExtPtfm%OtherSt(STATE_CURR), MESH_UPDATECOPY, Errstat2, ErrMsg2)
         CALL SetErrStat(ErrStat2, ErrMsg2, ErrStat, ErrMsg, RoutineName )
   END IF
         
      
   ! MAP: copy final predictions to actual states
   IF (p_FAST%CompMooring == Module_MAP) THEN
      CALL MAP_CopyContState   (MAPp%x( STATE_PRED), MAPp%x( STATE_CURR), MESH_UPDATECOPY, Errstat2, ErrMsg2)
         CALL SetErrStat(ErrStat2, ErrMsg2, ErrStat, ErrMsg, RoutineName )
      CALL MAP_CopyDiscState   (MAPp%xd(STATE_PRED), MAPp%xd(STATE_CURR), MESH_UPDATECOPY, Errstat2, ErrMsg2)  
         CALL SetErrStat(ErrStat2, ErrMsg2, ErrStat, ErrMsg, RoutineName )
      CALL MAP_CopyConstrState (MAPp%z( STATE_PRED), MAPp%z( STATE_CURR), MESH_UPDATECOPY, Errstat2, ErrMsg2)
         CALL SetErrStat(ErrStat2, ErrMsg2, ErrStat, ErrMsg, RoutineName )
      !CALL MAP_CopyOtherState (MAPp%OtherSt(STATE_PRED), MAPp%OtherSt(STATE_CURR), MESH_UPDATECOPY, Errstat2, ErrMsg2)
      !   CALL SetErrStat(ErrStat2, ErrMsg2, ErrStat, ErrMsg, RoutineName )
   ELSEIF (p_FAST%CompMooring == Module_MD) THEN
      CALL MD_CopyContState   (MD%x( STATE_PRED), MD%x( STATE_CURR), MESH_UPDATECOPY, Errstat2, ErrMsg2)
         CALL SetErrStat(ErrStat2, ErrMsg2, ErrStat, ErrMsg, RoutineName )
      CALL MD_CopyDiscState   (MD%xd(STATE_PRED), MD%xd(STATE_CURR), MESH_UPDATECOPY, Errstat2, ErrMsg2)  
         CALL SetErrStat(ErrStat2, ErrMsg2, ErrStat, ErrMsg, RoutineName )
      CALL MD_CopyConstrState (MD%z( STATE_PRED), MD%z( STATE_CURR), MESH_UPDATECOPY, Errstat2, ErrMsg2)
         CALL SetErrStat(ErrStat2, ErrMsg2, ErrStat, ErrMsg, RoutineName )
      CALL MD_CopyOtherState (MD%OtherSt(STATE_PRED), MD%OtherSt(STATE_CURR), MESH_UPDATECOPY, Errstat2, ErrMsg2)
         CALL SetErrStat(ErrStat2, ErrMsg2, ErrStat, ErrMsg, RoutineName )
   ELSEIF (p_FAST%CompMooring == Module_FEAM) THEN
      CALL FEAM_CopyContState   (FEAM%x( STATE_PRED), FEAM%x( STATE_CURR), MESH_UPDATECOPY, Errstat2, ErrMsg2)
         CALL SetErrStat(ErrStat2, ErrMsg2, ErrStat, ErrMsg, RoutineName )
      CALL FEAM_CopyDiscState   (FEAM%xd(STATE_PRED), FEAM%xd(STATE_CURR), MESH_UPDATECOPY, Errstat2, ErrMsg2)  
         CALL SetErrStat(ErrStat2, ErrMsg2, ErrStat, ErrMsg, RoutineName )
      CALL FEAM_CopyConstrState (FEAM%z( STATE_PRED), FEAM%z( STATE_CURR), MESH_UPDATECOPY, Errstat2, ErrMsg2)
         CALL SetErrStat(ErrStat2, ErrMsg2, ErrStat, ErrMsg, RoutineName )
      CALL FEAM_CopyOtherState (FEAM%OtherSt( STATE_PRED), FEAM%OtherSt( STATE_CURR), MESH_UPDATECOPY, Errstat2, ErrMsg2)
         CALL SetErrStat(ErrStat2, ErrMsg2, ErrStat, ErrMsg, RoutineName )
   ELSEIF (p_FAST%CompMooring == Module_Orca) THEN
      CALL Orca_CopyContState   (Orca%x( STATE_PRED), Orca%x( STATE_CURR), MESH_UPDATECOPY, Errstat2, ErrMsg2)
         CALL SetErrStat(ErrStat2, ErrMsg2, ErrStat, ErrMsg, RoutineName )
      CALL Orca_CopyDiscState   (Orca%xd(STATE_PRED), Orca%xd(STATE_CURR), MESH_UPDATECOPY, Errstat2, ErrMsg2)  
         CALL SetErrStat(ErrStat2, ErrMsg2, ErrStat, ErrMsg, RoutineName )
      CALL Orca_CopyConstrState (Orca%z( STATE_PRED), Orca%z( STATE_CURR), MESH_UPDATECOPY, Errstat2, ErrMsg2)
         CALL SetErrStat(ErrStat2, ErrMsg2, ErrStat, ErrMsg, RoutineName )
      CALL Orca_CopyOtherState (Orca%OtherSt( STATE_PRED), Orca%OtherSt( STATE_CURR), MESH_UPDATECOPY, Errstat2, ErrMsg2)
         CALL SetErrStat(ErrStat2, ErrMsg2, ErrStat, ErrMsg, RoutineName )
   END IF
             
         ! IceFloe: copy final predictions to actual states
   IF ( p_FAST%CompIce == Module_IceF ) THEN
      CALL IceFloe_CopyContState   (IceF%x( STATE_PRED), IceF%x( STATE_CURR), MESH_UPDATECOPY, Errstat2, ErrMsg2)
         CALL SetErrStat(ErrStat2, ErrMsg2, ErrStat, ErrMsg, RoutineName )
      CALL IceFloe_CopyDiscState   (IceF%xd(STATE_PRED), IceF%xd(STATE_CURR), MESH_UPDATECOPY, Errstat2, ErrMsg2)  
         CALL SetErrStat(ErrStat2, ErrMsg2, ErrStat, ErrMsg, RoutineName )
      CALL IceFloe_CopyConstrState (IceF%z( STATE_PRED), IceF%z( STATE_CURR), MESH_UPDATECOPY, Errstat2, ErrMsg2)
         CALL SetErrStat(ErrStat2, ErrMsg2, ErrStat, ErrMsg, RoutineName )
      CALL IceFloe_CopyOtherState (IceF%OtherSt(STATE_PRED), IceF%OtherSt(STATE_CURR), MESH_UPDATECOPY, Errstat2, ErrMsg2)
         CALL SetErrStat(ErrStat2, ErrMsg2, ErrStat, ErrMsg, RoutineName )
   ELSEIF ( p_FAST%CompIce == Module_IceD ) THEN
      DO i=1,p_FAST%numIceLegs
         CALL IceD_CopyContState   (IceD%x( i,STATE_PRED), IceD%x( i,STATE_CURR), MESH_UPDATECOPY, Errstat2, ErrMsg2)
            CALL SetErrStat(ErrStat2, ErrMsg2, ErrStat, ErrMsg, RoutineName )
         CALL IceD_CopyDiscState   (IceD%xd(i,STATE_PRED), IceD%xd(i,STATE_CURR), MESH_UPDATECOPY, Errstat2, ErrMsg2)  
            CALL SetErrStat(ErrStat2, ErrMsg2, ErrStat, ErrMsg, RoutineName )
         CALL IceD_CopyConstrState (IceD%z( i,STATE_PRED), IceD%z( i,STATE_CURR), MESH_UPDATECOPY, Errstat2, ErrMsg2)
            CALL SetErrStat(ErrStat2, ErrMsg2, ErrStat, ErrMsg, RoutineName )
         CALL IceD_CopyOtherState (IceD%OtherSt( i,STATE_PRED), IceD%OtherSt( i,STATE_CURR), MESH_UPDATECOPY, Errstat2, ErrMsg2)
            CALL SetErrStat(ErrStat2, ErrMsg2, ErrStat, ErrMsg, RoutineName )
      END DO
   END IF

            
   !++++++++++++++++++++++++++++++++++++++++++++++++++++++++++++++++++++++++++++++++++++++++++++++++++++++++++++++++++++++++++++
   !! We've advanced everything to the next time step: 
   !++++++++++++++++++++++++++++++++++++++++++++++++++++++++++++++++++++++++++++++++++++++++++++++++++++++++++++++++++++++++++++                       
      
   !! update the global time 
  
   m_FAST%t_global = t_global_next 
      
      
   !----------------------------------------------------------------------------------------
   !! Check to see if we should output data this time step:
   !----------------------------------------------------------------------------------------

   CALL WriteOutputToFile(n_t_global_next, t_global_next, p_FAST, y_FAST, ED, BD, AD14, AD, IfW, OpFM, HD, SD, ExtPtfm, &
                          SrvD, MAPp, FEAM, MD, Orca, IceF, IceD, MeshMapData, ErrStat2, ErrMsg2)
      CALL SetErrStat(ErrStat2, ErrMsg2, ErrStat, ErrMsg, RoutineName )

   !----------------------------------------------------------------------------------------
   !! Display simulation status every SttsTime-seconds (i.e., n_SttsTime steps):
   !----------------------------------------------------------------------------------------   
      
   IF (p_FAST%WrSttsTime) then
      IF ( MOD( n_t_global_next, p_FAST%n_SttsTime ) == 0 ) THEN
            CALL SimStatus( m_FAST%TiLstPrn, m_FAST%PrevClockTime, m_FAST%t_global, p_FAST%TMax, p_FAST%TDesc )

      ENDIF
   ENDIF
     
END SUBROUTINE FAST_Solution
!----------------------------------------------------------------------------------------------------------------------------------
! ROUTINES TO OUTPUT WRITE DATA TO FILE AT EACH REQUSTED TIME STEP
!----------------------------------------------------------------------------------------------------------------------------------
FUNCTION NeedWriteOutput(n_t_global, t_global, p_FAST)
   INTEGER(IntKi),           INTENT(IN   ) :: n_t_global          !< Current global time step
   REAL(DbKi),               INTENT(IN   ) :: t_global            !< Current global time
   TYPE(FAST_ParameterType), INTENT(IN   ) :: p_FAST              !< Parameters for the glue code
   
   LOGICAL                                 :: NeedWriteOutput     !< Function result; if true, WriteOutput values are needed on this time step

   IF ( t_global >= p_FAST%TStart )  THEN ! note that if TStart isn't an multiple of DT_out, we will not necessarially start output to the file at TStart
      NeedWriteOutput = MOD( n_t_global, p_FAST%n_DT_Out ) == 0
   ELSE
      NeedWriteOutput = .FALSE.
   END IF

END FUNCTION NeedWriteOutput
!----------------------------------------------------------------------------------------------------------------------------------
!> This routine determines if it's time to write to the output files--based on a previous call to fast_subs::needwriteoutput--, and 
!! calls the routine to write to the files with the output data. It should be called after all the output solves for a given time 
!! have been completed, and assumes y_FAST\%WriteThisStep has been set.
SUBROUTINE WriteOutputToFile(n_t_global, t_global, p_FAST, y_FAST, ED, BD, AD14, AD, IfW, OpFM, HD, SD, ExtPtfm, &
                             SrvD, MAPp, FEAM, MD, Orca, IceF, IceD, MeshMapData, ErrStat, ErrMsg)
!...............................................................................................................................
   INTEGER(IntKi),           INTENT(IN   ) :: n_t_global          !< Current global time step
   REAL(DbKi),               INTENT(IN   ) :: t_global            !< Current global time
   TYPE(FAST_ParameterType), INTENT(IN   ) :: p_FAST              !< Parameters for the glue code
   TYPE(FAST_OutputFileType),INTENT(INOUT) :: y_FAST              !< Output variables for the glue code

   TYPE(ElastoDyn_Data),     INTENT(IN   ) :: ED                  !< ElastoDyn data
   TYPE(BeamDyn_Data),       INTENT(IN   ) :: BD                  !< BeamDyn data
   TYPE(ServoDyn_Data),      INTENT(IN   ) :: SrvD                !< ServoDyn data
   TYPE(AeroDyn14_Data),     INTENT(IN   ) :: AD14                !< AeroDyn14 data
   TYPE(AeroDyn_Data),       INTENT(IN   ) :: AD                  !< AeroDyn data
   TYPE(InflowWind_Data),    INTENT(IN   ) :: IfW                 !< InflowWind data
   TYPE(OpenFOAM_Data),      INTENT(IN   ) :: OpFM                !< OpenFOAM data
   TYPE(HydroDyn_Data),      INTENT(IN   ) :: HD                  !< HydroDyn data
   TYPE(SubDyn_Data),        INTENT(IN   ) :: SD                  !< SubDyn data
   TYPE(ExtPtfm_Data),       INTENT(IN   ) :: ExtPtfm             !< ExtPtfm_MCKF data
   TYPE(MAP_Data),           INTENT(IN   ) :: MAPp                !< MAP data
   TYPE(FEAMooring_Data),    INTENT(IN   ) :: FEAM                !< FEAMooring data
   TYPE(MoorDyn_Data),       INTENT(IN   ) :: MD                  !< MoorDyn data
   TYPE(OrcaFlex_Data),      INTENT(IN   ) :: Orca                !< OrcaFlex interface data
   TYPE(IceFloe_Data),       INTENT(IN   ) :: IceF                !< IceFloe data
   TYPE(IceDyn_Data),        INTENT(IN   ) :: IceD                !< All the IceDyn data used in time-step loop

   TYPE(FAST_ModuleMapType), INTENT(IN   ) :: MeshMapData         !< Data for mapping between modules
   INTEGER(IntKi),           INTENT(  OUT) :: ErrStat             !< Error status of the operation
   CHARACTER(*),             INTENT(  OUT) :: ErrMsg              !< Error message if ErrStat /= ErrID_None


   CHARACTER(*), PARAMETER                 :: RoutineName = 'WriteOutputToFile'
      
   ErrStat = ErrID_None
   ErrMsg  = ""
   
      ! Write time-series channel data
   
  !y_FAST%WriteThisStep = NeedWriteOutput(n_t_global, t_global, p_FAST)
   IF ( y_FAST%WriteThisStep )  THEN

         ! Generate glue-code output file
        if (allocated(AD%y%rotors)) then
         CALL WrOutputLine( t_global, p_FAST, y_FAST, IfW%y%WriteOutput, OpFM%y%WriteOutput, ED%y%WriteOutput, &
               AD%y%rotors(1)%WriteOutput, SrvD%y%WriteOutput, HD%y%WriteOutput, SD%y%WriteOutput, ExtPtfm%y%WriteOutput, MAPp%y%WriteOutput, &
               FEAM%y%WriteOutput, MD%y%WriteOutput, Orca%y%WriteOutput, IceF%y%WriteOutput, IceD%y, BD%y, ErrStat, ErrMsg )
        else
         CALL WrOutputLine( t_global, p_FAST, y_FAST, IfW%y%WriteOutput, OpFM%y%WriteOutput, ED%y%WriteOutput, &
               (/0.0_ReKi/), SrvD%y%WriteOutput, HD%y%WriteOutput, SD%y%WriteOutput, ExtPtfm%y%WriteOutput, MAPp%y%WriteOutput, &
               FEAM%y%WriteOutput, MD%y%WriteOutput, Orca%y%WriteOutput, IceF%y%WriteOutput, IceD%y, BD%y, ErrStat, ErrMsg )
         endif

   ENDIF
      
      ! Write visualization data (and also note that we're ignoring any errors that occur doing so)
   IF ( p_FAST%WrVTK == VTK_Animate ) THEN
      IF ( MOD( n_t_global, p_FAST%n_VTKTime ) == 0 ) THEN
         call WriteVTK(t_global, p_FAST, y_FAST, MeshMapData, ED, BD, AD, IfW, OpFM, HD, SD, ExtPtfm, SrvD, MAPp, FEAM, MD, Orca, IceF, IceD)
      END IF
   END IF
   
            
END SUBROUTINE WriteOutputToFile
!----------------------------------------------------------------------------------------------------------------------------------
!> This routine writes the module output to the primary output file(s).
SUBROUTINE WrOutputLine( t, p_FAST, y_FAST, IfWOutput, OpFMOutput, EDOutput, ADOutput, SrvDOutput, HDOutput, SDOutput, ExtPtfmOutput,&
                        MAPOutput, FEAMOutput, MDOutput, OrcaOutput, IceFOutput, y_IceD, y_BD, ErrStat, ErrMsg)

   IMPLICIT                        NONE
   
      ! Passed variables
   REAL(DbKi), INTENT(IN)                  :: t                                  !< Current simulation time, in seconds
   TYPE(FAST_ParameterType), INTENT(IN)    :: p_FAST                             !< Glue-code simulation parameters
   TYPE(FAST_OutputFileType),INTENT(INOUT) :: y_FAST                             !< Glue-code simulation outputs


   REAL(ReKi),               INTENT(IN)    :: IfWOutput (:)                      !< InflowWind WriteOutput values
   REAL(ReKi),               INTENT(IN)    :: OpFMOutput (:)                     !< OpenFOAM WriteOutput values
   REAL(ReKi),               INTENT(IN)    :: EDOutput (:)                       !< ElastoDyn WriteOutput values
   REAL(ReKi),               INTENT(IN)    :: ADOutput (:)                       !< AeroDyn WriteOutput values
   REAL(ReKi),               INTENT(IN)    :: SrvDOutput (:)                     !< ServoDyn WriteOutput values
   REAL(ReKi),               INTENT(IN)    :: HDOutput (:)                       !< HydroDyn WriteOutput values
   REAL(ReKi),               INTENT(IN)    :: SDOutput (:)                       !< SubDyn WriteOutput values
   REAL(ReKi),               INTENT(IN)    :: ExtPtfmOutput (:)                  !< ExtPtfm_MCKF WriteOutput values
   REAL(ReKi),               INTENT(IN)    :: MAPOutput (:)                      !< MAP WriteOutput values
   REAL(ReKi),               INTENT(IN)    :: FEAMOutput (:)                     !< FEAMooring WriteOutput values
   REAL(ReKi),               INTENT(IN)    :: MDOutput (:)                       !< MoorDyn WriteOutput values
   REAL(ReKi),               INTENT(IN)    :: OrcaOutput (:)                     !< OrcaFlex interface WriteOutput values
   REAL(ReKi),               INTENT(IN)    :: IceFOutput (:)                     !< IceFloe WriteOutput values
   TYPE(IceD_OutputType),    INTENT(IN)    :: y_IceD (:)                         !< IceDyn outputs (WriteOutput values are subset)
   TYPE(BD_OutputType),      INTENT(IN)    :: y_BD (:)                           !< BeamDyn outputs (WriteOutput values are subset)

   INTEGER(IntKi),           INTENT(OUT)   :: ErrStat                            !< Error status
   CHARACTER(*),             INTENT(OUT)   :: ErrMsg                             !< Error message

      ! Local variables.

   CHARACTER(200)                   :: Frmt                                      ! A string to hold a format specifier
   CHARACTER(p_FAST%TChanLen)       :: TmpStr                                    ! temporary string to print the time output as text

   REAL(ReKi)                       :: OutputAry(SIZE(y_FAST%ChannelNames)-1)

   ErrStat = ErrID_None
   ErrMsg  = ''
   
   CALL FillOutputAry(p_FAST, y_FAST, IfWOutput, OpFMOutput, EDOutput, ADOutput, SrvDOutput, HDOutput, SDOutput, ExtPtfmOutput, &
                      MAPOutput, FEAMOutput, MDOutput, OrcaOutput, IceFOutput, y_IceD, y_BD, OutputAry)   

   IF (p_FAST%WrTxtOutFile) THEN

         ! Write one line of tabular output:
   !   Frmt = '(F8.3,'//TRIM(Num2LStr(p%NumOuts))//'(:,A,'//TRIM( p%OutFmt )//'))'
      Frmt = '"'//p_FAST%Delim//'"'//p_FAST%OutFmt      ! format for array elements from individual modules

            ! time
      WRITE( TmpStr, '('//trim(p_FAST%OutFmt_t)//')' ) t
      CALL WrFileNR( y_FAST%UnOu, TmpStr )

         ! write the individual module output (convert to SiKi if necessary, so that we don't need to print so many digits in the exponent)
      CALL WrNumAryFileNR ( y_FAST%UnOu, REAL(OutputAry,SiKi), Frmt, ErrStat, ErrMsg )
         !IF ( ErrStat >= AbortErrLev ) RETURN
      
         ! write a new line (advance to the next line)
      WRITE (y_FAST%UnOu,'()')

   END IF


   IF (p_FAST%WrBinOutFile) THEN

         ! Write data to array for binary output file

      IF ( y_FAST%n_Out == y_FAST%NOutSteps ) THEN
         ErrStat = ErrID_Warn
         ErrMsg = 'Not all data could be written to the binary output file.'
         !CALL ProgWarn( 'Not all data could be written to the binary output file.' )
         !this really would only happen if we have an error somewhere else, right?
         !otherwise, we could allocate a new, larger array and move existing data
      ELSE
         y_FAST%n_Out = y_FAST%n_Out + 1

            ! store time data
         IF ( y_FAST%n_Out == 1_IntKi .OR. p_FAST%WrBinMod == FileFmtID_WithTime ) THEN
            y_FAST%TimeData(y_FAST%n_Out) = t   ! Time associated with these outputs
         END IF

            ! store individual module data
         y_FAST%AllOutData(:, y_FAST%n_Out) = OutputAry
         
      END IF      

   END IF

   RETURN
END SUBROUTINE WrOutputLine
!----------------------------------------------------------------------------------------------------------------------------------
!> Routine that calls FillOutputAry for one instance of a Turbine data structure. This is a separate subroutine so that the FAST
!! driver programs do not need to change or operate on the individual module level. (Called from Simulink interface.) 
SUBROUTINE FillOutputAry_T(Turbine, Outputs)
                   
   TYPE(FAST_TurbineType),   INTENT(IN   ) :: Turbine                          !< all data for one instance of a turbine
   REAL(ReKi),               INTENT(  OUT) :: Outputs(:)                       !< single array of output 
   

      CALL FillOutputAry(Turbine%p_FAST, Turbine%y_FAST, Turbine%IfW%y%WriteOutput, Turbine%OpFM%y%WriteOutput, &
                Turbine%ED%y%WriteOutput, Turbine%AD%y%rotors(1)%WriteOutput, Turbine%SrvD%y%WriteOutput, &
                Turbine%HD%y%WriteOutput, Turbine%SD%y%WriteOutput, Turbine%ExtPtfm%y%WriteOutput, Turbine%MAP%y%WriteOutput, &
                Turbine%FEAM%y%WriteOutput, Turbine%MD%y%WriteOutput, Turbine%Orca%y%WriteOutput, &
                Turbine%IceF%y%WriteOutput, Turbine%IceD%y, Turbine%BD%y, Outputs)   
                        
END SUBROUTINE FillOutputAry_T                        
!----------------------------------------------------------------------------------------------------------------------------------
!> This routine concatenates all of the WriteOutput values from the module Output into one array to be written to the FAST 
!! output file.
SUBROUTINE FillOutputAry(p_FAST, y_FAST, IfWOutput, OpFMOutput, EDOutput, ADOutput, SrvDOutput, HDOutput, SDOutput, ExtPtfmOutput, &
                        MAPOutput, FEAMOutput, MDOutput, OrcaOutput, IceFOutput, y_IceD, y_BD, OutputAry)

   TYPE(FAST_ParameterType), INTENT(IN)    :: p_FAST                             !< Glue-code simulation parameters
   TYPE(FAST_OutputFileType),INTENT(IN)    :: y_FAST                             !< Glue-code simulation outputs

   REAL(ReKi),               INTENT(IN)    :: IfWOutput (:)                      !< InflowWind WriteOutput values
   REAL(ReKi),               INTENT(IN)    :: OpFMOutput (:)                     !< OpenFOAM WriteOutput values
   REAL(ReKi),               INTENT(IN)    :: EDOutput (:)                       !< ElastoDyn WriteOutput values
   REAL(ReKi),               INTENT(IN)    :: ADOutput (:)                       !< AeroDyn WriteOutput values
   REAL(ReKi),               INTENT(IN)    :: SrvDOutput (:)                     !< ServoDyn WriteOutput values
   REAL(ReKi),               INTENT(IN)    :: HDOutput (:)                       !< HydroDyn WriteOutput values
   REAL(ReKi),               INTENT(IN)    :: SDOutput (:)                       !< SubDyn WriteOutput values
   REAL(ReKi),               INTENT(IN)    :: ExtPtfmOutput (:)                  !< ExtPtfm_MCKF WriteOutput values
   REAL(ReKi),               INTENT(IN)    :: MAPOutput (:)                      !< MAP WriteOutput values
   REAL(ReKi),               INTENT(IN)    :: FEAMOutput (:)                     !< FEAMooring WriteOutput values
   REAL(ReKi),               INTENT(IN)    :: MDOutput (:)                       !< MoorDyn WriteOutput values
   REAL(ReKi),               INTENT(IN)    :: OrcaOutput (:)                     !< OrcaFlex interface WriteOutput values
   REAL(ReKi),               INTENT(IN)    :: IceFOutput (:)                     !< IceFloe WriteOutput values
   TYPE(IceD_OutputType),    INTENT(IN)    :: y_IceD (:)                         !< IceDyn outputs (WriteOutput values are subset)
   TYPE(BD_OutputType),      INTENT(IN)    :: y_BD (:)                           !< BeamDyn outputs (WriteOutput values are subset)

   REAL(ReKi),               INTENT(OUT)   :: OutputAry(:)                       !< single array of output 
   
   INTEGER(IntKi)                          :: i                                  ! loop counter
   INTEGER(IntKi)                          :: indxLast                           ! The index of the last row value to be written to AllOutData for this time step (column).
   INTEGER(IntKi)                          :: indxNext                           ! The index of the next row value to be written to AllOutData for this time step (column).
   
   
            ! store individual module data into one array for output

      indxLast = 0
      indxNext = 1
      
      IF (y_FAST%numOuts(Module_Glue) > 1) THEN ! if we output more than just the time channel....
         indxLast = indxNext + SIZE(y_FAST%DriverWriteOutput) - 1
         OutputAry(indxNext:indxLast) = y_FAST%DriverWriteOutput
         indxNext = IndxLast + 1
      END IF

      IF ( y_FAST%numOuts(Module_IfW) > 0 ) THEN
         indxLast = indxNext + SIZE(IfWOutput) - 1
         OutputAry(indxNext:indxLast) = IfWOutput
         indxNext = IndxLast + 1
      ELSEIF ( y_FAST%numOuts(Module_OpFM) > 0 ) THEN
         indxLast = indxNext + SIZE(OpFMOutput) - 1
         OutputAry(indxNext:indxLast) = OpFMOutput
         indxNext = IndxLast + 1
      END IF

      IF ( y_FAST%numOuts(Module_ED) > 0 ) THEN
         indxLast = indxNext + SIZE(EDOutput) - 1
         OutputAry(indxNext:indxLast) = EDOutput
         indxNext = IndxLast + 1
      END IF
         
      IF ( y_FAST%numOuts(Module_BD) > 0 ) THEN
         do i=1,SIZE(y_BD)
            indxLast = indxNext + SIZE(y_BD(i)%WriteOutput) - 1
            OutputAry(indxNext:indxLast) = y_BD(i)%WriteOutput
            indxNext = IndxLast + 1
         end do         
      END IF            
      
      IF ( y_FAST%numOuts(Module_AD) > 0 ) THEN
         indxLast = indxNext + SIZE(ADOutput) - 1
         OutputAry(indxNext:indxLast) = ADOutput
         indxNext = IndxLast + 1
      END IF
         
      IF ( y_FAST%numOuts(Module_SrvD) > 0 ) THEN
         indxLast = indxNext + SIZE(SrvDOutput) - 1
         OutputAry(indxNext:indxLast) = SrvDOutput
         indxNext = IndxLast + 1
      END IF

      IF ( y_FAST%numOuts(Module_HD) > 0 ) THEN
         indxLast = indxNext + SIZE(HDOutput) - 1
         OutputAry(indxNext:indxLast) = HDOutput
         indxNext = IndxLast + 1
      END IF

      IF ( y_FAST%numOuts(Module_SD) > 0 ) THEN
         indxLast = indxNext + SIZE(SDOutput) - 1
         OutputAry(indxNext:indxLast) = SDOutput
         indxNext = IndxLast + 1
      ELSE IF ( y_FAST%numOuts(Module_ExtPtfm) > 0 ) THEN
         indxLast = indxNext + SIZE(ExtPtfmOutput) - 1
         OutputAry(indxNext:indxLast) = ExtPtfmOutput
         indxNext = IndxLast + 1
      END IF
                  
      IF ( y_FAST%numOuts(Module_MAP) > 0 ) THEN
         indxLast = indxNext + SIZE(MAPOutput) - 1
         OutputAry(indxNext:indxLast) = MAPOutput
         indxNext = IndxLast + 1
      ELSEIF ( y_FAST%numOuts(Module_MD) > 0 ) THEN
         indxLast = indxNext + SIZE(MDOutput) - 1
         OutputAry(indxNext:indxLast) = MDOutput
         indxNext = IndxLast + 1
      ELSEIF ( y_FAST%numOuts(Module_FEAM) > 0 ) THEN
         indxLast = indxNext + SIZE(FEAMOutput) - 1
         OutputAry(indxNext:indxLast) = FEAMOutput
         indxNext = IndxLast + 1
      ELSEIF ( y_FAST%numOuts(Module_Orca) > 0 ) THEN
         indxLast = indxNext + SIZE(OrcaOutput) - 1
         OutputAry(indxNext:indxLast) = OrcaOutput
         indxNext = IndxLast + 1
      END IF
         
      IF ( y_FAST%numOuts(Module_IceF) > 0 ) THEN
         indxLast = indxNext + SIZE(IceFOutput) - 1
         OutputAry(indxNext:indxLast) = IceFOutput
         indxNext = IndxLast + 1
      ELSEIF ( y_FAST%numOuts(Module_IceD) > 0 ) THEN
         DO i=1,p_FAST%numIceLegs
            indxLast = indxNext + SIZE(y_IceD(i)%WriteOutput) - 1
            OutputAry(indxNext:indxLast) = y_IceD(i)%WriteOutput
            indxNext = IndxLast + 1
         END DO            
      END IF     
         
END SUBROUTINE FillOutputAry
!----------------------------------------------------------------------------------------------------------------------------------
SUBROUTINE WriteVTK(t_global, p_FAST, y_FAST, MeshMapData, ED, BD, AD, IfW, OpFM, HD, SD, ExtPtfm, SrvD, MAPp, FEAM, MD, Orca, IceF, IceD)
   REAL(DbKi),               INTENT(IN   ) :: t_global            !< Current global time
   TYPE(FAST_ParameterType), INTENT(IN   ) :: p_FAST              !< Parameters for the glue code
   TYPE(FAST_OutputFileType),INTENT(INOUT) :: y_FAST              !< Output variables for the glue code (only because we're updating VTK_LastWaveIndx)
   TYPE(FAST_ModuleMapType), INTENT(IN   ) :: MeshMapData         !< Data for mapping between modules

   TYPE(ElastoDyn_Data),     INTENT(IN   ) :: ED                  !< ElastoDyn data
   TYPE(BeamDyn_Data),       INTENT(IN   ) :: BD                  !< BeamDyn data
   TYPE(ServoDyn_Data),      INTENT(IN   ) :: SrvD                !< ServoDyn data
   TYPE(AeroDyn_Data),       INTENT(IN   ) :: AD                  !< AeroDyn data
   TYPE(InflowWind_Data),    INTENT(IN   ) :: IfW                 !< InflowWind data
   TYPE(OpenFOAM_Data),      INTENT(IN   ) :: OpFM                !< OpenFOAM data
   TYPE(HydroDyn_Data),      INTENT(IN   ) :: HD                  !< HydroDyn data
   TYPE(SubDyn_Data),        INTENT(IN   ) :: SD                  !< SubDyn data
   TYPE(ExtPtfm_Data),       INTENT(IN   ) :: ExtPtfm             !< ExtPtfm_MCKF data
   TYPE(MAP_Data),           INTENT(IN   ) :: MAPp                !< MAP data
   TYPE(FEAMooring_Data),    INTENT(IN   ) :: FEAM                !< FEAMooring data
   TYPE(MoorDyn_Data),       INTENT(IN   ) :: MD                  !< MoorDyn data
   TYPE(OrcaFlex_Data),      INTENT(IN   ) :: Orca                !< OrcaFlex interface data
   TYPE(IceFloe_Data),       INTENT(IN   ) :: IceF                !< IceFloe data
   TYPE(IceDyn_Data),        INTENT(IN   ) :: IceD                !< All the IceDyn data used in time-step loop


   INTEGER(IntKi)                          :: ErrStat2
   CHARACTER(ErrMsgLen)                    :: ErrMSg2
   CHARACTER(*), PARAMETER                 :: RoutineName = 'WriteVTK'


      IF ( p_FAST%VTK_Type == VTK_Surf ) THEN
         CALL WrVTK_Surfaces(t_global, p_FAST, y_FAST, MeshMapData, ED, BD, AD, IfW, OpFM, HD, SD, SrvD, MAPp, FEAM, MD, Orca, IceF, IceD)
      ELSE IF ( p_FAST%VTK_Type == VTK_Basic ) THEN
         CALL WrVTK_BasicMeshes(p_FAST, y_FAST, MeshMapData, ED, BD, AD, IfW, OpFM, HD, SD, SrvD, MAPp, FEAM, MD, Orca, IceF, IceD)
      ELSE IF ( p_FAST%VTK_Type == VTK_All ) THEN
         CALL WrVTK_AllMeshes(p_FAST, y_FAST, MeshMapData, ED, BD, AD, IfW, OpFM, HD, SD, ExtPtfm, SrvD, MAPp, FEAM, MD, Orca, IceF, IceD)
      ELSE IF (p_FAST%VTK_Type==VTK_Old) THEN
         CALL WriteInputMeshesToFile( ED%Input(1), AD%Input(1), SD%Input(1), HD%Input(1), MAPp%Input(1), BD%Input(1,:), TRIM(p_FAST%OutFileRoot)//'.InputMeshes.bin', ErrStat2, ErrMsg2)
         CALL WriteMotionMeshesToFile(t_global, ED%y, SD%Input(1), SD%y, HD%Input(1), MAPp%Input(1), BD%y, BD%Input(1,:), y_FAST%UnGra, ErrStat2, ErrMsg2, TRIM(p_FAST%OutFileRoot)//'.gra') 
   !unOut = -1
   !CALL MeshWrBin ( unOut, AD%y%BladeLoad(2), ErrStat2, ErrMsg2, 'AD_2_ED_loads.bin');  IF (ErrStat2 /= ErrID_None) CALL WrScr(TRIM(ErrMsg2))
   !CALL MeshWrBin ( unOut, ED%Input(1)%BladePtLoads(2),ErrStat2, ErrMsg2, 'AD_2_ED_loads.bin');  IF (ErrStat2 /= ErrID_None) CALL WrScr(TRIM(ErrMsg2))
   !CALL MeshMapWrBin( unOut, AD%y%BladeLoad(2), ED%Input(1)%BladePtLoads(2), MeshMapData%AD_L_2_BDED_B(2), ErrStat2, ErrMsg2, 'AD_2_ED_loads.bin' );  IF (ErrStat2 /= ErrID_None) CALL WrScr(TRIM(ErrMsg2))
   !close( unOut )
      END IF
         
     y_FAST%VTK_count = y_FAST%VTK_count + 1

END SUBROUTINE WriteVTK
!----------------------------------------------------------------------------------------------------------------------------------
!> This routine writes all the committed meshes to VTK-formatted files. It doesn't bother with returning an error code.
SUBROUTINE WrVTK_AllMeshes(p_FAST, y_FAST, MeshMapData, ED, BD, AD, IfW, OpFM, HD, SD, ExtPtfm, SrvD, MAPp, FEAM, MD, Orca, IceF, IceD)
   use FVW_IO, only: WrVTK_FVW

   TYPE(FAST_ParameterType), INTENT(IN   ) :: p_FAST              !< Parameters for the glue code
   TYPE(FAST_OutputFileType),INTENT(IN   ) :: y_FAST              !< Output variables for the glue code
   TYPE(FAST_ModuleMapType), INTENT(IN   ) :: MeshMapData         !< Data for mapping between modules

   TYPE(ElastoDyn_Data),     INTENT(IN   ) :: ED                  !< ElastoDyn data
   TYPE(BeamDyn_Data),       INTENT(IN   ) :: BD                  !< BeamDyn data
   TYPE(ServoDyn_Data),      INTENT(IN   ) :: SrvD                !< ServoDyn data
   TYPE(AeroDyn_Data),       INTENT(IN   ) :: AD                  !< AeroDyn data
   TYPE(InflowWind_Data),    INTENT(IN   ) :: IfW                 !< InflowWind data
   TYPE(OpenFOAM_Data),      INTENT(IN   ) :: OpFM                !< OpenFOAM data
   TYPE(HydroDyn_Data),      INTENT(IN   ) :: HD                  !< HydroDyn data
   TYPE(SubDyn_Data),        INTENT(IN   ) :: SD                  !< SubDyn data
   TYPE(ExtPtfm_Data),       INTENT(IN   ) :: ExtPtfm             !< ExtPtfm data
   TYPE(MAP_Data),           INTENT(IN   ) :: MAPp                !< MAP data
   TYPE(FEAMooring_Data),    INTENT(IN   ) :: FEAM                !< FEAMooring data
   TYPE(MoorDyn_Data),       INTENT(IN   ) :: MD                  !< MoorDyn data
   TYPE(OrcaFlex_Data),      INTENT(IN   ) :: Orca                !< OrcaFlex interface data
   TYPE(IceFloe_Data),       INTENT(IN   ) :: IceF                !< IceFloe data
   TYPE(IceDyn_Data),        INTENT(IN   ) :: IceD                !< All the IceDyn data used in time-step loop


   logical                                 :: outputFields        ! flag to determine if we want to output the HD mesh fields
   INTEGER(IntKi)                          :: NumBl, k
   INTEGER(IntKi)                          :: j                   ! counter for StC instance at location

   INTEGER(IntKi)                          :: ErrStat2
   CHARACTER(ErrMsgLen)                    :: ErrMSg2
   CHARACTER(*), PARAMETER                 :: RoutineName = 'WrVTK_AllMeshes'

   
   
   NumBl = 0
   if (allocated(ED%y%BladeRootMotion)) then
      NumBl = SIZE(ED%y%BladeRootMotion)
   end if
   
   
   
! I'm first going to just put all of the meshes that get mapped together, then decide if we're going to print/plot them all
         
!  ElastoDyn
   if (allocated(ED%Input)) then
   
         !  ElastoDyn outputs (motions)
      DO K=1,NumBl        
         !%BladeLn2Mesh(K) used only when not BD (see below)
         call MeshWrVTK(p_FAST%TurbinePos, ED%y%BladeRootMotion(K), trim(p_FAST%VTK_OutFileRoot)//'.ED_BladeRootMotion'//trim(num2lstr(k)), y_FAST%VTK_count, p_FAST%VTK_fields, ErrStat2, ErrMsg2, p_FAST%VTK_tWidth )
      END DO
      
      call MeshWrVTK(p_FAST%TurbinePos, ED%y%TowerLn2Mesh, trim(p_FAST%VTK_OutFileRoot)//'.ED_TowerLn2Mesh_motion', y_FAST%VTK_count, p_FAST%VTK_fields, ErrStat2, ErrMsg2, p_FAST%VTK_tWidth )     

! these will get output with their sibling input meshes
      !call MeshWrVTK(p_FAST%TurbinePos, ED%y%HubPtMotion, trim(p_FAST%VTK_OutFileRoot)//'.ED_HubPtMotion', y_FAST%VTK_count, p_FAST%VTK_fields, ErrStat2, ErrMsg2, p_FAST%VTK_tWidth )
      !call MeshWrVTK(p_FAST%TurbinePos, ED%y%NacelleMotion, trim(p_FAST%VTK_OutFileRoot)//'.ED_NacelleMotion', y_FAST%VTK_count, p_FAST%VTK_fields, ErrStat2, ErrMsg2, p_FAST%VTK_tWidth )
      !call MeshWrVTK(p_FAST%TurbinePos, ED%y%PlatformPtMesh, trim(p_FAST%VTK_OutFileRoot)//'.ED_PlatformPtMesh_motion', y_FAST%VTK_count, p_FAST%VTK_fields, ErrStat2, ErrMsg2, p_FAST%VTK_tWidth )
      
         !  ElastoDyn inputs (loads)
      ! %BladePtLoads used only when not BD (see below)
      call MeshWrVTK(p_FAST%TurbinePos, ED%Input(1)%TowerPtLoads, trim(p_FAST%VTK_OutFileRoot)//'.ED_TowerPtLoads', y_FAST%VTK_count, p_FAST%VTK_fields, ErrStat2, ErrMsg2, p_FAST%VTK_tWidth, ED%y%TowerLn2Mesh )
      call MeshWrVTK(p_FAST%TurbinePos, ED%Input(1)%HubPtLoad, trim(p_FAST%VTK_OutFileRoot)//'.ED_Hub', y_FAST%VTK_count, p_FAST%VTK_fields, ErrStat2, ErrMsg2, p_FAST%VTK_tWidth, ED%y%HubPtMotion )
      call MeshWrVTK(p_FAST%TurbinePos, ED%Input(1)%NacelleLoads, trim(p_FAST%VTK_OutFileRoot)//'.ED_Nacelle' ,y_FAST%VTK_count, p_FAST%VTK_fields, ErrStat2, ErrMsg2, p_FAST%VTK_tWidth, ED%y%NacelleMotion )
      call MeshWrVTK(p_FAST%TurbinePos, ED%Input(1)%PlatformPtMesh, trim(p_FAST%VTK_OutFileRoot)//'.ED_PlatformPtMesh', y_FAST%VTK_count, p_FAST%VTK_fields, ErrStat2, ErrMsg2, p_FAST%VTK_tWidth, ED%y%PlatformPtMesh )
   end if
   
   
!  BeamDyn
   IF ( p_FAST%CompElast == Module_BD .and. allocated(BD%Input) .and. allocated(BD%y)) THEN
            
      do K=1,NumBl        
            ! BeamDyn inputs
         !call MeshWrVTK(p_FAST%TurbinePos, BD%Input(1,k)%RootMotion, trim(p_FAST%VTK_OutFileRoot)//'.BD_RootMotion'//trim(num2lstr(k)), y_FAST%VTK_count, p_FAST%VTK_fields, ErrStat2, ErrMsg2, p_FAST%VTK_tWidth )
         call MeshWrVTK(p_FAST%TurbinePos, BD%Input(1,k)%HubMotion, trim(p_FAST%VTK_OutFileRoot)//'.BD_HubMotion'//trim(num2lstr(k)), y_FAST%VTK_count, p_FAST%VTK_fields, ErrStat2, ErrMsg2, p_FAST%VTK_tWidth )
      end do
      if (allocated(MeshMapData%y_BD_BldMotion_4Loads)) then
         do K=1,NumBl 
            call MeshWrVTK(p_FAST%TurbinePos, BD%Input(1,k)%DistrLoad, trim(p_FAST%VTK_OutFileRoot)//'.BD_DistrLoad'//trim(num2lstr(k)), y_FAST%VTK_count, p_FAST%VTK_fields, ErrStat2, ErrMsg2, p_FAST%VTK_tWidth, MeshMapData%y_BD_BldMotion_4Loads(k) )
            ! skipping PointLoad
         end do
      elseif (p_FAST%BD_OutputSibling) then
         do K=1,NumBl
            call MeshWrVTK(p_FAST%TurbinePos, BD%Input(1,k)%DistrLoad, trim(p_FAST%VTK_OutFileRoot)//'.BD_Blade'//trim(num2lstr(k)), y_FAST%VTK_count, p_FAST%VTK_fields, ErrStat2, ErrMsg2, p_FAST%VTK_tWidth, BD%y(k)%BldMotion )
            ! skipping PointLoad
         end do
      end if
      
      do K=1,NumBl
            ! BeamDyn outputs
         call MeshWrVTK(p_FAST%TurbinePos, BD%y(k)%ReactionForce, trim(p_FAST%VTK_OutFileRoot)//'.BD_ReactionForce_RootMotion'//trim(num2lstr(k)), y_FAST%VTK_count, p_FAST%VTK_fields, ErrStat2, ErrMsg2, p_FAST%VTK_tWidth, BD%Input(1,k)%RootMotion )
      end do  
      
      if (.not. p_FAST%BD_OutputSibling) then !otherwise this mesh has been put with the DistrLoad mesh
         do K=1,NumBl
               ! BeamDyn outputs
            call MeshWrVTK(p_FAST%TurbinePos, BD%y(k)%BldMotion, trim(p_FAST%VTK_OutFileRoot)//'.BD_BldMotion'//trim(num2lstr(k)), y_FAST%VTK_count, p_FAST%VTK_fields, ErrStat2, ErrMsg2, p_FAST%VTK_tWidth )
         end do
      end if
      
      
   ELSE if (p_FAST%CompElast == Module_ED .and. allocated(ED%Input)) then
      ! ElastoDyn
      DO K=1,NumBl        
         call MeshWrVTK(p_FAST%TurbinePos, ED%y%BladeLn2Mesh(K), trim(p_FAST%VTK_OutFileRoot)//'.ED_BladeLn2Mesh_motion'//trim(num2lstr(k)), y_FAST%VTK_count, p_FAST%VTK_fields, ErrStat2, ErrMsg2, p_FAST%VTK_tWidth )
         call MeshWrVTK(p_FAST%TurbinePos, ED%Input(1)%BladePtLoads(K), trim(p_FAST%VTK_OutFileRoot)//'.ED_BladePtLoads'//trim(num2lstr(k)), y_FAST%VTK_count, p_FAST%VTK_fields, ErrStat2, ErrMsg2, p_FAST%VTK_tWidth, ED%y%BladeLn2Mesh(K) )
      END DO      
   END IF
            
!  ServoDyn
   if (allocated(SrvD%Input)) then
      IF ( ALLOCATED(SrvD%Input(1)%NStC) ) THEN
         do j=1,size(SrvD%Input(1)%NStC)
            IF ( ALLOCATED(SrvD%Input(1)%NStC(j)%Mesh) ) THEN
               IF ( SrvD%Input(1)%NStC(j)%Mesh(1)%Committed ) THEN
                  !call MeshWrVTK(p_FAST%TurbinePos, SrvD%Input(1)%NStC(j)%Mesh(1), trim(p_FAST%VTK_OutFileRoot)//'.SrvD_NStC_Motion'//trim(num2lstr(j)), y_FAST%VTK_count, p_FAST%VTK_fields, ErrStat2, ErrMsg2, p_FAST%VTK_tWidth )
                  call MeshWrVTK(p_FAST%TurbinePos, SrvD%y%NStC(j)%Mesh(1), trim(p_FAST%VTK_OutFileRoot)//'.SrvD_NStC'//trim(num2lstr(j)), y_FAST%VTK_count, p_FAST%VTK_fields, ErrStat2, ErrMsg2, p_FAST%VTK_tWidth, SrvD%Input(1)%NStC(j)%Mesh(1) )
               END IF
            ENDIF
         enddo
      ENDIF
      IF ( ALLOCATED(SrvD%Input(1)%TStC) ) THEN
         do j=1,size(SrvD%Input(1)%TStC)
            IF ( ALLOCATED(SrvD%Input(1)%TStC(j)%Mesh) ) THEN
               IF ( SrvD%Input(1)%TStC(j)%Mesh(1)%Committed ) THEN
                  !call MeshWrVTK(p_FAST%TurbinePos, SrvD%Input(1)%TStC(j)%Mesh(1), trim(p_FAST%VTK_OutFileRoot)//'.SrvD_TStC_Motion', y_FAST%VTK_count, p_FAST%VTK_fields, ErrStat2, ErrMsg2, p_FAST%VTK_tWidth )
                  call MeshWrVTK(p_FAST%TurbinePos, SrvD%y%TStC(j)%Mesh(1), trim(p_FAST%VTK_OutFileRoot)//'.SrvD_TStC'//trim(num2lstr(j)), y_FAST%VTK_count, p_FAST%VTK_fields, ErrStat2, ErrMsg2, p_FAST%VTK_tWidth, SrvD%Input(1)%TStC(j)%Mesh(1) )
               ENDIF
            ENDIF
         enddo
     ENDIF
     IF ( ALLOCATED(SrvD%Input(1)%BStC) ) THEN
        do j=1,size(SrvD%Input(1)%BStC)
           IF ( ALLOCATED(SrvD%Input(1)%BStC(j)%Mesh) ) THEN
              DO K=1,size(SrvD%Input(1)%BStC(j)%Mesh)
                 !call MeshWrVTK(p_FAST%TurbinePos, SrvD%Input(1)%BStC(j)%Mesh(k), trim(p_FAST%VTK_OutFileRoot)//'.SrvD_BStC_Motion', y_FAST%VTK_count, p_FAST%VTK_fields, ErrStat2, ErrMsg2, p_FAST%VTK_tWidth )
                 call MeshWrVTK(p_FAST%TurbinePos, SrvD%y%BStC(j)%Mesh(k), trim(p_FAST%VTK_OutFileRoot)//'.SrvD_BStC'//trim(num2lstr(j))//'B'//trim(num2lstr(k)), y_FAST%VTK_count, p_FAST%VTK_fields, ErrStat2, ErrMsg2, p_FAST%VTK_tWidth, SrvD%Input(1)%BStC(j)%Mesh(k) )
              ENDDO
           END IF
         enddo
      ENDIF
      IF ( ALLOCATED(SrvD%Input(1)%SStC) ) THEN
         do j=1,size(SrvD%Input(1)%SStC)
            IF ( ALLOCATED(SrvD%Input(1)%SStC(j)%Mesh) ) THEN
               IF ( SrvD%Input(1)%SStC(j)%Mesh(1)%Committed ) THEN
                  !call MeshWrVTK(p_FAST%TurbinePos, SrvD%Input(1)%SStC(j)%Mesh(1), trim(p_FAST%VTK_OutFileRoot)//'.SrvD_SStC_Motion', y_FAST%VTK_count, p_FAST%VTK_fields, ErrStat2, ErrMsg2, p_FAST%VTK_tWidth )
                  call MeshWrVTK(p_FAST%TurbinePos, SrvD%y%SStC(j)%Mesh(1), trim(p_FAST%VTK_OutFileRoot)//'.SrvD_SStC'//trim(num2lstr(j)), y_FAST%VTK_count, p_FAST%VTK_fields, ErrStat2, ErrMsg2, p_FAST%VTK_tWidth, SrvD%Input(1)%SStC(j)%Mesh(1) )
               ENDIF
            ENDIF
         enddo
     ENDIF
   end if
   
      
!  AeroDyn   
   IF ( p_FAST%CompAero == Module_AD .and. allocated(AD%Input)) THEN 
               
      if (allocated(AD%Input(1)%rotors(1)%BladeRootMotion)) then      
      
         DO K=1,NumBl   
            call MeshWrVTK(p_FAST%TurbinePos, AD%Input(1)%rotors(1)%BladeRootMotion(K), trim(p_FAST%VTK_OutFileRoot)//'.AD_BladeRootMotion'//trim(num2lstr(k)), y_FAST%VTK_count, p_FAST%VTK_fields, ErrStat2, ErrMsg2, p_FAST%VTK_tWidth )
            !call MeshWrVTK(p_FAST%TurbinePos, AD%Input(1)%BladeMotion(K), trim(p_FAST%VTK_OutFileRoot)//'.AD_BladeMotion'//trim(num2lstr(k)), y_FAST%VTK_count, p_FAST%VTK_fields, ErrStat2, ErrMsg2, p_FAST%VTK_tWidth )
         END DO            

         call MeshWrVTK(p_FAST%TurbinePos, AD%Input(1)%rotors(1)%HubMotion, trim(p_FAST%VTK_OutFileRoot)//'.AD_HubMotion', y_FAST%VTK_count, p_FAST%VTK_fields, ErrStat2, ErrMsg2, p_FAST%VTK_tWidth )
         !call MeshWrVTK(p_FAST%TurbinePos, AD%Input(1)%TowerMotion, trim(p_FAST%VTK_OutFileRoot)//'.AD_TowerMotion', y_FAST%VTK_count, p_FAST%VTK_fields, ErrStat2, ErrMsg2, p_FAST%VTK_tWidth )
               
<<<<<<< HEAD
         if (allocated(AD%y%BladeLoad)) then
            DO K=1,NumBl   
               call MeshWrVTK(p_FAST%TurbinePos, AD%y%BladeLoad(K), trim(p_FAST%VTK_OutFileRoot)//'.AD_Blade'//trim(num2lstr(k)), y_FAST%VTK_count, p_FAST%VTK_fields, ErrStat2, ErrMsg2, p_FAST%VTK_tWidth, AD%Input(1)%BladeMotion(k) )
            END DO            
         endif
         call MeshWrVTK(p_FAST%TurbinePos, AD%y%TowerLoad, trim(p_FAST%VTK_OutFileRoot)//'.AD_Tower', y_FAST%VTK_count, p_FAST%VTK_fields, ErrStat2, ErrMsg2, p_FAST%VTK_tWidth, AD%Input(1)%TowerMotion )
=======
         DO K=1,NumBl   
            call MeshWrVTK(p_FAST%TurbinePos, AD%y%rotors(1)%BladeLoad(K), trim(p_FAST%VTK_OutFileRoot)//'.AD_Blade'//trim(num2lstr(k)), y_FAST%VTK_count, p_FAST%VTK_fields, ErrStat2, ErrMsg2, p_FAST%VTK_tWidth, AD%Input(1)%rotors(1)%BladeMotion(k) )
         END DO            
         call MeshWrVTK(p_FAST%TurbinePos, AD%y%rotors(1)%TowerLoad, trim(p_FAST%VTK_OutFileRoot)//'.AD_Tower', y_FAST%VTK_count, p_FAST%VTK_fields, ErrStat2, ErrMsg2, p_FAST%VTK_tWidth, AD%Input(1)%rotors(1)%TowerMotion )
>>>>>>> 36412808
         
      end if

         ! FVW submodule of AD15
      if (allocated(AD%m%FVW_u)) then
         if (allocated(AD%m%FVW_u(1)%WingsMesh)) then
            DO K=1,NumBl
               call MeshWrVTK(p_FAST%TurbinePos, AD%m%FVW_u(1)%WingsMesh(k), trim(p_FAST%VTK_OutFileRoot)//'.FVW_WingsMesh'//trim(num2lstr(k)), y_FAST%VTK_count, p_FAST%VTK_fields, ErrStat2, ErrMsg2, p_FAST%VTK_tWidth, AD%Input(1)%rotors(1)%BladeMotion(k) )
               !call MeshWrVTK(p_FAST%TurbinePos, AD%Input(1)%BladeMotion(K), trim(p_FAST%OutFileRoot)//'.AD_BladeMotion'//trim(num2lstr(k)), y_FAST%VTK_count, p_FAST%VTK_fields, ErrStat2, ErrMsg2 )
            END DO
            ! Free wake
            call WrVTK_FVW(AD%p%FVW, AD%x(1)%FVW, AD%z(1)%FVW, AD%m%FVW, trim(p_FAST%VTK_OutFileRoot)//'.FVW', y_FAST%VTK_count, p_FAST%VTK_tWidth, bladeFrame=.FALSE.)  ! bladeFrame==.FALSE. to output in global coords
         end if
      end if
   END IF
   
! HydroDyn            
   IF ( p_FAST%CompHydro == Module_HD .and. allocated(HD%Input)) THEN     
      !TODO: Fix for Visualizaton GJH 4/23/20
      !call MeshWrVTK(p_FAST%TurbinePos, HD%Input(1)%Mesh, trim(p_FAST%VTK_OutFileRoot)//'.HD_Mesh_motion', y_FAST%VTK_count, p_FAST%VTK_fields, ErrStat2, ErrMsg2 )     
      call MeshWrVTK(p_FAST%TurbinePos, HD%Input(1)%Morison%Mesh, trim(p_FAST%VTK_OutFileRoot)//'.HD_Morison_Motion', y_FAST%VTK_count, p_FAST%VTK_fields, ErrStat2, ErrMsg2, p_FAST%VTK_tWidth )
      
      if (HD%y%WamitMesh%Committed) then
!         if (p_FAST%CompSub == Module_NONE) then
!TODO         call MeshWrVTK(p_FAST%TurbinePos, HD%y%WamitMesh, trim(p_FAST%VTK_OutFileRoot)//'.HD_Mesh', y_FAST%VTK_count, p_FAST%VTK_fields, ErrStat2, ErrMsg2, p_FAST%VTK_tWidth, HD%Input(1)%WAMITMesh )
!            outputFields = .false.
!         else
            call MeshWrVTK(p_FAST%TurbinePos, HD%y%WamitMesh, trim(p_FAST%VTK_OutFileRoot)//'.HD_Mesh', y_FAST%VTK_count, p_FAST%VTK_fields, ErrStat2, ErrMsg2, p_FAST%VTK_tWidth, HD%Input(1)%WAMITMesh )
!            outputFields = p_FAST%VTK_fields
!         end if
      endif
      if (HD%y%Morison%Mesh%Committed) then
         call MeshWrVTK(p_FAST%TurbinePos, HD%y%Morison%Mesh, trim(p_FAST%VTK_OutFileRoot)//'.HD_Morison', y_FAST%VTK_count, p_FAST%VTK_fields, ErrStat2, ErrMsg2, p_FAST%VTK_tWidth, HD%Input(1)%Morison%Mesh )
      endif
   END IF
   
! SubDyn   
   IF ( p_FAST%CompSub == Module_SD .and. allocated(SD%Input)) THEN
      !call MeshWrVTK(p_FAST%TurbinePos, SD%Input(1)%TPMesh, trim(p_FAST%VTK_OutFileRoot)//'.SD_TPMesh_motion', y_FAST%VTK_count, p_FAST%VTK_fields, ErrStat2, ErrMsg2, p_FAST%VTK_tWidth )
      call MeshWrVTK(p_FAST%TurbinePos, SD%Input(1)%LMesh, trim(p_FAST%VTK_OutFileRoot)//'.SD_LMesh_y2Mesh', y_FAST%VTK_count, p_FAST%VTK_fields, ErrStat2, ErrMsg2, p_FAST%VTK_tWidth, SD%y%y2Mesh )
      
      call MeshWrVTK(p_FAST%TurbinePos, SD%y%y1Mesh, trim(p_FAST%VTK_OutFileRoot)//'.SD_y1Mesh_TPMesh', y_FAST%VTK_count, p_FAST%VTK_fields, ErrStat2, ErrMsg2, p_FAST%VTK_tWidth, SD%Input(1)%TPMesh )
      !call MeshWrVTK(p_FAST%TurbinePos, SD%y%y2Mesh, trim(p_FAST%VTK_OutFileRoot)//'.SD_y2Mesh_motion', y_FAST%VTK_count, p_FAST%VTK_fields, ErrStat2, ErrMsg2, p_FAST%VTK_tWidth )
   ELSE IF ( p_FAST%CompSub == Module_ExtPtfm .and. allocated(ExtPtfm%Input)) THEN
      call MeshWrVTK(p_FAST%TurbinePos, ExtPtfm%y%PtfmMesh, trim(p_FAST%VTK_OutFileRoot)//'.ExtPtfm', y_FAST%VTK_count, p_FAST%VTK_fields, ErrStat2, ErrMsg2, p_FAST%VTK_tWidth, ExtPtfm%Input(1)%PtfmMesh )
   END IF     
       
! MAP
   IF ( p_FAST%CompMooring == Module_MAP ) THEN
      if (allocated(MAPp%Input)) then
         call MeshWrVTK(p_FAST%TurbinePos, MAPp%y%PtFairleadLoad, trim(p_FAST%VTK_OutFileRoot)//'.MAP_PtFairlead', y_FAST%VTK_count, p_FAST%VTK_fields, ErrStat2, ErrMsg2, p_FAST%VTK_tWidth, MAPp%Input(1)%PtFairDisplacement )
         !call MeshWrVTK(p_FAST%TurbinePos, MAPp%Input(1)%PtFairDisplacement, trim(p_FAST%VTK_OutFileRoot)//'.MAP_PtFair_motion', y_FAST%VTK_count, p_FAST%VTK_fields, ErrStat2, ErrMsg2, p_FAST%VTK_tWidth )
      end if
      
! MoorDyn      
   ELSEIF ( p_FAST%CompMooring == Module_MD ) THEN
      if (allocated(MD%Input)) then
         call MeshWrVTK(p_FAST%TurbinePos, MD%y%PtFairleadLoad, trim(p_FAST%VTK_OutFileRoot)//'.MD_PtFairlead', y_FAST%VTK_count, p_FAST%VTK_fields, ErrStat2, ErrMsg2, p_FAST%VTK_tWidth, MD%Input(1)%PtFairleadDisplacement )
         !call MeshWrVTK(p_FAST%TurbinePos, MD%Input(1)%PtFairleadDisplacement, trim(p_FAST%VTK_OutFileRoot)//'.MD_PtFair_motion', y_FAST%VTK_count, p_FAST%VTK_fields, ErrStat2, ErrMsg2, p_FAST%VTK_tWidth )
      end if
      
! FEAMooring                   
   ELSEIF ( p_FAST%CompMooring == Module_FEAM ) THEN
      if (allocated(FEAM%Input)) then
         call MeshWrVTK(p_FAST%TurbinePos, FEAM%y%PtFairleadLoad, trim(p_FAST%VTK_OutFileRoot)//'.FEAM_PtFairlead', y_FAST%VTK_count, p_FAST%VTK_fields, ErrStat2, ErrMsg2, p_FAST%VTK_tWidth, FEAM%Input(1)%PtFairleadDisplacement )
         !call MeshWrVTK(p_FAST%TurbinePos, FEAM%Input(1)%PtFairleadDisplacement, trim(p_FAST%VTK_OutFileRoot)//'.FEAM_PtFair_motion', y_FAST%VTK_count, p_FAST%VTK_fields, ErrStat2, ErrMsg2, p_FAST%VTK_tWidth )
      end if
      
! Orca      
   ELSEIF ( p_FAST%CompMooring == Module_Orca ) THEN
      if (allocated(Orca%Input)) then
         call MeshWrVTK(p_FAST%TurbinePos, Orca%y%PtfmMesh, trim(p_FAST%VTK_OutFileRoot)//'.Orca_PtfmMesh', y_FAST%VTK_count, p_FAST%VTK_fields, ErrStat2, ErrMsg2, p_FAST%VTK_tWidth, Orca%Input(1)%PtfmMesh )
         !call MeshWrVTK(p_FAST%TurbinePos, Orca%Input(1)%PtfmMesh, trim(p_FAST%VTK_OutFileRoot)//'.Orca_PtfmMesh_motion', y_FAST%VTK_count, p_FAST%VTK_fields, ErrStat2, ErrMsg2, p_FAST%VTK_tWidth )
      end if
   END IF
            
         
! IceFloe      
   IF ( p_FAST%CompIce == Module_IceF ) THEN
      if (allocated(IceF%Input)) then
         call MeshWrVTK(p_FAST%TurbinePos, IceF%y%iceMesh, trim(p_FAST%VTK_OutFileRoot)//'.IceF_iceMesh', y_FAST%VTK_count, p_FAST%VTK_fields, ErrStat2, ErrMsg2, p_FAST%VTK_tWidth, IceF%Input(1)%iceMesh )
         !call MeshWrVTK(p_FAST%TurbinePos, IceF%Input(1)%iceMesh, trim(p_FAST%VTK_OutFileRoot)//'.IceF_iceMesh_motion', y_FAST%VTK_count, p_FAST%VTK_fields, ErrStat2, ErrMsg2, p_FAST%VTK_tWidth )
      end if
      
! IceDyn
   ELSEIF ( p_FAST%CompIce == Module_IceD ) THEN
      if (allocated(IceD%Input)) then
            
         DO k = 1,p_FAST%numIceLegs
            call MeshWrVTK(p_FAST%TurbinePos, IceD%y(k)%PointMesh, trim(p_FAST%VTK_OutFileRoot)//'.IceD_PointMesh'//trim(num2lstr(k)), y_FAST%VTK_count, p_FAST%VTK_fields, ErrStat2, ErrMsg2, p_FAST%VTK_tWidth, IceD%Input(1,k)%PointMesh )
            !call MeshWrVTK(p_FAST%TurbinePos, IceD%Input(1,k)%PointMesh, trim(p_FAST%VTK_OutFileRoot)//'.IceD_PointMesh_motion'//trim(num2lstr(k)), y_FAST%VTK_count, p_FAST%VTK_fields, ErrStat2, ErrMsg2, p_FAST%VTK_tWidth )
         END DO
      end if
      
   END IF
   
   
END SUBROUTINE WrVTK_AllMeshes 
!----------------------------------------------------------------------------------------------------------------------------------
!> This routine writes a minimal subset of meshes (enough to visualize the turbine) to VTK-formatted files. It doesn't bother with 
!! returning an error code.
SUBROUTINE WrVTK_BasicMeshes(p_FAST, y_FAST, MeshMapData, ED, BD, AD, IfW, OpFM, HD, SD, SrvD, MAPp, FEAM, MD, Orca, IceF, IceD)

   TYPE(FAST_ParameterType), INTENT(IN   ) :: p_FAST              !< Parameters for the glue code
   TYPE(FAST_OutputFileType),INTENT(IN   ) :: y_FAST              !< Output variables for the glue code
   TYPE(FAST_ModuleMapType), INTENT(IN   ) :: MeshMapData         !< Data for mapping between modules

   TYPE(ElastoDyn_Data),     INTENT(IN   ) :: ED                  !< ElastoDyn data
   TYPE(BeamDyn_Data),       INTENT(IN   ) :: BD                  !< BeamDyn data
   TYPE(ServoDyn_Data),      INTENT(IN   ) :: SrvD                !< ServoDyn data
   TYPE(AeroDyn_Data),       INTENT(IN   ) :: AD                  !< AeroDyn data
   TYPE(InflowWind_Data),    INTENT(IN   ) :: IfW                 !< InflowWind data
   TYPE(OpenFOAM_Data),      INTENT(IN   ) :: OpFM                !< OpenFOAM data
   TYPE(HydroDyn_Data),      INTENT(IN   ) :: HD                  !< HydroDyn data
   TYPE(SubDyn_Data),        INTENT(IN   ) :: SD                  !< SubDyn data
   TYPE(MAP_Data),           INTENT(IN   ) :: MAPp                !< MAP data
   TYPE(FEAMooring_Data),    INTENT(IN   ) :: FEAM                !< FEAMooring data
   TYPE(MoorDyn_Data),       INTENT(IN   ) :: MD                  !< MoorDyn data
   TYPE(OrcaFlex_Data),      INTENT(IN   ) :: Orca                !< OrcaFlex interface data
   TYPE(IceFloe_Data),       INTENT(IN   ) :: IceF                !< IceFloe data
   TYPE(IceDyn_Data),        INTENT(IN   ) :: IceD                !< All the IceDyn data used in time-step loop

   logical                                 :: OutputFields
   INTEGER(IntKi)                          :: NumBl, k
   INTEGER(IntKi)                          :: ErrStat2
   CHARACTER(ErrMsgLen)                    :: ErrMSg2
   CHARACTER(*), PARAMETER                 :: RoutineName = 'WrVTK_BasicMeshes'


   NumBl = 0
   if (allocated(ED%y%BladeRootMotion)) then
      NumBl = SIZE(ED%y%BladeRootMotion)
   end if

   
! Blades
   IF ( p_FAST%CompAero == Module_AD ) THEN  ! These meshes may have airfoil data associated with nodes...
      DO K=1,NumBl   
         call MeshWrVTK(p_FAST%TurbinePos, AD%Input(1)%rotors(1)%BladeMotion(K), trim(p_FAST%VTK_OutFileRoot)//'.AD_Blade'//trim(num2lstr(k)), &
                        y_FAST%VTK_count, p_FAST%VTK_fields, ErrStat2, ErrMsg2, p_FAST%VTK_tWidth, Sib=AD%y%rotors(1)%BladeLoad(K) )
      END DO                  
   ELSE IF ( p_FAST%CompElast == Module_BD ) THEN
      DO K=1,NumBl                 
         call MeshWrVTK(p_FAST%TurbinePos, BD%y(k)%BldMotion, trim(p_FAST%VTK_OutFileRoot)//'.BD_BldMotion'//trim(num2lstr(k)), &
                        y_FAST%VTK_count, p_FAST%VTK_fields, ErrStat2, ErrMsg2, p_FAST%VTK_tWidth )
      END DO  
   ELSE IF ( p_FAST%CompElast == Module_ED ) THEN
      DO K=1,NumBl        
         call MeshWrVTK(p_FAST%TurbinePos, ED%y%BladeLn2Mesh(K), trim(p_FAST%VTK_OutFileRoot)//'.ED_BladeLn2Mesh_motion'//trim(num2lstr(k)), &
                        y_FAST%VTK_count, p_FAST%VTK_fields, ErrStat2, ErrMsg2, p_FAST%VTK_tWidth )
      END DO  
   END IF   
   
! Nacelle
   call MeshWrVTK(p_FAST%TurbinePos, ED%y%NacelleMotion, trim(p_FAST%VTK_OutFileRoot)//'.ED_Nacelle', y_FAST%VTK_count, &
                  p_FAST%VTK_fields, ErrStat2, ErrMsg2, p_FAST%VTK_tWidth, Sib=ED%Input(1)%NacelleLoads )
            
! Hub
   call MeshWrVTK(p_FAST%TurbinePos, ED%y%HubPtMotion, trim(p_FAST%VTK_OutFileRoot)//'.ED_Hub', y_FAST%VTK_count, &
                  p_FAST%VTK_fields, ErrStat2, ErrMsg2, p_FAST%VTK_tWidth, Sib=ED%Input(1)%HubPtLoad )
! Tower motions
   call MeshWrVTK(p_FAST%TurbinePos, ED%y%TowerLn2Mesh, trim(p_FAST%VTK_OutFileRoot)//'.ED_TowerLn2Mesh_motion', &
                  y_FAST%VTK_count, p_FAST%VTK_fields, ErrStat2, ErrMsg2, p_FAST%VTK_tWidth )

   
   
! Substructure   
!   call MeshWrVTK(p_FAST%TurbinePos, ED%y%PlatformPtMesh, trim(p_FAST%VTK_OutFileRoot)//'.ED_PlatformPtMesh_motion', y_FAST%VTK_count, p_FAST%VTK_fields, ErrStat2, ErrMsg2, p_FAST%VTK_tWidth )
!   IF ( p_FAST%CompSub == Module_SD ) THEN
!     call MeshWrVTK(p_FAST%TurbinePos, SD%Input(1)%TPMesh, trim(p_FAST%VTK_OutFileRoot)//'.SD_TPMesh_motion', y_FAST%VTK_count, p_FAST%VTK_fields, ErrStat2, ErrMsg2, p_FAST%VTK_tWidth )
!      call MeshWrVTK(p_FAST%TurbinePos, SD%y%y2Mesh, trim(p_FAST%VTK_OutFileRoot)//'.SD_y2Mesh_motion', y_FAST%VTK_count, ErrStat2, ErrMsg2, p_FAST%VTK_tWidth )
!   END IF     
      
   IF ( p_FAST%CompHydro == Module_HD ) THEN 
      
      if (p_FAST%CompSub == Module_NONE) then
         call MeshWrVTK(p_FAST%TurbinePos, HD%y%WAMITMesh, trim(p_FAST%VTK_OutFileRoot)//'.HD_AllHdroOrigin', y_FAST%VTK_count, p_FAST%VTK_fields, ErrStat2, ErrMsg2, p_FAST%VTK_tWidth, HD%Input(1)%WAMITMesh )
         outputFields = .false.
      else         
         OutputFields = p_FAST%VTK_fields
      end if
     !TODO: Fix for Visualization GJH 4/23/20 
     call MeshWrVTK(p_FAST%TurbinePos, HD%Input(1)%Morison%Mesh, trim(p_FAST%VTK_OutFileRoot)//'.HD_Morison', &
                    y_FAST%VTK_count, OutputFields, ErrStat2, ErrMsg2, p_FAST%VTK_tWidth, Sib=HD%y%Morison%Mesh )
   END IF
   
   
! Mooring Lines?            
!   IF ( p_FAST%CompMooring == Module_MAP ) THEN
!      call MeshWrVTK(p_FAST%TurbinePos, MAPp%Input(1)%PtFairDisplacement, trim(p_FAST%VTK_OutFileRoot)//'.MAP_PtFair_motion', y_FAST%VTK_count, p_FAST%VTK_fields, ErrStat2, ErrMsg2, p_FAST%VTK_tWidth )
!   ELSEIF ( p_FAST%CompMooring == Module_MD ) THEN
!      call MeshWrVTK(p_FAST%TurbinePos, MD%Input(1)%PtFairleadDisplacement, trim(p_FAST%VTK_OutFileRoot)//'.MD_PtFair_motion', y_FAST%VTK_count, p_FAST%VTK_fields, ErrStat2, ErrMsg2, p_FAST%VTK_tWidth )
!   ELSEIF ( p_FAST%CompMooring == Module_FEAM ) THEN
!      call MeshWrVTK(p_FAST%TurbinePos, FEAM%Input(1)%PtFairleadDisplacement, trim(p_FAST%VTK_OutFileRoot)//'FEAM_PtFair_motion', y_FAST%VTK_count, p_FAST%VTK_fields, ErrStat2, ErrMsg2, p_FAST%VTK_tWidth )
!   END IF
         
   
END SUBROUTINE WrVTK_BasicMeshes 
!----------------------------------------------------------------------------------------------------------------------------------
!> This routine writes a minimal subset of meshes with surfaces to VTK-formatted files. It doesn't bother with 
!! returning an error code.
SUBROUTINE WrVTK_Surfaces(t_global, p_FAST, y_FAST, MeshMapData, ED, BD, AD, IfW, OpFM, HD, SD, SrvD, MAPp, FEAM, MD, Orca, IceF, IceD)
   use FVW_IO, only: WrVTK_FVW

   REAL(DbKi),               INTENT(IN   ) :: t_global            !< Current global time
   TYPE(FAST_ParameterType), INTENT(IN   ) :: p_FAST              !< Parameters for the glue code
   TYPE(FAST_OutputFileType),INTENT(INOUT) :: y_FAST              !< Output variables for the glue code (only because we're updating VTK_LastWaveIndx)
   TYPE(FAST_ModuleMapType), INTENT(IN   ) :: MeshMapData         !< Data for mapping between modules

   TYPE(ElastoDyn_Data),     INTENT(IN   ) :: ED                  !< ElastoDyn data
   TYPE(BeamDyn_Data),       INTENT(IN   ) :: BD                  !< BeamDyn data
   TYPE(ServoDyn_Data),      INTENT(IN   ) :: SrvD                !< ServoDyn data
   TYPE(AeroDyn_Data),       INTENT(IN   ) :: AD                  !< AeroDyn data
   TYPE(InflowWind_Data),    INTENT(IN   ) :: IfW                 !< InflowWind data
   TYPE(OpenFOAM_Data),      INTENT(IN   ) :: OpFM                !< OpenFOAM data
   TYPE(HydroDyn_Data),      INTENT(IN   ) :: HD                  !< HydroDyn data
   TYPE(SubDyn_Data),        INTENT(IN   ) :: SD                  !< SubDyn data
   TYPE(MAP_Data),           INTENT(IN   ) :: MAPp                !< MAP data
   TYPE(FEAMooring_Data),    INTENT(IN   ) :: FEAM                !< FEAMooring data
   TYPE(MoorDyn_Data),       INTENT(IN   ) :: MD                  !< MoorDyn data
   TYPE(OrcaFlex_Data),      INTENT(IN   ) :: Orca                !< OrcaFlex interface data
   TYPE(IceFloe_Data),       INTENT(IN   ) :: IceF                !< IceFloe data
   TYPE(IceDyn_Data),        INTENT(IN   ) :: IceD                !< All the IceDyn data used in time-step loop


   logical, parameter                      :: OutputFields = .FALSE. ! due to confusion about what fields mean on a surface, we are going to just output the basic meshes if people ask for fields
   INTEGER(IntKi)                          :: NumBl, k
   INTEGER(IntKi)                          :: ErrStat2
   CHARACTER(ErrMsgLen)                    :: ErrMSg2
   CHARACTER(*), PARAMETER                 :: RoutineName = 'WrVTK_Surfaces'

   NumBl = 0
   if (allocated(ED%y%BladeRootMotion)) then
      NumBl = SIZE(ED%y%BladeRootMotion)
   end if

! Ground (written at initialization)
   
! Wave elevation
   if ( allocated( p_FAST%VTK_Surface%WaveElev ) ) call WrVTK_WaveElev( t_global, p_FAST, y_FAST, HD)
   
! Nacelle
   call MeshWrVTK_PointSurface (p_FAST%TurbinePos, ED%y%NacelleMotion, trim(p_FAST%VTK_OutFileRoot)//'.NacelleSurface', &
                                y_FAST%VTK_count, OutputFields, ErrStat2, ErrMsg2, p_FAST%VTK_tWidth , verts = p_FAST%VTK_Surface%NacelleBox, Sib=ED%Input(1)%NacelleLoads )
   
   
! Hub
   call MeshWrVTK_PointSurface (p_FAST%TurbinePos, ED%y%HubPtMotion, trim(p_FAST%VTK_OutFileRoot)//'.HubSurface', &
                                y_FAST%VTK_count, OutputFields, ErrStat2, ErrMsg2, p_FAST%VTK_tWidth , &
                                NumSegments=p_FAST%VTK_Surface%NumSectors, radius=p_FAST%VTK_Surface%HubRad, Sib=ED%Input(1)%HubPtLoad )
   
! Tower motions
   call MeshWrVTK_Ln2Surface (p_FAST%TurbinePos, ED%y%TowerLn2Mesh, trim(p_FAST%VTK_OutFileRoot)//'.TowerSurface', &
                              y_FAST%VTK_count, OutputFields, ErrStat2, ErrMsg2, p_FAST%VTK_tWidth, p_FAST%VTK_Surface%NumSectors, p_FAST%VTK_Surface%TowerRad )
   
! Blades
   IF ( p_FAST%CompAero == Module_AD ) THEN  ! These meshes may have airfoil data associated with nodes...
      DO K=1,NumBl
         call MeshWrVTK_Ln2Surface (p_FAST%TurbinePos, AD%Input(1)%rotors(1)%BladeMotion(K), trim(p_FAST%VTK_OutFileRoot)//'.Blade'//trim(num2lstr(k))//'Surface', &
                                    y_FAST%VTK_count, OutputFields, ErrStat2, ErrMsg2, p_FAST%VTK_tWidth , verts=p_FAST%VTK_Surface%BladeShape(K)%AirfoilCoords &
                                    ,Sib=AD%y%rotors(1)%BladeLoad(k) )
      END DO                  
   ELSE IF ( p_FAST%CompElast == Module_BD ) THEN
      DO K=1,NumBl                 
         call MeshWrVTK_Ln2Surface (p_FAST%TurbinePos, BD%y(k)%BldMotion, trim(p_FAST%VTK_OutFileRoot)//'.Blade'//trim(num2lstr(k))//'Surface', &
                                    y_FAST%VTK_count, OutputFields, ErrStat2, ErrMsg2, p_FAST%VTK_tWidth , verts=p_FAST%VTK_Surface%BladeShape(K)%AirfoilCoords )
      END DO  
   ELSE IF ( p_FAST%CompElast == Module_ED ) THEN
      DO K=1,NumBl        
         call MeshWrVTK_Ln2Surface (p_FAST%TurbinePos, ED%y%BladeLn2Mesh(K), trim(p_FAST%VTK_OutFileRoot)//'.Blade'//trim(num2lstr(k))//'Surface', &
                                    y_FAST%VTK_count, OutputFields, ErrStat2, ErrMsg2, p_FAST%VTK_tWidth , verts=p_FAST%VTK_Surface%BladeShape(K)%AirfoilCoords )
      END DO  
   END IF   

! Free wake
   if (allocated(AD%m%FVW_u)) then
      if (allocated(AD%m%FVW_u(1)%WingsMesh)) then
         call WrVTK_FVW(AD%p%FVW, AD%x(1)%FVW, AD%z(1)%FVW, AD%m%FVW, trim(p_FAST%VTK_OutFileRoot)//'.FVW', y_FAST%VTK_count, p_FAST%VTK_tWidth, bladeFrame=.FALSE.)  ! bladeFrame==.FALSE. to output in global coords
      end if   
   end if   

   
! Platform
! call MeshWrVTK_PointSurface (p_FAST%TurbinePos, ED%y%PlatformPtMesh, trim(p_FAST%VTK_OutFileRoot)//'.PlatformSurface', y_FAST%VTK_count, OutputFields, ErrStat2, ErrMsg2, Radius = p_FAST%VTK_Surface%GroundRad )
   
   
! Substructure   
!   call MeshWrVTK(p_FAST%TurbinePos, ED%y%PlatformPtMesh, trim(p_FAST%VTK_OutFileRoot)//'.ED_PlatformPtMesh_motion', y_FAST%VTK_count, OutputFields, ErrStat2, ErrMsg2 )     
!   IF ( p_FAST%CompSub == Module_SD ) THEN
!     call MeshWrVTK(p_FAST%TurbinePos, SD%Input(1)%TPMesh, trim(p_FAST%VTK_OutFileRoot)//'.SD_TPMesh_motion', y_FAST%VTK_count, OutputFields, ErrStat2, ErrMsg2 )     
!      call MeshWrVTK(p_FAST%TurbinePos, SD%y%y2Mesh, trim(p_FAST%VTK_OutFileRoot)//'.SD_y2Mesh_motion', y_FAST%VTK_count, OutputFields, ErrStat2, ErrMsg2 )        
!   END IF 
!TODO: Fix below section for new Morison GJH 4/23/20
   !   
   !IF ( HD%Input(1)%Morison%Mesh%Committed ) THEN 
   !   !if ( p_FAST%CompSub == Module_NONE ) then ! floating
   !   !   OutputFields = .false.
   !   !else
   !   !   OutputFields = p_FAST%VTK_fields
   !   !end if
   !      
   !   call MeshWrVTK_Ln2Surface (p_FAST%TurbinePos, HD%Input(1)%Morison%Mesh, trim(p_FAST%VTK_OutFileRoot)//'.MorisonSurface', &
   !                              y_FAST%VTK_count, OutputFields, ErrStat2, ErrMsg2, p_FAST%VTK_tWidth, p_FAST%VTK_Surface%NumSectors, &
   !                              p_FAST%VTK_Surface%MorisonRad, Sib=HD%y%Morison%Mesh )
   !END IF
   
   
! Mooring Lines?            
!   IF ( p_FAST%CompMooring == Module_MAP ) THEN
!      call MeshWrVTK(p_FAST%TurbinePos, MAPp%Input(1)%PtFairDisplacement, trim(p_FAST%VTK_OutFileRoot)//'.MAP_PtFair_motion', y_FAST%VTK_count, OutputFields, ErrStat2, ErrMsg2 )        
!   ELSEIF ( p_FAST%CompMooring == Module_MD ) THEN
!      call MeshWrVTK(p_FAST%TurbinePos, MD%Input(1)%PtFairleadDisplacement, trim(p_FAST%VTK_OutFileRoot)//'.MD_PtFair_motion', y_FAST%VTK_count, OutputFields, ErrStat2, ErrMsg2 )        
!   ELSEIF ( p_FAST%CompMooring == Module_FEAM ) THEN
!      call MeshWrVTK(p_FAST%TurbinePos, FEAM%Input(1)%PtFairleadDisplacement, trim(p_FAST%VTK_OutFileRoot)//'FEAM_PtFair_motion', y_FAST%VTK_count, OutputFields, ErrStat2, ErrMsg2   )        
!   END IF
         
   
   if (p_FAST%VTK_fields) then
      call WrVTK_BasicMeshes(p_FAST, y_FAST, MeshMapData, ED, BD, AD, IfW, OpFM, HD, SD, SrvD, MAPp, FEAM, MD, Orca, IceF, IceD)
   end if
   
   
END SUBROUTINE WrVTK_Surfaces 
!----------------------------------------------------------------------------------------------------------------------------------
!> This subroutine writes the wave elevation data for a given time step
SUBROUTINE WrVTK_WaveElev(t_global, p_FAST, y_FAST, HD)

   REAL(DbKi),               INTENT(IN   ) :: t_global            !< Current global time
   TYPE(FAST_ParameterType), INTENT(IN   ) :: p_FAST              !< Parameters for the glue code
   TYPE(FAST_OutputFileType),INTENT(INOUT) :: y_FAST              !< Output variables for the glue code

   TYPE(HydroDyn_Data),      INTENT(IN   ) :: HD                  !< HydroDyn data

   ! local variables
   INTEGER(IntKi)                        :: Un                    ! fortran unit number
   INTEGER(IntKi)                        :: n, iy, ix             ! loop counters
   REAL(SiKi)                            :: t
   CHARACTER(1024)                       :: FileName
   INTEGER(IntKi)                        :: NumberOfPoints 
   INTEGER(IntKi), parameter             :: NumberOfLines = 0
   INTEGER(IntKi)                        :: NumberOfPolys
   CHARACTER(1024)                       :: Tstr
   INTEGER(IntKi)                        :: ErrStat2 
   CHARACTER(ErrMsgLen)                  :: ErrMsg2
   CHARACTER(*),PARAMETER                :: RoutineName = 'WrVTK_WaveElev'

   
   NumberOfPoints = size(p_FAST%VTK_surface%WaveElevXY,2)
      ! I'm going to make triangles for now. we should probably just make this a structured file at some point
   NumberOfPolys  = ( p_FAST%VTK_surface%NWaveElevPts(1) - 1 ) * &
                    ( p_FAST%VTK_surface%NWaveElevPts(2) - 1 ) * 2
   
   !.................................................................
   ! write the data that potentially changes each time step:
   !.................................................................
   ! construct the string for the zero-padded VTK write-out step
   write(Tstr, '(i' // trim(Num2LStr(p_FAST%VTK_tWidth)) //'.'// trim(Num2LStr(p_FAST%VTK_tWidth)) // ')') y_FAST%VTK_count
      
   ! PolyData (.vtp) - Serial vtkPolyData (unstructured) file
   FileName = TRIM(p_FAST%VTK_OutFileRoot)//'.WaveSurface.'//TRIM(Tstr)//'.vtp'
      
   call WrVTK_header( FileName, NumberOfPoints, NumberOfLines, NumberOfPolys, Un, ErrStat2, ErrMsg2 )    
      if (ErrStat2 >= AbortErrLev) return
         
! points (nodes, augmented with NumSegments):   
      WRITE(Un,'(A)')         '      <Points>'
      WRITE(Un,'(A)')         '        <DataArray type="Float32" NumberOfComponents="3" format="ascii">'

      ! I'm not going to interpolate in time; I'm just going to get the index of the closest wave time value
      t = REAL(t_global,SiKi)
      call GetWaveElevIndx( t, HD%p%WaveTime, y_FAST%VTK_LastWaveIndx )
      
      n = 1
      do ix=1,p_FAST%VTK_surface%NWaveElevPts(1)
         do iy=1,p_FAST%VTK_surface%NWaveElevPts(2)            
            WRITE(Un,VTK_AryFmt) p_FAST%VTK_surface%WaveElevXY(:,n), p_FAST%VTK_surface%WaveElev(y_FAST%VTK_LastWaveIndx,n) 
            n = n+1
         end do
      end do
                     
      WRITE(Un,'(A)')         '        </DataArray>'
      WRITE(Un,'(A)')         '      </Points>'
  
                  
      WRITE(Un,'(A)')         '      <Polys>'      
      WRITE(Un,'(A)')         '        <DataArray type="Int32" Name="connectivity" format="ascii">'         
      
      do ix=1,p_FAST%VTK_surface%NWaveElevPts(1)-1
         do iy=1,p_FAST%VTK_surface%NWaveElevPts(2)-1
            n = p_FAST%VTK_surface%NWaveElevPts(1)*(ix-1)+iy - 1 ! points start at 0
            
            WRITE(Un,'(3(i7))') n,   n+1,                                    n+p_FAST%VTK_surface%NWaveElevPts(2)
            WRITE(Un,'(3(i7))') n+1, n+1+p_FAST%VTK_surface%NWaveElevPts(2), n+p_FAST%VTK_surface%NWaveElevPts(2)
            
         end do
      end do            
      WRITE(Un,'(A)')         '        </DataArray>'      
      
      WRITE(Un,'(A)')         '        <DataArray type="Int32" Name="offsets" format="ascii">'                  
      do n=1,NumberOfPolys
         WRITE(Un,'(i7)') 3*n
      end do      
      WRITE(Un,'(A)')         '        </DataArray>'
      WRITE(Un,'(A)')         '      </Polys>'      
                  
      call WrVTK_footer( Un )       
      
END SUBROUTINE WrVTK_WaveElev  
!----------------------------------------------------------------------------------------------------------------------------------
!> This function returns the index, Ind, of the XAry closest to XValIn, where XAry is assumed to be periodic. It starts
!! searching at the value of Ind from a previous step.
SUBROUTINE GetWaveElevIndx( XValIn, XAry, Ind )

      ! Argument declarations.

   INTEGER, INTENT(INOUT)       :: Ind                ! Initial and final index into the arrays.

   REAL(SiKi), INTENT(IN)       :: XAry    (:)        !< Array of X values to be interpolated.
   REAL(SiKi), INTENT(IN)       :: XValIn             !< X value to be found

   
   INTEGER                      :: AryLen             ! Length of the arrays.
   REAL(SiKi)                   :: XVal               !< X to be found (wrapped/periodic)
   
   
   AryLen = size(XAry)
   
      ! Wrap XValIn into the range XAry(1) to XAry(AryLen)
   XVal = MOD(XValIn, XAry(AryLen))

   
   
        ! Let's check the limits first.

   IF ( XVal <= XAry(1) )  THEN
      Ind = 1
      RETURN
   ELSE IF ( XVal >= XAry(AryLen) )  THEN
      Ind = AryLen
      RETURN
   ELSE
      ! Set the Ind to the first index if we are at the beginning of XAry
      IF ( XVal <= XAry(2) )  THEN  
         Ind = 1
      END IF      
   END IF


     ! Let's interpolate!

   Ind = MAX( MIN( Ind, AryLen-1 ), 1 )

   DO

      IF ( XVal < XAry(Ind) )  THEN

         Ind = Ind - 1

      ELSE IF ( XVal >= XAry(Ind+1) )  THEN

         Ind = Ind + 1

      ELSE
         
         ! XAry(Ind) <= XVal < XAry(Ind+1)
         ! this would make it the "closest" node, but I'm not going to worry about that for visualization purposes
         !if ( XVal > (XAry(Ind+1) + XAry(Ind))/2.0_SiKi ) Ind = Ind + 1

         RETURN

      END IF

   END DO

   RETURN
END SUBROUTINE GetWaveElevIndx   
!----------------------------------------------------------------------------------------------------------------------------------
!> This routine writes Input Mesh information to a binary file (for debugging). It both opens and closes the file.
SUBROUTINE WriteInputMeshesToFile(u_ED, u_AD, u_SD, u_HD, u_MAP, u_BD, FileName, ErrStat, ErrMsg) 
   TYPE(ED_InputType),        INTENT(IN)  :: u_ED           !< ElastoDyn inputs
   TYPE(AD_InputType),        INTENT(IN)  :: u_AD           !< AeroDyn inputs
   TYPE(SD_InputType),        INTENT(IN)  :: u_SD           !< SubDyn inputs
   TYPE(HydroDyn_InputType),  INTENT(IN)  :: u_HD           !< HydroDyn inputs
   TYPE(MAP_InputType),       INTENT(IN)  :: u_MAP          !< MAP inputs
   TYPE(BD_InputType),        INTENT(IN)  :: u_BD(:)        !< BeamDyn inputs
   CHARACTER(*),              INTENT(IN)  :: FileName       !< Name of file to write this information to
   INTEGER(IntKi)                         :: ErrStat        !< Error status of the operation
   CHARACTER(*)                           :: ErrMsg         !< Error message if ErrStat /= ErrID_None

   INTEGER(IntKi)           :: unOut
   INTEGER(IntKi)           :: K_local
   INTEGER(B4Ki), PARAMETER :: File_ID = 3
   INTEGER(B4Ki)            :: NumBl

      ! Open the binary output file:
   unOut=-1      
   CALL GetNewUnit( unOut, ErrStat, ErrMsg )
   CALL OpenBOutFile ( unOut, TRIM(FileName), ErrStat, ErrMsg )
      IF (ErrStat /= ErrID_None) RETURN

   ! note that I'm not doing anything with the errors here, so it won't tell
   ! you there was a problem writing the data unless it was the last call.

      ! Add a file identification number (in case we ever have to change this):
   WRITE( unOut, IOSTAT=ErrStat )   File_ID

      ! Add how many blade meshes there are:
   NumBl =  SIZE(u_ED%BladePtLoads,1)   ! Note that NumBl is B4Ki 
   WRITE( unOut, IOSTAT=ErrStat )   NumBl
      
      ! Add all of the input meshes:
   DO K_local = 1,NumBl
      CALL MeshWrBin( unOut, u_ED%BladePtLoads(K_local), ErrStat, ErrMsg )
   END DO            
   CALL MeshWrBin( unOut, u_ED%TowerPtLoads,            ErrStat, ErrMsg )
   CALL MeshWrBin( unOut, u_ED%PlatformPtMesh,          ErrStat, ErrMsg )
   CALL MeshWrBin( unOut, u_SD%TPMesh,                  ErrStat, ErrMsg )
   CALL MeshWrBin( unOut, u_SD%LMesh,                   ErrStat, ErrMsg )
   CALL MeshWrBin( unOut, u_HD%Morison%Mesh,      ErrStat, ErrMsg )
   CALL MeshWrBin( unOut, u_HD%WAMITMesh,                    ErrStat, ErrMsg )
   CALL MeshWrBin( unOut, u_MAP%PtFairDisplacement,     ErrStat, ErrMsg )
      ! Add how many BD blade meshes there are:
   NumBl =  SIZE(u_BD,1)   ! Note that NumBl is B4Ki 
   WRITE( unOut, IOSTAT=ErrStat )   NumBl
   
   DO K_local = 1,NumBl
      CALL MeshWrBin( unOut, u_BD(K_local)%RootMotion, ErrStat, ErrMsg )
      CALL MeshWrBin( unOut, u_BD(K_local)%DistrLoad, ErrStat, ErrMsg )
   END DO            
      
      ! Add how many AD blade meshes there are:
   NumBl =  SIZE(u_AD%rotors(1)%BladeMotion,1)   ! Note that NumBl is B4Ki 
   WRITE( unOut, IOSTAT=ErrStat )   NumBl
   
   DO K_local = 1,NumBl
      CALL MeshWrBin( unOut, u_AD%rotors(1)%BladeMotion(k_local), ErrStat, ErrMsg )
   END DO    
      
      ! Close the file
   CLOSE(unOut)
         
END SUBROUTINE WriteInputMeshesToFile   
!----------------------------------------------------------------------------------------------------------------------------------
!> This routine writes motion mesh data to a binary file (for rudimentary visualization and debugging). If unOut < 0, a new file
!! will be opened for writing (FileName). It is up to the caller of this routine to close the file.
SUBROUTINE WriteMotionMeshesToFile(time, y_ED, u_SD, y_SD, u_HD, u_MAP, y_BD, u_BD, UnOut, ErrStat, ErrMsg, FileName) 
   REAL(DbKi),                 INTENT(IN)    :: time           !< current simulation time 
   TYPE(ED_OutputType),        INTENT(IN)    :: y_ED           !< ElastoDyn outputs
   TYPE(SD_InputType),         INTENT(IN)    :: u_SD           !< SubDyn inputs
   TYPE(SD_OutputType),        INTENT(IN)    :: y_SD           !< SubDyn outputs
   TYPE(HydroDyn_InputType),   INTENT(IN)    :: u_HD           !< HydroDyn inputs
   TYPE(MAP_InputType),        INTENT(IN)    :: u_MAP          !< MAP inputs
   TYPE(BD_OutputType),        INTENT(IN)    :: y_BD(:)        !< BeamDyn outputs
   TYPE(BD_InputType),         INTENT(IN)    :: u_BD(:)        !< BeamDyn inputs
   INTEGER(IntKi) ,            INTENT(INOUT) :: unOut          !< Unit number to write where this info should be written. If unOut < 0, a new file will be opened and the opened unit number will be returned.
   CHARACTER(*),               INTENT(IN)    :: FileName       !< If unOut < 0, FileName will be opened for writing this mesh information.
   
   INTEGER(IntKi), INTENT(OUT)               :: ErrStat        !< Error status of the operation
   CHARACTER(*)  , INTENT(OUT)               :: ErrMsg         !< Error message if ErrStat /= ErrID_None
   
   
   REAL(R8Ki)               :: t
      
   INTEGER(IntKi)           :: K_local
   INTEGER(B4Ki), PARAMETER :: File_ID = 101
   INTEGER(B4Ki)            :: NumBl
      
   t = time  ! convert to 8-bytes if necessary (DbKi might not be R8Ki)
   
   ! note that I'm not doing anything with the errors here, so it won't tell
   ! you there was a problem writing the data unless it was the last call.
   
   
      ! Open the binary output file and write a header:
   if (unOut<0) then
      CALL GetNewUnit( unOut, ErrStat, ErrMsg )
      
      CALL OpenBOutFile ( unOut, TRIM(FileName), ErrStat, ErrMsg )
         IF (ErrStat /= ErrID_None) RETURN
               
         ! Add a file identification number (in case we ever have to change this):
      WRITE( unOut, IOSTAT=ErrStat )   File_ID
      
         ! Add how many blade meshes there are:
      NumBl =  SIZE(y_ED%BladeLn2Mesh,1)   ! Note that NumBl is B4Ki 
      WRITE( unOut, IOSTAT=ErrStat )   NumBl
      NumBl =  SIZE(y_BD,1)   ! Note that NumBl is B4Ki 
      WRITE( unOut, IOSTAT=ErrStat )   NumBl
   end if
   
   WRITE( unOut, IOSTAT=ErrStat ) t          
   
      ! Add all of the meshes with motions:
   DO K_local = 1,SIZE(y_ED%BladeLn2Mesh,1)
      CALL MeshWrBin( unOut, y_ED%BladeLn2Mesh(K_local), ErrStat, ErrMsg )
   END DO            
   CALL MeshWrBin( unOut, y_ED%TowerLn2Mesh,            ErrStat, ErrMsg )
   CALL MeshWrBin( unOut, y_ED%PlatformPtMesh,          ErrStat, ErrMsg )
   CALL MeshWrBin( unOut, u_SD%TPMesh,                  ErrStat, ErrMsg )
   CALL MeshWrBin( unOut, y_SD%y2Mesh,                  ErrStat, ErrMsg )
   CALL MeshWrBin( unOut, u_HD%Morison%Mesh,      ErrStat, ErrMsg )
   CALL MeshWrBin( unOut, u_HD%WAMITMesh,                    ErrStat, ErrMsg )
   CALL MeshWrBin( unOut, u_MAP%PtFairDisplacement,     ErrStat, ErrMsg )
   DO K_local = 1,SIZE(y_BD,1)
      CALL MeshWrBin( unOut, u_BD(K_local)%RootMotion, ErrStat, ErrMsg )
      CALL MeshWrBin( unOut, y_BD(K_local)%BldMotion,  ErrStat, ErrMsg )
   END DO            
      
   !   
   !   ! Close the file
   !CLOSE(unOut)
   !      
END SUBROUTINE WriteMotionMeshesToFile   
!----------------------------------------------------------------------------------------------------------------------------------

   
!++++++++++++++++++++++++++++++++++++++++++++++++++++++++++++++++++++++++++++++++++++++++++++++++++++++++++++++++++++++++++++++++++
! Linerization routines   
!++++++++++++++++++++++++++++++++++++++++++++++++++++++++++++++++++++++++++++++++++++++++++++++++++++++++++++++++++++++++++++++++++
!> Routine that calls FAST_Linearize_T for an array of Turbine data structures if the linearization flag is set for each individual turbine. 
SUBROUTINE FAST_Linearize_Tary(t_initial, n_t_global, Turbine, ErrStat, ErrMsg)

   REAL(DbKi),               INTENT(IN   ) :: t_initial           !< initial simulation time (almost always 0)
   INTEGER(IntKi),           INTENT(IN   ) :: n_t_global          !< integer time step   
   TYPE(FAST_TurbineType),   INTENT(INOUT) :: Turbine(:)          !< all data for one instance of a turbine
   INTEGER(IntKi),           INTENT(  OUT) :: ErrStat             !< Error status of the operation
   CHARACTER(*),             INTENT(  OUT) :: ErrMsg              !< Error message if ErrStat /= ErrID_None

      ! local variables
   INTEGER(IntKi)                          :: i_turb, NumTurbines
   INTEGER(IntKi)                          :: ErrStat2            ! local error status
   CHARACTER(ErrMsgLen)                    :: ErrMsg2             ! local error message
   CHARACTER(*),             PARAMETER     :: RoutineName = 'FAST_Linearize_Tary' 
   
   
   NumTurbines = SIZE(Turbine)   
   ErrStat = ErrID_None
   ErrMsg  = ""
      
   DO i_turb = 1,NumTurbines
      
      CALL FAST_Linearize_T(t_initial, n_t_global, Turbine(i_turb), ErrStat2, ErrMsg2 )
         CALL SetErrStat(ErrStat2, ErrMsg2, ErrStat, ErrMsg, RoutineName )
         IF (ErrStat >= AbortErrLev) RETURN
      
   END DO
  
   
END SUBROUTINE FAST_Linearize_Tary
!----------------------------------------------------------------------------------------------------------------------------------
!> Routine that performs lineaization at an operating point for a turbine. This is a separate subroutine so that the FAST
!! driver programs do not need to change or operate on the individual module level. 
SUBROUTINE FAST_Linearize_T(t_initial, n_t_global, Turbine, ErrStat, ErrMsg)

   REAL(DbKi),               INTENT(IN   ) :: t_initial           !< initial simulation time (almost always 0)
   INTEGER(IntKi),           INTENT(IN   ) :: n_t_global          !< integer time step   
   TYPE(FAST_TurbineType),   INTENT(INOUT) :: Turbine             !< all data for one instance of a turbine
   INTEGER(IntKi),           INTENT(  OUT) :: ErrStat             !< Error status of the operation
   CHARACTER(*),             INTENT(  OUT) :: ErrMsg              !< Error message if ErrStat /= ErrID_None

      ! local variables
   REAL(DbKi)                              :: t_global            ! current simulation time
   REAL(DbKi)                              :: next_lin_time       ! next simulation time where linearization analysis should be performed
   INTEGER(IntKi)                          :: iLinTime            ! loop counter
   INTEGER(IntKi)                          :: ErrStat2            ! local error status
   CHARACTER(ErrMsgLen)                    :: ErrMsg2             ! local error message
   CHARACTER(*),             PARAMETER     :: RoutineName = 'FAST_Linearize_T'

            
   ErrStat = ErrID_None
   ErrMsg  = ""
   
   if ( .not. Turbine%p_FAST%Linearize ) return
   
   if (.not. Turbine%p_FAST%CalcSteady) then
   
      if ( Turbine%m_FAST%Lin%NextLinTimeIndx <= Turbine%p_FAST%NLinTimes ) then  !bjj: maybe this logic should go in FAST_Linearize_OP???
      
         next_lin_time = Turbine%m_FAST%Lin%LinTimes( Turbine%m_FAST%Lin%NextLinTimeIndx )
         t_global      = t_initial + n_t_global*Turbine%p_FAST%dt
   
         if ( EqualRealNos( t_global, next_lin_time ) .or. t_global > next_lin_time ) then
         
            CALL FAST_Linearize_OP(t_global, Turbine%p_FAST, Turbine%y_FAST, Turbine%m_FAST, &
                     Turbine%ED, Turbine%BD, Turbine%SrvD, Turbine%AD, Turbine%IfW, Turbine%OpFM, &
                     Turbine%HD, Turbine%SD, Turbine%ExtPtfm, Turbine%MAP, Turbine%FEAM, Turbine%MD, Turbine%Orca, &
                     Turbine%IceF, Turbine%IceD, Turbine%MeshMapData, ErrStat2, ErrMsg2 )  
               CALL SetErrStat(ErrStat2, ErrMsg2, ErrStat, ErrMsg, RoutineName )
               IF (ErrStat >= AbortErrLev) RETURN
         
            if (Turbine%p_FAST%WrVTK == VTK_ModeShapes) then
               if (Turbine%m_FAST%Lin%NextLinTimeIndx > Turbine%p_FAST%NLinTimes) call WrVTKCheckpoint()
            end if
         
         end if

      end if
   
   else ! CalcSteady

      t_global      = t_initial + n_t_global*Turbine%p_FAST%dt
      
      call FAST_CalcSteady( n_t_global, t_global, Turbine%p_FAST, Turbine%y_FAST, Turbine%m_FAST, Turbine%ED, Turbine%BD, Turbine%SrvD, &
                      Turbine%AD, Turbine%IfW, Turbine%OpFM, Turbine%HD, Turbine%SD, Turbine%ExtPtfm, Turbine%MAP, Turbine%FEAM, Turbine%MD, &
                      Turbine%Orca, Turbine%IceF, Turbine%IceD, ErrStat2, ErrMsg2 )
            call SetErrStat(ErrStat2, ErrMsg2, ErrStat, ErrMsg, RoutineName )

      if (Turbine%m_FAST%Lin%FoundSteady) then
      
         do iLinTime=1,Turbine%p_FAST%NLinTimes
            t_global = Turbine%m_FAST%Lin%LinTimes(iLinTime)

            call SetOperatingPoint(iLinTime, Turbine%p_FAST, Turbine%y_FAST, Turbine%m_FAST, Turbine%ED, Turbine%BD, Turbine%SrvD, &
                                      Turbine%AD, Turbine%IfW, Turbine%OpFM, Turbine%HD, Turbine%SD, Turbine%ExtPtfm, &
                                    Turbine%MAP, Turbine%FEAM, Turbine%MD, Turbine%Orca, Turbine%IceF, Turbine%IceD, ErrStat2, ErrMsg2 )
               CALL SetErrStat(ErrStat2, ErrMsg2, ErrStat, ErrMsg, RoutineName )
               
            if (Turbine%p_FAST%DT_UJac < Turbine%p_FAST%TMax) then
               Turbine%m_FAST%calcJacobian = .true.
               Turbine%m_FAST%NextJacCalcTime = t_global
            end if

            CALL CalcOutputs_And_SolveForInputs( -1,  t_global,  STATE_CURR, Turbine%m_FAST%calcJacobian, Turbine%m_FAST%NextJacCalcTime, &
               Turbine%p_FAST, Turbine%m_FAST, .false., Turbine%ED, Turbine%BD, Turbine%SrvD, Turbine%AD14, Turbine%AD, Turbine%IfW, Turbine%OpFM, &
               Turbine%HD, Turbine%SD, Turbine%ExtPtfm, Turbine%MAP, Turbine%FEAM, Turbine%MD, Turbine%Orca, Turbine%IceF, Turbine%IceD, Turbine%MeshMapData, ErrStat2, ErrMsg2 )
               CALL SetErrStat(ErrStat2, ErrMsg2, ErrStat, ErrMsg, RoutineName )
               IF (ErrStat >= AbortErrLev) RETURN

            CALL FAST_Linearize_OP(t_global, Turbine%p_FAST, Turbine%y_FAST, Turbine%m_FAST, &
                     Turbine%ED, Turbine%BD, Turbine%SrvD, Turbine%AD, Turbine%IfW, Turbine%OpFM, &
                     Turbine%HD, Turbine%SD, Turbine%ExtPtfm, Turbine%MAP, Turbine%FEAM, Turbine%MD, Turbine%Orca, &
                     Turbine%IceF, Turbine%IceD, Turbine%MeshMapData, ErrStat2, ErrMsg2 )  
               CALL SetErrStat(ErrStat2, ErrMsg2, ErrStat, ErrMsg, RoutineName )
               IF (ErrStat >= AbortErrLev) RETURN
               
         end do

         if (Turbine%p_FAST%WrVTK == VTK_ModeShapes) CALL WrVTKCheckpoint()
      
      end if
      
   end if
   return
   
contains
   subroutine WrVTKCheckpoint()
         ! we are creating a checkpoint file for each turbine, so setting NumTurbines=1 in the file
      CALL FAST_CreateCheckpoint_T(t_initial, Turbine%p_FAST%n_TMax_m1+1, 1, Turbine, TRIM(Turbine%p_FAST%OutFileRoot)//'.ModeShapeVTK', ErrStat2, ErrMsg2 )
         CALL SetErrStat(ErrStat2, ErrMsg2, ErrStat, ErrMsg, RoutineName )
   end subroutine WrVTKCheckpoint
END SUBROUTINE FAST_Linearize_T   
!----------------------------------------------------------------------------------------------------------------------------------
   
!++++++++++++++++++++++++++++++++++++++++++++++++++++++++++++++++++++++++++++++++++++++++++++++++++++++++++++++++++++++++++++++++++
! PROGRAM EXIT ROUTINES
!++++++++++++++++++++++++++++++++++++++++++++++++++++++++++++++++++++++++++++++++++++++++++++++++++++++++++++++++++++++++++++++++++
!> Routine that calls ExitThisProgram for one instance of a Turbine data structure. This is a separate subroutine so that the FAST
!! driver programs do not need to change or operate on the individual module level. 
!! This routine should be called from glue code only (e.g., FAST_Prog.f90). It should not be called in any of these driver routines.
SUBROUTINE ExitThisProgram_T( Turbine, ErrLevel_in, StopTheProgram, ErrLocMsg, SkipRunTimeMsg )
   
   TYPE(FAST_TurbineType),   INTENT(INOUT) :: Turbine             !< Data for one turbine instance
   INTEGER(IntKi),           INTENT(IN)    :: ErrLevel_in         !< Error level when Error == .TRUE. (required when Error is .TRUE.)
   LOGICAL,                  INTENT(IN)    :: StopTheProgram      !< flag indicating if the program should end (false if there are more turbines to end)
   CHARACTER(*), OPTIONAL,   INTENT(IN)    :: ErrLocMsg           !< an optional message describing the location of the error
   LOGICAL,      OPTIONAL,   INTENT(IN)    :: SkipRunTimeMsg      !< an optional message describing run-time stats
   
   LOGICAL                                 :: SkipRunTimes
   
   IF (PRESENT(SkipRunTimeMsg)) THEN
      SkipRunTimes = SkipRunTimeMsg
   ELSE
      SkipRunTimes = .FALSE.
   END IF
   
   
   IF (PRESENT(ErrLocMsg)) THEN
      
      CALL ExitThisProgram( Turbine%p_FAST, Turbine%y_FAST, Turbine%m_FAST, &
                     Turbine%ED, Turbine%BD, Turbine%SrvD, Turbine%AD14, Turbine%AD, Turbine%IfW, Turbine%OpFM, &
                     Turbine%HD, Turbine%SD, Turbine%ExtPtfm, Turbine%MAP, Turbine%FEAM, Turbine%MD, Turbine%Orca, &
                     Turbine%IceF, Turbine%IceD, Turbine%MeshMapData, ErrLevel_in, StopTheProgram, ErrLocMsg, SkipRunTimes )
   
   ELSE     
      
      CALL ExitThisProgram( Turbine%p_FAST, Turbine%y_FAST, Turbine%m_FAST, &
                     Turbine%ED, Turbine%BD, Turbine%SrvD, Turbine%AD14, Turbine%AD, Turbine%IfW, Turbine%OpFM, &
                     Turbine%HD, Turbine%SD, Turbine%ExtPtfm, Turbine%MAP, Turbine%FEAM, Turbine%MD, Turbine%Orca, &
                     Turbine%IceF, Turbine%IceD, Turbine%MeshMapData, ErrLevel_in, StopTheProgram, SkipRunTimeMsg=SkipRunTimes )
      
   END IF

END SUBROUTINE ExitThisProgram_T
!----------------------------------------------------------------------------------------------------------------------------------
!> This subroutine is called when FAST exits. It calls all the modules' end routines and cleans up variables declared in the
!! main program. If there was an error, it also aborts. Otherwise, it prints the run times and performs a normal exit.
!! This routine should not be called from glue code (e.g., FAST_Prog.f90) or ExitThisProgram_T only. It should not be called in any 
!! of these driver routines.
SUBROUTINE ExitThisProgram( p_FAST, y_FAST, m_FAST, ED, BD, SrvD, AD14, AD, IfW, OpFM, HD, SD, ExtPtfm, &
                            MAPp, FEAM, MD, Orca, IceF, IceD, MeshMapData, ErrLevel_in, StopTheProgram, ErrLocMsg, SkipRunTimeMsg )
!...............................................................................................................................

      ! Passed arguments
   TYPE(FAST_ParameterType), INTENT(INOUT) :: p_FAST              !< Parameters for the glue code
   TYPE(FAST_OutputFileType),INTENT(INOUT) :: y_FAST              !< Output variables for the glue code
   TYPE(FAST_MiscVarType),   INTENT(INOUT) :: m_FAST              !< Miscellaneous variables
     
   TYPE(ElastoDyn_Data),     INTENT(INOUT) :: ED                  !< ElastoDyn data
   TYPE(BeamDyn_Data),       INTENT(INOUT) :: BD                  !< BeamDyn data
   TYPE(ServoDyn_Data),      INTENT(INOUT) :: SrvD                !< ServoDyn data
   TYPE(AeroDyn14_Data),     INTENT(INOUT) :: AD14                !< AeroDyn v14 data
   TYPE(AeroDyn_Data),       INTENT(INOUT) :: AD                  !< AeroDyn data
   TYPE(InflowWind_Data),    INTENT(INOUT) :: IfW                 !< InflowWind data
   TYPE(OpenFOAM_Data),      INTENT(INOUT) :: OpFM                !< OpenFOAM data
   TYPE(HydroDyn_Data),      INTENT(INOUT) :: HD                  !< HydroDyn data
   TYPE(SubDyn_Data),        INTENT(INOUT) :: SD                  !< SubDyn data
   TYPE(ExtPtfm_Data),       INTENT(INOUT) :: ExtPtfm             !< ExtPtfm_MCKF data
   TYPE(MAP_Data),           INTENT(INOUT) :: MAPp                !< MAP data
   TYPE(FEAMooring_Data),    INTENT(INOUT) :: FEAM                !< FEAMooring data
   TYPE(MoorDyn_Data),       INTENT(INOUT) :: MD                  !< Data for the MoorDyn module
   TYPE(OrcaFlex_Data),      INTENT(INOUT) :: Orca                !< OrcaFlex interface data
   TYPE(IceFloe_Data),       INTENT(INOUT) :: IceF                !< IceFloe data
   TYPE(IceDyn_Data),        INTENT(INOUT) :: IceD                !< All the IceDyn data used in time-step loop

   TYPE(FAST_ModuleMapType), INTENT(INOUT) :: MeshMapData         !< Data for mapping between modules

   INTEGER(IntKi),           INTENT(IN)    :: ErrLevel_in         !< Error level when Error == .TRUE. (required when Error is .TRUE.)
   LOGICAL,                  INTENT(IN)    :: StopTheProgram      !< flag indicating if the program should end (false if there are more turbines to end)
   CHARACTER(*), OPTIONAL,   INTENT(IN)    :: ErrLocMsg           !< an optional message describing the location of the error
   LOGICAL,      OPTIONAL,   INTENT(IN)    :: SkipRunTimeMsg      !< an optional message describing run-time stats


      ! Local variables:            
   INTEGER(IntKi)                          :: ErrorLevel
   LOGICAL                                 :: PrintRunTimes
                                          
   INTEGER(IntKi)                          :: ErrStat2            ! Error status
   CHARACTER(ErrMsgLen)                    :: ErrMsg2             ! Error message
   CHARACTER(1224)                         :: SimMsg              ! optional message to print about where the error took place in the simulation
   
   CHARACTER(*), PARAMETER                 :: RoutineName = 'ExitThisProgram'       
   
      
   ErrorLevel = ErrLevel_in
      
      ! for debugging, let's output the meshes and all of their fields
   IF ( ErrorLevel >= AbortErrLev .AND. p_FAST%WrVTK > VTK_None) THEN
      p_FAST%VTK_OutFileRoot = trim(p_FAST%VTK_OutFileRoot)//'.DebugError'
      p_FAST%VTK_fields = .true.
      CALL WrVTK_AllMeshes(p_FAST, y_FAST, MeshMapData, ED, BD, AD, IfW, OpFM, HD, SD, ExtPtfm, SrvD, MAPp, FEAM, MD, Orca, IceF, IceD)
   end if
   
   
      
      ! End all modules
   CALL FAST_EndMods( p_FAST, y_FAST, m_FAST, ED, BD, SrvD, AD14, AD, IfW, HD, SD, ExtPtfm, MAPp, FEAM, MD, Orca, IceF, IceD, ErrStat2, ErrMsg2 )
      IF (ErrStat2 /= ErrID_None) THEN
         CALL WrScr( NewLine//RoutineName//':'//TRIM(ErrMsg2)//NewLine )
         ErrorLevel = MAX(ErrorLevel,ErrStat2)
      END IF
                  
      ! Destroy all data associated with FAST variables:

   CALL FAST_DestroyAll( p_FAST, y_FAST, m_FAST, ED, BD, SrvD, AD14, AD, IfW, OpFM, HD, SD, ExtPtfm, MAPp, FEAM, MD, Orca, IceF, IceD, MeshMapData, ErrStat2, ErrMsg2 )
      IF (ErrStat2 /= ErrID_None) THEN
         CALL WrScr( NewLine//RoutineName//':'//TRIM(ErrMsg2)//NewLine )
         ErrorLevel = MAX(ErrorLevel,ErrStat2)
      END IF

      
   !............................................................................................................................
   ! Set exit error code if there was an error;
   !............................................................................................................................
   IF ( ErrorLevel >= AbortErrLev ) THEN
      
      IF (PRESENT(ErrLocMsg)) THEN
         SimMsg = ErrLocMsg
      ELSE
         SimMsg = 'after the simulation completed'
      END IF
      
      IF (y_FAST%UnSum > 0) THEN
         CLOSE(y_FAST%UnSum)
         y_FAST%UnSum = -1
      END IF
      
                         
      SimMsg = TRIM(FAST_Ver%Name)//' encountered an error '//TRIM(SimMsg)//'.'//NewLine//' Simulation error level: '//TRIM(GetErrStr(ErrorLevel))
      if (StopTheProgram) then
         CALL ProgAbort( trim(SimMsg), TrapErrors=.FALSE., TimeWait=3._ReKi )  ! wait 3 seconds (in case they double-clicked and got an error)
      else
         CALL WrScr(trim(SimMsg))
      end if
                        
   END IF
      
   !............................................................................................................................
   !  Write simulation times and stop
   !............................................................................................................................
   if (present(SkipRunTimeMsg)) then
      PrintRunTimes = .not. SkipRunTimeMsg
   else
      PrintRunTimes = .true.
   end if
   
   IF (p_FAST%WrSttsTime .and. PrintRunTimes) THEN
      CALL RunTimes( m_FAST%StrtTime, m_FAST%UsrTime1, m_FAST%SimStrtTime, m_FAST%UsrTime2, m_FAST%t_global, UnSum=y_FAST%UnSum, DescStrIn=p_FAST%TDesc )
   END IF
   IF (y_FAST%UnSum > 0) THEN
      CLOSE(y_FAST%UnSum)
      y_FAST%UnSum = -1
   END IF

   if (StopTheProgram) then
#if (defined COMPILE_SIMULINK || defined COMPILE_LABVIEW)
      ! for Simulink, this may not be a normal stop. It might call this after an error in the model.
      CALL WrScr( NewLine//' '//TRIM(FAST_Ver%Name)//' completed.'//NewLine )
#else   
      CALL NormStop( )
#endif   
   end if


END SUBROUTINE ExitThisProgram
!----------------------------------------------------------------------------------------------------------------------------------
!> This subroutine is called at program termination. It writes any additional output files,
!! deallocates variables for FAST file I/O and closes files.
SUBROUTINE FAST_EndOutput( p_FAST, y_FAST, m_FAST, ErrStat, ErrMsg )

   TYPE(FAST_ParameterType), INTENT(INOUT) :: p_FAST                    !< FAST Parameters
   TYPE(FAST_OutputFileType),INTENT(INOUT) :: y_FAST                    !< FAST Output
   TYPE(FAST_MiscVarType),   INTENT(IN   ) :: m_FAST                    !< Miscellaneous variables (only for the final time)

   INTEGER(IntKi),           INTENT(OUT)   :: ErrStat                   !< Error status
   CHARACTER(*),             INTENT(OUT)   :: ErrMsg                    !< Message associated with errro status

      ! local variables
   CHARACTER(LEN(y_FAST%FileDescLines)*3)  :: FileDesc                  ! The description of the run, to be written in the binary output file


      ! Initialize some values

   ErrStat = ErrID_None
   ErrMsg  = ''

   !-------------------------------------------------------------------------------------------------
   ! Write the binary output file if requested
   !-------------------------------------------------------------------------------------------------

   IF (p_FAST%WrBinOutFile .AND. y_FAST%n_Out > 0) THEN

      FileDesc = TRIM(y_FAST%FileDescLines(1))//' '//TRIM(y_FAST%FileDescLines(2))//'; '//TRIM(y_FAST%FileDescLines(3))

      CALL WrBinFAST(TRIM(p_FAST%OutFileRoot)//'.outb', Int(p_FAST%WrBinMod, B2Ki), TRIM(FileDesc), &
            y_FAST%ChannelNames, y_FAST%ChannelUnits, y_FAST%TimeData, y_FAST%AllOutData(:,1:y_FAST%n_Out), ErrStat, ErrMsg)

      IF ( ErrStat /= ErrID_None ) CALL WrScr( TRIM(GetErrStr(ErrStat))//' when writing binary output file: '//TRIM(ErrMsg) )

   END IF


   !-------------------------------------------------------------------------------------------------
   ! Close the text tabular output file and summary file (if opened)
   !-------------------------------------------------------------------------------------------------
   IF (y_FAST%UnOu  > 0) THEN ! I/O unit number for the tabular output file
      CLOSE( y_FAST%UnOu )         
      y_FAST%UnOu = -1
   END IF
   
   IF (y_FAST%UnSum > 0) THEN ! I/O unit number for the tabular output file
      CLOSE( y_FAST%UnSum )        
      y_FAST%UnSum = -1
   END IF

   IF (y_FAST%UnGra > 0) THEN ! I/O unit number for the graphics output file
      CLOSE( y_FAST%UnGra )        
      y_FAST%UnGra = -1
   END IF
   
   !-------------------------------------------------------------------------------------------------
   ! Deallocate arrays
   !-------------------------------------------------------------------------------------------------

      ! Output
   IF ( ALLOCATED(y_FAST%AllOutData                  ) ) DEALLOCATE(y_FAST%AllOutData                  )
   IF ( ALLOCATED(y_FAST%TimeData                    ) ) DEALLOCATE(y_FAST%TimeData                    )
   IF ( ALLOCATED(y_FAST%ChannelNames                ) ) DEALLOCATE(y_FAST%ChannelNames                )
   IF ( ALLOCATED(y_FAST%ChannelUnits                ) ) DEALLOCATE(y_FAST%ChannelUnits                )


END SUBROUTINE FAST_EndOutput
!----------------------------------------------------------------------------------------------------------------------------------
!> This routine calls the end routines for each module that was previously initialized.
SUBROUTINE FAST_EndMods( p_FAST, y_FAST, m_FAST, ED, BD, SrvD, AD14, AD, IfW, HD, SD, ExtPtfm, MAPp, FEAM, MD, Orca, IceF, IceD, ErrStat, ErrMsg )

   TYPE(FAST_ParameterType), INTENT(INOUT) :: p_FAST              !< Parameters for the glue code
   TYPE(FAST_OutputFileType),INTENT(INOUT) :: y_FAST              !< Output variables for the glue code
   TYPE(FAST_MiscVarType),   INTENT(INOUT) :: m_FAST              !< Miscellaneous variables
     
   TYPE(ElastoDyn_Data),     INTENT(INOUT) :: ED                  !< ElastoDyn data
   TYPE(BeamDyn_Data),       INTENT(INOUT) :: BD                  !< BeamDyn data
   TYPE(ServoDyn_Data),      INTENT(INOUT) :: SrvD                !< ServoDyn data
   TYPE(AeroDyn14_Data),     INTENT(INOUT) :: AD14                !< AeroDyn v14 data
   TYPE(AeroDyn_Data),       INTENT(INOUT) :: AD                  !< AeroDyn data
   TYPE(InflowWind_Data),    INTENT(INOUT) :: IfW                 !< InflowWind data
   TYPE(HydroDyn_Data),      INTENT(INOUT) :: HD                  !< HydroDyn data
   TYPE(SubDyn_Data),        INTENT(INOUT) :: SD                  !< SubDyn data
   TYPE(ExtPtfm_Data),       INTENT(INOUT) :: ExtPtfm             !< ExtPtfm data
   TYPE(MAP_Data),           INTENT(INOUT) :: MAPp                !< MAP data
   TYPE(FEAMooring_Data),    INTENT(INOUT) :: FEAM                !< FEAMooring data
   TYPE(MoorDyn_Data),       INTENT(INOUT) :: MD                  !< Data for the MoorDyn module
   TYPE(OrcaFlex_Data),      INTENT(INOUT) :: Orca                !< OrcaFlex interface data
   TYPE(IceFloe_Data),       INTENT(INOUT) :: IceF                !< IceFloe data
   TYPE(IceDyn_Data),        INTENT(INOUT) :: IceD                !< All the IceDyn data used in time-step loop
      
   INTEGER(IntKi),           INTENT(  OUT) :: ErrStat             !< Error status of the operation
   CHARACTER(*),             INTENT(  OUT) :: ErrMsg              !< Error message if ErrStat /= ErrID_None
   
   ! local variables
   INTEGER(IntKi)                          :: i, k                ! loop counter
   
   INTEGER(IntKi)                          :: ErrStat2
   CHARACTER(ErrMsgLen)                    :: ErrMsg2
   CHARACTER(*), PARAMETER                 :: RoutineName = 'FAST_EndMods'
                  
      !...............................................................................................................................
      ! End all modules (and write binary FAST output file)
      !...............................................................................................................................

   ErrStat = ErrID_None
   ErrMsg  = ""
            
      
   CALL FAST_EndOutput( p_FAST, y_FAST, m_FAST, ErrStat2, ErrMsg2 )
      CALL SetErrStat(ErrStat2, ErrMsg2, ErrStat, ErrMsg, RoutineName)

   IF ( p_FAST%ModuleInitialized(Module_ED) ) THEN
      CALL ED_End(   ED%Input(1),   ED%p,   ED%x(STATE_CURR),   ED%xd(STATE_CURR),   ED%z(STATE_CURR),   ED%OtherSt(STATE_CURR),   &
                     ED%y,          ED%m,  ErrStat2, ErrMsg2 )
      CALL SetErrStat(ErrStat2, ErrMsg2, ErrStat, ErrMsg, RoutineName)
   END IF

   IF ( p_FAST%ModuleInitialized(Module_BD) ) THEN
         
      DO k=1,p_FAST%nBeams                     
         CALL BD_End(BD%Input(1,k),  BD%p(k),  BD%x(k,STATE_CURR),  BD%xd(k,STATE_CURR),  BD%z(k,STATE_CURR), &
                        BD%OtherSt(k,STATE_CURR),  BD%y(k),  BD%m(k), ErrStat2, ErrMsg2)
         CALL SetErrStat(ErrStat2, ErrMsg2, ErrStat, ErrMsg, RoutineName)            
      END DO
         
   END IF   
   
   
   IF ( p_FAST%ModuleInitialized(Module_AD14) ) THEN
      CALL AD14_End( AD14%Input(1), AD14%p, AD14%x(STATE_CURR), AD14%xd(STATE_CURR), AD14%z(STATE_CURR), &
                     AD14%OtherSt(STATE_CURR), AD14%y, AD14%m, ErrStat2, ErrMsg2 )
      CALL SetErrStat(ErrStat2, ErrMsg2, ErrStat, ErrMsg, RoutineName)
   ELSEIF ( p_FAST%ModuleInitialized(Module_AD) ) THEN
      CALL AD_End(   AD%Input(1), AD%p, AD%x(STATE_CURR), AD%xd(STATE_CURR), AD%z(STATE_CURR), &
                     AD%OtherSt(STATE_CURR), AD%y, AD%m,  ErrStat2, ErrMsg2 )
      CALL SetErrStat(ErrStat2, ErrMsg2, ErrStat, ErrMsg, RoutineName)   
   END IF
      
   IF ( p_FAST%ModuleInitialized(Module_IfW) ) THEN
      CALL InflowWind_End( IfW%Input(1), IfW%p, IfW%x(STATE_CURR), IfW%xd(STATE_CURR), IfW%z(STATE_CURR), IfW%OtherSt(STATE_CURR),   &
                           IfW%y, IfW%m, ErrStat2, ErrMsg2 )
      CALL SetErrStat(ErrStat2, ErrMsg2, ErrStat, ErrMsg, RoutineName)
   END IF   
   
   IF ( p_FAST%ModuleInitialized(Module_SrvD) ) THEN
      CALL SrvD_End( SrvD%Input(1), SrvD%p, SrvD%x(STATE_CURR), SrvD%xd(STATE_CURR), SrvD%z(STATE_CURR), SrvD%OtherSt(STATE_CURR), &
                     SrvD%y, SrvD%m, ErrStat2, ErrMsg2 )
      CALL SetErrStat(ErrStat2, ErrMsg2, ErrStat, ErrMsg, RoutineName)
   END IF

   IF ( p_FAST%ModuleInitialized(Module_HD) ) THEN
      CALL HydroDyn_End( HD%Input(1), HD%p, HD%x(STATE_CURR), HD%xd(STATE_CURR), HD%z(STATE_CURR), HD%OtherSt(STATE_CURR),  &
                         HD%y, HD%m, ErrStat2, ErrMsg2)
      CALL SetErrStat(ErrStat2, ErrMsg2, ErrStat, ErrMsg, RoutineName)
   END IF

   IF ( p_FAST%ModuleInitialized(Module_SD) ) THEN
      CALL SD_End( SD%Input(1), SD%p, SD%x(STATE_CURR), SD%xd(STATE_CURR), SD%z(STATE_CURR), SD%OtherSt(STATE_CURR),   &
                   SD%y, SD%m, ErrStat2, ErrMsg2)
      CALL SetErrStat(ErrStat2, ErrMsg2, ErrStat, ErrMsg, RoutineName)
   ELSE IF ( p_FAST%ModuleInitialized(Module_ExtPtfm) ) THEN
      CALL ExtPtfm_End( ExtPtfm%Input(1), ExtPtfm%p, ExtPtfm%x(STATE_CURR), ExtPtfm%xd(STATE_CURR), ExtPtfm%z(STATE_CURR), &
                        ExtPtfm%OtherSt(STATE_CURR), ExtPtfm%y, ExtPtfm%m, ErrStat2, ErrMsg2)
      CALL SetErrStat(ErrStat2, ErrMsg2, ErrStat, ErrMsg, RoutineName)
   END IF
      
   IF ( p_FAST%ModuleInitialized(Module_MAP) ) THEN
      CALL MAP_End(    MAPp%Input(1),   MAPp%p,   MAPp%x(STATE_CURR),   MAPp%xd(STATE_CURR),   MAPp%z(STATE_CURR),   MAPp%OtherSt,   &
                        MAPp%y,   ErrStat2, ErrMsg2)
      CALL SetErrStat(ErrStat2, ErrMsg2, ErrStat, ErrMsg, RoutineName)
   ELSEIF ( p_FAST%ModuleInitialized(Module_MD) ) THEN
      CALL MD_End(  MD%Input(1), MD%p, MD%x(STATE_CURR), MD%xd(STATE_CURR), MD%z(STATE_CURR), MD%OtherSt(STATE_CURR), &
                    MD%y, MD%m, ErrStat2, ErrMsg2)
      CALL SetErrStat(ErrStat2, ErrMsg2, ErrStat, ErrMsg, RoutineName)
   ELSEIF ( p_FAST%ModuleInitialized(Module_FEAM) ) THEN
      CALL FEAM_End( FEAM%Input(1), FEAM%p, FEAM%x(STATE_CURR), FEAM%xd(STATE_CURR), FEAM%z(STATE_CURR),   &
                     FEAM%OtherSt(STATE_CURR), FEAM%y, FEAM%m, ErrStat2, ErrMsg2)
      CALL SetErrStat(ErrStat2, ErrMsg2, ErrStat, ErrMsg, RoutineName)
   ELSEIF ( p_FAST%ModuleInitialized(Module_Orca) ) THEN
      CALL Orca_End(   Orca%Input(1),  Orca%p,  Orca%x(STATE_CURR),  Orca%xd(STATE_CURR),  Orca%z(STATE_CURR),  Orca%OtherSt(STATE_CURR),  &
                        Orca%y,  Orca%m, ErrStat2, ErrMsg2)
      CALL SetErrStat(ErrStat2, ErrMsg2, ErrStat, ErrMsg, RoutineName)
   END IF
      
   IF ( p_FAST%ModuleInitialized(Module_IceF) ) THEN
      CALL IceFloe_End(IceF%Input(1), IceF%p, IceF%x(STATE_CURR), IceF%xd(STATE_CURR), IceF%z(STATE_CURR),  &
                       IceF%OtherSt(STATE_CURR), IceF%y, IceF%m, ErrStat2, ErrMsg2)
      CALL SetErrStat(ErrStat2, ErrMsg2, ErrStat, ErrMsg, RoutineName)
   ELSEIF ( p_FAST%ModuleInitialized(Module_IceD) ) THEN
         
      DO i=1,p_FAST%numIceLegs                     
         CALL IceD_End(IceD%Input(1,i),  IceD%p(i),  IceD%x(i,STATE_CURR),  IceD%xd(i,STATE_CURR),  IceD%z(i,STATE_CURR), &
                        IceD%OtherSt(i,STATE_CURR),  IceD%y(i),  IceD%m(i), ErrStat2, ErrMsg2)
         CALL SetErrStat(ErrStat2, ErrMsg2, ErrStat, ErrMsg, RoutineName)            
      END DO
         
   END IF   
                     
END SUBROUTINE FAST_EndMods
!----------------------------------------------------------------------------------------------------------------------------------
!> This routine calls the destroy routines for each module. (It is basically a duplicate of FAST_DestroyTurbineType().)
SUBROUTINE FAST_DestroyAll( p_FAST, y_FAST, m_FAST, ED, BD, SrvD, AD14, AD, IfW, OpFM, HD, SD, ExtPtfm, &
                            MAPp, FEAM, MD, Orca, IceF, IceD, MeshMapData, ErrStat, ErrMsg )

   TYPE(FAST_ParameterType), INTENT(INOUT) :: p_FAST              !< Parameters for the glue code
   TYPE(FAST_OutputFileType),INTENT(INOUT) :: y_FAST              !< Output variables for the glue code
   TYPE(FAST_MiscVarType),   INTENT(INOUT) :: m_FAST              !< Miscellaneous variables
     
   TYPE(ElastoDyn_Data),     INTENT(INOUT) :: ED                  !< ElastoDyn data
   TYPE(BeamDyn_Data),       INTENT(INOUT) :: BD                  !< BeamDyn data
   TYPE(ServoDyn_Data),      INTENT(INOUT) :: SrvD                !< ServoDyn data
   TYPE(AeroDyn14_Data),     INTENT(INOUT) :: AD14                !< AeroDyn v14 data
   TYPE(AeroDyn_Data),       INTENT(INOUT) :: AD                  !< AeroDyn data
   TYPE(InflowWind_Data),    INTENT(INOUT) :: IfW                 !< InflowWind data
   TYPE(OpenFOAM_Data),      INTENT(INOUT) :: OpFM                !< OpenFOAM data
   TYPE(HydroDyn_Data),      INTENT(INOUT) :: HD                  !< HydroDyn data
   TYPE(SubDyn_Data),        INTENT(INOUT) :: SD                  !< SubDyn data
   TYPE(ExtPtfm_Data),       INTENT(INOUT) :: ExtPtfm             !< ExtPtfm data
   TYPE(MAP_Data),           INTENT(INOUT) :: MAPp                !< MAP data
   TYPE(FEAMooring_Data),    INTENT(INOUT) :: FEAM                !< FEAMooring data
   TYPE(MoorDyn_Data),       INTENT(INOUT) :: MD                  !< Data for the MoorDyn module
   TYPE(OrcaFlex_Data),      INTENT(INOUT) :: Orca                !< OrcaFlex interface data
   TYPE(IceFloe_Data),       INTENT(INOUT) :: IceF                !< IceFloe data
   TYPE(IceDyn_Data),        INTENT(INOUT) :: IceD                !< All the IceDyn data used in time-step loop

   TYPE(FAST_ModuleMapType), INTENT(INOUT) :: MeshMapData         !< Data for mapping between modules
      
   INTEGER(IntKi),           INTENT(  OUT) :: ErrStat             !< Error status of the operation
   CHARACTER(*),             INTENT(  OUT) :: ErrMsg              !< Error message if ErrStat /= ErrID_None
   
   ! local variables
   INTEGER(IntKi)                          :: ErrStat2
   CHARACTER(ErrMsgLen)                    :: ErrMsg2
   CHARACTER(*), PARAMETER                 :: RoutineName = 'FAST_DestroyAll'


   
   ! -------------------------------------------------------------------------
   ! Deallocate/Destroy structures associated with mesh mapping
   ! -------------------------------------------------------------------------

   ErrStat = ErrID_None
   ErrMsg  = ""
   
   
   ! FAST      
   CALL FAST_DestroyParam( p_FAST, ErrStat2, ErrMsg2 )
      CALL SetErrStat(ErrStat2, ErrMsg2, ErrStat, ErrMsg, RoutineName)
   
   CALL FAST_DestroyOutputFileType( y_FAST, ErrStat2, ErrMsg2 )
      CALL SetErrStat(ErrStat2, ErrMsg2, ErrStat, ErrMsg, RoutineName)
   
   CALL FAST_DestroyMisc( m_FAST, ErrStat2, ErrMsg2 )
      CALL SetErrStat(ErrStat2, ErrMsg2, ErrStat, ErrMsg, RoutineName)
   
   ! ElastoDyn
   CALL FAST_DestroyElastoDyn_Data( ED, ErrStat2, ErrMsg2 )
      CALL SetErrStat(ErrStat2, ErrMsg2, ErrStat, ErrMsg, RoutineName)      
      
   ! BeamDyn
   CALL FAST_DestroyBeamDyn_Data( BD, ErrStat2, ErrMsg2 )
      CALL SetErrStat(ErrStat2, ErrMsg2, ErrStat, ErrMsg, RoutineName)            
      
   ! ServoDyn
   CALL FAST_DestroyServoDyn_Data( SrvD, ErrStat2, ErrMsg2 )
      CALL SetErrStat(ErrStat2, ErrMsg2, ErrStat, ErrMsg, RoutineName)      
   
   ! AeroDyn14
   CALL FAST_DestroyAeroDyn14_Data( AD14, ErrStat2, ErrMsg2 )
      CALL SetErrStat(ErrStat2, ErrMsg2, ErrStat, ErrMsg, RoutineName)      

   ! AeroDyn
   CALL FAST_DestroyAeroDyn_Data( AD, ErrStat2, ErrMsg2 )
      CALL SetErrStat(ErrStat2, ErrMsg2, ErrStat, ErrMsg, RoutineName)            
      
   ! InflowWind
   CALL FAST_DestroyInflowWind_Data( IfW, ErrStat2, ErrMsg2 )
      CALL SetErrStat(ErrStat2, ErrMsg2, ErrStat, ErrMsg, RoutineName)            
      
   ! OpenFOAM
   CALL FAST_DestroyOpenFOAM_Data( OpFM, ErrStat2, ErrMsg2 )
      CALL SetErrStat(ErrStat2, ErrMsg2, ErrStat, ErrMsg, RoutineName)            
            
   ! HydroDyn
   CALL FAST_DestroyHydroDyn_Data( HD, ErrStat2, ErrMsg2 )
      CALL SetErrStat(ErrStat2, ErrMsg2, ErrStat, ErrMsg, RoutineName)      
   
   ! SubDyn
   CALL FAST_DestroySubDyn_Data( SD, ErrStat2, ErrMsg2 )
      CALL SetErrStat(ErrStat2, ErrMsg2, ErrStat, ErrMsg, RoutineName)      
      
   ! ExtPtfm
   CALL FAST_DestroyExtPtfm_Data( ExtPtfm, ErrStat2, ErrMsg2 )
      CALL SetErrStat(ErrStat2, ErrMsg2, ErrStat, ErrMsg, RoutineName)      
      
      
   ! MAP      
   CALL FAST_DestroyMAP_Data( MAPp, ErrStat2, ErrMsg2 )
      CALL SetErrStat(ErrStat2, ErrMsg2, ErrStat, ErrMsg, RoutineName)      
            
   ! FEAMooring 
   CALL FAST_DestroyFEAMooring_Data( FEAM, ErrStat2, ErrMsg2 )
      CALL SetErrStat(ErrStat2, ErrMsg2, ErrStat, ErrMsg, RoutineName)      

   ! MoorDyn 
   CALL FAST_DestroyMoorDyn_Data( MD, ErrStat2, ErrMsg2 )
      CALL SetErrStat(ErrStat2, ErrMsg2, ErrStat, ErrMsg, RoutineName)      

   ! Orca 
   CALL FAST_DestroyOrcaFlex_Data( Orca, ErrStat2, ErrMsg2 )
      CALL SetErrStat(ErrStat2, ErrMsg2, ErrStat, ErrMsg, RoutineName)      
      
      
   ! IceFloe
   CALL FAST_DestroyIceFloe_Data( IceF, ErrStat2, ErrMsg2 )
      CALL SetErrStat(ErrStat2, ErrMsg2, ErrStat, ErrMsg, RoutineName)      
            
   ! IceDyn
   CALL FAST_DestroyIceDyn_Data( IceD, ErrStat2, ErrMsg2 )
      CALL SetErrStat(ErrStat2, ErrMsg2, ErrStat, ErrMsg, RoutineName)      

   ! Module (Mesh) Mapping data
   CALL FAST_DestroyModuleMapType( MeshMapData, ErrStat2, ErrMsg2 )
      CALL SetErrStat(ErrStat2, ErrMsg2, ErrStat, ErrMsg, RoutineName)            
       
      
   
   END SUBROUTINE FAST_DestroyAll
!----------------------------------------------------------------------------------------------------------------------------------
   
   
!++++++++++++++++++++++++++++++++++++++++++++++++++++++++++++++++++++++++++++++++++++++++++++++++++++++++++++++++++++++++++++++++++
! CHECKPOINT/RESTART ROUTINES
!++++++++++++++++++++++++++++++++++++++++++++++++++++++++++++++++++++++++++++++++++++++++++++++++++++++++++++++++++++++++++++++++++
!> Routine that calls FAST_CreateCheckpoint_T for an array of Turbine data structures. 
SUBROUTINE FAST_CreateCheckpoint_Tary(t_initial, n_t_global, Turbine, CheckpointRoot, ErrStat, ErrMsg)

   REAL(DbKi),               INTENT(IN   ) :: t_initial           !< initial time
   INTEGER(IntKi),           INTENT(IN   ) :: n_t_global          !< loop counter
   TYPE(FAST_TurbineType),   INTENT(INOUT) :: Turbine(:)          !< all data for all turbines
   CHARACTER(*),             INTENT(IN   ) :: CheckpointRoot      !< Rootname of checkpoint file
   INTEGER(IntKi),           INTENT(  OUT) :: ErrStat             !< Error status of the operation
   CHARACTER(*),             INTENT(  OUT) :: ErrMsg              !< Error message if ErrStat /= ErrID_None

      ! local variables
   INTEGER(IntKi)                          :: NumTurbines         ! Number of turbines in this simulation
   INTEGER(IntKi)                          :: i_turb
   INTEGER                                 :: Unit
   INTEGER(IntKi)                          :: ErrStat2            ! local error status
   CHARACTER(ErrMsgLen)                    :: ErrMsg2             ! local error message
   CHARACTER(*),             PARAMETER     :: RoutineName = 'FAST_CreateCheckpoint_Tary' 
   
   
   NumTurbines = SIZE(Turbine)   
   ErrStat = ErrID_None
   ErrMsg  = ""
   
   ! TRIM(CheckpointRoot)//'.'//TRIM(Num2LStr(Turbine%TurbID))//
   
      !! This allows us to put all the turbine data in one file.
   Unit = -1         
   DO i_turb = 1,NumTurbines
      CALL FAST_CreateCheckpoint_T(t_initial, n_t_global, NumTurbines, Turbine(i_turb), CheckpointRoot, ErrStat2, ErrMsg2, Unit )
         CALL SetErrStat(ErrStat2, ErrMsg2, ErrStat, ErrMsg, RoutineName )
         if (ErrStat >= AbortErrLev ) then
            if (Unit > 0) close(Unit)
            RETURN
         end if
         
   END DO
               
   
END SUBROUTINE FAST_CreateCheckpoint_Tary
!----------------------------------------------------------------------------------------------------------------------------------
!> Routine that packs all of the data from one turbine instance into arrays and writes checkpoint files. If Unit is present and 
!! greater than 0, it will append the data to an already open file. Otherwise, it opens a new file and writes header information
!! before writing the turbine data to the file.
SUBROUTINE FAST_CreateCheckpoint_T(t_initial, n_t_global, NumTurbines, Turbine, CheckpointRoot, ErrStat, ErrMsg, Unit )

   USE BladedInterface, ONLY: CallBladedDLL  ! Hack for Bladed-style DLL
   USE BladedInterface, ONLY: GH_DISCON_STATUS_CHECKPOINT

   REAL(DbKi),               INTENT(IN   ) :: t_initial           !< initial time
   INTEGER(IntKi),           INTENT(IN   ) :: n_t_global          !< loop counter
   INTEGER(IntKi),           INTENT(IN   ) :: NumTurbines         !< Number of turbines in this simulation
   TYPE(FAST_TurbineType),   INTENT(INOUT) :: Turbine             !< all data for one instance of a turbine (INTENT(OUT) only because of hack for Bladed DLL)
   CHARACTER(*),             INTENT(IN   ) :: CheckpointRoot      !< Rootname of checkpoint file
   INTEGER(IntKi),           INTENT(  OUT) :: ErrStat             !< Error status of the operation
   CHARACTER(*),             INTENT(  OUT) :: ErrMsg              !< Error message if ErrStat /= ErrID_None
   INTEGER(IntKi), OPTIONAL, INTENT(INOUT) :: Unit                !< unit number for output file 
   
      ! local variables:
   REAL(ReKi),               ALLOCATABLE   :: ReKiBuf(:)
   REAL(DbKi),               ALLOCATABLE   :: DbKiBuf(:)
   INTEGER(IntKi),           ALLOCATABLE   :: IntKiBuf(:)
   
   INTEGER(B4Ki)                           :: ArraySizes(3) 
   
   INTEGER(IntKi)                          :: unOut               ! unit number for output file 
   INTEGER(IntKi)                          :: old_avrSwap1        ! previous value of avrSwap(1) !hack for Bladed DLL checkpoint/restore
   INTEGER(IntKi)                          :: ErrStat2            ! local error status
   CHARACTER(ErrMsgLen)                    :: ErrMsg2             ! local error message
   CHARACTER(*),             PARAMETER     :: RoutineName = 'FAST_CreateCheckpoint_T' 
  
   CHARACTER(1024)                         :: FileName            ! Name of the (output) checkpoint file
   CHARACTER(1024)                         :: DLLFileName         ! Name of the (output) checkpoint file
   
      ! init error status
   ErrStat = ErrID_None
   ErrMsg  = ""
   
      ! Get the arrays of data to be stored in the output file
   CALL FAST_PackTurbineType( ReKiBuf, DbKiBuf, IntKiBuf, Turbine, ErrStat2, ErrMsg2 )
      CALL SetErrStat(ErrStat2, ErrMsg2, ErrStat, ErrMsg, RoutineName )
      if (ErrStat >= AbortErrLev ) then
         call cleanup()
         RETURN
      end if
      
      
   ArraySizes = 0   
   IF ( ALLOCATED(ReKiBuf)  ) ArraySizes(1) = SIZE(ReKiBuf)
   IF ( ALLOCATED(DbKiBuf)  ) ArraySizes(2) = SIZE(DbKiBuf)
   IF ( ALLOCATED(IntKiBuf) ) ArraySizes(3) = SIZE(IntKiBuf)

   FileName    = TRIM(CheckpointRoot)//'.chkp'
   DLLFileName = TRIM(CheckpointRoot)//'.dll.chkp'

   unOut=-1      
   IF (PRESENT(Unit)) unOut = Unit
         
   IF ( unOut < 0 ) THEN

      CALL GetNewUnit( unOut, ErrStat2, ErrMsg2 )      
      CALL OpenBOutFile ( unOut, FileName, ErrStat2, ErrMsg2)
         CALL SetErrStat(ErrStat2, ErrMsg2, ErrStat, ErrMsg, RoutineName )
         if (ErrStat >= AbortErrLev ) then
            call cleanup()
            IF (.NOT. PRESENT(Unit)) THEN
               CLOSE(unOut)
               unOut = -1
            END IF
                        
            RETURN
         end if
  
         ! checkpoint file header:
      WRITE (unOut, IOSTAT=ErrStat2)   INT(ReKi              ,B4Ki)     ! let's make sure we've got the correct number of bytes for reals on restart.
      WRITE (unOut, IOSTAT=ErrStat2)   INT(DbKi              ,B4Ki)     ! let's make sure we've got the correct number of bytes for doubles on restart.
      WRITE (unOut, IOSTAT=ErrStat2)   INT(IntKi             ,B4Ki)     ! let's make sure we've got the correct number of bytes for integers on restart.
      WRITE (unOut, IOSTAT=ErrStat2)   AbortErrLev
      WRITE (unOut, IOSTAT=ErrStat2)   NumTurbines                      ! Number of turbines
      WRITE (unOut, IOSTAT=ErrStat2)   t_initial                        ! initial time
      WRITE (unOut, IOSTAT=ErrStat2)   n_t_global                       ! current time step
   
   END IF
      
      
      ! data from current turbine at time step:
   WRITE (unOut, IOSTAT=ErrStat2)   ArraySizes                       ! Number of reals, doubles, and integers written to file
   WRITE (unOut, IOSTAT=ErrStat2)   ReKiBuf                          ! Packed reals
   WRITE (unOut, IOSTAT=ErrStat2)   DbKiBuf                          ! Packed doubles
   WRITE (unOut, IOSTAT=ErrStat2)   IntKiBuf                         ! Packed integers
      
      
   IF ( ALLOCATED(ReKiBuf)  ) DEALLOCATE(ReKiBuf)
   IF ( ALLOCATED(DbKiBuf)  ) DEALLOCATE(DbKiBuf)
   IF ( ALLOCATED(IntKiBuf) ) DEALLOCATE(IntKiBuf)
   
      !CALL FAST_CreateCheckpoint(t_initial, n_t_global, Turbine%p_FAST, Turbine%y_FAST, Turbine%m_FAST, &
      !            Turbine%ED, Turbine%SrvD, Turbine%AD, Turbine%IfW, &
      !            Turbine%HD, Turbine%SD, Turbine%MAP, Turbine%FEAM, Turbine%MD, &
      !            Turbine%IceF, Turbine%IceD, Turbine%MeshMapData, ErrStat, ErrMsg )              
   
      
   IF (Turbine%TurbID == NumTurbines .OR. .NOT. PRESENT(Unit)) THEN
      CLOSE(unOut)
      unOut = -1
   END IF
   
   IF (PRESENT(Unit)) Unit = unOut
      
      ! A hack to pack Bladed-style DLL data
   IF (Turbine%SrvD%p%UseBladedInterface) THEN
      if (Turbine%SrvD%m%dll_data%avrSWAP( 1) > 0   ) then
            ! store value to be overwritten
         old_avrSwap1 = Turbine%SrvD%m%dll_data%avrSWAP( 1) 
         FileName     = Turbine%SrvD%m%dll_data%DLL_InFile
            ! overwrite values:
         Turbine%SrvD%m%dll_data%DLL_InFile = DLLFileName
         Turbine%SrvD%m%dll_data%avrSWAP(50) = REAL( LEN_TRIM(DLLFileName) ) +1 ! No. of characters in the "INFILE"  argument (-) (we add one for the C NULL CHARACTER)
         Turbine%SrvD%m%dll_data%avrSWAP( 1) = GH_DISCON_STATUS_CHECKPOINT
         Turbine%SrvD%m%dll_data%SimStatus = Turbine%SrvD%m%dll_data%avrSWAP( 1)
         CALL CallBladedDLL(Turbine%SrvD%Input(1), Turbine%SrvD%p, Turbine%SrvD%m%dll_data, ErrStat2, ErrMsg2)
            CALL SetErrStat(ErrStat2, ErrMsg2, ErrStat, ErrMsg, RoutineName )

            ! put values back:
         Turbine%SrvD%m%dll_data%DLL_InFile = FileName
         Turbine%SrvD%m%dll_data%avrSWAP(50) = REAL( LEN_TRIM(FileName) ) +1 ! No. of characters in the "INFILE"  argument (-) (we add one for the C NULL CHARACTER)
         Turbine%SrvD%m%dll_data%avrSWAP( 1) = old_avrSwap1
         Turbine%SrvD%m%dll_data%SimStatus = Turbine%SrvD%m%dll_data%avrSWAP( 1)
      end if      
   END IF
   
   call cleanup()
   
contains
   subroutine cleanup()
      IF ( ALLOCATED(ReKiBuf)  ) DEALLOCATE(ReKiBuf)
      IF ( ALLOCATED(DbKiBuf)  ) DEALLOCATE(DbKiBuf)
      IF ( ALLOCATED(IntKiBuf) ) DEALLOCATE(IntKiBuf)   
   end subroutine cleanup                  
END SUBROUTINE FAST_CreateCheckpoint_T
!----------------------------------------------------------------------------------------------------------------------------------
!> Routine that calls FAST_RestoreFromCheckpoint_T for an array of Turbine data structures. 
SUBROUTINE FAST_RestoreFromCheckpoint_Tary(t_initial, n_t_global, Turbine, CheckpointRoot, ErrStat, ErrMsg  )

   REAL(DbKi),               INTENT(IN   ) :: t_initial           !< initial time (for comparing with time from checkpoint file)
   INTEGER(IntKi),           INTENT(  OUT) :: n_t_global          !< loop counter
   TYPE(FAST_TurbineType),   INTENT(INOUT) :: Turbine(:)          !< all data for one instance of a turbine !intent(INOUT) instead of (IN) to attempt to avoid memory warnings in gnu compilers
   CHARACTER(*),             INTENT(IN   ) :: CheckpointRoot      !< Rootname of checkpoint file
   INTEGER(IntKi),           INTENT(  OUT) :: ErrStat             !< Error status of the operation
   CHARACTER(*),             INTENT(  OUT) :: ErrMsg              !< Error message if ErrStat /= ErrID_None

      ! local variables
   REAL(DbKi)                              :: t_initial_out
   INTEGER(IntKi)                          :: NumTurbines_out
   INTEGER(IntKi)                          :: NumTurbines         ! Number of turbines in this simulation
   INTEGER(IntKi)                          :: i_turb
   INTEGER                                 :: Unit
   INTEGER(IntKi)                          :: ErrStat2            ! local error status
   CHARACTER(ErrMsgLen)                    :: ErrMsg2             ! local error message
   CHARACTER(*),             PARAMETER     :: RoutineName = 'FAST_RestoreFromCheckpoint_Tary' 
   
   
   NumTurbines = SIZE(Turbine)   
   ErrStat = ErrID_None
   ErrMsg  = ""
   
      ! Init NWTC_Library, display copyright and version information:
   CALL FAST_ProgStart( FAST_Ver )
   
      ! Restore data from checkpoint file
   Unit = -1         
   DO i_turb = 1,NumTurbines
      CALL FAST_RestoreFromCheckpoint_T(t_initial_out, n_t_global, NumTurbines_out, Turbine(i_turb), CheckpointRoot, ErrStat2, ErrMsg2, Unit )
         CALL SetErrStat(ErrStat2, ErrMsg2, ErrStat, ErrMsg, RoutineName )

         IF (t_initial_out /= t_initial) CALL SetErrStat(ErrID_Fatal, "invalid value of t_initial.", ErrStat, ErrMsg, RoutineName )
         IF (NumTurbines_out /= NumTurbines) CALL SetErrStat(ErrID_Fatal, "invalid value of NumTurbines.", ErrStat, ErrMsg, RoutineName )
         IF (ErrStat >= AbortErrLev) RETURN
   END DO

   CALL WrScr( ' Restarting simulation at '//TRIM(Num2LStr(n_t_global*Turbine(1)%p_FAST%DT))//' seconds.' )
   
   
END SUBROUTINE FAST_RestoreFromCheckpoint_Tary
!----------------------------------------------------------------------------------------------------------------------------------
!> This routine is the inverse of FAST_CreateCheckpoint_T. It reads data from a checkpoint file and populates data structures for 
!! the turbine instance.
SUBROUTINE FAST_RestoreFromCheckpoint_T(t_initial, n_t_global, NumTurbines, Turbine, CheckpointRoot, ErrStat, ErrMsg, Unit )
   USE BladedInterface, ONLY: CallBladedDLL  ! Hack for Bladed-style DLL
   USE BladedInterface, ONLY: GH_DISCON_STATUS_RESTARTING

   REAL(DbKi),               INTENT(INOUT) :: t_initial           !< initial time
   INTEGER(IntKi),           INTENT(INOUT) :: n_t_global          !< loop counter
   INTEGER(IntKi),           INTENT(INOUT) :: NumTurbines         !< Number of turbines in this simulation
   TYPE(FAST_TurbineType),   INTENT(INOUT) :: Turbine             !< all data for one instance of a turbine (bjj: note that is intent INOUT instead of OUT only because of a gfortran compiler memory issue)
   CHARACTER(*),             INTENT(IN   ) :: CheckpointRoot      !< Rootname of checkpoint file
   INTEGER(IntKi),           INTENT(  OUT) :: ErrStat             !< Error status of the operation
   CHARACTER(*),             INTENT(  OUT) :: ErrMsg              !< Error message if ErrStat /= ErrID_None
   INTEGER(IntKi), OPTIONAL, INTENT(INOUT) :: Unit                !< unit number for output file 
   
      ! local variables:
   REAL(ReKi),               ALLOCATABLE   :: ReKiBuf(:)
   REAL(DbKi),               ALLOCATABLE   :: DbKiBuf(:)
   INTEGER(IntKi),           ALLOCATABLE   :: IntKiBuf(:)
   
   INTEGER(B4Ki)                           :: ArraySizes(3) 
   
   INTEGER(IntKi)                          :: unIn                ! unit number for input file 
   INTEGER(IntKi)                          :: old_avrSwap1        ! previous value of avrSwap(1) !hack for Bladed DLL checkpoint/restore
   INTEGER(IntKi)                          :: ErrStat2            ! local error status
   CHARACTER(ErrMsgLen)                    :: ErrMsg2             ! local error message
   CHARACTER(*),             PARAMETER     :: RoutineName = 'FAST_RestoreFromCheckpoint_T' 

   CHARACTER(1024)                         :: FileName            ! Name of the (input) checkpoint file
   CHARACTER(1024)                         :: DLLFileName         ! Name of the (input) checkpoint file

            
   ErrStat=ErrID_None
   ErrMsg=""
   
   FileName    = TRIM(CheckpointRoot)//'.chkp'
   DLLFileName = TRIM(CheckpointRoot)//'.dll.chkp'
   ! FileName = TRIM(CheckpointRoot)//'.cp'   
   unIn=-1      
   IF (PRESENT(Unit)) unIn = Unit
         
   IF ( unIn < 0 ) THEN
   
      CALL GetNewUnit( unIn, ErrStat2, ErrMsg2 )
      
      CALL OpenBInpFile ( unIn, FileName, ErrStat2, ErrMsg2)
         CALL SetErrStat(ErrStat2, ErrMsg2, ErrStat, ErrMsg, RoutineName )
         IF (ErrStat >= AbortErrLev ) RETURN
   
         ! checkpoint file header:
      READ (unIn, IOSTAT=ErrStat2)   ArraySizes     ! let's make sure we've got the correct number of bytes for reals, doubles, and integers on restart.
      
      IF ( ArraySizes(1) /= ReKi  ) CALL SetErrStat(ErrID_Fatal,"ReKi on restart is different than when checkpoint file was created.",ErrStat,ErrMsg,RoutineName)
      IF ( ArraySizes(2) /= DbKi  ) CALL SetErrStat(ErrID_Fatal,"DbKi on restart is different than when checkpoint file was created.",ErrStat,ErrMsg,RoutineName)
      IF ( ArraySizes(3) /= IntKi ) CALL SetErrStat(ErrID_Fatal,"IntKi on restart is different than when checkpoint file was created.",ErrStat,ErrMsg,RoutineName)
      IF (ErrStat >= AbortErrLev) THEN
         CLOSE(unIn)
         unIn = -1
         IF (PRESENT(Unit)) Unit = unIn
         RETURN
      END IF
      
      READ (unIn, IOSTAT=ErrStat2)   AbortErrLev
      READ (unIn, IOSTAT=ErrStat2)   NumTurbines                      ! Number of turbines
      READ (unIn, IOSTAT=ErrStat2)   t_initial                        ! initial time
      READ (unIn, IOSTAT=ErrStat2)   n_t_global                       ! current time step
   
   END IF
      
      ! in case the Turbine data structure isn't empty on entry of this routine:
   call FAST_DestroyTurbineType( Turbine, ErrStat2, ErrMsg2 )   
   
      ! data from current time step:
   READ (unIn, IOSTAT=ErrStat2)   ArraySizes                       ! Number of reals, doubles, and integers written to file
   
   ALLOCATE(ReKiBuf( ArraySizes(1)), STAT=ErrStat2)
      IF (ErrStat2 /=0) CALL SetErrStat(ErrID_Fatal, "Could not allocate ReKiBuf", ErrStat, ErrMsg, RoutineName )
   ALLOCATE(DbKiBuf( ArraySizes(2)), STAT=ErrStat2)
      IF (ErrStat2 /=0) CALL SetErrStat(ErrID_Fatal, "Could not allocate DbKiBuf", ErrStat, ErrMsg, RoutineName )
   ALLOCATE(IntKiBuf(ArraySizes(3)), STAT=ErrStat2)
      IF (ErrStat2 /=0) CALL SetErrStat(ErrID_Fatal, "Could not allocate IntKiBuf", ErrStat, ErrMsg, RoutineName )
      
      ! Read the packed arrays
   IF (ErrStat < AbortErrLev) THEN
      
      READ (unIn, IOSTAT=ErrStat2)   ReKiBuf    ! Packed reals
         IF (ErrStat2 /=0) CALL SetErrStat(ErrID_Fatal, "Could not read ReKiBuf", ErrStat, ErrMsg, RoutineName )         
      READ (unIn, IOSTAT=ErrStat2)   DbKiBuf    ! Packed doubles
         IF (ErrStat2 /=0) CALL SetErrStat(ErrID_Fatal, "Could not read DbKiBuf", ErrStat, ErrMsg, RoutineName )         
      READ (unIn, IOSTAT=ErrStat2)   IntKiBuf   ! Packed integers
         IF (ErrStat2 /=0) CALL SetErrStat(ErrID_Fatal, "Could not read IntKiBuf", ErrStat, ErrMsg, RoutineName )         
                  
   END IF
                           
      ! Put the arrays back in the data types
   IF (ErrStat < AbortErrLev) THEN
      CALL FAST_UnpackTurbineType( ReKiBuf, DbKiBuf, IntKiBuf, Turbine, ErrStat2, ErrMsg2 )
         CALL SetErrStat(ErrStat2, ErrMsg2, ErrStat, ErrMsg, RoutineName )
   END IF
   
   
      ! close file if necessary (do this after unpacking turbine data, so that TurbID is set)     
   IF (Turbine%TurbID == NumTurbines .OR. .NOT. PRESENT(Unit)) THEN
      CLOSE(unIn)
      unIn = -1
   END IF
   
   IF (PRESENT(Unit)) Unit = unIn
      
   
   IF ( ALLOCATED(ReKiBuf)  ) DEALLOCATE(ReKiBuf)
   IF ( ALLOCATED(DbKiBuf)  ) DEALLOCATE(DbKiBuf)
   IF ( ALLOCATED(IntKiBuf) ) DEALLOCATE(IntKiBuf)    
   
   
      ! A sort-of hack to restore MAP DLL data (in particular Turbine%MAP%OtherSt%C_Obj%object)
    ! these must be the same variables that are used in MAP_Init because they get allocated in the DLL and
    ! destroyed in MAP_End (also, inside the DLL)
   IF (Turbine%p_FAST%CompMooring == Module_MAP) THEN
      CALL MAP_Restart( Turbine%MAP%Input(1), Turbine%MAP%p, Turbine%MAP%x(STATE_CURR), Turbine%MAP%xd(STATE_CURR), &
                        Turbine%MAP%z(STATE_CURR), Turbine%MAP%OtherSt, Turbine%MAP%y, ErrStat2, ErrMsg2 )   
         CALL SetErrStat(ErrStat2, ErrMsg2, ErrStat, ErrMsg, RoutineName )                           
   END IF
   
   
      ! A hack to restore Bladed-style DLL data
   if (Turbine%SrvD%p%UseBladedInterface) then
      if (Turbine%SrvD%m%dll_data%avrSWAP( 1) > 0   ) then ! this isn't allocated if UseBladedInterface is FALSE
            ! store value to be overwritten
         old_avrSwap1 = Turbine%SrvD%m%dll_data%avrSWAP( 1) 
         FileName     = Turbine%SrvD%m%dll_data%DLL_InFile
            ! overwrite values before calling DLL:
         Turbine%SrvD%m%dll_data%DLL_InFile = DLLFileName
         Turbine%SrvD%m%dll_data%avrSWAP(50) = REAL( LEN_TRIM(DLLFileName) ) +1 ! No. of characters in the "INFILE"  argument (-) (we add one for the C NULL CHARACTER)
         Turbine%SrvD%m%dll_data%avrSWAP( 1) = GH_DISCON_STATUS_RESTARTING
         Turbine%SrvD%m%dll_data%SimStatus = Turbine%SrvD%m%dll_data%avrSWAP( 1)
         CALL CallBladedDLL(Turbine%SrvD%Input(1), Turbine%SrvD%p,  Turbine%SrvD%m%dll_data, ErrStat2, ErrMsg2)
            CALL SetErrStat(ErrStat2, ErrMsg2, ErrStat, ErrMsg, RoutineName )                           
            ! put values back:
         Turbine%SrvD%m%dll_data%DLL_InFile = FileName
         Turbine%SrvD%m%dll_data%avrSWAP(50) = REAL( LEN_TRIM(FileName) ) +1 ! No. of characters in the "INFILE"  argument (-) (we add one for the C NULL CHARACTER)
         Turbine%SrvD%m%dll_data%avrSWAP( 1) = old_avrSwap1
         Turbine%SrvD%m%dll_data%SimStatus = Turbine%SrvD%m%dll_data%avrSWAP( 1)
      end if      
   end if   
   
      ! deal with sibling meshes here:
   ! (ignoring for now; they are not going to be siblings on restart)
   
   ! deal with files that were open:
   IF (Turbine%p_FAST%WrTxtOutFile) THEN
      CALL OpenFunkFileAppend ( Turbine%y_FAST%UnOu, TRIM(Turbine%p_FAST%OutFileRoot)//'.out', ErrStat2, ErrMsg2)
      IF ( ErrStat2 >= AbortErrLev ) RETURN
      CALL SetErrStat(ErrStat2, ErrMsg2, ErrStat, ErrMsg, RoutineName )
      CALL WrFileNR ( Turbine%y_FAST%UnOu, '#Restarting here')
      WRITE(Turbine%y_FAST%UnOu, '()')
   END IF
   ! (ignoring for now; will have fort.x files if any were open [though I printed a warning about not outputting binary files earlier])
      

END SUBROUTINE FAST_RestoreFromCheckpoint_T
!----------------------------------------------------------------------------------------------------------------------------------

!----------------------------------------------------------------------------------------------------------------------------------
!> Routine that calls FAST_RestoreForVTKModeShape_T for an array of Turbine data structures. 
SUBROUTINE FAST_RestoreForVTKModeShape_Tary(t_initial, Turbine, InputFileName, ErrStat, ErrMsg  )

   REAL(DbKi),               INTENT(IN   ) :: t_initial           !< initial time (for comparing with time from checkpoint file)
   TYPE(FAST_TurbineType),   INTENT(INOUT) :: Turbine(:)          !< all data for one instance of a turbine !intent(INOUT) instead of (IN) to attempt to avoid memory warnings in gnu compilers
   CHARACTER(*),             INTENT(IN   ) :: InputFileName       !< Name of the input file
   INTEGER(IntKi),           INTENT(  OUT) :: ErrStat             !< Error status of the operation
   CHARACTER(*),             INTENT(  OUT) :: ErrMsg              !< Error message if ErrStat /= ErrID_None

      ! local variables
   INTEGER(IntKi)                          :: i_turb
   INTEGER(IntKi)                          :: n_t_global          !< loop counter
   INTEGER(IntKi)                          :: NumTurbines         ! Number of turbines in this simulation
   INTEGER(IntKi)                          :: ErrStat2            ! local error status
   CHARACTER(ErrMsgLen)                    :: ErrMsg2             ! local error message
   CHARACTER(*),             PARAMETER     :: RoutineName = 'FAST_RestoreForVTKModeShape_Tary'
   
   
   ErrStat = ErrID_None
   ErrMsg  = ""

   NumTurbines = SIZE(Turbine)
   if (NumTurbines /=1) then
      call SetErrStat(ErrID_Fatal, "Mode-shape visualization is not available for multiple turbines.", ErrStat, ErrMsg, RoutineName)
      return
   end if
   

   CALL ReadModeShapeFile( Turbine(1)%p_FAST, trim(InputFileName), ErrStat2, ErrMsg2, checkpointOnly=.true. )
      CALL SetErrStat(ErrStat2, ErrMsg2, ErrStat, ErrMsg, RoutineName )
      if (ErrStat >= AbortErrLev) return
   
   CALL FAST_RestoreFromCheckpoint_Tary( t_initial, n_t_global, Turbine, trim(Turbine(1)%p_FAST%VTK_modes%CheckpointRoot), ErrStat2, ErrMsg2 )
      CALL SetErrStat(ErrStat2, ErrMsg2, ErrStat, ErrMsg, RoutineName )


   DO i_turb = 1,NumTurbines
      if (.not. allocated(Turbine(i_turb)%m_FAST%Lin%LinTimes)) then
         call SetErrStat(ErrID_Fatal, "Mode-shape visualization requires a checkpoint file from a simulation with linearization analysis, but NLinTimes is 0.", ErrStat, ErrMsg, RoutineName)
         return
      end if
      
      CALL FAST_RestoreForVTKModeShape_T(t_initial, Turbine(i_turb)%p_FAST, Turbine(i_turb)%y_FAST, Turbine(i_turb)%m_FAST, &
                  Turbine(i_turb)%ED, Turbine(i_turb)%BD, Turbine(i_turb)%SrvD, Turbine(i_turb)%AD14, Turbine(i_turb)%AD, Turbine(i_turb)%IfW, Turbine(i_turb)%OpFM, &
                  Turbine(i_turb)%HD, Turbine(i_turb)%SD, Turbine(i_turb)%ExtPtfm, Turbine(i_turb)%MAP, Turbine(i_turb)%FEAM, Turbine(i_turb)%MD, Turbine(i_turb)%Orca, &
                  Turbine(i_turb)%IceF, Turbine(i_turb)%IceD, Turbine(i_turb)%MeshMapData, trim(InputFileName), ErrStat2, ErrMsg2 )
      CALL SetErrStat(ErrStat2, ErrMsg2, ErrStat, ErrMsg, RoutineName )
   END DO

   
END SUBROUTINE FAST_RestoreForVTKModeShape_Tary

!----------------------------------------------------------------------------------------------------------------------------------
!> This routine calculates the motions generated by mode shapes and outputs VTK data for it
SUBROUTINE FAST_RestoreForVTKModeShape_T(t_initial, p_FAST, y_FAST, m_FAST, ED, BD, SrvD, AD14, AD, IfW, OpFM, HD, SD, ExtPtfm, &
                         MAPp, FEAM, MD, Orca, IceF, IceD, MeshMapData, InputFileName, ErrStat, ErrMsg )

   REAL(DbKi),               INTENT(IN   ) :: t_initial           !< initial time

   TYPE(FAST_ParameterType), INTENT(INOUT) :: p_FAST              !< Parameters for the glue code
   TYPE(FAST_OutputFileType),INTENT(INOUT) :: y_FAST              !< Output variables for the glue code
   TYPE(FAST_MiscVarType),   INTENT(INOUT) :: m_FAST              !< Miscellaneous variables
     
   TYPE(ElastoDyn_Data),     INTENT(INOUT) :: ED                  !< ElastoDyn data
   TYPE(BeamDyn_Data),       INTENT(INOUT) :: BD                  !< BeamDyn data
   TYPE(ServoDyn_Data),      INTENT(INOUT) :: SrvD                !< ServoDyn data
   TYPE(AeroDyn14_Data),     INTENT(INOUT) :: AD14                !< AeroDyn14 data
   TYPE(AeroDyn_Data),       INTENT(INOUT) :: AD                  !< AeroDyn data
   TYPE(InflowWind_Data),    INTENT(INOUT) :: IfW                 !< InflowWind data
   TYPE(OpenFOAM_Data),      INTENT(INOUT) :: OpFM                !< OpenFOAM data
   TYPE(HydroDyn_Data),      INTENT(INOUT) :: HD                  !< HydroDyn data
   TYPE(SubDyn_Data),        INTENT(INOUT) :: SD                  !< SubDyn data
   TYPE(ExtPtfm_Data),       INTENT(INOUT) :: ExtPtfm             !< ExtPtfm_MCKF data
   TYPE(MAP_Data),           INTENT(INOUT) :: MAPp                !< MAP data
   TYPE(FEAMooring_Data),    INTENT(INOUT) :: FEAM                !< FEAMooring data
   TYPE(MoorDyn_Data),       INTENT(INOUT) :: MD                  !< Data for the MoorDyn module
   TYPE(OrcaFlex_Data),      INTENT(INOUT) :: Orca                !< OrcaFlex interface data
   TYPE(IceFloe_Data),       INTENT(INOUT) :: IceF                !< IceFloe data
   TYPE(IceDyn_Data),        INTENT(INOUT) :: IceD                !< All the IceDyn data used in time-step loop

   TYPE(FAST_ModuleMapType), INTENT(INOUT) :: MeshMapData         !< Data for mapping between modules
   CHARACTER(*),             INTENT(IN   ) :: InputFileName       !< Name of the input file
      
   INTEGER(IntKi),           INTENT(  OUT) :: ErrStat             !< Error status of the operation
   CHARACTER(*),             INTENT(  OUT) :: ErrMsg              !< Error message if ErrStat /= ErrID_None
   
   ! local variables
   REAL(DbKi)                              :: dt                  ! time
   REAL(DbKi)                              :: tprime              ! time
   INTEGER(IntKi)                          :: nt                
   
   INTEGER(IntKi)                          :: iLinTime            ! generic loop counters
   INTEGER(IntKi)                          :: it                  ! generic loop counters
   INTEGER(IntKi)                          :: iMode               ! generic loop counters
   INTEGER(IntKi)                          :: ModeNo              ! mode number
   INTEGER(IntKi)                          :: NLinTimes
   
   INTEGER(IntKi)                          :: ErrStat2
   CHARACTER(ErrMsgLen)                    :: ErrMsg2
   CHARACTER(*), PARAMETER                 :: RoutineName = 'FAST_RestoreForVTKModeShape_T'
   CHARACTER(1024)                         :: VTK_RootName


   ErrStat = ErrID_None
   ErrMsg  = ""
   
   CALL ReadModeShapeFile( p_FAST, trim(InputFileName), ErrStat2, ErrMsg2 )
      CALL SetErrStat(ErrStat2, ErrMsg2, ErrStat, ErrMsg, RoutineName )
      if (ErrStat >= AbortErrLev) return   
   
   call ReadModeShapeMatlabFile( p_FAST, ErrStat2, ErrMsg2 )
      CALL SetErrStat(ErrStat2, ErrMsg2, ErrStat, ErrMsg, RoutineName )
      if (ErrStat >= AbortErrLev ) return
   
   y_FAST%WriteThisStep = .true.
   y_FAST%UnSum = -1
   
   NLinTimes = min( p_FAST%VTK_modes%VTKNLinTimes, size(p_FAST%VTK_modes%x_eig_magnitude,2), p_FAST%NLinTimes )

   VTK_RootName = p_FAST%VTK_OutFileRoot
   
   select case (p_FAST%VTK_modes%VTKLinTim)
   case (1)
   
      do iMode = 1,p_FAST%VTK_modes%VTKLinModes
         ModeNo = p_FAST%VTK_modes%VTKModes(iMode)
         
         call  GetTimeConstants(p_FAST%VTK_modes%DampedFreq_Hz(ModeNo), p_FAST%VTK_fps, nt, dt, p_FAST%VTK_tWidth )
         if (nt > 500) cycle
         
         p_FAST%VTK_OutFileRoot = trim(VTK_RootName)//'.Mode'//trim(num2lstr(ModeNo))
         y_FAST%VTK_count = 1  ! we are skipping the reference meshes by starting at 1
         do iLinTime = 1,NLinTimes
            tprime = m_FAST%Lin%LinTimes(iLinTime) - m_FAST%Lin%LinTimes(1)

            if (p_FAST%DT_UJac < p_FAST%TMax) then
               m_FAST%calcJacobian = .true.
               m_FAST%NextJacCalcTime = m_FAST%Lin%LinTimes(iLinTime)
            end if

            call SetOperatingPoint(iLinTime, p_FAST, y_FAST, m_FAST, ED, BD, SrvD, AD, IfW, OpFM, HD, SD, ExtPtfm, &
                                    MAPp, FEAM, MD, Orca, IceF, IceD, ErrStat2, ErrMsg2 )
               CALL SetErrStat(ErrStat2, ErrMsg2, ErrStat, ErrMsg, RoutineName )

               ! set perturbation of states based on x_eig magnitude and phase
            call PerturbOP(tprime, iLinTime, ModeNo, p_FAST, y_FAST, ED, BD, SrvD, AD, IfW, OpFM, HD, SD, ExtPtfm, MAPp, FEAM, MD, Orca, &
                        IceF, IceD, ErrStat2, ErrMsg2 )
               CALL SetErrStat(ErrStat2, ErrMsg2, ErrStat, ErrMsg, RoutineName )
               IF (ErrStat >= AbortErrLev) RETURN

            CALL CalcOutputs_And_SolveForInputs( -1,  m_FAST%Lin%LinTimes(iLinTime),  STATE_CURR, m_FAST%calcJacobian, m_FAST%NextJacCalcTime, &
               p_FAST, m_FAST, .true., ED, BD, SrvD, AD14, AD, IfW, OpFM, HD, SD, ExtPtfm, MAPp, FEAM, MD, Orca, IceF, IceD, MeshMapData, ErrStat2, ErrMsg2 )
               CALL SetErrStat(ErrStat2, ErrMsg2, ErrStat, ErrMsg, RoutineName )
               IF (ErrStat >= AbortErrLev) RETURN

            call WriteVTK(m_FAST%Lin%LinTimes(iLinTime), p_FAST, y_FAST, MeshMapData, ED, BD, AD, IfW, OpFM, HD, SD, ExtPtfm, SrvD, MAPp, FEAM, MD, Orca, IceF, IceD)

         end do ! iLinTime
      end do ! iMode
   
   case (2)
   
      do iMode = 1,p_FAST%VTK_modes%VTKLinModes
         ModeNo = p_FAST%VTK_modes%VTKModes(iMode)

         call  GetTimeConstants(p_FAST%VTK_modes%DampedFreq_Hz(ModeNo), p_FAST%VTK_fps, nt, dt, p_FAST%VTK_tWidth )
         if (nt > 500) cycle
         
         do iLinTime = 1,NLinTimes
            p_FAST%VTK_OutFileRoot = trim(VTK_RootName)//'.Mode'//trim(num2lstr(ModeNo))//'.LinTime'//trim(num2lstr(iLinTime))
            y_FAST%VTK_count = 1  ! we are skipping the reference meshes by starting at 1

            if (p_FAST%DT_UJac < p_FAST%TMax) then
               m_FAST%calcJacobian = .true.
               m_FAST%NextJacCalcTime = m_FAST%Lin%LinTimes(iLinTime)
            end if
            
            do it = 1,nt
               tprime = (it-1)*dt
               
               call SetOperatingPoint(iLinTime, p_FAST, y_FAST, m_FAST, ED, BD, SrvD, AD, IfW, OpFM, HD, SD, ExtPtfm, &
                                     MAPp, FEAM, MD, Orca, IceF, IceD, ErrStat2, ErrMsg2 )
                  CALL SetErrStat(ErrStat2, ErrMsg2, ErrStat, ErrMsg, RoutineName )
                  
                  ! set perturbation of states based on x_eig magnitude and phase
               call PerturbOP(tprime, iLinTime, ModeNo, p_FAST, y_FAST, ED, BD, SrvD, AD, IfW, OpFM, HD, SD, ExtPtfm, MAPp, FEAM, MD, Orca, &
                         IceF, IceD, ErrStat2, ErrMsg2 )
                  CALL SetErrStat(ErrStat2, ErrMsg2, ErrStat, ErrMsg, RoutineName )
                  IF (ErrStat >= AbortErrLev) RETURN

               CALL CalcOutputs_And_SolveForInputs( -1, m_FAST%Lin%LinTimes(iLinTime),  STATE_CURR, m_FAST%calcJacobian, m_FAST%NextJacCalcTime, &
                  p_FAST, m_FAST, .true., ED, BD, SrvD, AD14, AD, IfW, OpFM, HD, SD, ExtPtfm, MAPp, FEAM, MD, Orca, IceF, IceD, MeshMapData, ErrStat2, ErrMsg2 )
                  CALL SetErrStat(ErrStat2, ErrMsg2, ErrStat, ErrMsg, RoutineName )
                  IF (ErrStat >= AbortErrLev) RETURN

               call WriteVTK(m_FAST%Lin%LinTimes(iLinTime)+tprime, p_FAST, y_FAST, MeshMapData, ED, BD, AD, IfW, OpFM, HD, SD, ExtPtfm, SrvD, MAPp, FEAM, MD, Orca, IceF, IceD)

            end do
            
            
         end do ! iLinTime
      end do   ! iMode
   
   end select
   
END SUBROUTINE FAST_RestoreForVTKModeShape_T
!----------------------------------------------------------------------------------------------------------------------------------
SUBROUTINE GetTimeConstants(DampedFreq_Hz, VTK_fps, nt, dt, VTK_tWidth )
   REAL(R8Ki),     INTENT(IN   ) :: DampedFreq_Hz
   REAL(DbKi),     INTENT(IN   ) :: VTK_fps
   INTEGER(IntKi), INTENT(  OUT) :: nt  !< number of steps
   REAL(DbKi),     INTENT(  OUT) :: dt  !< time step
   INTEGER(IntKi), INTENT(  OUT) :: VTK_tWidth
   
   REAL(DbKi)                              :: cycle_time          ! time for one cycle of mode
   INTEGER(IntKi)                          :: NCycles
   INTEGER(IntKi), PARAMETER               :: MinFrames = 5
   
   if (DampedFreq_Hz <= 0.0_DbKi) then
      nt = huge(nt)
      dt = epsilon(dt)
      VTK_tWidth = 1
      return
   end if
   
   nt = 1
   NCycles = 0
   do while (nt<MinFrames)
      NCycles = NCycles + 1
      cycle_time = NCycles * 1.0_DbKi / DampedFreq_Hz
            
      nt = NINT( max(1.0_DbKi, VTK_fps) * cycle_time )
   end do
         
   dt = cycle_time / nt
   
   VTK_tWidth = CEILING( log10( real(nt) ) ) + 1
   
END SUBROUTINE GetTimeConstants
!----------------------------------------------------------------------------------------------------------------------------------
SUBROUTINE ReadModeShapeMatlabFile(p_FAST, ErrStat, ErrMsg)
   TYPE(FAST_ParameterType), INTENT(INOUT) :: p_FAST              !< Parameters for the glue code
   INTEGER(IntKi),           INTENT(  OUT) :: ErrStat             !< Error status of the operation
   CHARACTER(*),             INTENT(  OUT) :: ErrMsg              !< Error message if ErrStat /= ErrID_None
   
   ! local variables
   INTEGER(IntKi)                          :: ErrStat2
   CHARACTER(ErrMsgLen)                    :: ErrMsg2
   CHARACTER(*), PARAMETER                 :: RoutineName = 'ReadModeShapeMatlabFile'
   
   INTEGER(4)                              :: FileType
   INTEGER(4)                              :: nModes
   INTEGER(4)                              :: nStates
   INTEGER(4)                              :: NLinTimes
   INTEGER(IntKi)                          :: iMode
   INTEGER(IntKi)                          :: UnIn

   ErrStat = ErrID_None
   ErrMsg  = ""

      !  Open data file.
   CALL GetNewUnit( UnIn, ErrStat2, ErrMsg2 )

   CALL OpenBInpFile ( UnIn, trim(p_FAST%VTK_modes%MatlabFileName), ErrStat2, ErrMsg2 )
      CALL SetErrStat( ErrStat2, ErrMsg2, ErrStat, ErrMsg, RoutineName )
      IF (ErrStat >= AbortErrLev) RETURN
      
      ! Process the requested data records of this file.

   CALL WrScr ( NewLine//' =======================================================' )
   CALL WrScr ( ' Reading in data from file "'//TRIM( p_FAST%VTK_modes%MatlabFileName )//'".'//NewLine )


      ! Read some of the header information.

   READ (UnIn, IOSTAT=ErrStat2)  FileType    ! placeholder for future file format changes
   IF ( ErrStat2 /= 0 )  THEN
      CALL SetErrStat ( ErrID_Fatal, 'Fatal error reading FileType from file "'//TRIM( p_FAST%VTK_modes%MatlabFileName )//'".', ErrStat, ErrMsg, RoutineName )
      RETURN
   ENDIF   

   READ (UnIn, IOSTAT=ErrStat2)  nModes    ! number of modes in the file
   IF ( ErrStat2 /= 0 )  THEN
      CALL SetErrStat ( ErrID_Fatal, 'Fatal error reading nModes from file "'//TRIM( p_FAST%VTK_modes%MatlabFileName )//'".', ErrStat, ErrMsg, RoutineName )
      RETURN
   ENDIF   

   READ (UnIn, IOSTAT=ErrStat2)  nStates    ! number of states in the file
   IF ( ErrStat2 /= 0 )  THEN
      CALL SetErrStat ( ErrID_Fatal, 'Fatal error reading nStates from file "'//TRIM( p_FAST%VTK_modes%MatlabFileName )//'".', ErrStat, ErrMsg, RoutineName )
      RETURN
   ENDIF   

   READ (UnIn, IOSTAT=ErrStat2)  NLinTimes    ! number of linearization times / azimuths in the file
   IF ( ErrStat2 /= 0 )  THEN
      CALL SetErrStat ( ErrID_Fatal, 'Fatal error reading NLinTimes from file "'//TRIM( p_FAST%VTK_modes%MatlabFileName )//'".', ErrStat, ErrMsg, RoutineName )
      RETURN
   ENDIF   
   
   ALLOCATE( p_FAST%VTK_Modes%NaturalFreq_Hz(nModes), &
             p_FAST%VTK_Modes%DampingRatio(  nModes), &
             p_FAST%VTK_Modes%DampedFreq_Hz( nModes),   STAT=ErrStat2 )
      IF ( ErrStat2 /= 0 )  THEN
         CALL SetErrStat ( ErrID_Fatal, 'Error allocating arrays to read from file.', ErrStat, ErrMsg, RoutineName )
         RETURN
      ENDIF

      
   READ(UnIn, IOSTAT=ErrStat2) p_FAST%VTK_Modes%NaturalFreq_Hz ! read entire array
   IF ( ErrStat2 /= 0 )  THEN
      CALL SetErrStat ( ErrID_Fatal, 'Fatal error reading NaturalFreq_Hz array from file "'//TRIM( p_FAST%VTK_modes%MatlabFileName )//'".', ErrStat, ErrMsg, RoutineName )
      RETURN
   ENDIF
   
   READ(UnIn, IOSTAT=ErrStat2) p_FAST%VTK_Modes%DampingRatio ! read entire array
   IF ( ErrStat2 /= 0 )  THEN
      CALL SetErrStat ( ErrID_Fatal, 'Fatal error reading DampingRatio array from file "'//TRIM( p_FAST%VTK_modes%MatlabFileName )//'".', ErrStat, ErrMsg, RoutineName )
      RETURN
   ENDIF

   READ(UnIn, IOSTAT=ErrStat2) p_FAST%VTK_Modes%DampedFreq_Hz ! read entire array
   IF ( ErrStat2 /= 0 )  THEN
      CALL SetErrStat ( ErrID_Fatal, 'Fatal error reading DampedFreq_Hz array from file "'//TRIM( p_FAST%VTK_modes%MatlabFileName )//'".', ErrStat, ErrMsg, RoutineName )
      RETURN
   ENDIF
   
   if (nModes < p_FAST%VTK_Modes%VTKLinModes) CALL SetErrStat(ErrID_Severe,'Number of modes requested exceeds the number of modes in the linearization analysis file "'//TRIM( p_FAST%VTK_modes%MatlabFileName )//'".', ErrStat, ErrMsg, RoutineName)
   if (NLinTimes /= p_FAST%NLinTimes) CALL SetErrStat(ErrID_Severe,'Number of times linearization was performed is not the same as the number of linearization times in the linearization analysis file "'//TRIM( p_FAST%VTK_modes%MatlabFileName )//'".', ErrStat, ErrMsg, RoutineName)
   
   
      !Let's read only the number of modes we need to use
   nModes = min( nModes, p_FAST%VTK_Modes%VTKLinModes )
   
   ALLOCATE( p_FAST%VTK_Modes%x_eig_magnitude(nStates, NLinTimes, nModes), &
             p_FAST%VTK_Modes%x_eig_phase(    nStates, NLinTimes, nModes), STAT=ErrStat2 )
      IF ( ErrStat2 /= 0 )  THEN
         CALL SetErrStat ( ErrID_Fatal, 'Error allocating arrays to read from file.', ErrStat, ErrMsg, RoutineName )
         RETURN
      ENDIF
   
    do iMode = 1,nModes
    
      READ(UnIn, IOSTAT=ErrStat2) p_FAST%VTK_Modes%x_eig_magnitude(:,:,iMode) ! read data for one mode
      IF ( ErrStat2 /= 0 )  THEN
         CALL SetErrStat ( ErrID_Fatal, 'Fatal error reading x_eig_magnitude from file "'//TRIM( p_FAST%VTK_modes%MatlabFileName )//'".', ErrStat, ErrMsg, RoutineName )
         RETURN
      ENDIF
      
      READ(UnIn, IOSTAT=ErrStat2) p_FAST%VTK_Modes%x_eig_phase(:,:,iMode) ! read data for one mode
      IF ( ErrStat2 /= 0 )  THEN
         CALL SetErrStat ( ErrID_Fatal, 'Fatal error reading x_eig_phase from file "'//TRIM( p_FAST%VTK_modes%MatlabFileName )//'".', ErrStat, ErrMsg, RoutineName )
         RETURN
      ENDIF

    end do

END SUBROUTINE ReadModeShapeMatlabFile
!----------------------------------------------------------------------------------------------------------------------------------
SUBROUTINE ReadModeShapeFile(p_FAST, InputFile, ErrStat, ErrMsg, checkpointOnly)
   TYPE(FAST_ParameterType),     INTENT(INOUT) :: p_FAST          !< Parameters for the glue code
   CHARACTER(*),                 INTENT(IN   ) :: InputFile       !< Name of the text input file to read
   INTEGER(IntKi),               INTENT(  OUT) :: ErrStat         !< Error status of the operation
   CHARACTER(*),                 INTENT(  OUT) :: ErrMsg          !< Error message if ErrStat /= ErrID_None
   LOGICAL,      OPTIONAL,       INTENT(IN   ) :: checkpointOnly  !< Whether to return after reading checkpoint file name
   
   ! local variables
   INTEGER(IntKi)                          :: ErrStat2
   CHARACTER(ErrMsgLen)                    :: ErrMsg2
   CHARACTER(*), PARAMETER                 :: RoutineName = 'ReadModeShapeFile'
   
   CHARACTER(1024)                         :: PriPath            ! Path name of the primary file
   INTEGER(IntKi)                          :: i
   INTEGER(IntKi)                          :: UnIn
   INTEGER(IntKi)                          :: UnEc
   LOGICAL                                 :: VTKLinTimes1

   ErrStat = ErrID_None
   ErrMsg  = ""
   UnEc = -1

   CALL GetPath( InputFile, PriPath )    ! Input files will be relative to the path where the primary input file is located.
   
      !  Open data file.
   CALL GetNewUnit( UnIn, ErrStat2, ErrMsg2 )

   CALL OpenFInpFile ( UnIn, InputFile, ErrStat2, ErrMsg2 )
      CALL SetErrStat( ErrStat2, ErrMsg2, ErrStat, ErrMsg, RoutineName )
      IF (ErrStat >= AbortErrLev) RETURN
      
      
   CALL ReadCom( UnIn, InputFile, 'File header: (line 1)', ErrStat2, ErrMsg2, UnEc )
      CALL SetErrStat( ErrStat2, ErrMsg2, ErrStat, ErrMsg, RoutineName )
      
   CALL ReadCom( UnIn, InputFile, 'File header: (line 2)', ErrStat2, ErrMsg2, UnEc )
      CALL SetErrStat( ErrStat2, ErrMsg2, ErrStat, ErrMsg, RoutineName )
   
   !----------- FILE NAMES ----------------------------------------------------
   CALL ReadCom( UnIn, InputFile, 'Section Header: File Names', ErrStat2, ErrMsg2, UnEc )
      CALL SetErrStat( ErrStat2, ErrMsg2, ErrStat, ErrMsg, RoutineName )

   CALL ReadVar( UnIn, InputFile, p_FAST%VTK_modes%CheckpointRoot, 'CheckpointRoot', 'Name of the checkpoint file written by FAST when linearization data was produced', ErrStat2, ErrMsg2, UnEc )
      CALL SetErrStat( ErrStat2, ErrMsg2, ErrStat, ErrMsg, RoutineName )
      
   IF ( PathIsRelative( p_FAST%VTK_modes%CheckpointRoot ) ) p_FAST%VTK_modes%CheckpointRoot = TRIM(PriPath)//TRIM(p_FAST%VTK_modes%CheckpointRoot)
      
   if (present(checkpointOnly)) then
      if (checkpointOnly) then
         call cleanup()
         return
      end if
   end if
   
      
   CALL ReadVar( UnIn, InputFile, p_FAST%VTK_modes%MatlabFileName, 'MatlabFileName', 'Name of the file with eigenvectors written by Matlab', ErrStat2, ErrMsg2, UnEc )
      CALL SetErrStat( ErrStat2, ErrMsg2, ErrStat, ErrMsg, RoutineName )
      IF ( ErrStat >= AbortErrLev ) THEN
         CALL Cleanup()
         RETURN
      END IF
   IF ( PathIsRelative( p_FAST%VTK_modes%MatlabFileName ) ) p_FAST%VTK_modes%MatlabFileName = TRIM(PriPath)//TRIM(p_FAST%VTK_modes%MatlabFileName)
   
   !----------- VISUALIZATION OPTIONS ------------------------------------------
   
   CALL ReadCom( UnIn, InputFile, 'Section Header: Visualization Options', ErrStat2, ErrMsg2, UnEc )
      CALL SetErrStat( ErrStat2, ErrMsg2, ErrStat, ErrMsg, RoutineName )

   CALL ReadVar( UnIn, InputFile, p_FAST%VTK_modes%VTKLinModes, 'VTKLinModes', 'Number of modes to visualize', ErrStat2, ErrMsg2, UnEc )
      CALL SetErrStat( ErrStat2, ErrMsg2, ErrStat, ErrMsg, RoutineName )
      

   if (p_FAST%VTK_modes%VTKLinModes <= 0) CALL SetErrStat( ErrID_Fatal, "VTKLinModes must be a positive number.", ErrStat, ErrMsg, RoutineName )

   if (ErrStat >= AbortErrLev) then
      CALL Cleanup()
      RETURN
   end if

   
   call AllocAry( p_FAST%VTK_modes%VTKModes, p_FAST%VTK_modes%VTKLinModes, 'VTKModes', ErrStat2, ErrMsg2)
      call SetErrStat( ErrStat2, ErrMsg2, ErrStat, ErrMsg, RoutineName )
      if ( ErrStat >= AbortErrLev ) then
         call Cleanup()
         return
      end if

   p_FAST%VTK_modes%VTKModes = -1
      
   CALL ReadAry( UnIn, InputFile, p_FAST%VTK_modes%VTKModes, p_FAST%VTK_modes%VTKLinModes, 'VTKModes', 'List of modes to visualize', ErrStat2, ErrMsg2, UnEc )
   ! note that we don't check the ErrStat here; if the user entered fewer than p_FAST%VTK_modes%VTKLinModes values, we will use the
   ! last entry to fill in remaining values.
   !Check 1st value, we need at least one good value from user or throw error
   IF (p_FAST%VTK_modes%VTKModes(1) < 0 ) THEN
      call SetErrStat( ErrID_Fatal, "VTKModes must contain positive numbers.", ErrStat, ErrMsg, RoutineName )
         CALL CleanUp()
         RETURN
   ELSE
      DO i = 2, p_FAST%VTK_modes%VTKLinModes
         IF ( p_FAST%VTK_modes%VTKModes(i) < 0 ) THEN
            p_FAST%VTK_modes%VTKModes(i)=p_FAST%VTK_modes%VTKModes(i-1) + 1
         ENDIF
      ENDDO
   ENDIF


   CALL ReadVar( UnIn, InputFile, p_FAST%VTK_modes%VTKLinScale, 'VTKLinScale', 'Mode shape visualization scaling factor', ErrStat2, ErrMsg2, UnEc )
      CALL SetErrStat( ErrStat2, ErrMsg2, ErrStat, ErrMsg, RoutineName )
   
   CALL ReadVar( UnIn, InputFile, p_FAST%VTK_modes%VTKLinTim, 'VTKLinTim', 'Switch to make one animation for all LinTimes together (1) or separate animations for each LinTimes(2)', ErrStat2, ErrMsg2, UnEc )
      CALL SetErrStat( ErrStat2, ErrMsg2, ErrStat, ErrMsg, RoutineName )
      
   CALL ReadVar( UnIn, InputFile, VTKLinTimes1, 'VTKLinTimes1', 'If VTKLinTim=2, visualize modes at LinTimes(1) only?', ErrStat2, ErrMsg2, UnEc )
      CALL SetErrStat( ErrStat2, ErrMsg2, ErrStat, ErrMsg, RoutineName )
      

   CALL ReadVar( UnIn, InputFile, p_FAST%VTK_modes%VTKLinPhase, 'VTKLinPhase', 'Phase when making one animation for all LinTimes together (used only when VTKLinTim=1)', ErrStat2, ErrMsg2, UnEc )
      CALL SetErrStat( ErrStat2, ErrMsg2, ErrStat, ErrMsg, RoutineName )
      
! overwrite these based on inputs:
      
      if (p_FAST%VTK_modes%VTKLinTim == 2) then
         p_FAST%VTK_modes%VTKLinPhase = 0      ! "Phase when making one animation for all LinTimes together (used only when VTKLinTim=1)" -
         
         if (VTKLinTimes1) then
            p_FAST%VTK_modes%VTKNLinTimes = 1
         else
            p_FAST%VTK_modes%VTKNLinTimes = p_FAST%NLinTimes
         end if
      else
         p_FAST%VTK_modes%VTKNLinTimes = p_FAST%NLinTimes
      end if
      
contains
   SUBROUTINE Cleanup()
      IF (UnIn > 0) CLOSE(UnIn)
   END SUBROUTINE Cleanup

END SUBROUTINE ReadModeShapeFile
!----------------------------------------------------------------------------------------------------------------------------------
END MODULE FAST_Subs
!----------------------------------------------------------------------------------------------------------------------------------<|MERGE_RESOLUTION|>--- conflicted
+++ resolved
@@ -537,15 +537,21 @@
       IF ( p_FAST%CompAero  == Module_AD14 ) THEN
          Init%InData_IfW%NumWindPoints = Init%InData_IfW%NumWindPoints + NumBl * AD14%Input(1)%InputMarkers(1)%NNodes + AD14%Input(1)%Twr_InputMarkers%NNodes
       ELSEIF ( p_FAST%CompAero  == Module_AD ) THEN
-         Init%InData_IfW%NumWindPoints = Init%InData_IfW%NumWindPoints + AD%Input(1)%rotors(1)%TowerMotion%NNodes
+         ! Blade         
          DO k=1,NumBl
             Init%InData_IfW%NumWindPoints = Init%InData_IfW%NumWindPoints + AD%Input(1)%rotors(1)%BladeMotion(k)%NNodes
          END DO
+         ! Tower
+         Init%InData_IfW%NumWindPoints = Init%InData_IfW%NumWindPoints + AD%Input(1)%rotors(1)%TowerMotion%NNodes
+         ! Nacelle
+         if (AD%Input(1)%rotors(1)%NacelleMotion%Committed) then
+            Init%InData_IfW%NumWindPoints = Init%InData_IfW%NumWindPoints + AD%Input(1)%rotors(1)%NacelleMotion%NNodes ! 1 point         
+         endif
+         ! Wake
          if (allocated(AD%OtherSt(STATE_CURR)%WakeLocationPoints)) then
             Init%InData_IfW%NumWindPoints = Init%InData_IfW%NumWindPoints + size(AD%OtherSt(STATE_CURR)%WakeLocationPoints,DIM=2)
          end if
-         Init%InData_IfW%NumWindPoints = Init%InData_IfW%NumWindPoints + AD%Input(1)%rotors(1)%NacelleMotion%NNodes ! 1 point
-
+         
       END IF
       
       ! lidar        
@@ -5234,19 +5240,12 @@
          call MeshWrVTK(p_FAST%TurbinePos, AD%Input(1)%rotors(1)%HubMotion, trim(p_FAST%VTK_OutFileRoot)//'.AD_HubMotion', y_FAST%VTK_count, p_FAST%VTK_fields, ErrStat2, ErrMsg2, p_FAST%VTK_tWidth )
          !call MeshWrVTK(p_FAST%TurbinePos, AD%Input(1)%TowerMotion, trim(p_FAST%VTK_OutFileRoot)//'.AD_TowerMotion', y_FAST%VTK_count, p_FAST%VTK_fields, ErrStat2, ErrMsg2, p_FAST%VTK_tWidth )
                
-<<<<<<< HEAD
-         if (allocated(AD%y%BladeLoad)) then
+         if (allocated(AD%y%rotors(1)%BladeLoad)) then
             DO K=1,NumBl   
-               call MeshWrVTK(p_FAST%TurbinePos, AD%y%BladeLoad(K), trim(p_FAST%VTK_OutFileRoot)//'.AD_Blade'//trim(num2lstr(k)), y_FAST%VTK_count, p_FAST%VTK_fields, ErrStat2, ErrMsg2, p_FAST%VTK_tWidth, AD%Input(1)%BladeMotion(k) )
+               call MeshWrVTK(p_FAST%TurbinePos, AD%y%rotors(1)%BladeLoad(K), trim(p_FAST%VTK_OutFileRoot)//'.AD_Blade'//trim(num2lstr(k)), y_FAST%VTK_count, p_FAST%VTK_fields, ErrStat2, ErrMsg2, p_FAST%VTK_tWidth, AD%Input(1)%rotors(1)%BladeMotion(k) )
             END DO            
          endif
-         call MeshWrVTK(p_FAST%TurbinePos, AD%y%TowerLoad, trim(p_FAST%VTK_OutFileRoot)//'.AD_Tower', y_FAST%VTK_count, p_FAST%VTK_fields, ErrStat2, ErrMsg2, p_FAST%VTK_tWidth, AD%Input(1)%TowerMotion )
-=======
-         DO K=1,NumBl   
-            call MeshWrVTK(p_FAST%TurbinePos, AD%y%rotors(1)%BladeLoad(K), trim(p_FAST%VTK_OutFileRoot)//'.AD_Blade'//trim(num2lstr(k)), y_FAST%VTK_count, p_FAST%VTK_fields, ErrStat2, ErrMsg2, p_FAST%VTK_tWidth, AD%Input(1)%rotors(1)%BladeMotion(k) )
-         END DO            
          call MeshWrVTK(p_FAST%TurbinePos, AD%y%rotors(1)%TowerLoad, trim(p_FAST%VTK_OutFileRoot)//'.AD_Tower', y_FAST%VTK_count, p_FAST%VTK_fields, ErrStat2, ErrMsg2, p_FAST%VTK_tWidth, AD%Input(1)%rotors(1)%TowerMotion )
->>>>>>> 36412808
          
       end if
 
