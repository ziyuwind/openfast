--- conflicted
+++ resolved
@@ -83,32 +83,18 @@
    ErrMsg_c = C_NULL_CHAR
 end subroutine
 !==================================================================================================================================
-<<<<<<< HEAD
-subroutine FAST_Sizes(iTurb, InputFileName_c, AbortErrLev_c, NumOuts_c, dt_c, dt_out_c, tmax_c, ErrStat_c, ErrMsg_c, ChannelNames_c, TMax, InitInpAry) BIND (C, NAME='FAST_Sizes')
-   IMPLICIT NONE
-=======
 subroutine FAST_Sizes(iTurb_c, InputFileName_c, AbortErrLev_c, NumOuts_c, dt_c, dt_out_c, tmax_c, ErrStat_c, ErrMsg_c, ChannelNames_c, TMax, InitInpAry) BIND (C, NAME='FAST_Sizes')
    IMPLICIT NONE 
->>>>>>> 6a7a5437
 #ifndef IMPLICIT_DLLEXPORT
 !DEC$ ATTRIBUTES DLLEXPORT :: FAST_Sizes
 !GCC$ ATTRIBUTES DLLEXPORT :: FAST_Sizes
 #endif
-<<<<<<< HEAD
-   INTEGER(C_INT),         INTENT(IN   ) :: iTurb            ! Turbine number
+   INTEGER(C_INT),         INTENT(IN   ) :: iTurb_c      ! Turbine number, c indexing (starts at 0 for first turbine)
    CHARACTER(KIND=C_CHAR), INTENT(IN   ) :: InputFileName_c(IntfStrLen)
    INTEGER(C_INT),         INTENT(  OUT) :: AbortErrLev_c
    INTEGER(C_INT),         INTENT(  OUT) :: NumOuts_c
    REAL(C_DOUBLE),         INTENT(  OUT) :: dt_c
    REAL(C_DOUBLE),         INTENT(  OUT) :: dt_out_c
-=======
-   INTEGER(C_INT),         INTENT(IN   ) :: iTurb_c      ! Turbine number, c indexing (starts at 0 for first turbine)
-   CHARACTER(KIND=C_CHAR), INTENT(IN   ) :: InputFileName_c(IntfStrLen)      
-   INTEGER(C_INT),         INTENT(  OUT) :: AbortErrLev_c      
-   INTEGER(C_INT),         INTENT(  OUT) :: NumOuts_c      
-   REAL(C_DOUBLE),         INTENT(  OUT) :: dt_c      
-   REAL(C_DOUBLE),         INTENT(  OUT) :: dt_out_c      
->>>>>>> 6a7a5437
    REAL(C_DOUBLE),         INTENT(  OUT) :: tmax_c
    INTEGER(C_INT),         INTENT(  OUT) :: ErrStat_c
    CHARACTER(KIND=C_CHAR), INTENT(  OUT) :: ErrMsg_c(IntfStrLen)
@@ -120,17 +106,12 @@
    CHARACTER(IntfStrLen)               :: InputFileName
    INTEGER                             :: i, j, k
    TYPE(FAST_ExternInitType)           :: ExternInitData
-<<<<<<< HEAD
-
-      ! transfer the character array from C to a Fortran string:
-=======
    integer(IntKi)                      :: iTurb       ! turbine number: Fortran indexing (starts at 1 for first turbine)
 
       ! transfer turbine index number from C to Fortran indexing (0 to 1 start)
    iTurb = int(iTurb_c,IntKi) + 1
    
       ! transfer the character array from C to a Fortran string:   
->>>>>>> 6a7a5437
    InputFileName = TRANSFER( InputFileName_c, InputFileName )
    I = INDEX(InputFileName,C_NULL_CHAR) - 1            ! if this has a c null character at the end...
    IF ( I > 0 ) InputFileName = InputFileName(1:I)     ! remove it
@@ -203,58 +184,36 @@
 
 end subroutine FAST_Sizes
 !==================================================================================================================================
-<<<<<<< HEAD
-subroutine FAST_Start(iTurb, NumInputs_c, NumOutputs_c, InputAry, OutputAry, ErrStat_c, ErrMsg_c) BIND (C, NAME='FAST_Start')
-   IMPLICIT NONE
-=======
 subroutine FAST_Start(iTurb_c, NumInputs_c, NumOutputs_c, InputAry, OutputAry, ErrStat_c, ErrMsg_c) BIND (C, NAME='FAST_Start')
    IMPLICIT NONE 
->>>>>>> 6a7a5437
 #ifndef IMPLICIT_DLLEXPORT
 !DEC$ ATTRIBUTES DLLEXPORT :: FAST_Start
 !GCC$ ATTRIBUTES DLLEXPORT :: FAST_Start
 #endif
-<<<<<<< HEAD
-   INTEGER(C_INT),         INTENT(IN   ) :: iTurb            ! Turbine number
+   INTEGER(C_INT),         INTENT(IN   ) :: iTurb_c      ! Turbine number, c indexing (starts at 0 for first turbine)
    INTEGER(C_INT),         INTENT(IN   ) :: NumInputs_c
    INTEGER(C_INT),         INTENT(IN   ) :: NumOutputs_c
    REAL(C_DOUBLE),         INTENT(IN   ) :: InputAry(NumInputs_c)
    REAL(C_DOUBLE),         INTENT(  OUT) :: OutputAry(NumOutputs_c)
    INTEGER(C_INT),         INTENT(  OUT) :: ErrStat_c
    CHARACTER(KIND=C_CHAR), INTENT(  OUT) :: ErrMsg_c(IntfStrLen)
-
-
-=======
-   INTEGER(C_INT),         INTENT(IN   ) :: iTurb_c      ! Turbine number, c indexing (starts at 0 for first turbine)
-   INTEGER(C_INT),         INTENT(IN   ) :: NumInputs_c      
-   INTEGER(C_INT),         INTENT(IN   ) :: NumOutputs_c      
-   REAL(C_DOUBLE),         INTENT(IN   ) :: InputAry(NumInputs_c)
-   REAL(C_DOUBLE),         INTENT(  OUT) :: OutputAry(NumOutputs_c)
-   INTEGER(C_INT),         INTENT(  OUT) :: ErrStat_c      
-   CHARACTER(KIND=C_CHAR), INTENT(  OUT) :: ErrMsg_c(IntfStrLen)      
    
->>>>>>> 6a7a5437
+
    ! local
    CHARACTER(IntfStrLen)                 :: InputFileName
    INTEGER                               :: i
    REAL(ReKi)                            :: Outputs(NumOutputs_c-1)
-<<<<<<< HEAD
-
-   INTEGER(IntKi)                        :: ErrStat2                                ! Error status
-   CHARACTER(IntfStrLen-1)               :: ErrMsg2                                 ! Error message  (this needs to be static so that it will print in Matlab's mex library)
-
-      ! initialize variables:
-=======
+
    integer(IntKi)                        :: iTurb       ! turbine number: Fortran indexing (starts at 1 for first turbine)
    INTEGER(IntKi)                        :: ErrStat2                                ! Error status
    CHARACTER(IntfStrLen-1)               :: ErrMsg2                                 ! Error message  (this needs to be static so that it will print in Matlab's mex library)
-   
+
       ! transfer turbine index number from C to Fortran indexing (0 to 1 start)
    iTurb = int(iTurb_c,IntKi) + 1
 
-      ! initialize variables:   
->>>>>>> 6a7a5437
+      ! initialize variables:
    n_t_global = 0
+
 
    !...............................................................................................................................
    ! Initialization of solver: (calculate outputs based on states at t=t_initial as well as guesses of inputs and constraint states)
@@ -299,15 +258,9 @@
 !DEC$ ATTRIBUTES DLLEXPORT :: FAST_Update
 !GCC$ ATTRIBUTES DLLEXPORT :: FAST_Update
 #endif
-<<<<<<< HEAD
-   INTEGER(C_INT),         INTENT(IN   ) :: iTurb            ! Turbine number
+   INTEGER(C_INT),         INTENT(IN   ) :: iTurb_c      ! Turbine number, c indexing (starts at 0 for first turbine)
    INTEGER(C_INT),         INTENT(IN   ) :: NumInputs_c
    INTEGER(C_INT),         INTENT(IN   ) :: NumOutputs_c
-=======
-   INTEGER(C_INT),         INTENT(IN   ) :: iTurb_c      ! Turbine number, c indexing (starts at 0 for first turbine)
-   INTEGER(C_INT),         INTENT(IN   ) :: NumInputs_c      
-   INTEGER(C_INT),         INTENT(IN   ) :: NumOutputs_c      
->>>>>>> 6a7a5437
    REAL(C_DOUBLE),         INTENT(IN   ) :: InputAry(NumInputs_c)
    REAL(C_DOUBLE),         INTENT(  OUT) :: OutputAry(NumOutputs_c)
    LOGICAL(C_BOOL),        INTENT(  OUT) :: EndSimulationEarly
@@ -318,15 +271,13 @@
    REAL(ReKi)                            :: Outputs(NumOutputs_c-1)
    INTEGER(IntKi)                        :: i
    integer(IntKi)                        :: iTurb       ! turbine number: Fortran indexing (starts at 1 for first turbine)
+
    INTEGER(IntKi)                        :: ErrStat2                                ! Error status
    CHARACTER(IntfStrLen-1)               :: ErrMsg2                                 ! Error message  (this needs to be static so that it will print in Matlab's mex library)
 
-<<<<<<< HEAD
-=======
       ! transfer turbine index number from C to Fortran indexing (0 to 1 start)
    iTurb = int(iTurb_c,IntKi) + 1
 
->>>>>>> 6a7a5437
    EndSimulationEarly = .FALSE.
 
    IF ( n_t_global > Turbine(iTurb)%p_FAST%n_TMax_m1 ) THEN !finish
@@ -431,21 +382,15 @@
 !!    Ideally we would write this summary info from here, but that isn't currently done.  So as a workaround so the user has some
 !!    vague idea what went wrong with their simulation, we have ServoDyn include the arrangement set here in the SrvD.sum file.
 subroutine FAST_SetExternalInputs(iTurb, NumInputs_c, InputAry, m_FAST)
+
    USE, INTRINSIC :: ISO_C_Binding
    USE FAST_Types
-<<<<<<< HEAD
 !   USE FAST_Data, only: NumFixedInputs
 
    IMPLICIT  NONE
 
-   INTEGER(C_INT),         INTENT(IN   ) :: iTurb            ! Turbine number
+   INTEGER(IntKi),         INTENT(IN   ) :: iTurb      ! Turbine number, Fortran indexing (starts at 1 for first turbine)
    INTEGER(C_INT),         INTENT(IN   ) :: NumInputs_c
-=======
-
-   IMPLICIT  NONE
-   INTEGER(IntKi),         INTENT(IN   ) :: iTurb      ! Turbine number, Fortran indexing (starts at 1 for first turbine)
-   INTEGER(C_INT),         INTENT(IN   ) :: NumInputs_c      
->>>>>>> 6a7a5437
    REAL(C_DOUBLE),         INTENT(IN   ) :: InputAry(NumInputs_c)                   ! Inputs from Simulink
    TYPE(FAST_MiscVarType), INTENT(INOUT) :: m_FAST                                  ! Miscellaneous variables
 
@@ -477,11 +422,7 @@
 !DEC$ ATTRIBUTES DLLEXPORT :: FAST_End
 !GCC$ ATTRIBUTES DLLEXPORT :: FAST_End
 #endif
-<<<<<<< HEAD
-   INTEGER(C_INT),         INTENT(IN   ) :: iTurb            ! Turbine number
-=======
    INTEGER(C_INT),         INTENT(IN   ) :: iTurb_c      ! Turbine number, c indexing (starts at 0 for first turbine)
->>>>>>> 6a7a5437
    LOGICAL(C_BOOL),        INTENT(IN)    :: StopTheProgram   ! flag indicating if the program should end (false if there are more turbines to end)
    integer(IntKi)                        :: iTurb       ! turbine number: Fortran indexing (starts at 1 for first turbine)
 
@@ -498,35 +439,21 @@
 !DEC$ ATTRIBUTES DLLEXPORT :: FAST_CreateCheckpoint
 !GCC$ ATTRIBUTES DLLEXPORT :: FAST_CreateCheckpoint
 #endif
-<<<<<<< HEAD
-   INTEGER(C_INT),         INTENT(IN   ) :: iTurb            ! Turbine number
+   INTEGER(C_INT),         INTENT(IN   ) :: iTurb_c      ! Turbine number, c indexing (starts at 0 for first turbine)
    CHARACTER(KIND=C_CHAR), INTENT(IN   ) :: CheckpointRootName_c(IntfStrLen)
    INTEGER(C_INT),         INTENT(  OUT) :: ErrStat_c
    CHARACTER(KIND=C_CHAR), INTENT(  OUT) :: ErrMsg_c(IntfStrLen)
 
-=======
-   INTEGER(C_INT),         INTENT(IN   ) :: iTurb_c      ! Turbine number, c indexing (starts at 0 for first turbine)
-   CHARACTER(KIND=C_CHAR), INTENT(IN   ) :: CheckpointRootName_c(IntfStrLen)      
-   INTEGER(C_INT),         INTENT(  OUT) :: ErrStat_c      
-   CHARACTER(KIND=C_CHAR), INTENT(  OUT) :: ErrMsg_c(IntfStrLen)      
-   
->>>>>>> 6a7a5437
    ! local
    CHARACTER(IntfStrLen)                 :: CheckpointRootName
    INTEGER(IntKi)                        :: I
    INTEGER(IntKi)                        :: Unit
-<<<<<<< HEAD
-
-
-      ! transfer the character array from C to a Fortran string:
-=======
    integer(IntKi)                        :: iTurb       ! turbine number: Fortran indexing (starts at 1 for first turbine)
 
       ! transfer turbine index number from C to Fortran indexing (0 to 1 start)
    iTurb = int(iTurb_c,IntKi) + 1
 
       ! transfer the character array from C to a Fortran string:   
->>>>>>> 6a7a5437
    CheckpointRootName = TRANSFER( CheckpointRootName_c, CheckpointRootName )
    I = INDEX(CheckpointRootName,C_NULL_CHAR) - 1                 ! if this has a c null character at the end...
    IF ( I > 0 ) CheckpointRootName = CheckpointRootName(1:I)     ! remove it
@@ -557,8 +484,7 @@
 !DEC$ ATTRIBUTES DLLEXPORT :: FAST_Restart
 !GCC$ ATTRIBUTES DLLEXPORT :: FAST_Restart
 #endif
-<<<<<<< HEAD
-   INTEGER(C_INT),         INTENT(IN   ) :: iTurb            ! Turbine number
+   INTEGER(C_INT),         INTENT(IN   ) :: iTurb_c      ! Turbine number, c indexing (starts at 0 for first turbine)
    CHARACTER(KIND=C_CHAR), INTENT(IN   ) :: CheckpointRootName_c(IntfStrLen)
    INTEGER(C_INT),         INTENT(  OUT) :: AbortErrLev_c
    INTEGER(C_INT),         INTENT(  OUT) :: NumOuts_c
@@ -567,37 +493,19 @@
    INTEGER(C_INT),         INTENT(  OUT) :: ErrStat_c
    CHARACTER(KIND=C_CHAR), INTENT(  OUT) :: ErrMsg_c(IntfStrLen)
 
-=======
-   INTEGER(C_INT),         INTENT(IN   ) :: iTurb_c      ! Turbine number, c indexing (starts at 0 for first turbine)
-   CHARACTER(KIND=C_CHAR), INTENT(IN   ) :: CheckpointRootName_c(IntfStrLen)      
-   INTEGER(C_INT),         INTENT(  OUT) :: AbortErrLev_c      
-   INTEGER(C_INT),         INTENT(  OUT) :: NumOuts_c      
-   REAL(C_DOUBLE),         INTENT(  OUT) :: dt_c      
-   INTEGER(C_INT),         INTENT(  OUT) :: n_t_global_c      
-   INTEGER(C_INT),         INTENT(  OUT) :: ErrStat_c      
-   CHARACTER(KIND=C_CHAR), INTENT(  OUT) :: ErrMsg_c(IntfStrLen)      
-   
->>>>>>> 6a7a5437
    ! local
    CHARACTER(IntfStrLen)                 :: CheckpointRootName
    INTEGER(IntKi)                        :: I
    INTEGER(IntKi)                        :: Unit
    REAL(DbKi)                            :: t_initial_out
    INTEGER(IntKi)                        :: NumTurbines_out
-<<<<<<< HEAD
-   CHARACTER(*),           PARAMETER     :: RoutineName = 'FAST_Restart'
-
-
-      ! transfer the character array from C to a Fortran string:
-=======
    integer(IntKi)                        :: iTurb       ! turbine number: Fortran indexing (starts at 1 for first turbine)
    CHARACTER(*),           PARAMETER     :: RoutineName = 'FAST_Restart' 
 
       ! transfer turbine index number from C to Fortran indexing (0 to 1 start)
    iTurb = int(iTurb_c,IntKi) + 1
 
-      ! transfer the character array from C to a Fortran string:   
->>>>>>> 6a7a5437
+      ! transfer the character array from C to a Fortran string:
    CheckpointRootName = TRANSFER( CheckpointRootName_c, CheckpointRootName )
    I = INDEX(CheckpointRootName,C_NULL_CHAR) - 1                 ! if this has a c null character at the end...
    IF ( I > 0 ) CheckpointRootName = CheckpointRootName(1:I)     ! remove it
@@ -627,25 +535,19 @@
 end subroutine FAST_Restart
 
 !==================================================================================================================================
-<<<<<<< HEAD
-subroutine FAST_ExtLoads_Init(iTurb, TMax, InputFileName_c, TurbID, OutFileRoot_c, TurbPosn, AbortErrLev_c, dtDriver_c, dt_c, NumBl_c, &
+subroutine FAST_ExtLoads_Init(iTurb_c, TMax, InputFileName_c, TurbIDforName, OutFileRoot_c, TurbPosn, AbortErrLev_c, dtDriver_c, dt_c, NumBl_c, &
      az_blend_mean_c, az_blend_delta_c, vel_mean_c, wind_dir_c, z_ref_c, shear_exp_c, &
      ExtLd_Input_from_FAST, ExtLd_Parameter_from_FAST, ExtLd_Output_to_FAST, SC_DX_Input_from_FAST, SC_DX_Output_to_FAST, ErrStat_c, ErrMsg_c) BIND (C, NAME='FAST_ExtLoads_Init')
 !DEC$ ATTRIBUTES DLLEXPORT::FAST_ExtLoads_Init
-=======
-subroutine FAST_OpFM_Init(iTurb_c, TMax, InputFileName_c, TurbIDforName, NumSC2CtrlGlob, NumSC2Ctrl, NumCtrl2SC, InitSCOutputsGlob, InitSCOutputsTurbine, NumActForcePtsBlade, NumActForcePtsTower, TurbPosn, AbortErrLev_c, dt_c, NumBl_c, NumBlElem_c, NodeClusterType_c, &
-                          OpFM_Input_from_FAST, OpFM_Output_to_FAST, SC_DX_Input_from_FAST, SC_DX_Output_to_FAST, ErrStat_c, ErrMsg_c) BIND (C, NAME='FAST_OpFM_Init')
->>>>>>> 6a7a5437
    IMPLICIT NONE
 #ifndef IMPLICIT_DLLEXPORT
 !DEC$ ATTRIBUTES DLLEXPORT :: FAST_ExtLoads_Init
 !GCC$ ATTRIBUTES DLLEXPORT :: FAST_ExtLoads_Init
 #endif
-<<<<<<< HEAD
-   INTEGER(C_INT),         INTENT(IN   ) :: iTurb            ! Turbine number
+   INTEGER(C_INT),         INTENT(IN   ) :: iTurb_c      ! Turbine number, c indexing (starts at 0 for first turbine)
    REAL(C_DOUBLE),         INTENT(IN   ) :: TMax
    CHARACTER(KIND=C_CHAR), INTENT(IN   ) :: InputFileName_c(IntfStrLen)
-   INTEGER(C_INT),         INTENT(IN   ) :: TurbID           ! Need not be same as iTurb
+   INTEGER(C_INT),         INTENT(IN   ) :: TurbIDforName   ! Need not be same as iTurb
    CHARACTER(KIND=C_CHAR), INTENT(  OUT) :: OutFileRoot_c(IntfStrLen)
    REAL(C_FLOAT),          INTENT(IN   ) :: TurbPosn(3)
    REAL(C_DOUBLE),         INTENT(IN   ) :: dtDriver_c
@@ -671,8 +573,11 @@
    INTEGER(C_INT)                        :: i
    TYPE(FAST_ExternInitType)             :: ExternInitData
    INTEGER(IntKi)                        :: CompLoadsType
-
+   integer(IntKi)                        :: iTurb       ! turbine number: Fortran indexing (starts at 1 for first turbine)
    CHARACTER(*),           PARAMETER     :: RoutineName = 'FAST_ExtLoads_Init'
+
+      ! transfer turbine index number from C to Fortran indexing (0 to 1 start)
+   iTurb = int(iTurb_c,IntKi) + 1
 
       ! transfer the character array from C to a Fortran string:
    InputFileName = TRANSFER( InputFileName_c, InputFileName )
@@ -685,7 +590,7 @@
    ErrMsg = ""
 
    ExternInitData%TMax = TMax
-   ExternInitData%TurbineID = TurbID
+   ExternInitData%TurbIDforName = TurbIDforName
    ExternInitData%TurbinePos = TurbPosn
    ExternInitData%SensorType = SensorType_None
    ExternInitData%NumSC2CtrlGlob = 0
@@ -732,17 +637,19 @@
 
 end subroutine FAST_ExtLoads_Init
 !==================================================================================================================================
-subroutine FAST_ExtInfw_Init(iTurb, TMax, InputFileName_c, TurbID, OutFileRoot_c, NumSC2CtrlGlob, NumSC2Ctrl, NumCtrl2SC, InitSCOutputsGlob, InitSCOutputsTurbine, NumActForcePtsBlade, NumActForcePtsTower, TurbPosn, AbortErrLev_c, dtDriver_c, dt_c, InflowType, NumBl_c, NumBlElem_c, NumTwrElem_c, NodeClusterType_c, &
-                          ExtInfw_Input_from_FAST, ExtInfw_Output_to_FAST, SC_DX_Input_from_FAST, SC_DX_Output_to_FAST, ErrStat_c, ErrMsg_c) BIND (C, NAME='FAST_ExtInfw_Init')
+subroutine FAST_ExtInfw_Init(iTurb_c, TMax, InputFileName_c, TurbIDforName, OutFileRoot_c, NumSC2CtrlGlob, NumSC2Ctrl, NumCtrl2SC, &
+                        InitSCOutputsGlob, InitSCOutputsTurbine, NumActForcePtsBlade, NumActForcePtsTower, TurbPosn, AbortErrLev_c, &
+                        dtDriver_c, dt_c, InflowType, NumBl_c, NumBlElem_c, NumTwrElem_c, NodeClusterType_c, &
+                        ExtInfw_Input_from_FAST, ExtInfw_Output_to_FAST, SC_DX_Input_from_FAST, SC_DX_Output_to_FAST, ErrStat_c, ErrMsg_c) BIND (C, NAME='FAST_ExtInfw_Init')
    IMPLICIT NONE
 #ifndef IMPLICIT_DLLEXPORT
 !DEC$ ATTRIBUTES DLLEXPORT :: FAST_ExtInfw_Init
 !GCC$ ATTRIBUTES DLLEXPORT :: FAST_ExtInfw_Init
 #endif
-   INTEGER(C_INT),            INTENT(IN   ) :: iTurb            ! Turbine number
+   INTEGER(C_INT),            INTENT(IN   ) :: iTurb_c          ! Turbine number
    REAL(C_DOUBLE),            INTENT(IN   ) :: TMax
    CHARACTER(KIND=C_CHAR),    INTENT(IN   ) :: InputFileName_c(IntfStrLen)
-   INTEGER(C_INT),            INTENT(IN   ) :: TurbID           ! Need not be same as iTurb
+   INTEGER(C_INT),            INTENT(IN   ) :: TurbIDforName    ! Need not be same as iTurb_c
    CHARACTER(KIND=C_CHAR), INTENT(  OUT) :: OutFileRoot_c(IntfStrLen)    ! Root of output and restart file name
    INTEGER(C_INT),            INTENT(IN   ) :: NumSC2CtrlGlob   ! Supercontroller global outputs = controller global inputs
    INTEGER(C_INT),            INTENT(IN   ) :: NumSC2Ctrl       ! Supercontroller outputs = controller inputs
@@ -762,27 +669,6 @@
    INTEGER(C_INT),            INTENT(  OUT) :: NumTwrElem_c
    TYPE(ExtInfw_InputType_C), INTENT(INOUT) :: ExtInfw_Input_from_FAST  !INTENT(INOUT) instead of INTENT(OUT) to avoid gcc compiler warnings about variable tracking sizes
    TYPE(ExtInfw_OutputType_C),INTENT(INOUT) :: ExtInfw_Output_to_FAST   !INTENT(INOUT) instead of INTENT(OUT) to avoid gcc compiler warnings about variable tracking sizes
-=======
-   INTEGER(C_INT),         INTENT(IN   ) :: iTurb_c      ! Turbine number, c indexing (starts at 0 for first turbine)
-   REAL(C_DOUBLE),         INTENT(IN   ) :: TMax      
-   CHARACTER(KIND=C_CHAR), INTENT(IN   ) :: InputFileName_c(IntfStrLen)      
-   INTEGER(C_INT),         INTENT(IN   ) :: TurbIDforName    ! Need not be same as iTurb -- use numbering from c/cpp
-   INTEGER(C_INT),         INTENT(IN   ) :: NumSC2CtrlGlob   ! Supercontroller global outputs = controller global inputs   
-   INTEGER(C_INT),         INTENT(IN   ) :: NumSC2Ctrl       ! Supercontroller outputs = controller inputs
-   INTEGER(C_INT),         INTENT(IN   ) :: NumCtrl2SC       ! controller outputs = Supercontroller inputs
-   REAL(C_FLOAT),          INTENT(IN   ) :: InitScOutputsGlob (*) ! Initial Supercontroller global outputs = controller inputs
-   REAL(C_FLOAT),          INTENT(IN   ) :: InitScOutputsTurbine (*) ! Initial Supercontroller turbine specific outputs = controller inputs
-   INTEGER(C_INT),         INTENT(IN   ) :: NumActForcePtsBlade ! number of actuator line force points in blade
-   INTEGER(C_INT),         INTENT(IN   ) :: NumActForcePtsTower ! number of actuator line force points in tower
-   INTEGER(C_INT),         INTENT(IN    ):: NodeClusterType_c
-   REAL(C_FLOAT),          INTENT(IN   ) :: TurbPosn(3)      
-   INTEGER(C_INT),         INTENT(  OUT) :: AbortErrLev_c      
-   REAL(C_DOUBLE),         INTENT(  OUT) :: dt_c      
-   INTEGER(C_INT),         INTENT(  OUT) :: NumBl_c      
-   INTEGER(C_INT),         INTENT(  OUT) :: NumBlElem_c      
-   TYPE(OpFM_InputType_C), INTENT(INOUT) :: OpFM_Input_from_FAST  !INTENT(INOUT) instead of INTENT(OUT) to avoid gcc compiler warnings about variable tracking sizes
-   TYPE(OpFM_OutputType_C),INTENT(INOUT) :: OpFM_Output_to_FAST   !INTENT(INOUT) instead of INTENT(OUT) to avoid gcc compiler warnings about variable tracking sizes
->>>>>>> 6a7a5437
    TYPE(SC_DX_InputType_C),   INTENT(INOUT) :: SC_DX_Input_from_FAST
    TYPE(SC_DX_OutputType_C),  INTENT(INOUT) :: SC_DX_Output_to_FAST
    INTEGER(C_INT),            INTENT(  OUT) :: ErrStat_c
@@ -792,19 +678,14 @@
    CHARACTER(IntfStrLen)                 :: InputFileName
    INTEGER(C_INT)                        :: i
    TYPE(FAST_ExternInitType)             :: ExternInitData
-<<<<<<< HEAD
+   integer(IntKi)                        :: iTurb       ! turbine number: Fortran indexing (starts at 1 for first turbine)
 
    CHARACTER(*),           PARAMETER     :: RoutineName = 'FAST_ExtInfw_Init'
-
-      ! transfer the character array from C to a Fortran string:
-=======
-   integer(IntKi)                        :: iTurb       ! turbine number: Fortran indexing (starts at 1 for first turbine)
 
       ! transfer turbine index number from C to Fortran indexing (0 to 1 start)
    iTurb = int(iTurb_c,IntKi) + 1
 
-      ! transfer the character array from C to a Fortran string:   
->>>>>>> 6a7a5437
+      ! transfer the character array from C to a Fortran string:
    InputFileName = TRANSFER( InputFileName_c, InputFileName )
    I = INDEX(InputFileName,C_NULL_CHAR) - 1            ! if this has a c null character at the end...
    IF ( I > 0 ) InputFileName = InputFileName(1:I)     ! remove it
@@ -816,10 +697,7 @@
 
    NumBl_c       = 0    ! initialize here in case of error
    NumBlElem_c   = 0    ! initialize here in case of error
-<<<<<<< HEAD
-
-=======
-  
+
       ! Check TurbIDforName -- must be 0 or larger
    if (TurbIDforName < 0) then
       ErrStat = ErrID_Fatal
@@ -827,7 +705,6 @@
       if (Failed()) return
    endif
  
->>>>>>> 6a7a5437
    ExternInitData%TMax = TMax
    ExternInitData%TurbIDforName = TurbIDforName
    ExternInitData%TurbinePos = TurbPosn
@@ -949,31 +826,21 @@
 end subroutine
 
 !==================================================================================================================================
-<<<<<<< HEAD
-subroutine FAST_CFD_Solution0(iTurb, ErrStat_c, ErrMsg_c) BIND (C, NAME='FAST_CFD_Solution0')
-=======
-subroutine FAST_OpFM_Solution0(iTurb_c, ErrStat_c, ErrMsg_c) BIND (C, NAME='FAST_OpFM_Solution0')
->>>>>>> 6a7a5437
+subroutine FAST_CFD_Solution0(iTurb_c, ErrStat_c, ErrMsg_c) BIND (C, NAME='FAST_CFD_Solution0')
    IMPLICIT NONE
 #ifndef IMPLICIT_DLLEXPORT
 !DEC$ ATTRIBUTES DLLEXPORT :: FAST_CFD_Solution0
 !GCC$ ATTRIBUTES DLLEXPORT :: FAST_CFD_Solution0
 #endif
-<<<<<<< HEAD
-   INTEGER(C_INT),         INTENT(IN   ) :: iTurb            ! Turbine number
-   INTEGER(C_INT),         INTENT(  OUT) :: ErrStat_c
-   CHARACTER(KIND=C_CHAR), INTENT(  OUT) :: ErrMsg_c(IntfStrLen)
-
+   INTEGER(C_INT),         INTENT(IN   ) :: iTurb_c      ! Turbine number, c indexing (starts at 0 for first turbine)
+   INTEGER(C_INT),         INTENT(  OUT) :: ErrStat_c
+   CHARACTER(KIND=C_CHAR), INTENT(  OUT) :: ErrMsg_c(IntfStrLen)
+
+   integer(IntKi)                        :: iTurb       ! turbine number: Fortran indexing (starts at 1 for first turbine)
    CHARACTER(*),           PARAMETER     :: RoutineName = 'FAST_CFD_Solution0'
-=======
-   INTEGER(C_INT),         INTENT(IN   ) :: iTurb_c      ! Turbine number, c indexing (starts at 0 for first turbine)
-   INTEGER(C_INT),         INTENT(  OUT) :: ErrStat_c      
-   CHARACTER(KIND=C_CHAR), INTENT(  OUT) :: ErrMsg_c(IntfStrLen) 
-   integer(IntKi)                        :: iTurb       ! turbine number: Fortran indexing (starts at 1 for first turbine)
 
       ! transfer turbine index number from C to Fortran indexing (0 to 1 start)
    iTurb = int(iTurb_c,IntKi) + 1
->>>>>>> 6a7a5437
 
    call FAST_Solution0_T(Turbine(iTurb), ErrStat, ErrMsg )
 
@@ -1007,20 +874,14 @@
 
 end subroutine FAST_CFD_InitIOarrays_SubStep
 !==================================================================================================================================
-<<<<<<< HEAD
-subroutine FAST_ExtInfw_Restart(iTurb, CheckpointRootName_c, AbortErrLev_c, dt_c, numblades_c, numElementsPerBlade_c, numElementsTower_c, n_t_global_c, &
+subroutine FAST_ExtInfw_Restart(iTurb_c, CheckpointRootName_c, AbortErrLev_c, dt_c, numblades_c, numElementsPerBlade_c, numElementsTower_c, n_t_global_c, &
                       ExtInfw_Input_from_FAST, ExtInfw_Output_to_FAST, SC_DX_Input_from_FAST, SC_DX_Output_to_FAST, ErrStat_c, ErrMsg_c) BIND (C, NAME='FAST_ExtInfw_Restart')
-=======
-subroutine FAST_OpFM_Restart(iTurb_c, CheckpointRootName_c, AbortErrLev_c, dt_c, numblades_c, numElementsPerBlade_c, n_t_global_c, &
-                      OpFM_Input_from_FAST, OpFM_Output_to_FAST, SC_DX_Input_from_FAST, SC_DX_Output_to_FAST, ErrStat_c, ErrMsg_c) BIND (C, NAME='FAST_OpFM_Restart')
->>>>>>> 6a7a5437
    IMPLICIT NONE
 #ifndef IMPLICIT_DLLEXPORT
 !DEC$ ATTRIBUTES DLLEXPORT :: FAST_ExtInfw_Restart
 !GCC$ ATTRIBUTES DLLEXPORT :: FAST_ExtInfw_Restart
 #endif
-<<<<<<< HEAD
-   INTEGER(C_INT),            INTENT(IN   ) :: iTurb            ! Turbine number
+   INTEGER(C_INT),            INTENT(IN   ) :: iTurb_c      ! Turbine number, c indexing (starts at 0 for first turbine)
    CHARACTER(KIND=C_CHAR),    INTENT(IN   ) :: CheckpointRootName_c(IntfStrLen)
    INTEGER(C_INT),            INTENT(  OUT) :: AbortErrLev_c
    INTEGER(C_INT),            INTENT(  OUT) :: numblades_c
@@ -1030,17 +891,6 @@
    INTEGER(C_INT),            INTENT(  OUT) :: n_t_global_c
    TYPE(ExtInfw_InputType_C), INTENT(INOUT) :: ExtInfw_Input_from_FAST  !INTENT(INOUT) instead of INTENT(OUT) to avoid gcc compiler warnings about variable tracking sizes
    TYPE(ExtInfw_OutputType_C),INTENT(INOUT) :: ExtInfw_Output_to_FAST   !INTENT(INOUT) instead of INTENT(OUT) to avoid gcc compiler warnings about variable tracking sizes
-=======
-   INTEGER(C_INT),         INTENT(IN   ) :: iTurb_c      ! Turbine number, c indexing (starts at 0 for first turbine)
-   CHARACTER(KIND=C_CHAR), INTENT(IN   ) :: CheckpointRootName_c(IntfStrLen)      
-   INTEGER(C_INT),         INTENT(  OUT) :: AbortErrLev_c      
-   INTEGER(C_INT),         INTENT(  OUT) :: numblades_c
-   INTEGER(C_INT),         INTENT(  OUT) :: numElementsPerBlade_c
-   REAL(C_DOUBLE),         INTENT(  OUT) :: dt_c      
-   INTEGER(C_INT),         INTENT(  OUT) :: n_t_global_c      
-   TYPE(OpFM_InputType_C), INTENT(INOUT) :: OpFM_Input_from_FAST  !INTENT(INOUT) instead of INTENT(OUT) to avoid gcc compiler warnings about variable tracking sizes
-   TYPE(OpFM_OutputType_C),INTENT(INOUT) :: OpFM_Output_to_FAST   !INTENT(INOUT) instead of INTENT(OUT) to avoid gcc compiler warnings about variable tracking sizes
->>>>>>> 6a7a5437
    TYPE(SC_DX_InputType_C),   INTENT(INOUT) :: SC_DX_Input_from_FAST
    TYPE(SC_DX_OutputType_C),  INTENT(INOUT) :: SC_DX_Output_to_FAST
    INTEGER(C_INT),            INTENT(  OUT) :: ErrStat_c
@@ -1053,15 +903,11 @@
    INTEGER(IntKi)                        :: Unit
    REAL(DbKi)                            :: t_initial_out
    INTEGER(IntKi)                        :: NumTurbines_out
-<<<<<<< HEAD
+   integer(IntKi)                        :: iTurb       ! turbine number: Fortran indexing (starts at 1 for first turbine)
    CHARACTER(*),           PARAMETER     :: RoutineName = 'FAST_Restart'
-=======
-   integer(IntKi)                        :: iTurb       ! turbine number: Fortran indexing (starts at 1 for first turbine)
-   CHARACTER(*),           PARAMETER     :: RoutineName = 'FAST_Restart' 
 
       ! transfer turbine index number from C to Fortran indexing (0 to 1 start)
    iTurb = int(iTurb_c,IntKi) + 1
->>>>>>> 6a7a5437
 
    CALL NWTC_Init()
       ! transfer the character array from C to a Fortran string:
@@ -1186,7 +1032,6 @@
 
 end subroutine FAST_ExtLoads_Restart
 !==================================================================================================================================
-<<<<<<< HEAD
 subroutine SetExtLoads_pointers(iTurb, ExtLd_iFromOF, ExtLd_pFromOF, ExtLd_oToOF)
 
    IMPLICIT NONE
@@ -1231,13 +1076,6 @@
    INTEGER(C_INT),         INTENT(IN   ) :: iTurb            ! Turbine number
    TYPE(ExtInfw_InputType_C), INTENT(INOUT) :: ExtInfw_Input_from_FAST
    TYPE(ExtInfw_OutputType_C),INTENT(INOUT) :: ExtInfw_Output_to_FAST
-=======
-subroutine SetOpenFOAM_pointers(iTurb, OpFM_Input_from_FAST, OpFM_Output_to_FAST, SC_DX_Input_from_FAST, SC_DX_Output_to_FAST)
-   IMPLICIT NONE
-   INTEGER(C_INT),            INTENT(IN   ) :: iTurb      ! Turbine number, F indexing (starts at 1 for first turbine)
-   TYPE(OpFM_InputType_C),    INTENT(INOUT) :: OpFM_Input_from_FAST
-   TYPE(OpFM_OutputType_C),   INTENT(INOUT) :: OpFM_Output_to_FAST
->>>>>>> 6a7a5437
    TYPE(SC_DX_InputType_C),   INTENT(INOUT) :: SC_DX_Input_from_FAST
    TYPE(SC_DX_OutputType_C),  INTENT(INOUT) :: SC_DX_Output_to_FAST
 
@@ -1275,11 +1113,57 @@
 
 end subroutine SetExternalInflow_pointers
 !==================================================================================================================================
-subroutine FAST_CFD_Prework(iTurb, ErrStat_c, ErrMsg_c) BIND (C, NAME='FAST_CFD_Prework')
+subroutine FAST_CFD_Prework(iTurb_c, ErrStat_c, ErrMsg_c) BIND (C, NAME='FAST_CFD_Prework')
 !DEC$ ATTRIBUTES DLLEXPORT::FAST_CFD_Prework
    IMPLICIT NONE
 #ifndef IMPLICIT_DLLEXPORT
 !GCC$ ATTRIBUTES DLLEXPORT :: FAST_CFD_Prework
+#endif
+   INTEGER(C_INT),         INTENT(IN   ) :: iTurb_c      ! Turbine number, c indexing (starts at 0 for first turbine)
+   INTEGER(C_INT),         INTENT(  OUT) :: ErrStat_c
+   CHARACTER(KIND=C_CHAR), INTENT(  OUT) :: ErrMsg_c(IntfStrLen)
+   integer(IntKi)                        :: iTurb       ! turbine number: Fortran indexing (starts at 1 for first turbine)
+
+      ! transfer turbine index number from C to Fortran indexing (0 to 1 start)
+   iTurb = int(iTurb_c,IntKi) + 1
+
+   IF ( n_t_global > Turbine(iTurb)%p_FAST%n_TMax_m1 ) THEN !finish
+
+      ! we can't continue because we might over-step some arrays that are allocated to the size of the simulation
+
+      if (iTurb == NumTurbines) then
+         IF (n_t_global == Turbine(iTurb)%p_FAST%n_TMax_m1 + 1) THEN  ! we call update an extra time in Simulink, which we can ignore until the time shift with outputs is solved
+            n_t_global = n_t_global + 1
+            ErrStat_c = ErrID_None
+            ErrMsg = C_NULL_CHAR
+            ErrMsg_c = TRANSFER( ErrMsg//C_NULL_CHAR, ErrMsg_c )
+         ELSE
+            ErrStat_c = ErrID_Info
+            ErrMsg = "Simulation completed."//C_NULL_CHAR
+            ErrMsg_c = TRANSFER( ErrMsg//C_NULL_CHAR, ErrMsg_c )
+         END IF
+      end if
+
+   ELSE
+
+      ! if(Turbine(iTurb)%SC%p%scOn) then
+      !    CALL SC_SetOutputs(Turbine(iTurb)%p_FAST, Turbine(iTurb)%SrvD%Input(1), Turbine(iTurb)%SC, ErrStat, ErrMsg)
+      ! end if
+
+      CALL FAST_Prework_T( t_initial, n_t_global, Turbine(iTurb), ErrStat, ErrMsg )
+
+      ErrStat_c = ErrStat
+      ErrMsg = TRIM(ErrMsg)//C_NULL_CHAR
+      ErrMsg_c  = TRANSFER( ErrMsg//C_NULL_CHAR, ErrMsg_c )
+   END IF
+
+end subroutine FAST_CFD_Prework
+!==================================================================================================================================
+subroutine FAST_CFD_UpdateStates(iTurb, ErrStat_c, ErrMsg_c) BIND (C, NAME='FAST_CFD_UpdateStates')
+!DEC$ ATTRIBUTES DLLEXPORT::FAST_CFD_UpdateStates
+   IMPLICIT NONE
+#ifndef IMPLICIT_DLLEXPORT
+!GCC$ ATTRIBUTES DLLEXPORT :: FAST_CFD_UpdateStates
 #endif
    INTEGER(C_INT),         INTENT(IN   ) :: iTurb            ! Turbine number
    INTEGER(C_INT),         INTENT(  OUT) :: ErrStat_c
@@ -1305,24 +1189,20 @@
 
    ELSE
 
-      ! if(Turbine(iTurb)%SC%p%scOn) then
-      !    CALL SC_SetOutputs(Turbine(iTurb)%p_FAST, Turbine(iTurb)%SrvD%Input(1), Turbine(iTurb)%SC, ErrStat, ErrMsg)
-      ! end if
-
-      CALL FAST_Prework_T( t_initial, n_t_global, Turbine(iTurb), ErrStat, ErrMsg )
+      CALL FAST_UpdateStates_T( t_initial, n_t_global, Turbine(iTurb), ErrStat, ErrMsg )
 
       ErrStat_c = ErrStat
       ErrMsg = TRIM(ErrMsg)//C_NULL_CHAR
       ErrMsg_c  = TRANSFER( ErrMsg//C_NULL_CHAR, ErrMsg_c )
    END IF
 
-end subroutine FAST_CFD_Prework
-!==================================================================================================================================
-subroutine FAST_CFD_UpdateStates(iTurb, ErrStat_c, ErrMsg_c) BIND (C, NAME='FAST_CFD_UpdateStates')
-!DEC$ ATTRIBUTES DLLEXPORT::FAST_CFD_UpdateStates
-   IMPLICIT NONE
-#ifndef IMPLICIT_DLLEXPORT
-!GCC$ ATTRIBUTES DLLEXPORT :: FAST_CFD_UpdateStates
+end subroutine FAST_CFD_UpdateStates
+!==================================================================================================================================
+subroutine FAST_CFD_AdvanceToNextTimeStep(iTurb, ErrStat_c, ErrMsg_c) BIND (C, NAME='FAST_CFD_AdvanceToNextTimeStep')
+!DEC$ ATTRIBUTES DLLEXPORT::FAST_CFD_AdvanceToNextTimeStep
+   IMPLICIT NONE
+#ifndef IMPLICIT_DLLEXPORT
+!GCC$ ATTRIBUTES DLLEXPORT :: FAST_CFD_AdvanceToNextTimeStep
 #endif
    INTEGER(C_INT),         INTENT(IN   ) :: iTurb            ! Turbine number
    INTEGER(C_INT),         INTENT(  OUT) :: ErrStat_c
@@ -1348,66 +1228,6 @@
 
    ELSE
 
-      CALL FAST_UpdateStates_T( t_initial, n_t_global, Turbine(iTurb), ErrStat, ErrMsg )
-
-      ErrStat_c = ErrStat
-      ErrMsg = TRIM(ErrMsg)//C_NULL_CHAR
-      ErrMsg_c  = TRANSFER( ErrMsg//C_NULL_CHAR, ErrMsg_c )
-   END IF
-
-end subroutine FAST_CFD_UpdateStates
-!==================================================================================================================================
-<<<<<<< HEAD
-subroutine FAST_CFD_AdvanceToNextTimeStep(iTurb, ErrStat_c, ErrMsg_c) BIND (C, NAME='FAST_CFD_AdvanceToNextTimeStep')
-!DEC$ ATTRIBUTES DLLEXPORT::FAST_CFD_AdvanceToNextTimeStep
-=======
-subroutine FAST_OpFM_Step(iTurb_c, ErrStat_c, ErrMsg_c) BIND (C, NAME='FAST_OpFM_Step')
->>>>>>> 6a7a5437
-   IMPLICIT NONE
-#ifndef IMPLICIT_DLLEXPORT
-!GCC$ ATTRIBUTES DLLEXPORT :: FAST_CFD_AdvanceToNextTimeStep
-#endif
-<<<<<<< HEAD
-   INTEGER(C_INT),         INTENT(IN   ) :: iTurb            ! Turbine number
-   INTEGER(C_INT),         INTENT(  OUT) :: ErrStat_c
-   CHARACTER(KIND=C_CHAR), INTENT(  OUT) :: ErrMsg_c(IntfStrLen)
-
-
-   IF ( n_t_global > Turbine(iTurb)%p_FAST%n_TMax_m1 ) THEN !finish
-
-      ! we can't continue because we might over-step some arrays that are allocated to the size of the simulation
-
-      if (iTurb .eq. (NumTurbines-1) ) then
-=======
-   INTEGER(C_INT),         INTENT(IN   ) :: iTurb_c      ! Turbine number, c indexing (starts at 0 for first turbine)
-   INTEGER(C_INT),         INTENT(  OUT) :: ErrStat_c      
-   CHARACTER(KIND=C_CHAR), INTENT(  OUT) :: ErrMsg_c(IntfStrLen)      
-   integer(IntKi)                        :: iTurb       ! turbine number: Fortran indexing (starts at 1 for first turbine)
-
-      ! transfer turbine index number from C to Fortran indexing (0 to 1 start)
-   iTurb = int(iTurb_c,IntKi) + 1
-
-   IF ( n_t_global > Turbine(iTurb)%p_FAST%n_TMax_m1 ) THEN !finish 
-      
-      ! we can't continue because we might over-step some arrays that are allocated to the size of the simulation
-      
-      if (iTurb == NumTurbines) then
->>>>>>> 6a7a5437
-         IF (n_t_global == Turbine(iTurb)%p_FAST%n_TMax_m1 + 1) THEN  ! we call update an extra time in Simulink, which we can ignore until the time shift with outputs is solved
-            n_t_global = n_t_global + 1
-            ErrStat_c = ErrID_None
-            ErrMsg = C_NULL_CHAR
-            ErrMsg_c = TRANSFER( ErrMsg//C_NULL_CHAR, ErrMsg_c )
-         ELSE
-            ErrStat_c = ErrID_Info
-            ErrMsg = "Simulation completed."//C_NULL_CHAR
-            ErrMsg_c = TRANSFER( ErrMsg//C_NULL_CHAR, ErrMsg_c )
-         END IF
-      end if
-
-   ELSE
-
-<<<<<<< HEAD
       CALL FAST_AdvanceToNextTimeStep_T( t_initial, n_t_global, Turbine(iTurb), ErrStat, ErrMsg )
 
       ! if(Turbine(iTurb)%SC%p%scOn) then
@@ -1415,10 +1235,6 @@
       ! end if
 
       if (iTurb .eq. (NumTurbines-1) ) then
-=======
-      CALL FAST_Solution_T( t_initial, n_t_global, Turbine(iTurb), ErrStat, ErrMsg )                  
-      if (iTurb == NumTurbines) then
->>>>>>> 6a7a5437
          n_t_global = n_t_global + 1
       end if
 
