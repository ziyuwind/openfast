###################################################################################################################################
# Registry for FAST v8 in the FAST Modularization Framework
# This Registry file is used to create FAST_Types which contains data used in the FAST glue code.
# It also contains copy, destroy, pack, and unpack routines associated with each defined data types.
# See the NWTC Programmer's Handbook for further information on the format/contents of this file.
#
# Entries are of the form
# <keyword>	<ModuleName/ModName>	<TypeName>	<FieldType>	<FieldName>	<Dims>	<IO>	<DNAME>	<DESCRIP>	<UNITS>
#
# Use ^ as a shortcut for the value in the same column from the previous line.
###################################################################################################################################
# ...... Include files (definitions from NWTC Library and module components) ............................................................................
include	Registry_NWTC_Library.txt
usefrom	ElastoDyn_Registry.txt
usefrom	Registry_BeamDyn.txt
usefrom	ServoDyn_Registry.txt
usefrom	Registry-AD14.txt
usefrom	AeroDyn_Registry.txt
usefrom	SubDyn_Registry.txt
usefrom	HydroDyn.txt
usefrom	IceFloe_FASTRegistry.inp
usefrom	InflowWind.txt
usefrom	OpenFOAM_Registry.txt
usefrom	SC_DataEx_Registry.txt
usefrom	Registry_IceDyn.txt
usefrom	FEAM_Registry.txt
usefrom	MAP_Registry.txt
usefrom	MoorDyn_Registry.txt
usefrom	OrcaFlexInterface.txt
usefrom	ExtPtfm_MCKF_Registry.txt

# ...... Constants ............................................................................

# MODULE IDENTIFIERS:
# NOTE WELL: The order of these modules is the order they get written to the output file;
# Make sure the module identifiers start at 1 and that this order matches the orders in WrOutputLine and FAST_InitOutput!!!
param	FAST	-	INTEGER	Module_Unknown	-	-1	-	"Unknown"	-
param	^	-	INTEGER	Module_None	-	0	-	"No module selected"	-
param	^	-	INTEGER	Module_Glue	-	1	-	"Glue code"	-
param	^	-	INTEGER	Module_IfW	-	2	-	"InflowWind"	-
param	^	-	INTEGER	Module_OpFM	-	3	-	"OpenFOAM"	-
param	^	-	INTEGER	Module_ED	-	4	-	"ElastoDyn"	-
param	^	-	INTEGER	Module_BD	-	5	-	"BeamDyn"	-
param	^	-	INTEGER	Module_AD14	-	6	-	"AeroDyn14"	-
param	^	-	INTEGER	Module_AD	-	7	-	"AeroDyn"	-
param	^	-	INTEGER	Module_SrvD	-	8	-	"ServoDyn"	-
param	^	-	INTEGER	Module_HD	-	9	-	"HydroDyn"	-
param	^	-	INTEGER	Module_SD	-	10	-	"SubDyn"	-
param	^	-	INTEGER	Module_ExtPtfm	-	11	-	"External Platform Loading MCKF"	-
param	^	-	INTEGER	Module_MAP	-	12	-	"MAP (Mooring Analysis Program)"	-
param	^	-	INTEGER	Module_FEAM	-	13	-	"FEAMooring"	-
param	^	-	INTEGER	Module_MD	-	14	-	"MoorDyn"	-
param	^	-	INTEGER	Module_Orca	-	15	-	"OrcaFlex integration (HD/Mooring)"	-
param	^	-	INTEGER	Module_IceF	-	16	-	"IceFloe"	-
param	^	-	INTEGER	Module_IceD	-	17	-	"IceDyn"	-
param	^	-	INTEGER	NumModules	-	17	-	"The number of modules available in FAST"	-
# Other Constants
param	^	-	INTEGER	MaxNBlades	-	3	-	"Maximum number of blades allowed on a turbine"	-
param	^	-	INTEGER	IceD_MaxLegs	-	4	-	"because I don't know how many legs there are before calling IceD_Init and I don't want to copy the data because of sibling mesh issues, I'm going to allocate IceD based on this number"	-
# ...... Data for VTK surface visualization ............................................................................
typedef	^	FAST_VTK_BLSurfaceType	SiKi	AirfoilCoords	{:}{:}{:}	-	-	"x,y coordinates for airfoil around each blade node on a blade (relative to reference)"	-
# ...... Data for VTK surface visualization ............................................................................
typedef	^	FAST_VTK_SurfaceType	IntKi	NumSectors	-	-	-	"number of sectors in which to split circles (higher number gives smoother surface)"	-
typedef	^	FAST_VTK_SurfaceType	SiKi	HubRad	-	-	-	"Preconed hub radius (distance from the rotor apex to the blade root)"	m
typedef	^	FAST_VTK_SurfaceType	SiKi	GroundRad	-	-	-	"radius for plotting circle on ground"	m
typedef	^	FAST_VTK_SurfaceType	SiKi	NacelleBox	{3}{8}	-	-	"X-Y-Z locations of 8 points that define the nacelle box, relative to the nacelle position"	m
typedef	^	FAST_VTK_SurfaceType	SiKi	TowerRad	{:}	-	-	"radius of each ED tower node"	m
typedef	^	FAST_VTK_SurfaceType	IntKi	NWaveElevPts	{2}	-	-	"number of points for wave elevation visualization"	-
typedef	^	FAST_VTK_SurfaceType	SiKi	WaveElevXY	{:}{:}	-	-	"X-Y locations for WaveElev output (for visualization).  First dimension is the X (1) and Y (2) coordinate.  Second dimension is the point number."	"m,-"
typedef	^	FAST_VTK_SurfaceType	SiKi	WaveElev	{:}{:}	-	-	"wave elevation at WaveElevXY; first dimension is time step; second dimension is point number"	"m,-"
typedef	^	FAST_VTK_SurfaceType	FAST_VTK_BLSurfaceType	BladeShape	{:}	-	-	"AirfoilCoords for each blade"	m
typedef	^	FAST_VTK_SurfaceType	SiKi	MorisonRad	{:}	-	-	"radius of each Morison node"	m


typedef   ^   FAST_VTK_ModeShapeType   CHARACTER(1024)  CheckpointRoot -   -  -  "name of the checkpoint file written by FAST when linearization data was produced"
typedef   ^   FAST_VTK_ModeShapeType   CHARACTER(1024)  MatlabFileName -   -  -  "name of the file with eigenvectors written by Matlab"
typedef   ^   FAST_VTK_ModeShapeType   IntKi    VTKLinModes         -      -  -  "Number of modes to visualize" -
typedef   ^   FAST_VTK_ModeShapeType   IntKi    VTKModes          {:}      -  -  "Which modes to visualize" -
typedef   ^   FAST_VTK_ModeShapeType   IntKi    VTKLinTim           -      -  -  "Switch to make one animation for all LinTimes together (1) or separate animations for each LinTimes(2)" -
typedef   ^   FAST_VTK_ModeShapeType   IntKi    VTKNLinTimes        -      -  -  "number of linearization times to use when VTKLinTim==2" -
typedef   ^   FAST_VTK_ModeShapeType   ReKi     VTKLinScale         -      -  -  "Mode shape visualization scaling factor" -
typedef   ^   FAST_VTK_ModeShapeType   ReKi     VTKLinPhase         -      -  -  "Phase when making one animation for all LinTimes together (used only when VTKLinTim=1)" -
typedef   ^   FAST_VTK_ModeShapeType   R8Ki     DampingRatio    {:}        -  -  "damping ratios from mbc3 analysis" -
typedef   ^   FAST_VTK_ModeShapeType   R8Ki     NaturalFreq_Hz  {:}        -  -  "natural frequency from mbc3 analysis" -
typedef   ^   FAST_VTK_ModeShapeType   R8Ki     DampedFreq_Hz   {:}        -  -  "damped frequency from mbc3 analysis" -
typedef   ^   FAST_VTK_ModeShapeType   R8Ki     x_eig_magnitude {:}{:}{:}  -  -  "magnitude of eigenvector (dimension 1=state, dim 2= azimuth, dim 3 = mode)" -
typedef   ^   FAST_VTK_ModeShapeType   R8Ki     x_eig_phase     {:}{:}{:}  -  -  "phase of eigenvector (dimension 1=state, dim 2= azimuth, dim 3 = mode)" -


# ..... FAST_ParameterType data .......................................................................................................
# Misc data for coupling:
typedef	FAST	FAST_ParameterType	DbKi	DT	-	-	-	"Integration time step [global time]"	s
typedef	^	FAST_ParameterType	DbKi	DT_module	{NumModules}	-	-	"Integration time step [global time]"	s
typedef	^	FAST_ParameterType	IntKi	n_substeps	{NumModules}	-	-	"The number of module substeps for advancing states from t_global to t_global_next"	-
typedef	^	FAST_ParameterType	INTEGER	n_TMax_m1	-	-	-	"The time step of TMax - dt (the end time of the simulation)"	(-)
typedef	^	FAST_ParameterType	DbKi	TMax	-	-	-	"Total run time"	s
typedef	^	FAST_ParameterType	IntKi	InterpOrder	-	-	-	"Interpolation order {0,1,2}"	-
typedef	^	FAST_ParameterType	IntKi	NumCrctn	-	-	-	"Number of correction iterations"	-
typedef	^	FAST_ParameterType	IntKi	KMax	-	-	-	"Maximum number of input-output-solve iterations (KMax >= 1)"	-
typedef	^	FAST_ParameterType	IntKi	numIceLegs	-	-	-	"number of suport-structure legs in contact with ice (IceDyn coupling)"	-
typedef	^	FAST_ParameterType	IntKi	nBeams	-	-	-	"number of BeamDyn instances"	-
typedef	^	FAST_ParameterType	LOGICAL	BD_OutputSibling	-	-	-	"flag to determine if BD input is sibling of output mesh"	-
typedef	^	FAST_ParameterType	LOGICAL	ModuleInitialized	{NumModules}	-	-	"An array determining if the module has been initialized"	-
# Data for Jacobians:
typedef	^	FAST_ParameterType	DbKi	DT_Ujac	-	-	-	"Time between when we need to re-calculate these Jacobians"	s
typedef	^	FAST_ParameterType	Reki	UJacSclFact	-	-	-	"Scaling factor used to get similar magnitudes between accelerations, forces, and moments in Jacobians"	-
typedef	^	FAST_ParameterType	IntKi	SizeJac_Opt1	{9}	-	-	"(1)=size of matrix; (2)=size of ED portion; (3)=size of SD portion [2 meshes]; (4)=size of HD portion; (5)=size of BD portion blade 1; (6)=size of BD portion blade 2; (7)=size of BD portion blade 3; (8)=size of Orca portion; (9)=size of ExtPtfm portion;"	-
#typedef	^	FAST_ParameterType	IntKi	SolveOption	-	-	-	"Switch to determine which solve option we are going to use (see Solve_FullOpt1, etc)"	-
# Feature switches and flags:
typedef	^	FAST_ParameterType	IntKi	CompElast	-	-	-	"Compute blade loads (switch) {Module_ED; Module_BD}"	-
typedef	^	FAST_ParameterType	IntKi	CompInflow	-	-	-	"Compute inflow wind conditions (switch) {Module_None; Module_IfW; Module_OpFM}"	-
typedef	^	FAST_ParameterType	IntKi	CompAero	-	-	-	"Compute aerodynamic loads (switch) {Module_None; Module_AD14; Module_AD}"	-
typedef	^	FAST_ParameterType	IntKi	CompServo	-	-	-	"Compute control and electrical-drive dynamics (switch) {Module_None; Module_SrvD}"	-
typedef	^	FAST_ParameterType	IntKi	CompHydro	-	-	-	"Compute hydrodynamic loads (switch) {Module_None; Module_HD}"	-
typedef	^	FAST_ParameterType	IntKi	CompSub	-	-	-	"Compute sub-structural dynamics (switch) {Module_None; Module_HD}"	-
typedef	^	FAST_ParameterType	IntKi	CompMooring	-	-	-	"Compute mooring system (switch) {Module_None; Module_MAP; Module_FEAM; Module_MD; Module_Orca}"	-
typedef	^	FAST_ParameterType	IntKi	CompIce	-	-	-	"Compute ice loading (switch) {Module_None; Module_IceF, Module_IceD}"	-
typedef	^	FAST_ParameterType	IntKi	MHK	        -	-	-	"MHK turbine type (switch) {0=Not an MHK turbine; 1=Fixed MHK turbine; 2=Floating MHK turbine}"	-
typedef	^	FAST_ParameterType	LOGICAL	UseDWM	-	-	-	"Use the DWM module in AeroDyn"	-
typedef	^	FAST_ParameterType	LOGICAL	Linearize	-	-	-	"Linearization analysis (flag)"	-
<<<<<<< HEAD
typedef ^   FAST_ParameterType  IntKi   WaveFieldMod -  -   -   "Wave field handling (-) (switch) 0: use individual HydroDyn inputs without adjustment, 1: adjust wave phases based on turbine offsets from farm origin"   -
typedef	^	FAST_ParameterType	logical	FarmIntegration	-	.false.	-	"whether this is called from FAST.Farm (or another program that doesn't want FAST to call all of the init stuff first)"	-
typedef	^	FAST_ParameterType	SiKi	TurbinePos	{3}	-	-	"Initial position of turbine base (origin used for graphics)"	m

=======
# Environmental conditions:
typedef ^   FAST_ParameterType  ReKi    Gravity	    -	-	-	"Gravitational acceleration" m/s^2
typedef ^   FAST_ParameterType  ReKi    AirDens     -   -   -   "Air density" kg/m^3
typedef ^   FAST_ParameterType  ReKi    WtrDens     -   -   -   "Water density" kg/m^3
typedef ^   FAST_ParameterType  ReKi    KinVisc     -   -   -   "Kinematic viscosity of working fluid" m^2/s
typedef ^   FAST_ParameterType  ReKi    SpdSound    -   -   -   "Speed of sound in working fluid" m/s
typedef ^   FAST_ParameterType  ReKi    Patm        -   -   -   "Atmospheric pressure" Pa
typedef ^   FAST_ParameterType  ReKi    Pvap        -   -   -   "Vapour pressure of working fluid" Pa
typedef ^   FAST_ParameterType  ReKi    WtrDpth     -   -   -   "Water depth" m
typedef ^   FAST_ParameterType  ReKi    MSL2SWL     -   -   -   "Offset between still-water level and mean sea level" m
>>>>>>> 68e54861
# Input file names:
typedef	^	FAST_ParameterType	CHARACTER(1024)	EDFile	-	-	-	"The name of the ElastoDyn input file"	-
typedef	^	FAST_ParameterType	CHARACTER(1024)	BDBldFile	{MaxNBlades}	-	-	"Name of files containing BeamDyn inputs for each blade"	-
typedef	^	FAST_ParameterType	CHARACTER(1024)	InflowFile	-	-	-	"Name of file containing inflow wind input parameters"	-
typedef	^	FAST_ParameterType	CHARACTER(1024)	AeroFile	-	-	-	"Name of file containing aerodynamic input parameters"	-
typedef	^	FAST_ParameterType	CHARACTER(1024)	ServoFile	-	-	-	"Name of file containing control and electrical-drive input parameters"	-
typedef	^	FAST_ParameterType	CHARACTER(1024)	HydroFile	-	-	-	"Name of file containing hydrodynamic input parameters"	-
typedef	^	FAST_ParameterType	CHARACTER(1024)	SubFile	-	-	-	"Name of file containing sub-structural input parameters"	-
typedef	^	FAST_ParameterType	CHARACTER(1024)	MooringFile	-	-	-	"Name of file containing mooring system input parameters"	-
typedef	^	FAST_ParameterType	CHARACTER(1024)	IceFile	-	-	-	"Name of file containing ice loading input parameters"	-
#  Parameters for file/screen output
#typedef	^	FAST_ParameterType	DbKi	SttsTime	-	-	-	"Amount of time between screen status messages"	s
typedef	^	FAST_ParameterType	DbKi	TStart	-	-	-	"Time to begin tabular output"	s
typedef	^	FAST_ParameterType	DbKi	DT_Out	-	-	-	"Time step for tabular output"	s
typedef	^	FAST_ParameterType	LOGICAL	WrSttsTime	-	-	-	"Whether we should write the status times to the screen"	-
typedef	^	FAST_ParameterType	INTEGER	n_SttsTime	-	-	-	"Number of time steps between screen status messages"	-
typedef	^	FAST_ParameterType	INTEGER	n_ChkptTime	-	-	-	"Number of time steps between writing checkpoint files"	-
typedef	^	FAST_ParameterType	INTEGER	n_DT_Out	-	-	-	"Number of time steps between writing a line in the time-marching output files"	-
typedef	^	FAST_ParameterType	INTEGER	n_VTKTime	-	-	-	"Number of time steps between writing VTK files"	-
typedef	^	FAST_ParameterType	IntKi	TurbineType	-	-	-	"Type_LandBased, Type_Offshore_Fixed, Type_Offshore_Floating, Type_MHK_Fixed, or Type_MHK_Floating"	-
typedef	^	FAST_ParameterType	LOGICAL	WrBinOutFile	-	-	-	"Write a binary output file? (.outb)"	-
typedef	^	FAST_ParameterType	LOGICAL	WrTxtOutFile	-	-	-	"Write a text (formatted) output file? (.out)"	-
typedef	^	FAST_ParameterType	IntKi	WrBinMod	-	-	-	"If writing binary, which file format is to be written [1, 2, or 3]"	-
typedef	^	FAST_ParameterType	LOGICAL	SumPrint	-	-	-	"Print summary data to file? (.sum)"	-
typedef	^	FAST_ParameterType	INTEGER	WrVTK	-	0	-	"VTK Visualization data output: (switch) {0=none; 1=initialization data only; 2=animation}"	-
typedef	^	FAST_ParameterType	INTEGER	VTK_Type	-	-	-	"Type of  VTK visualization data: (switch) {1=surfaces; 2=basic meshes (lines/points); 3=all meshes (debug)}"	-
typedef	^	FAST_ParameterType	LOGICAL	VTK_fields	-	-	-	"Write mesh fields to VTK data files? (flag) {true/false}"	-
typedef	^	FAST_ParameterType	CHARACTER(1)	Delim	-	-	-	"Delimiter between columns of text output file (.out): space or tab"	-
typedef	^	FAST_ParameterType	CHARACTER(20)	OutFmt	-	-	-	"Format used for text tabular output (except time); resulting field should be 10 characters"	-
typedef	^	FAST_ParameterType	CHARACTER(20)	OutFmt_t	-	-	-	"Format used for time channel in text tabular output; resulting field should be 10 characters"	-
typedef	^	FAST_ParameterType	IntKi	FmtWidth	-	-	-	"width of the time OutFmt specifier"	-
typedef	^	FAST_ParameterType	IntKi	TChanLen	-	-	-	"width of the time channel"	-
typedef	^	FAST_ParameterType	CHARACTER(1024)	OutFileRoot	-	-	-	"The rootname of the output files"	-
typedef	^	FAST_ParameterType	CHARACTER(1024)	FTitle	-	-	-	"The description line from the FAST (glue-code) input file"	-
typedef	^	FAST_ParameterType	CHARACTER(1024)	VTK_OutFileRoot	-	"''"	-	"The rootname of the VTK output files"	-
typedef	^	FAST_ParameterType	INTEGER	VTK_tWidth	-	-	-	"Width of number of files for leading zeros in file name format"	-
typedef	^	FAST_ParameterType	DbKi	VTK_fps	-	-	-	"number of frames per second to output VTK data" -
typedef	^	FAST_ParameterType	FAST_VTK_SurfaceType	VTK_surface	-	-	-	"Data for VTK surface visualization"
typedef	^	FAST_ParameterType	CHARACTER(4)	Tdesc	-	-	-	"description of turbine ID (for FAST.Farm) screen printing"	

#  Parameters for linearization
typedef	^	FAST_ParameterType	LOGICAL	CalcSteady	-	-	-	"Calculate a steady-state periodic operating point before linearization [unused if Linearize=False]"	-
typedef	^	FAST_ParameterType	IntKi	TrimCase	-	-	-	"Controller parameter to be trimmed {1:yaw; 2:torque; 3:pitch} [unused if Linearize=False; used only if CalcSteady=True]"	-
typedef	^	FAST_ParameterType	ReKi	TrimTol	-	-	-	"Tolerance for the rotational speed convergence (>0) [unused if Linearize=False; used only if CalcSteady=True]"	-
typedef	^	FAST_ParameterType	ReKi	TrimGain	-	-	-	"Proportional gain for the rotational speed error (>0) [unused if Linearize=False; used only if CalcSteady=True]"	"rad/(rad/s) for yaw or pitch; Nm/(rad/s) for torque"
typedef	^	FAST_ParameterType	ReKi	Twr_Kdmp	-	-	-	"Damping factor for the tower [unused if Linearize=False; used only if CalcSteady=True]"	"N/(m/s)"
typedef	^	FAST_ParameterType	ReKi	Bld_Kdmp	-	-	-	"Damping factor for the blades [unused if Linearize=False; used only if CalcSteady=True]"	"N/(m/s)"
typedef	^	FAST_ParameterType	IntKi	NLinTimes	-	-	-	"Number of LinTimes, or equally-spaced azimuth steps in periodic linearized model (>0)[unused if Linearize=False]"	-
typedef  ^  FAST_ParameterType  DbKi    AzimDelta   -  -  -  "difference between two consecutive azimuth positions in CalcSteady algorithm" rad

typedef	^	FAST_ParameterType	IntKi	LinInputs	-	-	-	"Inputs included in linearization (switch) {0=none; 1=standard; 2=all module inputs (debug)} [unused if Linearize=False]"	-
typedef	^	FAST_ParameterType	IntKi	LinOutputs	-	-	-	"Outputs included in linearization (switch) {0=none; 1=from OutList(s); 2=all module outputs (debug)} [unused if Linearize=False]"	-
typedef	^	FAST_ParameterType	LOGICAL	LinOutJac	-	-	-	"Include full Jacabians in linearization output (for debug) (flag) [unused if Linearize=False; used only if LinInputs=LinOutputs=2]"	-
typedef	^	FAST_ParameterType	LOGICAL	LinOutMod	-	-	-	"Write module-level linearization output files in addition to output for full system? (flag) [unused if Linearize=False]"	-
typedef	^	FAST_ParameterType	FAST_VTK_ModeShapeType	VTK_modes	-	-	-	"Data for VTK mode-shape visualization" -

typedef ^       FAST_ParameterType	LOGICAL	UseSC 	-	-	-	"Use Supercontroller"	-  
typedef	^	FAST_ParameterType	IntKi	Lin_NumMods	-	-	-	"number of modules in the linearization"
typedef	^	FAST_ParameterType	IntKi	Lin_ModOrder	{NumModules}	-	-	"indices that determine which order the modules are in the glue-code linearization matrix"
typedef  ^  FAST_ParameterType  IntKi    LinInterpOrder     -  -  -  "Interpolation order for CalcSteady solution" -
#typedef	^	FAST_ParameterType	LOGICAL	CheckHSSBrTrqC	-	-	-	"Flag to determine if we should check HSSBrTrqC extrapolation to ElastoDyn"	-


# SAVED OPERATING POINT DATA FOR VTKLIN (visualization of mode shapes from linearization analysis)
# ..... IceDyn OP data .......................................................................................................
typedef   FAST   FAST_LinStateSave   IceD_ContinuousStateType               x_IceD    {:}{:} -   -   "Continuous states"
typedef   ^      ^                   IceD_DiscreteStateType                xd_IceD    {:}{:} -   -   "Discrete states"
typedef   ^      ^                   IceD_ConstraintStateType               z_IceD    {:}{:} -   -   "Constraint states"
typedef   ^      ^                   IceD_OtherStateType              OtherSt_IceD    {:}{:} -   -   "Other states"
typedef   ^      ^                   IceD_InputType                         u_IceD    {:}{:} -   -   "System inputs"
# ..... BeamDyn OP data .......................................................................................................
typedef   FAST   FAST_LinStateSave   BD_ContinuousStateType                 x_BD      {:}{:} -   -   "Continuous states"
typedef   ^      ^                   BD_DiscreteStateType                  xd_BD      {:}{:} -   -   "Discrete states"
typedef   ^      ^                   BD_ConstraintStateType                 z_BD      {:}{:} -   -   "Constraint states"
typedef   ^      ^                   BD_OtherStateType                OtherSt_BD      {:}{:} -   -   "Other states"
typedef   ^      ^                   BD_InputType                           u_BD      {:}{:} -   -   "System inputs"
# ..... ElastoDyn OP data .....................................................................................................
typedef   FAST   FAST_LinStateSave   ED_ContinuousStateType                 x_ED      {:}    -   -   "Continuous states"
typedef   ^      ^                   ED_DiscreteStateType                  xd_ED      {:}    -   -   "Discrete states"
typedef   ^      ^                   ED_ConstraintStateType                 z_ED      {:}    -   -   "Constraint states"
typedef   ^      ^                   ED_OtherStateType                OtherSt_ED      {:}    -   -   "Other states"
typedef   ^      ^                   ED_InputType                           u_ED      {:}    -   -   "System inputs"
# ..... ServoDyn OP data .......................................................................................................
typedef   FAST   FAST_LinStateSave   SrvD_ContinuousStateType               x_SrvD    {:}    -   -   "Continuous states"
typedef   ^      ^                   SrvD_DiscreteStateType                xd_SrvD    {:}    -   -   "Discrete states"
typedef   ^      ^                   SrvD_ConstraintStateType               z_SrvD    {:}    -   -   "Constraint states"
typedef   ^      ^                   SrvD_OtherStateType              OtherSt_SrvD    {:}    -   -   "Other states"
typedef   ^      ^                   SrvD_InputType                         u_SrvD    {:}    -   -   "System inputs"
# ..... No AeroDyn14 data .....................................................................................................
# ..... AeroDyn OP data .......................................................................................................
typedef   FAST   FAST_LinStateSave   AD_ContinuousStateType                 x_AD      {:}    -   -   "Continuous states"
typedef   ^      ^                   AD_DiscreteStateType                  xd_AD      {:}    -   -   "Discrete states"
typedef   ^      ^                   AD_ConstraintStateType                 z_AD      {:}    -   -   "Constraint states"
typedef   ^      ^                   AD_OtherStateType                OtherSt_AD      {:}    -   -   "Other states"
typedef   ^      ^                   AD_InputType                           u_AD      {:}    -   -   "System inputs"
# ..... InflowWind OP data .......................................................................................................
typedef   FAST   FAST_LinStateSave   InflowWind_ContinuousStateType         x_IfW     {:}    -   -   "Continuous states"
typedef   ^      ^                   InflowWind_DiscreteStateType          xd_IfW     {:}    -   -   "Discrete states"
typedef   ^      ^                   InflowWind_ConstraintStateType         z_IfW     {:}    -   -   "Constraint states"
typedef   ^      ^                   InflowWind_OtherStateType        OtherSt_IfW     {:}    -   -   "Other states"
typedef   ^      ^                   InflowWind_InputType                   u_IfW     {:}    -   -   "System inputs"
# ..... No OpenFOAM integration data .......................................................................................................
# ..... SubDyn OP data .......................................................................................................
typedef   FAST   FAST_LinStateSave   SD_ContinuousStateType                 x_SD      {:}    -   -   "Continuous states"
typedef   ^      ^                   SD_DiscreteStateType                  xd_SD      {:}    -   -   "Discrete states"
typedef   ^      ^                   SD_ConstraintStateType                 z_SD      {:}    -   -   "Constraint states"
typedef   ^      ^                   SD_OtherStateType                OtherSt_SD      {:}    -   -   "Other states"
typedef   ^      ^                   SD_InputType                           u_SD      {:}    -   -   "System inputs"
# ..... ExtPtfm OP data .......................................................................................................
typedef   FAST   FAST_LinStateSave   ExtPtfm_ContinuousStateType            x_ExtPtfm {:}    -   -   "Continuous states"
typedef   ^      ^                   ExtPtfm_DiscreteStateType             xd_ExtPtfm {:}    -   -   "Discrete states"
typedef   ^      ^                   ExtPtfm_ConstraintStateType            z_ExtPtfm {:}    -   -   "Constraint states"
typedef   ^      ^                   ExtPtfm_OtherStateType           OtherSt_ExtPtfm {:}    -   -   "Other states"
typedef   ^      ^                   ExtPtfm_InputType                      u_ExtPtfm {:}    -   -   "System inputs"
# ..... HydroDyn OP data .......................................................................................................
typedef   FAST   FAST_LinStateSave   HydroDyn_ContinuousStateType           x_HD      {:}    -   -   "Continuous states"
typedef   ^      ^                   HydroDyn_DiscreteStateType            xd_HD      {:}    -   -   "Discrete states"
typedef   ^      ^                   HydroDyn_ConstraintStateType           z_HD      {:}    -   -   "Constraint states"
typedef   ^      ^                   HydroDyn_OtherStateType          OtherSt_HD      {:}    -   -   "Other states"
typedef   ^      ^                   HydroDyn_InputType                     u_HD      {:}    -   -   "System inputs"
# ..... IceFloe OP data .......................................................................................................
typedef   FAST   FAST_LinStateSave   IceFloe_ContinuousStateType            x_IceF    {:}    -   -   "Continuous states"
typedef   ^      ^                   IceFloe_DiscreteStateType             xd_IceF    {:}    -   -   "Discrete states"
typedef   ^      ^                   IceFloe_ConstraintStateType            z_IceF    {:}    -   -   "Constraint states"
typedef   ^      ^                   IceFloe_OtherStateType           OtherSt_IceF    {:}    -   -   "Other states"
typedef   ^      ^                   IceFloe_InputType                      u_IceF    {:}    -   -   "System inputs"
# ..... MAP OP data .......................................................................................................
typedef   FAST   FAST_LinStateSave   MAP_ContinuousStateType                x_MAP     {:}    -   -   "Continuous states"
typedef   ^      ^                   MAP_DiscreteStateType                 xd_MAP     {:}    -   -   "Discrete states"
typedef   ^      ^                   MAP_ConstraintStateType                z_MAP     {:}    -   -   "Constraint states"
#typedef   ^      ^                   MAP_OtherStateType               OtherSt_MAP     {:}    -   -   "Other states"
typedef   ^      ^                   MAP_InputType                          u_MAP     {:}    -   -   "System inputs"
# ..... FEAMooring OP data .......................................................................................................
typedef   FAST   FAST_LinStateSave   FEAM_ContinuousStateType               x_FEAM    {:}    -   -   "Continuous states"
typedef   ^      ^                   FEAM_DiscreteStateType                xd_FEAM    {:}    -   -   "Discrete states"
typedef   ^      ^                   FEAM_ConstraintStateType               z_FEAM    {:}    -   -   "Constraint states"
typedef   ^      ^                   FEAM_OtherStateType              OtherSt_FEAM    {:}    -   -   "Other states"
typedef   ^      ^                   FEAM_InputType                         u_FEAM    {:}    -   -   "System inputs"
# ..... MoorDyn OP data .......................................................................................................
typedef   FAST   FAST_LinStateSave   MD_ContinuousStateType                 x_MD      {:}    -   -   "Continuous states"
typedef   ^      ^                   MD_DiscreteStateType                  xd_MD      {:}    -   -   "Discrete states"
typedef   ^      ^                   MD_ConstraintStateType                 z_MD      {:}    -   -   "Constraint states"
typedef   ^      ^                   MD_OtherStateType                OtherSt_MD      {:}    -   -   "Other states"
typedef   ^      ^                   MD_InputType                           u_MD      {:}    -   -   "System inputs"
# ..... NO OrcaFlex OP data .......................................................................................................

# ..... FAST_LinType data .......................................................................................................
typedef	FAST	FAST_LinType	CHARACTER(LinChanLen)	Names_u	{:}	-	-	"Names of the linearized inputs"
typedef	^	FAST_LinType	CHARACTER(LinChanLen)	Names_y	{:}	-	-	"Names of the linearized outputs"
typedef	^	FAST_LinType	CHARACTER(LinChanLen)	Names_x	{:}	-	-	"Names of the linearized continuous states"
typedef	^	FAST_LinType	CHARACTER(LinChanLen)	Names_xd	{:}	-	-	"Names of the linearized discrete states"
typedef	^	FAST_LinType	CHARACTER(LinChanLen)	Names_z	{:}	-	-	"Names of the linearized constraint states"
typedef	^	FAST_LinType	ReKi	op_u	{:}	-	-	"input operating point"
typedef	^	FAST_LinType	ReKi	op_y	{:}	-	-	"output operating point"
typedef	^	FAST_LinType	ReKi	op_x	{:}	-	-	"continuous state operating point"
typedef	^	FAST_LinType	ReKi	op_dx	{:}	-	-	"1st time derivative of continuous state operating point"
typedef	^	FAST_LinType	ReKi	op_xd	{:}	-	-	"discrete state operating point"
typedef	^	FAST_LinType	ReKi	op_z	{:}	-	-	"constraint state operating point"
typedef	^	FAST_LinType	R8Ki	op_x_eig_mag	{:}	-	-	"continuous state eigenvector magnitude"
typedef	^	FAST_LinType	R8Ki	op_x_eig_phase	{:}	-	-	"continuous state eigenvector phase"
typedef	^	FAST_LinType	Logical	Use_u	{:}	-	-	"array same size as names_u, which indicates if this input is used in linearization output file"
typedef	^	FAST_LinType	Logical	Use_y	{:}	-	-	"array same size as names_y, which indicates if this output is used in linearization output file"
typedef	^	FAST_LinType	R8Ki	A	{:}{:}	-	-	"A matrix"
typedef	^	FAST_LinType	R8Ki	B	{:}{:}	-	-	"B matrix"
typedef	^	FAST_LinType	R8Ki	C	{:}{:}	-	-	"C matrix"
typedef	^	FAST_LinType	R8Ki	D	{:}{:}	-	-	"D matrix"
typedef	^	FAST_LinType	R8Ki	StateRotation	{:}{:}	-	-	"Matrix that rotates the continuous states"
typedef	^	FAST_LinType	R8Ki	StateRel_x	{:}{:}	-	-	"Matrix that defines the continuous states relative to root motion"
typedef	^	FAST_LinType	R8Ki	StateRel_xdot	{:}{:}	-	-	"Matrix that defines the continuous states relative to root motion"
typedef	^	FAST_LinType	Logical	IsLoad_u	{:}	-	-	"Whether the input is a load (used for scaling for potentially ill-conditioned G matrix)"
typedef	^	FAST_LinType	Logical	RotFrame_u	{:}	-	-	"Whether corresponding input is in rotating frame"
typedef	^	FAST_LinType	Logical	RotFrame_y	{:}	-	-	"Whether corresponding output is in rotating frame"
typedef	^	FAST_LinType	Logical	RotFrame_x	{:}	-	-	"Whether corresponding continuous state is in rotating frame"
typedef	^	FAST_LinType	Logical	RotFrame_z	{:}	-	-	"Whether corresponding constraint state is in rotating frame"
typedef	^	FAST_LinType	IntKi 	DerivOrder_x	{:}	-	-	"Derivative order for continuous states"
typedef	^	FAST_LinType	IntKi	SizeLin	{3}	-	-	"sizes of (1) the module's inputs,  (2) the module's linearized outputs, and (3) the module's continuous states"	-
typedef	^	FAST_LinType	IntKi	LinStartIndx	{3}	-	-	"the starting index in combined matrices of (1) the module's inputs, (2) the module's linearized outputs, and (3) the module's continuous states"	-
typedef	^	FAST_LinType	IntKi	NumOutputs	-	-	-	"number of WriteOutputs in each linearized module"	-

# ..... FAST_ModLinType data (for output) ...........................................................................................
typedef	^	FAST_ModLinType	FAST_LinType	Instance	{:}	-	-	"Linearization data for each module instance (e.g., 3 blades for BD)"

# ..... FAST_LinFileType data .......................................................................................................
typedef	FAST	FAST_LinFileType	FAST_ModLinType	Modules	{NumModules}	-	-	"Linearization data for each module"
typedef	^	FAST_LinFileType	FAST_LinType	Glue	-	-	-	"Linearization data for the glue code (coupled system)"
typedef	^	FAST_LinFileType	ReKi	RotSpeed	-	-	-	"Rotor azimuth angular speed"	rad/s
typedef	^	FAST_LinFileType	ReKi	Azimuth	-	-	-	"Rotor azimuth position"	rad
typedef	^	FAST_LinFileType	ReKi	WindSpeed	-	-	-	"Wind speed at reference height"	m/s


# ..... FAST_MiscLinType data .......................................................................................................
typedef  ^  FAST_MiscLinType  DbKi     LinTimes       {:} -  -  "List of times at which to linearize" s
typedef  ^  FAST_MiscLinType  IntKi    CopyOP_CtrlCode -  -  -  "mesh control code for copy type (new on first call; update otherwise)" -
typedef  ^  FAST_MiscLinType  DbKi     AzimTarget     {:} -  -  "target azimuth positions in CalcSteady algorithm" rad
typedef  ^  FAST_MiscLinType  logical  IsConverged     -  -  -  "whether the error calculation in the CalcSteady algorithm is converged" -
typedef  ^  FAST_MiscLinType  logical  FoundSteady     -  -  -  "whether the CalcSteady algorithm found a steady-state solution" -
typedef  ^  FAST_MiscLinType  IntKi    n_rot           -  -  -  "number of rotations completed in CalcSteady algorithm" -
typedef  ^  FAST_MiscLinType  IntKi    AzimIndx        -  -  -  "index into target azimuth array in CalcSteady algorithm" -
typedef  ^  FAST_MiscLinType  IntKi    NextLinTimeIndx -  -  -  "index for next time in LinTimes where linearization should occur" -
typedef  ^  FAST_MiscLinType  DbKi     Psi            {:} -  -  "Azimuth angle at the current and previous time steps (uses LinInterpOrder); DbKi so that we can use registry-generated extrap/interp routines" -
typedef  ^  FAST_MiscLinType  ReKi     y_interp       {:} -  -  "Interpolated outputs packed into an array" -
typedef  ^  FAST_MiscLinType  ReKi     y_ref          {:} -  -  "Reference output range for CalcSteady error calculation" -
typedef  ^  FAST_MiscLinType  ReKi     Y_prevRot   {:}{:} -  -  "Linearization outputs from previous rotor revolution at each target azimuth " -


# ..... FAST_OutputFileType data .......................................................................................................
typedef	FAST	FAST_OutputFileType	DbKi	TimeData	{:}	-	-	"Array to contain the time output data for the binary file (first output time and a time [fixed] increment)"
typedef	^	FAST_OutputFileType	ReKi	AllOutData	{:}{:}	-	-	"Array to contain all the output data (time history of all outputs); Index 1 is NumOuts, Index 2 is Time step"
typedef	^	FAST_OutputFileType	IntKi	n_Out	-	-	-	"Time index into the AllOutData array"
typedef	^	FAST_OutputFileType	IntKi	NOutSteps	-	-	-	"Maximum number of output steps"
typedef	^	FAST_OutputFileType	IntKi	numOuts	{NumModules}	-	-	"number of outputs to print from each module"
typedef	^	FAST_OutputFileType	IntKi	UnOu	-	-1	-	"I/O unit number for the tabular output file"
typedef	^	FAST_OutputFileType	IntKi	UnSum	-	-1	-	"I/O unit number for the summary file"
typedef	^	FAST_OutputFileType	IntKi	UnGra	-	-1	-	"I/O unit number for mesh graphics"
typedef	^	FAST_OutputFileType	CHARACTER(1024)	FileDescLines	{3}	-	-	"Description lines to include in output files (header, time run, plus module names/versions)"
typedef	^	FAST_OutputFileType	CHARACTER(ChanLen)	ChannelNames	{:}	-	-	"Names of the output channels"
typedef	^	FAST_OutputFileType	CHARACTER(ChanLen)	ChannelUnits	{:}	-	-	"Units for the output channels"
typedef	^	FAST_OutputFileType	ProgDesc	Module_Ver	{NumModules}	-	-	"version information from all modules"
typedef	^	FAST_OutputFileType	CHARACTER(ChanLen)	Module_Abrev	{NumModules}	-	-	"abbreviation for module (used in file output naming conventions)"
typedef	^	FAST_OutputFileType	LOGICAL	WriteThisStep	-	-	-	"Whether this step will be written in the FAST output files"
typedef	^	FAST_OutputFileType	IntKi	VTK_count	-	-	-	"Number of VTK files written (for naming output files)"
typedef	^	FAST_OutputFileType	IntKi	VTK_LastWaveIndx	-	-	-	"last index into wave array"	-
typedef	^	FAST_OutputFileType	FAST_LinFileType	Lin	-	-	-	"linearization data for output"
typedef	^	FAST_OutputFileType	IntKi	ActualChanLen	-	-	-	"width of the column headers output in the text and/or binary file"	-
typedef	^	FAST_OutputFileType	CHARACTER(30)	OutFmt_a	-	-	-	"Format used for text tabular output (except time); combines OutFmt with delim and appropriate spaces"	-
typedef   ^   FAST_OutputFileType   FAST_LinStateSave   op   -   -   -   "operating points of states and inputs for VTK output of mode shapes"
typedef	^	FAST_OutputFileType	ReKi	DriverWriteOutput	{5}	-	-	"pitch and tsr for current aero map case, plus error, number of iterations, wind speed"
#typedef	^	FAST_OutputFileType	CHARACTER(ChanLen)	DriverWriteOutputHdr	{:}	-	-	"headers of data output from the driver"
#typedef	^	FAST_OutputFileType	CHARACTER(ChanLen)	DriverWriteOutputUnit	{:}	-	-	"units of data output from the driver"


# ..... IceDyn data .......................................................................................................
# [ the last dimension of each allocatable array is for the instance of IceDyn being used ]
# note that I'm making the allocatable-for-instance-used part INSIDE the data type (as opposed to an array of IceDyn_Data types) because I want to pass arrays of x, xd, z, x_pred, etc)
typedef	FAST	IceDyn_Data	IceD_ContinuousStateType	x	{:}{:}	-	-	"Continuous states"
typedef	^	^	IceD_DiscreteStateType	xd	{:}{:}	-	-	"Discrete states"
typedef	^	^	IceD_ConstraintStateType	z	{:}{:}	-	-	"Constraint states"
typedef	^	^	IceD_OtherStateType	OtherSt	{:}{:}	-	-	"Other states"
typedef	^	^	IceD_ParameterType	p	{:}	-	-	"Parameters"
typedef	^	^	IceD_InputType	u	{:}	-	-	"System inputs"
typedef	^	^	IceD_OutputType	y	{:}	-	-	"System outputs"
typedef	^	^	IceD_MiscVarType	m	{:}	-	-	"Misc/optimization variables"
typedef	^	^	IceD_InputType	Input	{:}{:}	-	-	"Array of inputs associated with InputTimes"
typedef	^	^	DbKi	InputTimes	{:}{:}	-	-	"Array of times associated with Input Array"

# ..... BeamDyn data .......................................................................................................
# [ the last dimension of each allocatable array is for the instance of BeamDyn being used ]
# note that I'm making the allocatable-for-instance-used part INSIDE the data type (as opposed to an array of IceDyn_Data types) because I want to pass arrays of x, xd, z, x_pred, etc)
typedef	FAST	BeamDyn_Data	BD_ContinuousStateType	x	{:}{:}	-	-	"Continuous states"
typedef	^	^	BD_DiscreteStateType	xd	{:}{:}	-	-	"Discrete states"
typedef	^	^	BD_ConstraintStateType	z	{:}{:}	-	-	"Constraint states"
typedef	^	^	BD_OtherStateType	OtherSt	{:}{:}	-	-	"Other states"
typedef	^	^	BD_ParameterType	p	{:}	-	-	"Parameters"
typedef	^	^	BD_InputType	u	{:}	-	-	"System inputs"
typedef	^	^	BD_OutputType	y	{:}	-	-	"System outputs"
typedef	^	^	BD_MiscVarType	m	{:}	-	-	"Misc/optimization variables"
typedef	^	^	BD_OutputType	Output	{:}{:}	-	-	"Array of outputs associated with CalcSteady Azimuths"
typedef	^	^	BD_OutputType	y_interp	{:}	-	-	"interpolated system outputs for CalcSteady"
typedef	^	^	BD_InputType	Input	{:}{:}	-	-	"Array of inputs associated with InputTimes"
typedef	^	^	DbKi	InputTimes	{:}{:}	-	-	"Array of times associated with Input Array"

# ..... ElastoDyn data .......................................................................................................
typedef	FAST	ElastoDyn_Data	ED_ContinuousStateType	x	{2}	-	-	"Continuous states"
typedef	^	^	ED_DiscreteStateType	xd	{2}	-	-	"Discrete states"
typedef	^	^	ED_ConstraintStateType	z	{2}	-	-	"Constraint states"
typedef	^	^	ED_OtherStateType	OtherSt	{2}	-	-	"Other states"
typedef	^	^	ED_ParameterType	p	-	-	-	"Parameters"
typedef	^	^	ED_InputType	u	-	-	-	"System inputs"
typedef	^	^	ED_OutputType	y	-	-	-	"System outputs"
typedef	^	^	ED_MiscVarType	m	-	-	-	"Misc (optimization) variables not associated with time"
typedef	^	^	ED_OutputType	Output	{:}	-	-	"Array of outputs associated with CalcSteady Azimuths"
typedef	^	^	ED_OutputType	y_interp	-	-	-	"interpolated system outputs for CalcSteady"
typedef	^	^	ED_InputType	Input	{:}	-	-	"Array of inputs associated with InputTimes"
typedef	^	^	DbKi	InputTimes	{:}	-	-	"Array of times associated with Input Array"


# ..... ServoDyn data .......................................................................................................
typedef	FAST	ServoDyn_Data	SrvD_ContinuousStateType	x	{2}	-	-	"Continuous states"
typedef	^	^	SrvD_DiscreteStateType	xd	{2}	-	-	"Discrete states"
typedef	^	^	SrvD_ConstraintStateType	z	{2}	-	-	"Constraint states"
typedef	^	^	SrvD_OtherStateType	OtherSt	{2}	-	-	"Other states"
typedef	^	^	SrvD_ParameterType	p	-	-	-	"Parameters"
typedef	^	^	SrvD_InputType	u	-	-	-	"System inputs"
typedef	^	^	SrvD_OutputType	y	-	-	-	"System outputs"
typedef	^	^	SrvD_MiscVarType	m	-	-	-	"Misc (optimization) variables not associated with time"
typedef	^	^	SrvD_OutputType	Output	{:}	-	-	"Array of outputs associated with CalcSteady Azimuths"
typedef	^	^	SrvD_OutputType	y_interp	-	-	-	"interpolated system outputs for CalcSteady"
typedef	^	^	SrvD_InputType	Input	{:}	-	-	"Array of inputs associated with InputTimes"
typedef	^	^	DbKi	InputTimes	{:}	-	-	"Array of times associated with Input Array"

# ..... AeroDyn14 data .......................................................................................................
typedef	FAST	AeroDyn14_Data	AD14_ContinuousStateType	x	{2}	-	-	"Continuous states"
typedef	^	^	AD14_DiscreteStateType	xd	{2}	-	-	"Discrete states"
typedef	^	^	AD14_ConstraintStateType	z	{2}	-	-	"Constraint states"
typedef	^	^	AD14_OtherStateType	OtherSt	{2}	-	-	"Other states"
typedef	^	^	AD14_ParameterType	p	-	-	-	"Parameters"
typedef	^	^	AD14_InputType	u	-	-	-	"System inputs"
typedef	^	^	AD14_OutputType	y	-	-	-	"System outputs"
typedef	^	^	AD14_MiscVarType	m	-	-	-	"Misc/optimization variables"
typedef	^	^	AD14_InputType	Input	{:}	-	-	"Array of inputs associated with InputTimes"
typedef	^	^	DbKi	InputTimes	{:}	-	-	"Array of times associated with Input Array"

# ..... AeroDyn data .......................................................................................................
typedef	FAST	AeroDyn_Data	AD_ContinuousStateType	x	{2}	-	-	"Continuous states"
typedef	^	^	AD_DiscreteStateType	xd	{2}	-	-	"Discrete states"
typedef	^	^	AD_ConstraintStateType	z	{2}	-	-	"Constraint states"
typedef	^	^	AD_OtherStateType	OtherSt	{2}	-	-	"Other states"
typedef	^	^	AD_ParameterType	p	-	-	-	"Parameters"
typedef	^	^	AD_InputType	u	-	-	-	"System inputs"
typedef	^	^	AD_OutputType	y	-	-	-	"System outputs"
typedef	^	^	AD_MiscVarType	m	-	-	-	"Misc/optimization variables"
typedef	^	^	AD_OutputType	Output	{:}	-	-	"Array of outputs associated with CalcSteady Azimuths"
typedef	^	^	AD_OutputType	y_interp	-	-	-	"interpolated system outputs for CalcSteady"
typedef	^	^	AD_InputType	Input	{:}	-	-	"Array of inputs associated with InputTimes"
typedef	^	^	DbKi	InputTimes	{:}	-	-	"Array of times associated with Input Array"

# ..... InflowWind data .......................................................................................................
typedef	FAST	InflowWind_Data	InflowWind_ContinuousStateType	x	{2}	-	-	"Continuous states"
typedef	^	^	InflowWind_DiscreteStateType	xd	{2}	-	-	"Discrete states"
typedef	^	^	InflowWind_ConstraintStateType	z	{2}	-	-	"Constraint states"
typedef	^	^	InflowWind_OtherStateType	OtherSt	{2}	-	-	"Other states"
typedef	^	^	InflowWind_ParameterType	p	-	-	-	"Parameters"
typedef	^	^	InflowWind_InputType	u	-	-	-	"System inputs"
typedef	^	^	InflowWind_OutputType	y	-	-	-	"System outputs"
typedef	^	^	InflowWind_MiscVarType	m	-	-	-	"Misc/optimization variables"
typedef	^	^	InflowWind_OutputType	Output	{:}	-	-	"Array of outputs associated with CalcSteady Azimuths"
typedef	^	^	InflowWind_OutputType	y_interp	-	-	-	"interpolated system outputs for CalcSteady"
typedef	^	^	InflowWind_InputType	Input	{:}	-	-	"Array of inputs associated with InputTimes"
typedef	^	^	DbKi	InputTimes	{:}	-	-	"Array of times associated with Input Array"

# ..... OpenFOAM integration data .......................................................................................................
typedef	FAST	OpenFOAM_Data	OpFM_InputType	u	-	-	-	"System inputs"
typedef	^	^	OpFM_OutputType	y	-	-	-	"System outputs"
typedef	^	^	OpFM_ParameterType	p	-	-	-	"Parameters"
typedef	^	^	OpFM_MiscVarType	m	-	-	-	"Parameters"

# ..... SuperController integration data .......................................................................................................
typedef	FAST	SCDataEx_Data	SC_DX_InputType	u	-	-	-	"System inputs"
typedef	^	^	SC_DX_OutputType	y	-	-	-	"System outputs"
typedef	^	^	SC_DX_ParameterType	p	-	-	-	"System parameters"

# ..... SubDyn data .......................................................................................................
typedef	FAST	SubDyn_Data	SD_ContinuousStateType	x	{2}	-	-	"Continuous states"
typedef	^	^	SD_DiscreteStateType	xd	{2}	-	-	"Discrete states"
typedef	^	^	SD_ConstraintStateType	z	{2}	-	-	"Constraint states"
typedef	^	^	SD_OtherStateType	OtherSt	{2}	-	-	"Other states"
typedef	^	^	SD_ParameterType	p	-	-	-	"Parameters"
typedef	^	^	SD_InputType	u	-	-	-	"System inputs"
typedef	^	^	SD_OutputType	y	-	-	-	"System outputs"
typedef	^	^	SD_MiscVarType	m	-	-	-	"Misc/optimization variables"
typedef	^	^	SD_InputType	Input	{:}	-	-	"Array of inputs associated with InputTimes"
typedef	^	^	SD_OutputType	Output	{:}	-	-	"Array of outputs associated with CalcSteady Azimuths"
typedef	^	^	SD_OutputType	y_interp	-	-	-	"interpolated system outputs for CalcSteady"
typedef	^	^	DbKi	InputTimes	{:}	-	-	"Array of times associated with Input Array"

# ..... ExtPtfm data .......................................................................................................
typedef	FAST	ExtPtfm_Data	ExtPtfm_ContinuousStateType	x	{2}	-	-	"Continuous states"
typedef	^	^	ExtPtfm_DiscreteStateType	xd	{2}	-	-	"Discrete states"
typedef	^	^	ExtPtfm_ConstraintStateType	z	{2}	-	-	"Constraint states"
typedef	^	^	ExtPtfm_OtherStateType	OtherSt	{2}	-	-	"Other states"
typedef	^	^	ExtPtfm_ParameterType	p	-	-	-	"Parameters"
typedef	^	^	ExtPtfm_InputType	u	-	-	-	"System inputs"
typedef	^	^	ExtPtfm_OutputType	y	-	-	-	"System outputs"
typedef	^	^	ExtPtfm_MiscVarType	m	-	-	-	"Misc/optimization variables"
typedef	^	^	ExtPtfm_InputType	Input	{:}	-	-	"Array of inputs associated with InputTimes"
typedef	^	^	DbKi	InputTimes	{:}	-	-	"Array of times associated with Input Array"

# ..... HydroDyn data .......................................................................................................
typedef	FAST	HydroDyn_Data	HydroDyn_ContinuousStateType	x	{2}	-	-	"Continuous states"
typedef	^	^	HydroDyn_DiscreteStateType	xd	{2}	-	-	"Discrete states"
typedef	^	^	HydroDyn_ConstraintStateType	z	{2}	-	-	"Constraint states"
typedef	^	^	HydroDyn_OtherStateType	OtherSt	{2}	-	-	"Other states"
typedef	^	^	HydroDyn_ParameterType	p	-	-	-	"Parameters"
typedef	^	^	HydroDyn_InputType	u	-	-	-	"System inputs"
typedef	^	^	HydroDyn_OutputType	y	-	-	-	"System outputs"
typedef	^	^	HydroDyn_MiscVarType	m	-	-	-	"Misc/optimization variables"
typedef	^	^	HydroDyn_OutputType	Output	{:}	-	-	"Array of outputs associated with CalcSteady Azimuths"
typedef	^	^	HydroDyn_OutputType	y_interp	-	-	-	"interpolated system outputs for CalcSteady"
typedef	^	^	HydroDyn_InputType	Input	{:}	-	-	"Array of inputs associated with InputTimes"
typedef	^	^	DbKi	InputTimes	{:}	-	-	"Array of times associated with Input Array"

# ..... IceFloe data .......................................................................................................
typedef	FAST	IceFloe_Data	IceFloe_ContinuousStateType	x	{2}	-	-	"Continuous states"
typedef	^	^	IceFloe_DiscreteStateType	xd	{2}	-	-	"Discrete states"
typedef	^	^	IceFloe_ConstraintStateType	z	{2}	-	-	"Constraint states"
typedef	^	^	IceFloe_OtherStateType	OtherSt	{2}	-	-	"Other states"
typedef	^	^	IceFloe_ParameterType	p	-	-	-	"Parameters"
typedef	^	^	IceFloe_InputType	u	-	-	-	"System inputs"
typedef	^	^	IceFloe_OutputType	y	-	-	-	"System outputs"
typedef	^	^	IceFloe_MiscVarType	m	-	-	-	"Misc/optimization variables"
typedef	^	^	IceFloe_InputType	Input	{:}	-	-	"Array of inputs associated with InputTimes"
typedef	^	^	DbKi	InputTimes	{:}	-	-	"Array of times associated with Input Array"

# ..... MAP data .......................................................................................................
typedef	FAST	MAP_Data	MAP_ContinuousStateType	x	{2}	-	-	"Continuous states"
typedef	^	^	MAP_DiscreteStateType	xd	{2}	-	-	"Discrete states"
typedef	^	^	MAP_ConstraintStateType	z	{2}	-	-	"Constraint states"
typedef	^	^	MAP_OtherStateType	OtherSt	-	-	-	"Other/optimization states"
typedef	^	^	MAP_ParameterType	p	-	-	-	"Parameters"
typedef	^	^	MAP_InputType	u	-	-	-	"System inputs"
typedef	^	^	MAP_OutputType	y	-	-	-	"System outputs"
typedef	^	^	MAP_OtherStateType	OtherSt_old	-	-	-	"Other/optimization states (copied for the case of subcycling)"
typedef	^	^	MAP_OutputType	Output	{:}	-	-	"Array of outputs associated with CalcSteady Azimuths"
typedef	^	^	MAP_OutputType	y_interp	-	-	-	"interpolated system outputs for CalcSteady"
typedef	^	^	MAP_InputType	Input	{:}	-	-	"Array of inputs associated with InputTimes"
typedef	^	^	DbKi	InputTimes	{:}	-	-	"Array of times associated with Input Array"

# ..... FEAMooring data .......................................................................................................
typedef	FAST	FEAMooring_Data	FEAM_ContinuousStateType	x	{2}	-	-	"Continuous states"
typedef	^	^	FEAM_DiscreteStateType	xd	{2}	-	-	"Discrete states"
typedef	^	^	FEAM_ConstraintStateType	z	{2}	-	-	"Constraint states"
typedef	^	^	FEAM_OtherStateType	OtherSt	{2}	-	-	"Other states"
typedef	^	^	FEAM_ParameterType	p	-	-	-	"Parameters"
typedef	^	^	FEAM_InputType	u	-	-	-	"System inputs"
typedef	^	^	FEAM_OutputType	y	-	-	-	"System outputs"
typedef	^	^	FEAM_MiscVarType	m	-	-	-	"Misc/optimization variables"
typedef	^	^	FEAM_InputType	Input	{:}	-	-	"Array of inputs associated with InputTimes"
typedef	^	^	DbKi	InputTimes	{:}	-	-	"Array of times associated with Input Array"

# ..... MoorDyn data .......................................................................................................
typedef	FAST	MoorDyn_Data	MD_ContinuousStateType	x	{2}	-	-	"Continuous states"
typedef	^	^	MD_DiscreteStateType	xd	{2}	-	-	"Discrete states"
typedef	^	^	MD_ConstraintStateType	z	{2}	-	-	"Constraint states"
typedef	^	^	MD_OtherStateType	OtherSt	{2}	-	-	"Other states"
typedef	^	^	MD_ParameterType	p	-	-	-	"Parameters"
typedef	^	^	MD_InputType	u	-	-	-	"System inputs"
typedef	^	^	MD_OutputType	y	-	-	-	"System outputs"
typedef	^	^	MD_MiscVarType	m	-	-	-	"Misc/optimization variables"
typedef	^	^	MD_OutputType	Output	{:}	-	-	"Array of outputs associated with CalcSteady Azimuths"
typedef	^	^	MD_OutputType	y_interp	-	-	-	"interpolated system outputs for CalcSteady"
typedef	^	^	MD_InputType	Input	{:}	-	-	"Array of inputs associated with InputTimes"
typedef	^	^	DbKi	InputTimes	{:}	-	-	"Array of times associated with Input Array"

# ..... OrcaFlex data .......................................................................................................
typedef	FAST	OrcaFlex_Data	Orca_ContinuousStateType	x	{2}	-	-	"Continuous states"
typedef	^	^	Orca_DiscreteStateType	xd	{2}	-	-	"Discrete states"
typedef	^	^	Orca_ConstraintStateType	z	{2}	-	-	"Constraint states"
typedef	^	^	Orca_OtherStateType	OtherSt	{2}	-	-	"Other states"
typedef	^	^	Orca_ParameterType	p	-	-	-	"Parameters"
typedef	^	^	Orca_InputType	u	-	-	-	"System inputs"
typedef	^	^	Orca_OutputType	y	-	-	-	"System outputs"
typedef	^	^	Orca_MiscVarType	m	-	-	-	"Misc/optimization variables"
typedef	^	^	Orca_InputType	Input	{:}	-	-	"Array of inputs associated with InputTimes"
typedef	^	^	DbKi	InputTimes	{:}	-	-	"Array of times associated with Input Array"

# ..... FAST_ModuleMapType data .......................................................................................................
# ! Data structures for mapping and coupling the various modules together
# ED <-> BD
typedef	^	FAST_ModuleMapType	MeshMapType	ED_P_2_BD_P	{:}	-	-	"Map ElastoDyn BladeRootMotion meshes to BeamDyn RootMotion point meshes"
typedef	^	FAST_ModuleMapType	MeshMapType	BD_P_2_ED_P	{:}	-	-	"Map BeamDyn ReactionForce loads point meshes to ElastoDyn HubPtLoad point mesh"
typedef	^	FAST_ModuleMapType	MeshMapType	ED_P_2_BD_P_Hub	{:}	-	-	"ElastoDyn hub to BeamDyn for hub orientation necessary for pitch actuator"
# ED <-> HD
typedef	^	FAST_ModuleMapType	MeshMapType	ED_P_2_HD_PRP_P	-	-	-	"Map ElastoDyn PlatformPtMesh to HydroDyn platform reference Point"
typedef	^	FAST_ModuleMapType	MeshMapType	ED_P_2_HD_W_P	-	-	-	"Map ElastoDyn PlatformPtMesh to HydroDyn WAMIT Point"
typedef	^	FAST_ModuleMapType	MeshMapType	HD_W_P_2_ED_P	-	-	-	"Map HydroDyn WAMIT Point from y%WAMITMesh to ElastoDyn PlatformPtMesh"
typedef	^	FAST_ModuleMapType	MeshMapType	ED_P_2_HD_M_P	-	-	-	"Map ElastoDyn PlatformPtMesh to HydroDyn Morison Point"
typedef	^	FAST_ModuleMapType	MeshMapType	HD_M_P_2_ED_P	-	-	-	"Map HydroDyn Morison Point to ElastoDyn PlatformPtMesh"
# ED <-> Mooring (MAP, FEAM, MoorDyn, OrcaFlex)
typedef	^	FAST_ModuleMapType	MeshMapType	ED_P_2_Mooring_P	-	-	-	"Map ElastoDyn PlatformPtMesh to MAP/FEAM/MoorDyn/OrcaFlex point mesh"
typedef	^	FAST_ModuleMapType	MeshMapType	Mooring_P_2_ED_P	-	-	-	"Map FEAM/MAP/MoorDyn/OrcaFlex point mesh to ElastoDyn PlatformPtMesh"
# SD <-> Mooring (MAP, FEAM, MoorDyn, OrcaFlex)
typedef	^	FAST_ModuleMapType	MeshMapType	SDy3_P_2_Mooring_P	-	-	-	"Map SD Motions (y3Mesh) to MAP/FEAM/MoorDyn/OrcaFlex point mesh"
typedef	^	FAST_ModuleMapType	MeshMapType	Mooring_P_2_SD_P	-	-	-	"Map FEAM/MAP/MoorDyn/OrcaFlex point mesh to SD point loads (LMesh) mesh"
# ED <-> SD or User-Platform (ExtPtfm_MCKF)
typedef	^	FAST_ModuleMapType	MeshMapType	ED_P_2_SD_TP	-	-	-	"Map ElastoDyn PlatformPtMesh to SubDyn transition-piece point mesh"
typedef	^	FAST_ModuleMapType	MeshMapType	SD_TP_2_ED_P	-	-	-	"Map SubDyn transition-piece point mesh to ElastoDyn PlatformPtMesh"
# SD <-> HD
typedef	^	FAST_ModuleMapType	MeshMapType	SD_P_2_HD_M_P	-	-	-	"Map SubDyn y2Mesh Point to HydroDyn Morison Point"
typedef	^	FAST_ModuleMapType	MeshMapType	HD_M_P_2_SD_P	-	-	-	"Map HydroDyn Morison Point to SubDyn y2Mesh Point"
typedef	^	FAST_ModuleMapType	MeshMapType	SD_P_2_HD_W_P	-	-	-	"Map SubDyn y2Mesh Point to HydroDyn WAMIT Point"
typedef	^	FAST_ModuleMapType	MeshMapType	HD_W_P_2_SD_P	-	-	-	"Map HydroDyn WAMIT Point to SubDyn y2Mesh Point"
# ED/BD <-> SrvD/StC
typedef	^	FAST_ModuleMapType	MeshMapType	ED_P_2_NStC_P_N	{:}	-	-	"Map ElastoDyn      nacelle point mesh to ServoDyn/NStC point mesh"
typedef	^	FAST_ModuleMapType	MeshMapType	NStC_P_2_ED_P_N	{:}	-	-	"Map ServoDyn/NStC  nacelle point mesh to ElastoDyn     point mesh on the nacelle"
typedef	^	FAST_ModuleMapType	MeshMapType	ED_L_2_TStC_P_T	{:}	-	-	"Map ElastoDyn      tower   line2 mesh to ServoDyn/TStC point mesh"
typedef	^	FAST_ModuleMapType	MeshMapType	TStC_P_2_ED_P_T	{:}	-	-	"Map ServoDyn/TStC  tower   point mesh to ElastoDyn     point load mesh on the tower"
typedef	^	FAST_ModuleMapType	MeshMapType	ED_L_2_BStC_P_B 	{:}{:}	-	-	"Map ElastoDyn blade line2 mesh to ServoDyn/BStC point mesh"
typedef	^	FAST_ModuleMapType	MeshMapType	BStC_P_2_ED_P_B 	{:}{:}	-	-	"Map ServoDyn/BStC point mesh to ElastoDyn point load mesh on the blade"
typedef	^	FAST_ModuleMapType	MeshMapType	BD_L_2_BStC_P_B 	{:}{:}	-	-	"Map BeamDyn blade line2 mesh to ServoDyn/BStC point mesh"
typedef	^	FAST_ModuleMapType	MeshMapType	BStC_P_2_BD_P_B 	{:}{:}	-	-	"Map ServoDyn/BStC point mesh to BeamDyn point load mesh on the blade"
# ED/SD <-> SrvD/StC -- Platform TMD
typedef	^	FAST_ModuleMapType	MeshMapType	SStC_P_P_2_ED_P	{:}	-	-	"Map ServoDyn/SStC platform point mesh load   to ElastoDyn     point load mesh"
typedef	^	FAST_ModuleMapType	MeshMapType	ED_P_2_SStC_P_P	{:}	-	-	"Map ElastoDyn     platform point mesh motion to ServoDyn/SStC point mesh"
typedef	^	FAST_ModuleMapType	MeshMapType	SStC_P_P_2_SD_P	{:}	-	-	"Map ServoDyn/SStC platform point mesh load   to SubDyn        point load mesh"
typedef	^	FAST_ModuleMapType	MeshMapType	SDy3_P_2_SStC_P_P	{:}	-	-	"Map SubDyn        y3mesh   point mesh motion to ServoDyn/SStC point mesh"
# ED --> SrvD -- PlatformPtMesh motion to SrvD%PtfmMotionMesh for passing to DLL
typedef	^	FAST_ModuleMapType	MeshMapType	ED_P_2_SrvD_P_P	-   	-	-	"Map ElastoDyn     platform point mesh motion to ServoDyn      point mesh -- for passing to controller"
# ED/BD <-> AD (blades)
typedef	^	FAST_ModuleMapType	MeshMapType	BDED_L_2_AD_L_B	{:}	-	-	"Map ElastoDyn BladeLn2Mesh point meshes OR BeamDyn BldMotion line2 meshes to AeroDyn14 InputMarkers OR AeroDyn BladeMotion line2 meshes"
typedef	^	FAST_ModuleMapType	MeshMapType	AD_L_2_BDED_B	{:}	-	-	"Map AeroDyn14 InputMarkers or AeroDyn BladeLoad line2 meshes to ElastoDyn BladePtLoad point meshes or BeamDyn BldMotion line2 meshes"
typedef	^	FAST_ModuleMapType	MeshMapType	BD_L_2_BD_L	{:}	-	-	"Map BeamDyn BldMotion output meshes to locations on the BD input DistrLoad mesh stored in MeshMapType%y_BD_BldMotion_4Loads (BD input and output meshes are not siblings and in fact have nodes at different locations"
# ED <-> AD (nacelle, tower, hub, blade root)
typedef	^	FAST_ModuleMapType	MeshMapType	ED_P_2_AD_P_N	-	-	-	"Map ElastoDyn Nacelle point motion mesh to AeroDyn Nacelle point motion mesh"
typedef	^	FAST_ModuleMapType	MeshMapType	AD_P_2_ED_P_N	-	-	-	"Map AeroDyn Nacelle point load mesh to ElastoDyn nacelle point load mesh"
typedef	^	FAST_ModuleMapType	MeshMapType	ED_L_2_AD_L_T	-	-	-	"Map ElastoDyn TowerLn2Mesh line2 mesh to AeroDyn14 Twr_InputMarkers or AeroDyn TowerMotion line2 mesh"
typedef	^	FAST_ModuleMapType	MeshMapType	AD_L_2_ED_P_T	-	-	-	"Map AeroDyn14 Twr_InputMarkers or AeroDyn TowerLoad line2 mesh to ElastoDyn TowerPtLoads point mesh"
typedef	^	FAST_ModuleMapType	MeshMapType	ED_P_2_AD_P_R	{:}	-	-	"Map ElastoDyn BladeRootMotion point meshes to AeroDyn BladeRootMotion point meshes"
typedef	^	FAST_ModuleMapType	MeshMapType	ED_P_2_AD_P_H	-	-	-	"Map ElastoDyn HubPtMotion point mesh to AeroDyn HubMotion point mesh"
# IceF <-> SD
typedef	^	FAST_ModuleMapType	MeshMapType	IceF_P_2_SD_P	-	-	-	"Map IceFloe point mesh to SubDyn LMesh point mesh"
typedef	^	FAST_ModuleMapType	MeshMapType	SDy3_P_2_IceF_P	-	-	-	"Map SubDyn y3Mesh point mesh to IceFloe point mesh"
# IceD <-> SD
typedef	^	FAST_ModuleMapType	MeshMapType	IceD_P_2_SD_P	{:}	-	-	"Map IceDyn point mesh to SubDyn LMesh point mesh"
typedef	^	FAST_ModuleMapType	MeshMapType	SDy3_P_2_IceD_P	{:}	-	-	"Map SubDyn y3Mesh point mesh to IceDyn point mesh"
# Stored Jacobians:
typedef	^	FAST_ModuleMapType	ReKi	Jacobian_Opt1	{:}{:}	-	-	"Stored Jacobian in ED_HD_InputOutputSolve or FullOpt1_InputOutputSolve"
typedef	^	FAST_ModuleMapType	Integer	Jacobian_pivot	{:}	-	-	"Pivot array used for LU decomposition of Jacobian_Opt1"
typedef	^	FAST_ModuleMapType	Integer	Jac_u_indx	{:}{:}	-	-	"matrix to help fill/pack the u vector in computing the jacobian"
# Temporary copies of input meshes (stored here so we don't have to keep allocating/destroying them)
typedef	^	FAST_ModuleMapType	MeshType	u_ED_NacelleLoads	-	-	-	"copy of ED input mesh"
typedef	^	FAST_ModuleMapType	MeshType	u_ED_PlatformPtMesh	-	-	-	"copy of ED input mesh"
typedef	^	FAST_ModuleMapType	MeshType	u_ED_PlatformPtMesh_2	-	-	-	"copy of ED input mesh (used only for temporary storage)"
<<<<<<< HEAD
typedef	^	FAST_ModuleMapType	MeshType	u_ED_PlatformPtMesh_3	-	-	-	"copy of ED input mesh (used only for temporary storage)"
typedef	^	FAST_ModuleMapType	MeshType	u_ED_PlatformPtMesh_MDf	-	-	-	"copy of ED input mesh used to store loads from farm-level MD"
=======
>>>>>>> 68e54861
typedef	^	FAST_ModuleMapType	MeshType	u_ED_TowerPtloads	-	-	-	"copy of ED input mesh"
typedef	^	FAST_ModuleMapType	MeshType	u_ED_BladePtLoads	{:}	-	-	"copy of ED input mesh"
typedef	^	FAST_ModuleMapType	MeshType	u_SD_TPMesh	-	-	-	"copy of SD input mesh"
typedef	^	FAST_ModuleMapType	MeshType	u_SD_LMesh	-	-	-	"copy of SD input mesh"
typedef	^	FAST_ModuleMapType	MeshType	u_SD_LMesh_2	-	-	-	"copy of SD input mesh (used only for temporary storage)"
#typedef	^	FAST_ModuleMapType	MeshType	u_HD_M_LumpedMesh	-	-	-	"copy of HD input mesh"
typedef	^	FAST_ModuleMapType	MeshType	u_HD_M_Mesh	-	-	-	"copy of HD morison input mesh"
typedef	^	FAST_ModuleMapType	MeshType	u_HD_W_Mesh	-	-	-	"copy of HD wamit input mesh"
#typedef	^	FAST_ModuleMapType	MeshType	u_HD_PRP_Mesh	-	-	-	"copy of HD PRP input mesh"
typedef	^	FAST_ModuleMapType	MeshType	u_ED_HubPtLoad	-	-	-	"copy of  ED input mesh"
typedef	^	FAST_ModuleMapType	MeshType	u_ED_HubPtLoad_2	-	-	-	"copy of  ED input mesh"
typedef	^	FAST_ModuleMapType	MeshType	u_BD_RootMotion	{:}	-	-	"copy of  BD input meshes"
typedef	^	FAST_ModuleMapType	MeshType	y_BD_BldMotion_4Loads	{:}	-	-	"BD blade motion output at locations on DistrLoad input meshes"
typedef	^	FAST_ModuleMapType	MeshType	u_BD_Distrload	{:}	-	-	"copy of BD DistrLoad input meshes"
typedef	^	FAST_ModuleMapType	MeshType	u_Orca_PtfmMesh	-	-	-	"copy of Orca PtfmMesh input mesh"
typedef	^	FAST_ModuleMapType	MeshType	u_ExtPtfm_PtfmMesh	-	-	-	"copy of ExtPtfm_MCKF PtfmMesh input mesh"
#typedef	^	FAST_ModuleMapType	MeshType	u_FarmMD_CoupledLoads -	-	-	"FAST-internal copy of MoorDyn's CoupledLoads output mesh for use with shared moorings in FAST.Farm"
# ..... FAST_ExternalInput data .......................................................................................................
typedef	FAST	FAST_ExternInputType	ReKi	GenTrq	-	-	-	"generator torque input from Simulink/Labview"
typedef	^	FAST_ExternInputType	ReKi	ElecPwr	-	-	-	"electric power input from Simulink/Labview"
typedef	^	FAST_ExternInputType	ReKi	YawPosCom	-	-	2pi	"yaw position command from Simulink/Labview"
typedef	^	FAST_ExternInputType	ReKi	YawRateCom	-	-	-	"yaw rate command from Simulink/Labview"
typedef	^	FAST_ExternInputType	ReKi	BlPitchCom	3	-	2pi	"blade pitch commands from Simulink/Labview"	"rad"
typedef	^	FAST_ExternInputType	ReKi	BlAirfoilCom	3	-	-	"blade airfoil commands from Simulink/Labview"	"-"
typedef	^	FAST_ExternInputType	ReKi	HSSBrFrac	-	-	-	"Fraction of full braking torque: 0 (off) <= HSSBrFrac <= 1 (full) from Simulink or LabVIEW"
typedef	^	FAST_ExternInputType	ReKi	LidarFocus	3	-	-	"lidar focus (relative to lidar location)"	m
typedef	^	FAST_ExternInputType	ReKi	CableDeltaL	{20}	-	-	"Cable control DeltaL"	m
typedef	^	FAST_ExternInputType	ReKi	CableDeltaLdot	{20}	-	-	"Cable control DeltaLdot"	m/s

# ..... FAST_MiscVarType data .......................................................................................................
typedef	FAST	FAST_MiscVarType	DbKi	TiLstPrn	-	-	-	"The simulation time of the last print (to file)"	(s)
typedef	^	FAST_MiscVarType	DbKi	t_global	-	-	-	"Current simulation time (for global/FAST simulation)"	(s)
typedef	^	FAST_MiscVarType	DbKi	NextJacCalcTime	-	-	-	"Time between calculating Jacobians in the HD-ED and SD-ED simulations"	(s)
typedef	^	FAST_MiscVarType	ReKi	PrevClockTime	-	-	-	"Clock time at start of simulation in seconds"	(s)
typedef	^	FAST_MiscVarType	ReKi	UsrTime1	-	-	-	"User CPU time for simulation initialization"	(s)
typedef	^	FAST_MiscVarType	ReKi	UsrTime2	-	-	-	"User CPU time for simulation (without intialization)"	(s)
typedef	^	FAST_MiscVarType	INTEGER	StrtTime	{8}	-	-	"Start time of simulation (including intialization)"
typedef	^	FAST_MiscVarType	INTEGER	SimStrtTime	{8}	-	-	"Start time of simulation (after initialization)"
#typedef	^	FAST_MiscVarType	IntKi	n_t_global	-	-	-	"simulation time step, loop counter for global (FAST) simulation"	(s)
typedef	^	FAST_MiscVarType	Logical	calcJacobian	-	-	-	"Should we calculate Jacobians in Option 1?"	(flag)
typedef	^	FAST_MiscVarType	FAST_ExternInputType	ExternInput	-	-	-	"external input values"	-
typedef	^	FAST_MiscVarType	FAST_MiscLinType	Lin	-	-	-	"misc data for linearization analysis"	-


# ..... FAST_InitData data .......................................................................................................
typedef   ^   FAST_InitData    ED_InitInputType             InData_ED       -  -  -  "ED Initialization input data"
typedef   ^   FAST_InitData    ED_InitOutputType           OutData_ED       -  -  -  "ED Initialization output data"
typedef   ^   FAST_InitData    BD_InitInputType             InData_BD       -  -  -  "BD Initialization input data"
typedef   ^   FAST_InitData    BD_InitOutputType           OutData_BD       :  -  -  "BD Initialization output data"
typedef   ^   FAST_InitData    SrvD_InitInputType           InData_SrvD     -  -  -  "SrvD Initialization input data"
typedef   ^   FAST_InitData    SrvD_InitOutputType         OutData_SrvD     -  -  -  "SrvD Initialization output data"
typedef   ^   FAST_InitData    AD14_InitInputType           InData_AD14     -  -  -  "AD14 Initialization input data"
typedef   ^   FAST_InitData    AD14_InitOutputType         OutData_AD14     -  -  -  "AD14 Initialization output data"
typedef   ^   FAST_InitData    AD_InitInputType             InData_AD       -  -  -  "AD Initialization input data"
typedef   ^   FAST_InitData    AD_InitOutputType           OutData_AD       -  -  -  "AD Initialization output data"
typedef   ^   FAST_InitData    InflowWind_InitInputType     InData_IfW      -  -  -  "IfW Initialization input data"
typedef   ^   FAST_InitData    InflowWind_InitOutputType   OutData_IfW      -  -  -  "IfW Initialization output data"
typedef   ^   FAST_InitData    OpFM_InitInputType           InData_OpFM     -  -  -  "OpFM Initialization input data"
typedef   ^   FAST_InitData    OpFM_InitOutputType         OutData_OpFM     -  -  -  "OpFM Initialization output data"
typedef   ^   FAST_InitData    HydroDyn_InitInputType       InData_HD       -  -  -  "HD Initialization input data"
typedef   ^   FAST_InitData    HydroDyn_InitOutputType     OutData_HD       -  -  -  "HD Initialization output data"
typedef   ^   FAST_InitData    SD_InitInputType             InData_SD       -  -  -  "SD Initialization input data"
typedef   ^   FAST_InitData    SD_InitOutputType           OutData_SD       -  -  -  "SD Initialization output data"
typedef   ^   FAST_InitData    ExtPtfm_InitInputType        InData_ExtPtfm  -  -  -  "ExtPtfm Initialization input data"
typedef   ^   FAST_InitData    ExtPtfm_InitOutputType      OutData_ExtPtfm  -  -  -  "ExtPtfm Initialization output data"
typedef   ^   FAST_InitData    MAP_InitInputType            InData_MAP      -  -  -  "MAP Initialization input data"
typedef   ^   FAST_InitData    MAP_InitOutputType          OutData_MAP      -  -  -  "MAP Initialization output data"
typedef   ^   FAST_InitData    FEAM_InitInputType           InData_FEAM     -  -  -  "FEAM Initialization input data"
typedef   ^   FAST_InitData    FEAM_InitOutputType         OutData_FEAM     -  -  -  "FEAM Initialization output data"
typedef   ^   FAST_InitData    MD_InitInputType             InData_MD       -  -  -  "MD Initialization input data"
typedef   ^   FAST_InitData    MD_InitOutputType           OutData_MD       -  -  -  "MD Initialization output data"
typedef   ^   FAST_InitData    Orca_InitInputType           InData_Orca     -  -  -  "Orca Initialization input data"
typedef   ^   FAST_InitData    Orca_InitOutputType         OutData_Orca     -  -  -  "Orca Initialization output data"
typedef   ^   FAST_InitData    IceFloe_InitInputType        InData_IceF     -  -  -  "IceF Initialization input data"
typedef   ^   FAST_InitData    IceFloe_InitOutputType      OutData_IceF     -  -  -  "IceF Initialization output data"
typedef   ^   FAST_InitData    IceD_InitInputType           InData_IceD     -  -  -  "IceD Initialization input data"
typedef   ^   FAST_InitData    IceD_InitOutputType         OutData_IceD     -  -  -  "IceD Initialization output data (each instance will have the same output channels)"


# ..... FAST External Initialization Input data .......................................................................................................
typedef	^	FAST_ExternInitType	DbKi	Tmax	-	-1	-	"External code specified Tmax"	s
typedef	^	FAST_ExternInitType	IntKi	SensorType	-	SensorType_None	-	"lidar sensor type, which should not be pulsed at the moment; this input should be replaced with a section in the InflowWind input file"	-
typedef	^	FAST_ExternInitType	LOGICAL	LidRadialVel	-	-	-	"TRUE => return radial component, FALSE => return 'x' direction estimate"	-
typedef	^	FAST_ExternInitType	IntKi	TurbineID	-	0	-	"ID number for turbine (used to create output file naming convention)"	-
typedef	^	FAST_ExternInitType	ReKi	TurbinePos	{3}	-	-	"Initial position of turbine base (origin used for graphics or in FAST.Farm)"	m
typedef ^   FAST_ExternInitType IntKi   WaveFieldMod -  -   -   "Wave field handling (-) (switch) 0: use individual HydroDyn inputs without adjustment, 1: adjust wave phases based on turbine offsets from farm origin"   -
typedef	^	FAST_ExternInitType	IntKi	NumSC2CtrlGlob	-	-	-	"number of global controller inputs [from supercontroller]"	-
typedef	^	FAST_ExternInitType	IntKi	NumSC2Ctrl	-	-	-	"number of turbine specific controller inputs [from supercontroller]"	-
typedef	^	FAST_ExternInitType	IntKi	NumCtrl2SC	-	-	-	"number of controller outputs [to supercontroller]"	-
typedef	^	FAST_ExternInitType	ReKi	fromSCGlob	{:}	-	-	"Initial global inputs to the controller [from the supercontroller]"	-
typedef	^	FAST_ExternInitType	ReKi	fromSC	{:}	-	-	"Initial turbine specific inputs to the controller [from the supercontroller]"	-
typedef	^	FAST_ExternInitType	logical	FarmIntegration	-	.false.	-	"whether this is called from FAST.Farm (or another program that doesn't want FAST to call all of the init stuff first)"	-
typedef	^	FAST_ExternInitType	IntKi	windGrid_n	4	-	-	"number of grid points in the x, y, z, and t directions for IfW"	-
typedef	^	FAST_ExternInitType	ReKi	windGrid_delta	4	-	-	"size between 2 consecutive grid points in each grid direction for IfW"	"m,m,m,s"
typedef	^	FAST_ExternInitType	ReKi	windGrid_pZero	3	-	-	"fixed position of the XYZ grid (i.e., XYZ coordinates of IfW m%V(:,1,1,1,:))"	m
typedef	^	FAST_ExternInitType	CHARACTER(1024)	RootName	-	-	-	"Root name of FAST output files (overrides normal operation)"	-
typedef	^	FAST_ExternInitType	IntKi	NumActForcePtsBlade	-	-	-	"number of actuator line force points in blade"	-
typedef	^	FAST_ExternInitType	IntKi	NumActForcePtsTower	-	-	-	"number of actuator line force points in tower"	-

# ..... FAST Turbine Data (one realization) .......................................................................................................
typedef	^	FAST_TurbineType	IntKi	TurbID	-	1	-	"Turbine ID Number"	-
typedef	^	FAST_TurbineType	FAST_ParameterType	p_FAST	-	-	-	"Parameters for the glue code"	-
typedef	^	FAST_TurbineType	FAST_OutputFileType	y_FAST	-	-	-	"Output variables for the glue code"	-
typedef	^	FAST_TurbineType	FAST_MiscVarType	m_FAST	-	-	-	"Miscellaneous variables"	-
typedef	^	FAST_TurbineType	FAST_ModuleMapType	MeshMapData	-	-	-	"Data for mapping between modules"	-
typedef	^	FAST_TurbineType	ElastoDyn_Data	ED	-	-	-	"Data for the ElastoDyn module"	-
typedef	^	FAST_TurbineType	BeamDyn_Data	BD	-	-	-	"Data for the BeamDyn module"	-
typedef	^	FAST_TurbineType	ServoDyn_Data	SrvD	-	-	-	"Data for the ServoDyn module"	-
typedef	^	FAST_TurbineType	AeroDyn_Data	AD	-	-	-	"Data for the AeroDyn module"	-
typedef	^	FAST_TurbineType	AeroDyn14_Data	AD14	-	-	-	"Data for the AeroDyn14 module"	-
typedef	^	FAST_TurbineType	InflowWind_Data	IfW	-	-	-	"Data for InflowWind module"	-
typedef	^	FAST_TurbineType	OpenFOAM_Data	OpFM	-	-	-	"Data for OpenFOAM integration module"	-
typedef	^	FAST_TurbineType	SCDataEx_Data	SC_DX	-	-	-	"Data for SuperController integration module"	-
typedef	^	FAST_TurbineType	HydroDyn_Data	HD	-	-	-	"Data for the HydroDyn module"	-
typedef	^	FAST_TurbineType	SubDyn_Data	SD	-	-	-	"Data for the SubDyn module"	-
typedef	^	FAST_TurbineType	MAP_Data	MAP	-	-	-	"Data for the MAP (Mooring Analysis Program) module"	-
typedef	^	FAST_TurbineType	FEAMooring_Data	FEAM	-	-	-	"Data for the FEAMooring module"	-
typedef	^	FAST_TurbineType	MoorDyn_Data	MD	-	-	-	"Data for the MoorDyn module"	-
typedef	^	FAST_TurbineType	OrcaFlex_Data	Orca	-	-	-	"Data for the OrcaFlex interface module"	-
typedef	^	FAST_TurbineType	IceFloe_Data	IceF	-	-	-	"Data for the IceFloe module"	-
typedef	^	FAST_TurbineType	IceDyn_Data	IceD	-	-	-	"Data for the IceDyn module"	-
typedef	^	FAST_TurbineType	ExtPtfm_Data	ExtPtfm	-	-	-	"Data for the ExtPtfm (external platform loading) module"	-
#typedef	^	FAST_TurbineType	FAST_InitData	Init	-	-	-	"Data for all modules at initialization"	-<|MERGE_RESOLUTION|>--- conflicted
+++ resolved
@@ -118,12 +118,9 @@
 typedef	^	FAST_ParameterType	IntKi	MHK	        -	-	-	"MHK turbine type (switch) {0=Not an MHK turbine; 1=Fixed MHK turbine; 2=Floating MHK turbine}"	-
 typedef	^	FAST_ParameterType	LOGICAL	UseDWM	-	-	-	"Use the DWM module in AeroDyn"	-
 typedef	^	FAST_ParameterType	LOGICAL	Linearize	-	-	-	"Linearization analysis (flag)"	-
-<<<<<<< HEAD
 typedef ^   FAST_ParameterType  IntKi   WaveFieldMod -  -   -   "Wave field handling (-) (switch) 0: use individual HydroDyn inputs without adjustment, 1: adjust wave phases based on turbine offsets from farm origin"   -
 typedef	^	FAST_ParameterType	logical	FarmIntegration	-	.false.	-	"whether this is called from FAST.Farm (or another program that doesn't want FAST to call all of the init stuff first)"	-
 typedef	^	FAST_ParameterType	SiKi	TurbinePos	{3}	-	-	"Initial position of turbine base (origin used for graphics)"	m
-
-=======
 # Environmental conditions:
 typedef ^   FAST_ParameterType  ReKi    Gravity	    -	-	-	"Gravitational acceleration" m/s^2
 typedef ^   FAST_ParameterType  ReKi    AirDens     -   -   -   "Air density" kg/m^3
@@ -134,7 +131,6 @@
 typedef ^   FAST_ParameterType  ReKi    Pvap        -   -   -   "Vapour pressure of working fluid" Pa
 typedef ^   FAST_ParameterType  ReKi    WtrDpth     -   -   -   "Water depth" m
 typedef ^   FAST_ParameterType  ReKi    MSL2SWL     -   -   -   "Offset between still-water level and mean sea level" m
->>>>>>> 68e54861
 # Input file names:
 typedef	^	FAST_ParameterType	CHARACTER(1024)	EDFile	-	-	-	"The name of the ElastoDyn input file"	-
 typedef	^	FAST_ParameterType	CHARACTER(1024)	BDBldFile	{MaxNBlades}	-	-	"Name of files containing BeamDyn inputs for each blade"	-
@@ -647,11 +643,8 @@
 typedef	^	FAST_ModuleMapType	MeshType	u_ED_NacelleLoads	-	-	-	"copy of ED input mesh"
 typedef	^	FAST_ModuleMapType	MeshType	u_ED_PlatformPtMesh	-	-	-	"copy of ED input mesh"
 typedef	^	FAST_ModuleMapType	MeshType	u_ED_PlatformPtMesh_2	-	-	-	"copy of ED input mesh (used only for temporary storage)"
-<<<<<<< HEAD
 typedef	^	FAST_ModuleMapType	MeshType	u_ED_PlatformPtMesh_3	-	-	-	"copy of ED input mesh (used only for temporary storage)"
 typedef	^	FAST_ModuleMapType	MeshType	u_ED_PlatformPtMesh_MDf	-	-	-	"copy of ED input mesh used to store loads from farm-level MD"
-=======
->>>>>>> 68e54861
 typedef	^	FAST_ModuleMapType	MeshType	u_ED_TowerPtloads	-	-	-	"copy of ED input mesh"
 typedef	^	FAST_ModuleMapType	MeshType	u_ED_BladePtLoads	{:}	-	-	"copy of ED input mesh"
 typedef	^	FAST_ModuleMapType	MeshType	u_SD_TPMesh	-	-	-	"copy of SD input mesh"
