--- conflicted
+++ resolved
@@ -16,11 +16,8 @@
 usefrom	Registry_BeamDyn.txt
 usefrom	ServoDyn_Registry.txt
 usefrom	AeroDyn_Registry.txt
-<<<<<<< HEAD
 usefrom	AeroDisk_Registry.txt
-=======
-usefrom ExtLoads_Registry.txt
->>>>>>> 7053c21e
+usefrom  ExtLoads_Registry.txt
 usefrom	SubDyn_Registry.txt
 usefrom	SeaState.txt
 usefrom	HydroDyn.txt
@@ -48,20 +45,6 @@
 param	^	-	INTEGER	Module_ED	-	4	-	"ElastoDyn"	-
 param	^	-	INTEGER	Module_BD	-	5	-	"BeamDyn"	-
 param	^	-	INTEGER	Module_AD	-	7	-	"AeroDyn"	-
-<<<<<<< HEAD
-param	^	-	INTEGER	Module_SrvD	-	8	-	"ServoDyn"	-
-param	^	-	INTEGER	Module_HD	-	9	-	"HydroDyn"	-
-param	^	-	INTEGER	Module_SD	-	10	-	"SubDyn"	-
-param	^	-	INTEGER	Module_ExtPtfm	-	11	-	"External Platform Loading MCKF"	-
-param	^	-	INTEGER	Module_MAP	-	12	-	"MAP (Mooring Analysis Program)"	-
-param	^	-	INTEGER	Module_FEAM	-	13	-	"FEAMooring"	-
-param	^	-	INTEGER	Module_MD	-	14	-	"MoorDyn"	-
-param	^	-	INTEGER	Module_Orca	-	15	-	"OrcaFlex integration (HD/Mooring)"	-
-param	^	-	INTEGER	Module_IceF	-	16	-	"IceFloe"	-
-param	^	-	INTEGER	Module_IceD	-	17	-	"IceDyn"	-
-param	^	-	INTEGER	Module_ADsk	-	18	-	"AeroDisk"	-
-param	^	-	INTEGER	Module_SED 	-	19	-	"Simplified-ElastoDyn" -
-=======
 param	^	-	INTEGER	Module_ExtLd	-	8	-	"ExternalLoads"	-
 param	^	-	INTEGER	Module_SrvD	-	9	-	"ServoDyn"	-
 param	^	-	INTEGER	Module_SeaSt -	10	-	"SeaState"	-
@@ -74,8 +57,9 @@
 param	^	-	INTEGER	Module_Orca	-	17	-	"OrcaFlex integration (HD/Mooring)"	-
 param	^	-	INTEGER	Module_IceF	-	18	-	"IceFloe"	-
 param	^	-	INTEGER	Module_IceD	-	19	-	"IceDyn"	-
->>>>>>> 7053c21e
-param	^	-	INTEGER	NumModules	-	19	-	"The number of modules available in FAST"	-
+param	^	-	INTEGER	Module_ADsk	-	20	-	"AeroDisk"	-
+param	^	-	INTEGER	Module_SED 	-	21	-	"Simplified-ElastoDyn" -
+param	^	-	INTEGER	NumModules	-	21	-	"The number of modules available in FAST"	-
 # Other Constants
 param	^	-	INTEGER	MaxNBlades	-	3	-	"Maximum number of blades allowed on a turbine"	-
 param	^	-	INTEGER	IceD_MaxLegs	-	4	-	"because I don't know how many legs there are before calling IceD_Init and I don't want to copy the data because of sibling mesh issues, I'm going to allocate IceD based on this number"	-
@@ -145,15 +129,9 @@
 typedef	^	FAST_ParameterType	IntKi	SizeJac_Opt1	{9}	-	-	"(1)=size of matrix; (2)=size of ED portion; (3)=size of SD portion [2 meshes]; (4)=size of HD portion; (5)=size of BD portion blade 1; (6)=size of BD portion blade 2; (7)=size of BD portion blade 3; (8)=size of Orca portion; (9)=size of ExtPtfm portion;"	-
 typedef	^	FAST_ParameterType	IntKi	SolveOption	-	-	-	"Switch to determine which solve option we are going to use (see Solve_FullOpt1, etc)"	-
 # Feature switches and flags:
-<<<<<<< HEAD
 typedef	^	FAST_ParameterType	IntKi	CompElast	-	-	-	"Compute blade loads (switch) {Module_ED; Module_BD; Module_SED}"	-
-typedef	^	FAST_ParameterType	IntKi	CompInflow	-	-	-	"Compute inflow wind conditions (switch) {Module_None; Module_IfW; Module_OpFM}"	-
-typedef	^	FAST_ParameterType	IntKi	CompAero	-	-	-	"Compute aerodynamic loads (switch) {Module_None; Module_AD14; Module_AD; Module_ADsk}"	-
-=======
-typedef	^	FAST_ParameterType	IntKi	CompElast	-	-	-	"Compute blade loads (switch) {Module_ED; Module_BD}"	-
 typedef	^	FAST_ParameterType	IntKi	CompInflow	-	-	-	"Compute inflow wind conditions (switch) {Module_None; Module_IfW; Module_ExtInfw}"	-
-typedef	^	FAST_ParameterType	IntKi	CompAero	-	-	-	"Compute aerodynamic loads (switch) {Module_None; Module_AD}"	-
->>>>>>> 7053c21e
+typedef	^	FAST_ParameterType	IntKi	CompAero	-	-	-	"Compute aerodynamic loads (switch) {Module_None; Module_ADsk; Module_AD}"	-
 typedef	^	FAST_ParameterType	IntKi	CompServo	-	-	-	"Compute control and electrical-drive dynamics (switch) {Module_None; Module_SrvD}"	-
 typedef	^	FAST_ParameterType	IntKi	CompSeaSt   -	-	-	"Compute sea states; wave kinematics (switch) {Module_None; Module_SeaSt}"	-
 typedef	^	FAST_ParameterType	IntKi	CompHydro	-	-	-	"Compute hydrodynamic loads (switch) {Module_None; Module_HD}"	-
@@ -859,13 +837,10 @@
 typedef   ^   FAST_InitData    SrvD_InitOutputType         OutData_SrvD     -  -  -  "SrvD Initialization output data"
 typedef   ^   FAST_InitData    AD_InitInputType             InData_AD       -  -  -  "AD Initialization input data"
 typedef   ^   FAST_InitData    AD_InitOutputType           OutData_AD       -  -  -  "AD Initialization output data"
-<<<<<<< HEAD
 typedef   ^   FAST_InitData    ADsk_InitInputType           InData_ADsk     -  -  -  "ADsk Initialization input data"
 typedef   ^   FAST_InitData    ADsk_InitOutputType         OutData_ADsk     -  -  -  "ADsk Initialization output data"
-=======
 typedef   ^   FAST_InitData    ExtLd_InitInputType          InData_ExtLd     -  -  - "ExtLd Initialization input data"
 typedef   ^   FAST_InitData    ExtLd_InitOutputType        OutData_ExtLd     -  -  - "ExtLd Initialization output data"
->>>>>>> 7053c21e
 typedef   ^   FAST_InitData    InflowWind_InitInputType     InData_IfW      -  -  -  "IfW Initialization input data"
 typedef   ^   FAST_InitData    InflowWind_InitOutputType   OutData_IfW      -  -  -  "IfW Initialization output data"
 typedef   ^   FAST_InitData    ExtInfw_InitInputType        InData_ExtInfw     -  -  -  "ExtInfw Initialization input data"
@@ -933,12 +908,8 @@
 typedef	^	FAST_TurbineType	BeamDyn_Data	BD	-	-	-	"Data for the BeamDyn module"	-
 typedef	^	FAST_TurbineType	ServoDyn_Data	SrvD	-	-	-	"Data for the ServoDyn module"	-
 typedef	^	FAST_TurbineType	AeroDyn_Data	AD	-	-	-	"Data for the AeroDyn module"	-
-<<<<<<< HEAD
-typedef	^	FAST_TurbineType	AeroDyn14_Data	AD14	-	-	-	"Data for the AeroDyn14 module"	-
 typedef	^	FAST_TurbineType	AeroDisk_Data	ADsk	-	-	-	"Data for the AeroDisk module"	-
-=======
 typedef	^	FAST_TurbineType	ExtLoads_Data	ExtLd	-	-	-	"Data for the External loads module"	-
->>>>>>> 7053c21e
 typedef	^	FAST_TurbineType	InflowWind_Data	IfW	-	-	-	"Data for InflowWind module"	-
 typedef	^	FAST_TurbineType	ExternalInflow_Data	ExtInfw	-	-	-	"Data for ExternalInflow integration module"	-
 typedef	^	FAST_TurbineType	SCDataEx_Data	SC_DX	-	-	-	"Data for SuperController integration module"	-
