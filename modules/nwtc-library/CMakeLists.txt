#
# Copyright 2016 National Renewable Energy Laboratory
#
# Licensed under the Apache License, Version 2.0 (the "License");
# you may not use this file except in compliance with the License.
# You may obtain a copy of the License at
#
#     http://www.apache.org/licenses/LICENSE-2.0
#
# Unless required by applicable law or agreed to in writing, software
# distributed under the License is distributed on an "AS IS" BASIS,
# WITHOUT WARRANTIES OR CONDITIONS OF ANY KIND, either express or implied.
# See the License for the specific language governing permissions and
# limitations under the License.
#

set(NWTCLIBS_SOURCES
  src/JSON.f90
  src/ModMesh.f90
  src/ModMesh_Mapping.f90
  src/ModMesh_Types.f90
  
  src/NWTC_IO.f90
  src/NWTC_Library.f90
  src/NWTC_Num.f90
  src/NWTC_RandomNumber.f90

  src/NWTC_Library_Types.f90
  src/VTK.f90
  src/YAML.f90

  # RanLux sources
  src/ranlux/RANLUX.f90

<<<<<<< HEAD
=======
  # Public Domain Aeronautical Software (PDAS) Polynomial Root Finder
  src/Polynomial/quartic.f90
  
>>>>>>> e8ec53f9
  # NetLib sources
  src/NetLib/fftpack/fftpack4.1.f
  src/NetLib/scalapack/dlasrt2.f
  src/NetLib/scalapack/slasrt2.f
  src/NetLib/fftpack/NWTC_FFTPACK.f90
  src/NetLib/lapack/NWTC_LAPACK.f90
  src/NetLib/scalapack/NWTC_ScaLAPACK.f90

  # NetLib SLATEC sources
  src/NetLib/slatec/NWTC_SLATEC.f90
  src/NetLib/slatec/dqk61.f
  src/NetLib/slatec/qk61.f
  src/NetLib/slatec/d1mach.f
  src/NetLib/slatec/r1mach.f
  src/NetLib/slatec/xercnt.f
  src/NetLib/slatec/xerhlt.f
  src/NetLib/slatec/xerprn.f
  src/NetLib/slatec/xersve.f
  src/NetLib/slatec/fdump.f
  src/NetLib/slatec/i1mach.f
  src/NetLib/slatec/j4save.f
  src/NetLib/slatec/xgetua.f
  src/NetLib/slatec/xermsg.f  )

get_filename_component(FCNAME ${CMAKE_Fortran_COMPILER} NAME)

# Recursive use of routine in qk61/dqk61 will trigger errors in debug
if (CMAKE_BUILD_TYPE MATCHES Debug)
   if (${CMAKE_Fortran_COMPILER_ID} STREQUAL "GNU")
      set_source_files_properties(src/NetLib/slatec/NWTC_SLATEC.f90 PROPERTIES COMPILE_FLAGS -frecursive)
      set_source_files_properties(src/NetLib/slatec/dqk61.f         PROPERTIES COMPILE_FLAGS -frecursive)
      set_source_files_properties(src/NetLib/slatec/qk61.f          PROPERTIES COMPILE_FLAGS -frecursive)
   elseif (${CMAKE_Fortran_COMPILER_ID} MATCHES "^Intel")
      if("${CMAKE_Fortran_COMPILER_VERSION}" VERSION_LESS "19")
         if (WIN32)
            set_source_files_properties(src/NetLib/slatec/NWTC_SLATEC.f90 PROPERTIES COMPILE_FLAGS "/recursive")
            set_source_files_properties(src/NetLib/slatec/dqk61.f         PROPERTIES COMPILE_FLAGS "/recursive")
            set_source_files_properties(src/NetLib/slatec/qk61.f          PROPERTIES COMPILE_FLAGS "/recursive")
         else()
            set_source_files_properties(src/NetLib/slatec/NWTC_SLATEC.f90 PROPERTIES COMPILE_FLAGS "-recursive")
            set_source_files_properties(src/NetLib/slatec/dqk61.f         PROPERTIES COMPILE_FLAGS "-recursive")
            set_source_files_properties(src/NetLib/slatec/qk61.f          PROPERTIES COMPILE_FLAGS "-recursive")
         endif()
      else()   # The above syntax will be deprecated after version 20.  This is supported from version 19 onwards
               # see: https://software.intel.com/content/www/us/en/develop/documentation/fortran-compiler-developer-guide-and-reference/top/compiler-reference/compiler-options/compiler-option-details/floating-point-options/recursive.html
         if (WIN32)
            set_source_files_properties(src/NetLib/slatec/NWTC_SLATEC.f90 PROPERTIES COMPILE_FLAGS "/assume:recursion")
            set_source_files_properties(src/NetLib/slatec/dqk61.f         PROPERTIES COMPILE_FLAGS "/assume:recursion")
            set_source_files_properties(src/NetLib/slatec/qk61.f          PROPERTIES COMPILE_FLAGS "/assume:recursion")
         else()
            set_source_files_properties(src/NetLib/slatec/NWTC_SLATEC.f90 PROPERTIES COMPILE_FLAGS "-assume recursion")
            set_source_files_properties(src/NetLib/slatec/dqk61.f         PROPERTIES COMPILE_FLAGS "-assume recursion")
            set_source_files_properties(src/NetLib/slatec/qk61.f          PROPERTIES COMPILE_FLAGS "-assume recursion")
         endif()
      endif()
   endif()
endif()

if (${CMAKE_Fortran_COMPILER_ID} STREQUAL "GNU")
  if (WIN32)
    set(NWTC_SYS_FILE src/SysGnuWin.f90)
    set(NWTC_SYS_FILE_MATLAB src/SysMatlabWindows.f90)
  elseif (APPLE OR UNIX OR CYGWIN)
    set(NWTC_SYS_FILE src/SysGnuLinux.f90)
    set(NWTC_SYS_FILE_MATLAB src/SysMatlabLinuxGnu.f90)
  endif ()
elseif (${CMAKE_Fortran_COMPILER_ID} MATCHES "^Intel")
  if (APPLE OR UNIX)
    set(NWTC_SYS_FILE src/SysIFL.f90)
    set(NWTC_SYS_FILE_MATLAB src/SysMatlabLinuxIntel.f90)
  elseif (WIN32)
    set(NWTC_SYS_FILE src/SysIVF.f90)
    set(NWTC_SYS_FILE_MATLAB src/SysMatlabWindows.f90)
  endif (APPLE OR UNIX)
endif ()

if (NWTC_SYS_FILE)
  message("-- Setting system file as: ${NWTC_SYS_FILE}")
else (NWTC_SYS_FILE)
  message(FATAL_ERROR "Cannot determine system file used with NWTC_Library")
endif (NWTC_SYS_FILE)


add_library(nwtcbaselib_obj OBJECT src/NWTC_Base.f90 src/SingPrec.f90)

add_library(nwtcsyslib_obj OBJECT ${NWTC_SYS_FILE})
target_link_libraries(nwtcsyslib_obj nwtcbaselib_obj ${LAPACK_LIBRARIES} ${CMAKE_DL_LIBS})
if (USE_LOCAL_STATIC_LAPACK)
  add_dependencies(nwtcsyslib_obj lapack)
endif()

add_library(nwtclibs_obj OBJECT ${NWTCLIBS_SOURCES} ${NWTC_SYS_FILE})
target_link_libraries(nwtclibs_obj nwtcbaselib_obj versioninfolib_obj ${LAPACK_LIBRARIES} ${CMAKE_DL_LIBS})
if (USE_LOCAL_STATIC_LAPACK)
  add_dependencies(nwtclibs_obj lapack)
endif()

add_library(nwtclibs $<TARGET_OBJECTS:nwtclibs_obj> $<TARGET_OBJECTS:nwtcbaselib_obj> $<TARGET_OBJECTS:nwtcsyslib_obj>)
target_link_libraries(nwtclibs versioninfolib ${LAPACK_LIBRARIES} ${CMAKE_DL_LIBS})
add_dependencies (nwtclibs nwtclibs_obj nwtcsyslib_obj)
if (USE_LOCAL_STATIC_LAPACK)
  add_dependencies(nwtclibs lapack)
endif()


if(BUILD_OPENFAST_SIMULINK_API)

  if (NWTC_SYS_FILE_MATLAB)
    message("-- Setting Matlab system file as: ${NWTC_SYS_FILE_MATLAB}")
  else (NWTC_SYS_FILE_MATLAB)
    message(FATAL_ERROR "Cannot determine Matlab system file used with NWTC_Library")
  endif (NWTC_SYS_FILE_MATLAB)

  # Append the matlab mex libraries to the target
  find_package(Matlab REQUIRED)
<<<<<<< HEAD
  message(STATUS "In NWTC Matlab_MEX_LIBRARY: ${Matlab_MEX_LIBRARY}")

  add_library(nwtcsyslib_matlab_obj OBJECT ${NWTC_SYS_FILE_MATLAB})
  target_link_libraries(nwtcsyslib_matlab_obj nwtclibs_obj nwtcbaselib_obj ${LAPACK_LIBRARIES} ${CMAKE_DL_LIBS} ${Matlab_MEX_LIBRARY})

  if (USE_LOCAL_STATIC_LAPACK)
    add_dependencies(nwtcsyslib_matlab_obj lapack)
  endif()

  install(TARGETS nwtcsyslib_matlab_obj
    EXPORT "${CMAKE_PROJECT_NAME}Libraries"
    LIBRARY DESTINATION lib
    ARCHIVE DESTINATION lib)

endif(BUILD_OPENFAST_SIMULINK_API)
=======
  target_link_libraries(nwtclibs ${LAPACK_LIBRARIES} ${CMAKE_DL_LIBS} ${Matlab_MEX_LIBRARY})
else()
  target_link_libraries(nwtclibs ${LAPACK_LIBRARIES} ${CMAKE_DL_LIBS})
endif()
>>>>>>> e8ec53f9

install(TARGETS nwtclibs nwtclibs_obj nwtcsyslib_obj nwtcbaselib_obj
  EXPORT "${CMAKE_PROJECT_NAME}Libraries"
  LIBRARY DESTINATION lib
  ARCHIVE DESTINATION lib)
<|MERGE_RESOLUTION|>--- conflicted
+++ resolved
@@ -32,12 +32,9 @@
   # RanLux sources
   src/ranlux/RANLUX.f90
 
-<<<<<<< HEAD
-=======
   # Public Domain Aeronautical Software (PDAS) Polynomial Root Finder
   src/Polynomial/quartic.f90
   
->>>>>>> e8ec53f9
   # NetLib sources
   src/NetLib/fftpack/fftpack4.1.f
   src/NetLib/scalapack/dlasrt2.f
@@ -153,7 +150,7 @@
 
   # Append the matlab mex libraries to the target
   find_package(Matlab REQUIRED)
-<<<<<<< HEAD
+
   message(STATUS "In NWTC Matlab_MEX_LIBRARY: ${Matlab_MEX_LIBRARY}")
 
   add_library(nwtcsyslib_matlab_obj OBJECT ${NWTC_SYS_FILE_MATLAB})
@@ -169,12 +166,6 @@
     ARCHIVE DESTINATION lib)
 
 endif(BUILD_OPENFAST_SIMULINK_API)
-=======
-  target_link_libraries(nwtclibs ${LAPACK_LIBRARIES} ${CMAKE_DL_LIBS} ${Matlab_MEX_LIBRARY})
-else()
-  target_link_libraries(nwtclibs ${LAPACK_LIBRARIES} ${CMAKE_DL_LIBS})
-endif()
->>>>>>> e8ec53f9
 
 install(TARGETS nwtclibs nwtclibs_obj nwtcsyslib_obj nwtcbaselib_obj
   EXPORT "${CMAKE_PROJECT_NAME}Libraries"
