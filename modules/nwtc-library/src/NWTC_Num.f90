--- conflicted
+++ resolved
@@ -55,7 +55,6 @@
    REAL(ReKi)                                :: TwoByPi                       !< 2/Pi
    REAL(ReKi)                                :: TwoPi                         !< 2*Pi
 
-<<<<<<< HEAD
    REAL(SiKi)                                :: D2R_S                         !< Factor to convert degrees to radians in single precision
    REAL(SiKi)                                :: Inf_S                         !< IEEE value for NaN (not-a-number) in single precision
    REAL(SiKi)                                :: Inv2Pi_S                      !< 0.5/Pi (1/(2*Pi)) in single precision
@@ -68,7 +67,6 @@
    REAL(SiKi)                                :: TwoByPi_S                     !< 2/Pi in single precision
    REAL(SiKi)                                :: TwoPi_S                       !< 2*Pi in single precision
 
-=======
    REAL(SiKi)                                :: Pi_R4                         !< Ratio of a circle's circumference to its diameter in 4-byte precision
    REAL(R8Ki)                                :: Pi_R8                         !< Ratio of a circle's circumference to its diameter in 8-byte precision
    REAL(QuKi)                                :: Pi_R16                        !< Ratio of a circle's circumference to its diameter in 16-byte precision
@@ -76,7 +74,6 @@
    REAL(SiKi)                                :: TwoPi_R4                      !< 2*pi in 4-byte precision
    REAL(R8Ki)                                :: TwoPi_R8                      !< 2*pi in 8-byte precision
    REAL(QuKi)                                :: TwoPi_R16                     !< 2*pi in 16-byte precision
->>>>>>> 63de719a
 !=======================================================================
 
       ! Create interfaces for generic routines that use specific routines.
@@ -4212,11 +4209,7 @@
 !! a change in log map parameters.
    SUBROUTINE PerturbOrientationMatrix( Orientation, Perturbation, AngleDim )
       REAL(R8Ki), INTENT(INOUT)  :: Orientation(3,3)
-<<<<<<< HEAD
-      REAL(R8Ki), INTENT(IN)     :: Perturbation
-=======
       REAL(R8Ki), INTENT(IN)     :: Perturbation ! angle (radians) of the perturbation
->>>>>>> 63de719a
       INTEGER,    INTENT(IN)     :: AngleDim
    
            ! Local variables
@@ -5218,7 +5211,6 @@
       TwoPi   =  2.0_ReKi*Pi
       Inv2Pi  =  0.5_ReKi/Pi        ! 1.0/TwoPi
 
-<<<<<<< HEAD
       Pi_S      = ACOS( -1.0_SiKi )
       D2R_S     = Pi_S/180.0_SiKi
       R2D_S     = 180.0_SiKi/Pi_S
@@ -5228,12 +5220,9 @@
       TwoByPi_S =  2.0_SiKi/Pi_S
       TwoPi_S   =  2.0_SiKi*Pi_S
       Inv2Pi_S  =  0.5_SiKi/Pi_S    ! 1.0_SiKi/TwoPi_S
-
-=======
       Pi_R4   = ACOS( -1.0_SiKi )
       Pi_R8   = ACOS( -1.0_R8Ki )
       Pi_R16  = ACOS( -1.0_QuKi )
->>>>>>> 63de719a
 
       TwoPi_R4  = Pi_R4 *2.0_SiKi
       TwoPi_R8  = Pi_R8 *2.0_R8Ki
