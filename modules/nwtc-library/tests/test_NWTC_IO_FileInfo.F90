--- conflicted
+++ resolved
@@ -90,11 +90,7 @@
     USE ISO_C_BINDING, only: C_CHAR, C_NULL_CHAR
 
     ! This case should result in zero error status.
-<<<<<<< HEAD
-    ! It attempts to initialize FileInfoType with a C_NULL_CHAR delimited string 
-=======
     ! It attempts to initialize FileInfoType with a C_NULL_CHAR delimited string and compare with the equivalent array parsing
->>>>>>> 8f9d9172
 
     integer, parameter :: num_lines = 7
     integer, parameter :: num_files = 1
@@ -102,12 +98,6 @@
     integer(IntKi) :: error_status
     character(ErrMsgLen) :: error_message
     character(kind=C_CHAR,len=MaxFileInfoLineLen*2) :: input_string
-<<<<<<< HEAD
-    type(FileInfoType) :: file_info_type
-    integer :: i
-
-    ! Note: the rest of the input string is empty.  That should pass ok
-=======
     character(MaxFileInfoLineLen) :: input_string_array(num_lines)
     type(FileInfoType) :: file_info_type
     type(FileInfoType) :: file_info_type_array
@@ -131,7 +121,6 @@
 
     ! Equivalent C_CHAR string to pass
     ! Note: the rest of the input string is empty.  This won't pose an issue since the remainder of the empty string is ignored.
->>>>>>> 8f9d9172
     input_string =   "line  0"//C_NULL_CHAR//   &
                      "line  1"//C_NULL_CHAR//   &
                      "line  2"//C_NULL_CHAR//   &
@@ -143,14 +132,11 @@
     @assertEqual(num_lines, file_info_type%NumLines)
     @assertEqual(num_files, file_info_type%NumFiles)
     @assertEqual( 0, error_status )
-<<<<<<< HEAD
-=======
 
     ! Now check that the entries are identical
     do i = 1, num_lines
         @assertEqual( trim(file_info_type_array%Lines(i)), trim(file_info_type%Lines(i)) )
     end do
->>>>>>> 8f9d9172
     
 end subroutine
 
