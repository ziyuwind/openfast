
import textwrap
import itertools
from itertools import product

type_map = {
    'C1': 'character(*)',
    'L1': 'logical',
    'I4': 'integer(B4Ki)',
    'I8': 'integer(B8Ki)',
    'R4': 'real(R4Ki)',
    'R8': 'real(R8Ki)',
}

num_ranks = 5

module_header = '''
!STARTOFGENERATEDFILE 'ModReg.f90'
!
! WARNING This file is generated automatically by ModRegGen.py.
! Do not edit.  Your changes to this file will be lost.
!
! FAST Registry
!**********************************************************************************************************************************
! LICENSING
! Copyright (C) 2024  National Renewable Energy Laboratory
!
!    This file is part of the NWTC Subroutine Library.
!
! Licensed under the Apache License, Version 2.0 (the "License");
! you may not use this file except in compliance with the License.
! You may obtain a copy of the License at
!
!     http://www.apache.org/licenses/LICENSE-2.0
!
! Unless required by applicable law or agreed to in writing, software
! distributed under the License is distributed on an "AS IS" BASIS,
! WITHOUT WARRANTIES OR CONDITIONS OF ANY KIND, either express or implied.
! See the License for the specific language governing permissions and
! limitations under the License.
!**********************************************************************************************************************************

!> This module contains routines for packing and unpacking data from a registry data file.
module ModReg
   use NWTC_Base
   implicit none

   private
   public :: RegFile
   public :: OpenRegFile, InitRegFile, CloseRegFile, RegCheckErr
   public :: RegPackBounds, RegUnpackBounds
   public :: RegPackPointer, RegUnpackPointer
   public :: RegPack, RegUnpack
   public :: RegPackAlloc, RegUnpackAlloc
   public :: RegPackPtr, RegUnpackPtr

   type :: RegFile
      integer(IntKi)             :: Unit
      integer(IntKi)             :: Offset
      type(c_ptr), allocatable   :: Pointers(:)
      integer(B8Ki)              :: NumData
      integer(B8Ki)              :: NumPointers
      integer(IntKi)             :: ErrStat = ErrID_Fatal
      character(ErrMsgLen)       :: ErrMsg = 'RegFile not initialized'
   end type
   {ifc_lines}

contains

   subroutine InitRegFile(RF, Unit, ErrStat, ErrMsg)
      type(RegFile), intent(inout)        :: RF
      integer(IntKi), intent(in)          :: Unit
      integer(IntKi), intent(out)         :: ErrStat
      character(ErrMsgLen), intent(out)   :: ErrMsg

      character(*), parameter             :: RoutineName = "InitRegFile"
      integer(B8Ki), parameter            :: NumPointersInit = 128
      integer(IntKi)                      :: stat

      ErrStat = ErrID_None
      ErrMsg = ""

      RF%ErrStat = ErrID_None
      RF%ErrMsg = ""
      RF%NumData = 0
      RF%NumPointers = 0
      RF%Unit = Unit

      ! Get current position in the file in case anything has been written to it
      inquire(Unit, POS=RF%Offset)

      ! Write invalid number of pointers at the beginning of file so we can
      ! check if the file if the file has been finalized and closed
      write (Unit, iostat=stat) -1_B8Ki
      if (stat /= 0) then
         ErrStat = ErrID_Fatal
         write (ErrMsg, *) 'InitRegFile: Unable to write offset at beginning of file'
         return
      end if

      ! If pointers have not been allocated, allocate with initial size
      if (.not. allocated(RF%Pointers)) then
         allocate (RF%Pointers(NumPointersInit), stat=stat)
         if (stat /= 0) then
            ErrStat = ErrID_Fatal
            write (ErrMsg, *) 'InitRegFile: Unable to init pointer index to with size of', NumPointersInit
            return
         end if
      end if

      ! Reset all pointers to null
      RF%Pointers = c_null_ptr
   end subroutine

   subroutine CloseRegFile(RF, ErrStat, ErrMsg)
      type(RegFile), intent(inout)        :: RF
      integer(IntKi), intent(out)         :: ErrStat
      character(ErrMsgLen), intent(out)   :: ErrMsg

      character(*), parameter             :: RoutineName = "CloseRegFile"
      integer(IntKi)                      :: stat

      ErrStat = ErrID_None
      ErrMsg = ""

      ! Check if there have been any errors while writing to the file
      if (RF%ErrStat /= ErrID_None) then
         call SetErrStat(RF%ErrStat, RF%ErrMsg, ErrStat, ErrMsg, RoutineName)
         return
      end if

      ! Write the actual number of pointers
      write (RF%Unit, POS=RF%Offset, iostat=stat) RF%NumPointers
      if (stat /= 0) then
         ErrStat = ErrID_Fatal
         write (ErrMsg, *) 'CloseRegFile: Unable to write offset at beginning of file'
         return
      end if

      ! Close the file
      close (RF%Unit)

      ! Deallocate pointer array
      if (allocated(RF%Pointers)) deallocate (RF%Pointers)
   end subroutine

   subroutine OpenRegFile(RF, Unit, ErrStat, ErrMsg)
      type(RegFile), intent(inout)        :: RF
      integer(IntKi), intent(in)          :: Unit
      integer(IntKi), intent(out)         :: ErrStat
      character(ErrMsgLen), intent(out)   :: ErrMsg

      character(*), parameter             :: RoutineName = "ReadRegFile"
      integer(IntKi)                      :: iostat

      ErrStat = ErrID_None
      ErrMsg = ''

      ! Save unit
      RF%Unit = Unit

      ! Read number of pointers
      read (Unit, iostat=iostat) RF%NumPointers
      if (iostat /= 0) then
         call SetErrStat(ErrID_Fatal, "Error reading number of pointers", ErrStat, ErrMsg, RoutineName)
         return
      end if

      ! If pointers are allocated, deallocate
      if (allocated(RF%Pointers)) deallocate (RF%Pointers)

      ! Allocate pointer index and initialize pointers to null
      allocate (RF%Pointers(1:RF%NumPointers), stat=ErrStat)
      RF%Pointers = c_null_ptr

      ! initialize the number of data
      RF%NumData = 0

      ! Clear error
      RF%ErrStat = ErrID_None
      RF%ErrMsg = ''
   end subroutine

   function RegCheckErr(RF, RoutineName) result(Err)
      type(RegFile), intent(inout)  :: RF
      character(*), intent(in)      :: RoutineName
      logical                       :: Err
      Err = RF%ErrStat /= ErrID_None
      if (Err) RF%ErrMsg = trim(RoutineName)//": "//trim(RF%ErrMsg)
   end function

   elemental function LogicalToByte(b) result(i)
      logical, intent(in) :: b
      integer(B1Ki)       :: i
      if (b) then
         i = 1_B1Ki
      else
         i = 0_B1Ki
      end if
   end function

   elemental function ByteToLogical(i) result(b)
      integer(B1Ki), intent(in)  :: i
      logical                    :: b
      if (i == 0) then
         b = .false.
      else
         b = .true.
      end if
   end function

   subroutine RegPackPointer(RF, Ptr, Found)
      type(RegFile), intent(inout)  :: RF
      type(c_ptr), intent(in)       :: Ptr
      logical, intent(out)          :: Found

      type(c_ptr), allocatable      :: PointersTmp(:)
      integer(B8Ki)                 :: NewSize
      integer(B8Ki)                 :: i

      ! If error, return
      if (RF%ErrStat /= ErrID_None) return

      ! Look for pointer in index, if found, pack pointer index and return
      do i = 1, RF%NumPointers
         if (c_associated(Ptr, RF%Pointers(i))) then
            call RegPack(RF, i)
            Found = .true.
            return
         end if
      end do

      ! Pointer was not found in index
      Found = .false.

      ! If pointer index is full, grow pointer index
      if (RF%NumPointers == size(RF%Pointers)) then
         NewSize = int(1.5_R8Ki*real(RF%NumPointers, R8Ki), B8Ki)
         call move_alloc(RF%Pointers, PointersTmp)
         allocate (RF%Pointers(NewSize), stat=RF%ErrStat)
         if (RF%ErrStat /= ErrID_None) then
            RF%ErrStat = ErrID_Fatal
            write (RF%ErrMsg, *) 'RegPackPointer: Unable to allocate pointer index to', NewSize, 'bytes'
            return
         end if
         RF%Pointers(1:size(PointersTmp)) = PointersTmp
         RF%Pointers(size(PointersTmp) + 1:) = c_null_ptr
      end if

      ! Increment number of pointers, add new pointer to index
      RF%NumPointers = RF%NumPointers + 1
      RF%Pointers(RF%NumPointers) = Ptr

      ! Pack pointer index
      call RegPack(RF, RF%NumPointers)
   end subroutine

   subroutine RegUnpackPointer(RF, Ptr, Idx)
      type(RegFile), intent(inout)  :: RF
      type(c_ptr), intent(out)      :: Ptr
      integer(B8Ki), intent(out)    :: Idx

      ! If error, return
      if (RF%ErrStat /= ErrID_None) return

      ! Unpack pointer index
      call RegUnpack(RF, Idx)

      ! Get pointer from index
      Ptr = RF%Pointers(Idx)
   end subroutine

   subroutine RegPackBounds(RF, R, LB, UB)
      type(RegFile), intent(inout)  :: RF
      integer(B4Ki), intent(in)     :: R
      integer(B4Ki), intent(in)     :: LB(:), UB(:)

      ! If has an error, return
      if (RF%ErrStat /= ErrID_None) return

      ! Pack lower and upper bounds
      call RegPack(RF, LB(1:R))
      call RegPack(RF, UB(1:R))
      if (RegCheckErr(RF, "RegPackBounds")) return
   end subroutine

   subroutine RegUnpackBounds(RF, R, LB, UB)
      type(RegFile), intent(inout)  :: RF
      integer(B4Ki), intent(in)     :: R
      integer(B4Ki), intent(out)    :: LB(:), UB(:)

      ! If has an error, return
      if (RF%ErrStat /= ErrID_None) return

      ! Unpack lower and upper bounds
      call RegUnpack(RF, LB(1:R))
      call RegUnpack(RF, UB(1:R))
      if (RegCheckErr(RF, "RegUnpackBounds")) return
   end subroutine

   function DataNumValid(RF) result(match)
      type(RegFile), intent(inout)  :: RF
      logical                       :: match
      integer(B8Ki)                 :: DataNum

      ! Increment the data number to be read
      RF%NumData = RF%NumData + 1

      ! Read the data number from the file
      read(RF%Unit) DataNum

      ! If data number from file does not match expected number, set match false
      ! and create error message; otherwise, set match to true
      if (DataNum /= RF%NumData) then
         match = .false.
         RF%ErrStat = ErrID_Fatal
         write(RF%ErrMsg, *) "Read data number", DataNum, "expected", RF%NumData
      else
         match = .true.
      end if
   end function
'''


def gen_pack(w, dt, decl, rank):
   dims = '' if rank == 0 else '('+','.join([':']*rank)+')'
   name = f'Pack_{dt}' if rank == 0 else f'Pack_{dt}_Rank{rank}'
   w.write(f'\n\n   subroutine {name}(RF, Data)')
   w.write(f'\n      type(RegFile), intent(inout)         :: RF')
   w.write(f'\n      {decl+", intent(in)":<35s}  :: Data{dims}')
   w.write(f'\n')
   w.write(f'\n      ! If error, return')
   w.write(f'\n      if (RF%ErrStat /= ErrID_None) return')
   w.write(f'\n')
   w.write(f'\n      ! Increment data number and write to file')
   w.write(f'\n      RF%NumData = RF%NumData + 1')
   w.write(f'\n      write(RF%Unit) RF%NumData')
   w.write(f'\n')
   w.write(f'\n      ! Write data to file')
   w.write(f'\n      write(RF%Unit) Data')
   w.write(f'\n   end subroutine')


def gen_unpack(w, dt, decl, rank):
   dims = '' if rank == 0 else '('+','.join([':']*rank)+')'
   name = f'Unpack_{dt}' if rank == 0 else f'Unpack_{dt}_Rank{rank}'
   w.write(f'\n')
   w.write(f'\n   subroutine {name}(RF, Data)')
   w.write(f'\n      type(RegFile), intent(inout)         :: RF')
   w.write(f'\n      {decl+", intent(out)":<35s}  :: Data{dims}')
   w.write(f'\n')
   w.write(f'\n      ! If error, return')
   w.write(f'\n      if (RF%ErrStat /= ErrID_None) return')
   w.write(f'\n')
   w.write(f'\n      ! Read data number, return if invalid')
   w.write(f'\n      if (.not. DataNumValid(RF)) return')
   w.write(f'\n')
   w.write(f'\n      ! Read data from file')
   w.write(f'\n      read(RF%Unit) Data')
   w.write(f'\n   end subroutine')

def gen_pack_alloc(w, dt, decl, rank):
   dims = '' if rank == 0 else '('+','.join([':']*rank)+')'
   name = f'PackAlloc_{dt}' + ("" if rank == 0 else f'_Rank{rank}')
   w.write(f'\n')
   w.write(f'\n   subroutine {name}(RF, Data)')
   w.write(f'\n      type(RegFile), intent(inout)         :: RF')
   w.write(f'\n      {decl+", allocatable, intent(in)":<35s}  :: Data{dims}')
   w.write(f'\n')
   w.write(f'\n      ! If error, return')
   w.write(f'\n      if (RF%ErrStat /= ErrID_None) return')
   w.write(f'\n')
   w.write(f'\n      ! Write if allocated')
   w.write(f'\n      call RegPack(RF, allocated(Data))')
   w.write(f'\n      if (RegCheckErr(RF, "{name}")) return')
   w.write(f'\n      if (.not. allocated(Data)) return')
   w.write(f'\n')
   if rank > 0:
      w.write(f'\n      ! Write array bounds')
      w.write(f'\n      call RegPackBounds(RF, {rank}, lbound(Data), ubound(Data))')
   w.write(f'\n')
   w.write(f'\n      ! Write data to file')
   w.write(f'\n      call RegPack(RF, Data)')
   w.write(f'\n      if (RegCheckErr(RF, "{name}")) return')
   w.write(f'\n   end subroutine')


def gen_unpack_alloc(w, dt, decl, rank):
   dims = '' if rank == 0 else '('+','.join([':']*rank)+')'
   name = f'UnpackAlloc_{dt}' + ("" if rank == 0 else f'_Rank{rank}')
   w.write(f'\n')
   w.write(f'\n   subroutine {name}(RF, Data)')
   w.write(f'\n      type(RegFile), intent(inout)         :: RF')
   w.write(f'\n      {decl+", allocatable, intent(out)":<35s}  :: Data{dims}')
   w.write(f'\n      integer(IntKi)                       :: stat')
   w.write(f'\n      logical                              :: IsAllocated')
   if rank > 0:
      w.write(f'\n      integer(B4Ki)                        :: LB({rank}), UB({rank})')
   w.write(f'\n')
   w.write(f'\n      ! If error, return')
   w.write(f'\n      if (RF%ErrStat /= ErrID_None) return')
   w.write(f'\n')
   w.write(f'\n      ! Deallocate if allocated')
   w.write(f'\n      if (allocated(Data)) deallocate(Data)')
   w.write(f'\n')
   w.write(f'\n      ! Read value to see if it was allocated, return if not')
   w.write(f'\n      call RegUnpack(RF, IsAllocated)')
   w.write(f'\n      if (RegCheckErr(RF, "{name}")) return')
   w.write(f'\n      if (.not. IsAllocated) return')
   w.write(f'\n')
   alloc_dims = ''
   if rank > 0:
      w.write(f'\n      ! Read array bounds')
      w.write(f'\n      call RegUnpackBounds(RF, {rank}, LB, UB)')
      w.write(f'\n      if (RegCheckErr(RF, "{name}")) return')
      alloc_dims = '(' + ','.join([f'LB({d+1}):UB({d+1})' for d in range(rank)]) + ')'
   w.write(f'\n')
   w.write(f'\n      ! Allocate data')
   w.write(f'\n      allocate(Data{alloc_dims}, stat=stat)')
   w.write(f'\n      if (stat /= 0) then')
   w.write(f'\n         RF%ErrStat = ErrID_Fatal')
   w.write(f'\n         RF%ErrMsg = "{name}: error allocating data"')
   w.write(f'\n         return')
   w.write(f'\n      end if')
   w.write(f'\n')
   w.write(f'\n      ! Read data')
   w.write(f'\n      call RegUnpack(RF, Data)')
   w.write(f'\n      if (RegCheckErr(RF, "{name}")) return')
   w.write(f'\n   end subroutine')


def gen_pack_ptr(w, dt, decl, rank):
   dims = '' if rank == 0 else '('+','.join([':']*rank)+')'
   name = f'PackPtr_{dt}'
   if rank > 0: name += f'_Rank{rank}'
   w.write(f'\n')
   w.write(f'\n   subroutine {name}(RF, Data)')
   w.write(f'\n      type(RegFile), intent(inout)         :: RF')
   w.write(f'\n      {decl+", pointer, intent(in)":<35s}  :: Data{dims}')
   w.write(f'\n      logical                              :: PtrInIndex')
   w.write(f'\n')
   w.write(f'\n      ! If error, return')
   w.write(f'\n      if (RF%ErrStat /= ErrID_None) return')
   w.write(f'\n')
   w.write(f'\n      ! Write if associated')
   w.write(f'\n      call RegPack(RF, associated(Data))')
   w.write(f'\n      if (RegCheckErr(RF, "{name}")) return')
   w.write(f'\n      if (.not. associated(Data)) return')
   if rank > 0:
      w.write(f'\n')
      w.write(f'\n      ! Write array bounds')
      w.write(f'\n      call RegPackBounds(RF, {rank}, lbound(Data), ubound(Data))')
   w.write(f'\n')
   w.write(f'\n      ! Write pointer info')
   w.write(f'\n      call RegPackPointer(RF, c_loc(Data), PtrInIndex)')
   w.write(f'\n      if (RegCheckErr(RF, "{name}")) return')
   w.write(f'\n      if (PtrInIndex) return')
   w.write(f'\n')
   w.write(f'\n      ! Write data to file')
   w.write(f'\n      call RegPack(RF, Data)')
   w.write(f'\n      if (RegCheckErr(RF, "{name}")) return')
   w.write(f'\n   end subroutine')

def gen_unpack_ptr(w, dt, decl, rank):
   dims = '' if rank == 0 else '('+','.join([':']*rank)+')'
   dt_size = int(dt[-1])
   name = f'UnpackPtr_{dt}' if rank == 0 else f'UnpackPtr_{dt}_Rank{rank}'
   w.write(f'\n')
   if rank == 0:
      w.write(f'\n   subroutine {name}(RF, Data)')
   else:
      w.write(f'\n   subroutine {name}(RF, Data, LB, UB)')
   w.write(f'\n      type(RegFile), intent(inout)          :: RF')
   w.write(f'\n      {decl+", pointer, intent(out)":<36s}  :: Data{dims}')
   if rank > 0:
      w.write(f'\n      integer(B8Ki), intent(out)            :: LB(:), UB(:)')
   w.write(f'\n      integer(IntKi)                        :: stat')
   w.write(f'\n      integer(B8Ki)                         :: PtrIdx')
   w.write(f'\n      logical                               :: IsAssociated')
   w.write(f'\n      type(c_ptr)                           :: Ptr')
<<<<<<< HEAD
   if rank > 0:
      w.write(f'\n      integer(B4Ki)                        :: LB({rank}), UB({rank})')
=======
>>>>>>> 024dbc18
   w.write(f'\n')
   w.write(f'\n      ! If error, return')
   w.write(f'\n      if (RF%ErrStat /= ErrID_None) return')
   w.write(f'\n')
   w.write(f'\n      ! If associated, deallocate and nullify')
   w.write(f'\n      if (associated(Data)) then')
   w.write(f'\n         deallocate(Data)')
   w.write(f'\n         nullify(Data)')
   w.write(f'\n      end if')
   w.write(f'\n')
   w.write(f'\n      ! Read value to see if it was associated, return if not')
   w.write(f'\n      call RegUnpack(RF, IsAssociated)')
   w.write(f'\n      if (RegCheckErr(RF, "{name}")) return')
   w.write(f'\n      if (.not. IsAssociated) return')
   if rank > 0:
      w.write(f'\n')
      w.write(f'\n      ! Read array bounds')
      w.write(f'\n      call RegUnpackBounds(RF, {rank}, LB, UB)')
      w.write(f'\n      if (RegCheckErr(RF, "{name}")) return')
   w.write(f'\n')
   w.write(f'\n      ! Unpack pointer inf')
   w.write(f'\n      call RegUnpackPointer(RF, Ptr, PtrIdx)')
   w.write(f'\n      if (RegCheckErr(RF, "{name}")) return')
   w.write(f'\n')
   w.write(f'\n      ! If pointer was in index, associate data with pointer, return')
   w.write(f'\n      if (c_associated(Ptr)) then')
   if rank == 0:
      alloc_dims = ''
      w.write(f'\n         call c_f_pointer(Ptr, Data)')
   else:
      alloc_dims = '(' + ','.join([f'LB({d+1}):UB({d+1})' for d in range(rank)]) + ')'
      remap_dims = ",".join([f'LB({d+1}):' for d in range(rank)])
      w.write(f'\n         call c_f_pointer(Ptr, Data, UB - LB)')   # Specify shape
      w.write(f'\n         Data({remap_dims}) => Data')        # Remap bounds
   w.write(f'\n         return')
   w.write(f'\n      end if')
   w.write(f'\n')
   w.write(f'\n      ! Allocate data')
   w.write(f'\n      allocate(Data{alloc_dims}, stat=stat)')
   w.write(f'\n      if (stat /= 0) then')
   w.write(f'\n         RF%ErrStat = ErrID_Fatal')
   w.write(f'\n         RF%ErrMsg = "{name}: error allocating data"')
   w.write(f'\n         return')
   w.write(f'\n      end if')
   w.write(f'\n')
   w.write(f'\n      ! Read data')
   w.write(f'\n      call RegUnpack(RF, Data)')
   w.write(f'\n      if (RegCheckErr(RF, "{name}")) return')
   w.write(f'\n   end subroutine')

# Registry interface
groups = ['Pack', 'Unpack', 'PackAlloc', 'UnpackAlloc', 'PackPtr', 'UnpackPtr']
ifc_lines = ''
ranks = [''] + [f'_Rank{r}' for r in range(1,num_ranks+1)]
for attr, punp in product([''], groups):
   ifc_lines += f'\n\n   interface Reg{punp}{attr}'
   funcs = [f'{punp}{attr}_{dt}{rank}'for dt, rank in product(type_map.keys(), ranks)]
   lines = textwrap.wrap('module procedure ' + ', '.join(funcs), 80,
                  initial_indent=" "*6, subsequent_indent=' '*9,break_long_words=False)
   ifc_lines += '\n' + ' &\n'.join(lines)
   ifc_lines += '\n   end interface'

with open('src/ModReg.f90', 'w') as w:
    w.write(module_header.format(ifc_lines=ifc_lines, maxrank=num_ranks))

    # Loop through data types and ranks
    for (dt,decl), rank in product(type_map.items(), range(num_ranks+1)):
        gen_pack(w, dt, decl, rank)
        gen_unpack(w, dt, decl, rank)
        gen_pack_alloc(w, dt, decl, rank)
        gen_unpack_alloc(w, dt, decl, rank)
        gen_pack_ptr(w, dt, decl, rank)
        gen_unpack_ptr(w, dt, decl, rank)

    w.write('\nend module')<|MERGE_RESOLUTION|>--- conflicted
+++ resolved
@@ -473,16 +473,11 @@
    w.write(f'\n      type(RegFile), intent(inout)          :: RF')
    w.write(f'\n      {decl+", pointer, intent(out)":<36s}  :: Data{dims}')
    if rank > 0:
-      w.write(f'\n      integer(B8Ki), intent(out)            :: LB(:), UB(:)')
+      w.write(f'\n      integer(B4Ki), intent(out)            :: LB(:), UB(:)')
    w.write(f'\n      integer(IntKi)                        :: stat')
    w.write(f'\n      integer(B8Ki)                         :: PtrIdx')
    w.write(f'\n      logical                               :: IsAssociated')
    w.write(f'\n      type(c_ptr)                           :: Ptr')
-<<<<<<< HEAD
-   if rank > 0:
-      w.write(f'\n      integer(B4Ki)                        :: LB({rank}), UB({rank})')
-=======
->>>>>>> 024dbc18
    w.write(f'\n')
    w.write(f'\n      ! If error, return')
    w.write(f'\n      if (RF%ErrStat /= ErrID_None) return')
