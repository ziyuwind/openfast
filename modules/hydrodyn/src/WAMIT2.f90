--- conflicted
+++ resolved
@@ -3108,23 +3108,11 @@
          ! Find a unit number to use
       !$OMP critical(fileopen)
       CALL GetNewUnit(UnitDataFile,ErrStatTmp,ErrMsgTmp)
-<<<<<<< HEAD
-      CALL SetErrStat( ErrStatTmp, ErrMsgTmp, ErrStat, ErrMsg, RoutineName)
-      IF ( ErrStat >= AbortErrLev ) THEN
-         UnitDataFile = -1
-         CALL CleanUp()
-         RETURN
-      ENDIF
-
-         ! Open the file
-      CALL OpenFInpFile(  UnitDataFile, TRIM(Filename3D), ErrStat, ErrMsg )  ! Open file containing mean drift information
-=======
       if (ErrStatTmp < AbortErrLev) then
             ! Open the file
          CALL OpenFInpFile(  UnitDataFile, TRIM(Filename3D), ErrStat, ErrMsg )  ! Open file containing mean drift information
       endif
       !$OMP end critical(fileopen)
->>>>>>> b48e0323
       CALL SetErrStat( ErrStatTmp, ErrMsgTmp, ErrStat, ErrMsg, RoutineName)
       IF ( ErrStat >= AbortErrLev ) THEN
          UnitDataFile = -1
@@ -3791,22 +3779,11 @@
          ! Find a unit number to use
       !$OMP critical(fileopen)
       CALL GetNewUnit(UnitDataFile,ErrStatTmp,ErrMsgTmp)
-<<<<<<< HEAD
-      CALL SetErrStat( ErrStatTmp, ErrMsgTmp, ErrStat, ErrMsg, RoutineName)
-      IF ( ErrStat >= AbortErrLev ) THEN
-         CALL CleanUp()
-         RETURN
-      ENDIF
-
-         ! Open the file
-      CALL OpenFInpFile(  UnitDataFile, TRIM(Filename4D), ErrStatTmp, ErrMsgTmp )  ! Open file containing mean drift information
-=======
       if (ErrStatTmp < AbortErrLev) then
          ! Open the file
-         CALL OpenFInpFile(  UnitDataFile, TRIM(Filename4D), ErrStat, ErrMsg )  ! Open file containing mean drift information
+         CALL OpenFInpFile(  UnitDataFile, TRIM(Filename4D), ErrStatTmp, ErrMsgTmp )  ! Open file containing mean drift information
       endif
       !$OMP end critical(fileopen)
->>>>>>> b48e0323
       CALL SetErrStat( ErrStatTmp, ErrMsgTmp, ErrStat, ErrMsg, RoutineName)
       IF ( ErrStat >= AbortErrLev ) THEN
          CLOSE( UnitDataFile )
