!**********************************************************************************************************************************
! The WAMIT and WAMIT_Types modules make up a template for creating user-defined calculations in the FAST Modularization 
! Framework. WAMITs_Types will be auto-generated based on a description of the variables for the module.
!..................................................................................................................................
! LICENSING
! Copyright (C) 2012-2015  National Renewable Energy Laboratory
!
!    This file is part of WAMIT.
!
! Licensed under the Apache License, Version 2.0 (the "License");
! you may not use this file except in compliance with the License.
! You may obtain a copy of the License at
!
!     http://www.apache.org/licenses/LICENSE-2.0
!
! Unless required by applicable law or agreed to in writing, software
! distributed under the License is distributed on an "AS IS" BASIS,
! WITHOUT WARRANTIES OR CONDITIONS OF ANY KIND, either express or implied.
! See the License for the specific language governing permissions and
!    
!**********************************************************************************************************************************
MODULE WAMIT

   USE Waves
   USE WAMIT_Types 
   USE WAMIT_Interp
   USE NWTC_Library
  ! USE Waves_Types
   USE Conv_Radiation
   USE SS_Radiation
   USE SS_Excitation
   USE NWTC_FFTPACK
   
   IMPLICIT NONE
   
   PRIVATE
   
   REAL(DbKi), PARAMETER, PRIVATE       :: OnePlusEps  = 1.0 + EPSILON(OnePlusEps)   ! The number slighty greater than unity in the precision of DbKi.

   TYPE(ProgDesc), PARAMETER            :: WAMIT_ProgDesc = ProgDesc( 'WAMIT', '', '' )

   
      ! ..... Public Subroutines ...................................................................................................

   PUBLIC :: WAMIT_Init                           ! Initialization routine
   PUBLIC :: WAMIT_End                            ! Ending routine (includes clean up)
   
   PUBLIC :: WAMIT_UpdateStates                   ! Loose coupling routine for solving for constraint states, integrating 
                                                    !   continuous states, and updating discrete states
   PUBLIC :: WAMIT_CalcOutput                     ! Routine for computing outputs
   
   PUBLIC :: WAMIT_CalcConstrStateResidual        ! Tight coupling routine for returning the constraint state residual
   PUBLIC :: WAMIT_CalcContStateDeriv             ! Tight coupling routine for computing derivatives of continuous states
   PUBLIC :: WAMIT_UpdateDiscState                ! Tight coupling routine for updating discrete states
        
   
CONTAINS

!----------------------------------------------------------------------------------------------------------------------------------
!> This routine transforms  WAMIT input file data from a local (heading-angle, based) coordinate system to the global system. 
   subroutine TransformWAMITMatrices( NBody, RotZ, M )
!..................................................................................................................................
      integer(IntKi), intent( in    ) :: NBody   ! Number of WAMIT bodies in this WAMIT object ( = 1 if NBodyMod > 1)
      real(R8Ki),     intent( in    ) :: RotZ(:) ! NBody heading angles (radians)
      real(SiKi),     intent( inout ) :: M(:,:)  ! Matrix data to be transformed, if NBodyMOD = 1 and NBody > 1 then we will be transforming the individual sub 6x6 matrices
      
      integer(IntKi)   :: i,j,ii,jj,iSub,jSub
      real(R8Ki)       :: Rj(3,3)
      real(R8Ki)       :: Ri(3,3)
      
      do j = 1, NBody
         Rj(1,:) = (/ cos(RotZ(j)), sin(RotZ(j)), 0.0_R8Ki/)
         Rj(2,:) = (/-sin(RotZ(j)), cos(RotZ(j)), 0.0_R8Ki/)
         Rj(3,:) = (/ 0.0_R8Ki    , 0.0_R8Ki    , 1.0_R8Ki/)
         do i = 1, NBody
            if ( (.not. EqualRealNos(RotZ(i), 0.0_R8Ki)) .or. (.not. EqualRealNos(RotZ(j), 0.0_R8Ki)) ) then
               Ri(1,:) = (/ cos(RotZ(i)), sin(RotZ(i)), 0.0_R8Ki/)
               Ri(2,:) = (/-sin(RotZ(i)), cos(RotZ(i)), 0.0_R8Ki/)
               Ri(3,:) = (/ 0.0_R8Ki    , 0.0_R8Ki    , 1.0_R8Ki/)
               do jj = 1,2
                  jSub = (j-1)*6 + (jj-1)*3 + 1  
                  do ii = 1,2
                     iSub = (i-1)*6 + (ii-1)*3 + 1
                     M(iSub:iSub+2,jSub:jSub+2) = matmul( transpose(Ri), matmul( M(iSub:iSub+2,jSub:jSub+2), Rj ) )
                  end do
               end do 
            end if
         end do

      end do
   end subroutine TransformWAMITMatrices
   
   
!----------------------------------------------------------------------------------------------------------------------------------
!> This routine is called at the start of the simulation to perform initialization steps. 
!! The parameters are set here and not changed during the simulation.
!! The initial states and initial guess for the input are defined.
SUBROUTINE WAMIT_Init( InitInp, u, p, x, xd, z, OtherState, y, m, Interval, InitOut, ErrStat, ErrMsg )
!..................................................................................................................................

      TYPE(WAMIT_InitInputType),       INTENT(INOUT)  :: InitInp       !< Input data for initialization routine.  NOTE: we need INOUT because we may be moving the allocation of SS_Excitation data
      TYPE(WAMIT_InputType),           INTENT(  OUT)  :: u             !< An initial guess for the input; input mesh must be defined
      TYPE(WAMIT_ParameterType),       INTENT(  OUT)  :: p             !< Parameters      
      TYPE(WAMIT_ContinuousStateType), INTENT(  OUT)  :: x             !< Initial continuous states
      TYPE(WAMIT_DiscreteStateType),   INTENT(  OUT)  :: xd            !< Initial discrete states
      TYPE(WAMIT_ConstraintStateType), INTENT(  OUT)  :: z             !< Initial guess of the constraint states
      TYPE(WAMIT_OtherStateType),      INTENT(  OUT)  :: OtherState    !< Initial other states            
      TYPE(WAMIT_OutputType),          INTENT(  OUT)  :: y             !< Initial system outputs (outputs are not calculated; 
                                                                       !!   only the output mesh is initialized)
      TYPE(WAMIT_MiscVarType),         INTENT(  OUT)  :: m             !< Initial misc/optimization variables            
      REAL(DbKi),                      INTENT(INOUT)  :: Interval      !< Coupling interval in seconds: the rate that 
                                                                       !!   (1) WAMIT_UpdateStates() is called in loose coupling &
                                                                       !!   (2) WAMIT_UpdateDiscState() is called in tight coupling.
                                                                       !!   Input is the suggested time from the glue code; 
                                                                       !!   Output is the actual coupling interval that will be used 
                                                                       !!   by the glue code.
      TYPE(WAMIT_InitOutputType),      INTENT(  OUT)  :: InitOut       !< Output for initialization routine
      INTEGER(IntKi),                  INTENT(  OUT)  :: ErrStat       !< Error status of the operation
      CHARACTER(*),                    INTENT(  OUT)  :: ErrMsg        !< Error message if ErrStat /= ErrID_None


     
         
      
         ! These are dummy variables to satisfy the framework, but are not used 
      TYPE(Conv_Rdtn_InitInputType)            :: Conv_Rdtn_InitInp                     ! Local version of the intialization data for the radiation module
      TYPE(Conv_Rdtn_InitOutputType)           :: Conv_Rdtn_InitOut                     ! Initialization Outputs from the Conv_Rdtn module initialization
      !TYPE(Conv_Rdtn_InitOutputType)          :: Conv_RdtnInitOutData                     
      TYPE(SS_Rad_InitInputType)               :: SS_Rdtn_InitInp                       ! Local version of the intialization data for the radiation module
      TYPE(SS_Rad_InitOutputType)              :: SS_Rdtn_InitOut                       ! Initialization Outputs from the SS_Rdtn module initialization
      TYPE(SS_Exc_InitInputType)               :: SS_Exctn_InitInp                       ! Local version of the intialization data for the SS wave excitation module
      TYPE(SS_Exc_InitOutputType)              :: SS_Exctn_InitOut                       ! Initialization Outputs from the SS wave excitation module initialization
     
       
         ! Local Variables
      REAL(DbKi)                             :: Interval_Sub                         ! Local timestep for the SS_Rad and SS_Exc modules, based on RdtnDT   
      COMPLEX(SiKi), ALLOCATABLE             :: HdroExctn (:,:,:)                    ! Frequency- and direction-dependent complex hydrodynamic wave excitation force per unit wave amplitude vector (kg/s^2, kg-m/s^2)
      COMPLEX(SiKi), ALLOCATABLE             :: WaveExctnC(:,:)                      ! Discrete Fourier transform of the instantaneous value of the total excitation force on the support platfrom from incident waves (N, N-m)
      REAL(ReKi)                             :: DffrctDim (6)                        ! Matrix used to redimensionalize WAMIT hydrodynamic wave excitation force  output (kg/s^2, kg-m/s^2            )
      REAL(SiKi), ALLOCATABLE                :: HdroAddMs (:,:,:)                    ! The frequency-dependent hydrodynamic added mass matrix from the radiation problem (kg  , kg-m  , kg-m^2  )
      REAL(SiKi), ALLOCATABLE                :: HdroDmpng (:,:,:)                    ! The frequency-dependent hydrodynamic damping    matrix from the radiation problem (kg/s, kg-m/s, kg-m^2/s)
      REAL(SiKi), ALLOCATABLE                :: HdroFreq  (:)                        ! Frequency components inherent in the hydrodynamic added mass matrix, hydrodynamic daming matrix, and complex wave excitation force per unit wave amplitude vector (rad/s)
      REAL(SiKi), ALLOCATABLE                :: HdroWvDir (:)                        ! Incident wave propagation heading direction components inherent in the complex wave excitation force per unit wave amplitude vector (degrees)
      REAL(ReKi)                             :: HighFreq                             ! The highest frequency component in the WAMIT file, not counting infinity.
      REAL(SiKi)                             :: Omega                                ! Wave frequency (rad/s)
      REAL(ReKi)                             :: PrvDir                               ! The value of TmpDir from the previous line (degrees)
      REAL(ReKi)                             :: PrvPer                               ! The value of TmpPer from the previous line (sec    )
      REAL(ReKi)                             :: SttcDim   (6,6)                      ! Matrix used to redimensionalize WAMIT hydrostatic  restoring              output (kg/s^2, kg-m/s^2, kg-m^2/s^2)
      REAL(ReKi)                             :: RdtnDim   (6,6)                      ! Matrix used to redimensionalize WAMIT hydrodynamic added mass and damping output (kg    , kg-m    , kg-m^2    )
      REAL(ReKi)                             :: TmpData1                             ! A temporary           value  read in from a WAMIT file (-      )
      REAL(ReKi)                             :: TmpData2                             ! A temporary           value  read in from a WAMIT file (-      )
      REAL(ReKi)                             :: TmpDir                               ! A temporary direction        read in from a WAMIT file (degrees)
      REAL(ReKi)                             :: TmpIm                                ! A temporary imaginary value  read in from a WAMIT file (-      ) - stored as a REAL value
      REAL(ReKi)                             :: TmpPer                               ! A temporary period           read in from a WAMIT file (sec    )
      REAL(ReKi)                             :: TmpRe                                ! A temporary real      value  read in from a WAMIT file (-      )
      REAL(SiKi)                             :: TmpCoord(2)                          ! A temporary real array to hold the (Omega,WaveDir) pair for interpolation
      COMPLEX(SiKi),ALLOCATABLE              :: tmpComplexArr(:)                     ! A temporary array (0:NStepWave2-1) for FFT use. 
      REAL(ReKi), ALLOCATABLE                :: WAMITFreq (:)                        ! Frequency      components as ordered in the WAMIT output files (rad/s  )
      REAL(ReKi), ALLOCATABLE                :: WAMITPer  (:)                        ! Period         components as ordered in the WAMIT output files (sec    )
      REAL(ReKi), ALLOCATABLE                :: WAMITWvDir(:)                        ! Wave direction components as ordered in the WAMIT output files (degrees)

      INTEGER                                :: I                                    ! Generic index
      INTEGER                                :: Indx                                 ! Cycles through the upper-triangular portion (diagonal and above) of the frequency-dependent hydrodynamic added mass and damping matrices from the radiation problem
      INTEGER                                :: InsertInd                            ! The lowest sorted index whose associated frequency component is higher than the current frequency component -- this is to sort the frequency components from lowest to highest
      INTEGER                                :: J                                    ! Generic index
      INTEGER                                :: K                                    ! Generic index
      INTEGER                                :: LastInd                              ! Index into the arrays saved from the last call as a starting point for this call
      INTEGER                                :: LastInd2(2)                          ! Index into the arrays saved from the last call as a starting point for this call. 2D
      INTEGER                                :: NInpFreq                             ! Number of input frequency components inherent in the hydrodynamic added mass matrix, hydrodynamic daming matrix, and complex wave excitation force per unit wave amplitude vector (-)
      INTEGER                                :: NInpWvDir                            ! Number of input incident wave propagation heading direction components inherent in the complex wave excitation force per unit wave amplitude vector (-)
      INTEGER,    ALLOCATABLE                :: SortFreqInd (:)                      ! The array of indices such that WAMITFreq (SortFreqInd (:)) is sorted from lowest to highest frequency (-)
      INTEGER,    ALLOCATABLE                :: SortWvDirInd(:)                      ! The array of indices such that WAMITWvDir(SortWvDirInd(:)) is sorted from lowest to highest agnle     (-)
      INTEGER                                :: Sttus                                ! Status returned by an attempted allocation or READ.
      INTEGER                                :: UnW1                                 ! I/O unit number for the WAMIT output file with the .1   extension; this file contains the linear, nondimensionalized, frequency-dependent solution to the radiation   problem.
      INTEGER                                :: UnW3                                 ! I/O unit number for the WAMIT output file with the .3   extension; this file contains the linear, nondimensionalized, frequency-dependent solution to the diffraction problem.
      INTEGER                                :: UnWh                                 ! I/O unit number for the WAMIT output file with the .hst extension; this file contains the linear, nondimensionalized hydrostatic restoring matrix.

      LOGICAL                                :: FirstFreq                            ! When .TRUE., indicates we're still looping through the first frequency component.
      LOGICAL                                :: FirstPass                            ! When .TRUE., indicates we're on the first pass through a loop.
      LOGICAL                                :: InfFreq                              ! When .TRUE., indicates that the infinite-frequency limit of added mass is contained within the WAMIT output files.
      LOGICAL                                :: NewPer                               ! When .TRUE., indicates that the period has just changed.
      LOGICAL                                :: ZeroFreq                             ! When .TRUE., indicates that the zero    -frequency limit of added mass is contained within the WAMIT output files.
      
      CHARACTER(1024)                        :: Line                                 ! String to temporarily hold the value of a line within a WAMIT output file.

      TYPE(FFT_DataType)                     :: FFT_Data                             ! the instance of the FFT module we're using
      integer(IntKi)                         :: iSub, jSub                           ! indices into the 6x6 sub-matrices used to redimensionalize the WAMIT data (Needed because NBodyMod=1 could have WAMIT matrices which are 6N x 6N)
      integer(IntKi)                         :: iBody                                ! WAMIT body index
      real(R8Ki)                             :: orientation(3,3)                     ! Initial orientation of the WAMIT body 
      real(R8Ki)                             :: theta(3)                             ! Euler angle rotations of the WAMIT body
      real(ReKi)                             :: WaveNmbr                             ! Frequency-dependent wave number
      COMPLEX(SiKi)                          :: Fxy                                  ! Phase correction term for Wave excitation forces
      real(ReKi)                             :: tmpAngle                             ! Frequency and heading and platform offset dependent phase shift angle for Euler's Equation e^(-j*tmpAngle)
      COMPLEX(SiKi), ALLOCATABLE             :: HdroExctn_Local (:,:,:)              ! Temporary Frequency- and direction-dependent complex hydrodynamic wave excitation force per unit wave amplitude vector (kg/s^2, kg-m/s^2)
         ! Error handling
      CHARACTER(ErrMsgLen)                   :: ErrMsg2                              ! Temporary error message for calls
      INTEGER(IntKi)                         :: ErrStat2                             ! Temporary error status for calls
      COMPLEX(SiKi)                          :: Ctmp1, Ctmp2, Ctmp4, Ctmp5           ! Temporary COMPLEX transformation terms


         ! Initialize data
         
      HighFreq    = 0.0
      UnW1        = 31
      UnW3        = 32
      UnWh        = 33
      LastInd     = 1
      LastInd2    = 0
      InfFreq     = .FALSE.    
      ZeroFreq    = .FALSE.
      
      
         ! Initialize ErrStat
         
      ErrStat  = ErrID_None         
      ErrMsg   = ""               
      
      
         ! Initialize the NWTC Subroutine Library (set pi constants)
         
      CALL NWTC_Init(  )

         ! Copy Output Init data from Waves Module Init call
         
      p%NStepWave    = InitInp%NStepWave
      p%NumOuts      = InitInp%NumOuts
      p%ExctnMod     = InitInp%ExctnMod
      p%NBodyMod     = InitInp%NBodyMod
      p%NBody        = InitInp%NBody            ! In the context of this WAMIT object NBody is 1 if NBodyMod > 1 [there are NBody different WAMIT objects in this case]
      
         ! This module's implementation requires that if NBodyMod = 2 or 3, then there is one instance of a WAMIT module for each body, therefore, HydroDyn may have NBody > 1, but this WAMIT module will have NBody = 1
      if ( (p%NBodyMod > 1) .and. (p%NBody > 1) ) then
         CALL SetErrStat( ErrID_Fatal, "DEVELOPER ERROR: If NBodyMod = 2 or 3, then NBody for the a WAMIT object must be equal to 1", ErrStat, ErrMsg, 'WAMIT_Init') 
         return
      end if     
      
         ! Allocate misc var and parameter vectors/matrices
      call AllocAry( p%F_HS_Moment_Offset,  6, p%NBody, 'p%F_HS_Moment_Offset', ErrStat2, ErrMsg2 ); CALL SetErrStat( ErrStat2, ErrMsg2, ErrStat, ErrMsg, 'WAMIT_Init')
      call AllocAry( m%F_HS              ,  6*p%NBody, 'm%F_HS'              , ErrStat2, ErrMsg2 ); CALL SetErrStat( ErrStat2, ErrMsg2, ErrStat, ErrMsg, 'WAMIT_Init')
      call AllocAry( m%F_Waves1          ,  6*p%NBody, 'm%F_Waves1'          , ErrStat2, ErrMsg2 ); CALL SetErrStat( ErrStat2, ErrMsg2, ErrStat, ErrMsg, 'WAMIT_Init')
      call AllocAry( m%F_Rdtn            ,  6*p%NBody, 'm%F_Rdtn'            , ErrStat2, ErrMsg2 ); CALL SetErrStat( ErrStat2, ErrMsg2, ErrStat, ErrMsg, 'WAMIT_Init')
      call AllocAry( m%F_PtfmAM          ,  6*p%NBody, 'm%F_PtfmAM'          , ErrStat2, ErrMsg2 ); CALL SetErrStat( ErrStat2, ErrMsg2, ErrStat, ErrMsg, 'WAMIT_Init')
      call AllocAry( p%HdroAdMsI, 6*p%NBody,6*p%NBody, 'p%HdroAdMsI'         , ErrStat2, ErrMsg2 ); CALL SetErrStat( ErrStat2, ErrMsg2, ErrStat, ErrMsg, 'WAMIT_Init')
      call AllocAry( p%HdroSttc , 6*p%NBody,6*p%NBody, 'p%HdroSttc'          , ErrStat2, ErrMsg2 ); CALL SetErrStat( ErrStat2, ErrMsg2, ErrStat, ErrMsg, 'WAMIT_Init')

      
      do iBody = 1, p%NBody     
         p%F_HS_Moment_Offset(1,iBody) = 0.0_ReKi
         p%F_HS_Moment_Offset(2,iBody) = 0.0_ReKi
         p%F_HS_Moment_Offset(3,iBody) =  InitInp%RhoXg*InitInp%PtfmVol0(iBody)                                             ! except for the hydrostatic buoyancy force from Archimede's Principle when the support platform is in its undisplaced position
         p%F_HS_Moment_Offset(4,iBody) =  InitInp%RhoXg*InitInp%PtfmVol0(iBody)*( InitInp%PtfmCOByt(iBody) - InitInp%PtfmRefyt(iBody)  )  ! and the moment about X due to the COB being offset from the local WAMIT reference point
         p%F_HS_Moment_Offset(5,iBody) = -InitInp%RhoXg*InitInp%PtfmVol0(iBody)*( InitInp%PtfmCOBxt(iBody) - InitInp%PtfmRefxt(iBody)  )  ! and the moment about Y due to the COB being offset from the localWAMIT reference point
         p%F_HS_Moment_Offset(6,iBody) = 0.0_ReKi
      end do 

         
         ! Tell our nice users what is about to happen that may take a while:

      CALL WrScr ( ' Reading in WAMIT output with root name "'//TRIM(InitInp%WAMITFile)//'".' )

         ! Let's set up the matrices used to redimensionalize the hydrodynamic data
         !   from WAMIT; all these matrices are symmetric and need to be used with
         !   element-by-element multiplication, instead of matrix-by-matrix
         !   multiplication:

      SttcDim(1,1) = InitInp%RhoXg  *InitInp%WAMITULEN**2  ! Force-translation
      SttcDim(1,4) = InitInp%RhoXg  *InitInp%WAMITULEN**3  ! Force-rotation/Moment-translation - Hydrostatic restoring
      SttcDim(4,4) = InitInp%RhoXg  *InitInp%WAMITULEN**4  ! Moment-rotation

      RdtnDim(1,1) = InitInp%WtrDens*InitInp%WAMITULEN**3  ! Force-translation
      RdtnDim(1,4) = InitInp%WtrDens*InitInp%WAMITULEN**4  ! Force-rotation/Moment-translation - Hydrodynamic added mass and damping
      RdtnDim(4,4) = InitInp%WtrDens*InitInp%WAMITULEN**5  ! Moment-rotation

      DffrctDim(1) = InitInp%RhoXg  *InitInp%WAMITULEN**2  ! Force-translation - Hydrodynamic wave excitation force
      DffrctDim(4) = InitInp%RhoXg  *InitInp%WAMITULEN**3  ! Moment-rotation

      DO I = 1,3     ! Loop through all force-translation elements (rows)

         DO J = 1,3  ! Loop through all force-translation elements (columns)

            SttcDim(I,J) = SttcDim(1,1)

            RdtnDim(I,J) = RdtnDim(1,1)

         END DO       ! J - All force-translation elements (columns)

         DffrctDim (I  ) = DffrctDim(1)

      END DO          ! I - All force-translation elements (rows)

      DO I = 1,3     ! Loop through all force-rotation/moment-translation elements (rows/columns)

         DO J = 4,6  ! Loop through all force-rotation/moment-translation elements (columns/rows)

            SttcDim(I,J) = SttcDim(1,4)
            SttcDim(J,I) = SttcDim(1,4)

            RdtnDim(I,J) = RdtnDim(1,4)
            RdtnDim(J,I) = RdtnDim(1,4)

         END DO       ! J - All force-rotation/moment-translation elements (rows/columns)

      END DO          ! I - All force-rotation/moment-translation elements (columns/rows)

      DO I = 4,6     ! Loop through all moment-rotation elements (rows)

         DO J = 4,6  ! Loop through all moment-rotation elements (columns)

            SttcDim(I,J) = SttcDim(4,4)

            RdtnDim(I,J) = RdtnDim(4,4)

         END DO       ! J - All moment-rotation elements (columns)

         DffrctDim (I  ) = DffrctDim(4)

      END DO          ! I - All moment-rotation elements (rows)




         ! Let's read in and redimensionalize the hydrodynamic data from the WAMIT
         !   output files:



         ! Linear restoring from the hydrostatics problem:

      CALL OpenFInpFile ( UnWh, TRIM(InitInp%WAMITFile)//'.hst', ErrStat2, ErrMsg2 )  ! Open file.
         CALL SetErrStat( ErrStat2, ErrMsg2, ErrStat, ErrMsg, 'WAMIT_Init')      
         IF ( ErrStat >= AbortErrLev )  THEN
            CALL Cleanup()
            RETURN
         END IF
      p%HdroSttc (:,:) = 0.0 ! Initialize to zero

      DO    ! Loop through all rows in the file


         READ (UnWh,*,IOSTAT=Sttus)  I, J, TmpData1   ! Read in the row index, column index, and nondimensional data from the WAMIT file

         IF ( Sttus == 0 )  THEN                ! .TRUE. when data is read in successfully

         ! In case NBodyMod = 1, we now have WAMIT matrices which are potentially larger than 6x6, so we need to determine how the SttcDim multiplier matrix (a 6x6)
         !   should be applied to the larger WAMIT matrix.  
            
            iSub = mod(I-1,6)+1                         ! Finds the 6x6 sub-matrix indexing for the SttcDim multiplier matrix
            jSub = mod(J-1,6)+1  

            p%HdroSttc (I,J) = TmpData1*SttcDim(iSub,jSub)    ! Redimensionalize the data and place it at the appropriate location within the array

         ELSE                                           ! We must have reached the end of the file, so stop reading in data

            EXIT

         END IF


      END DO ! End loop through all rows in the file

      CLOSE ( UnWh ) ! Close file.

         ! need to transform p%HdroSttc when PtfmRefztRot is nonzero per plan
      call TransformWAMITMatrices( p%NBody, InitInp%PtfmRefztRot, p%HdroSttc )

         ! Linear, frequency-dependent hydrodynamic added mass and damping from the
         !   radiation problem:

      CALL OpenFInpFile ( UnW1, TRIM(InitInp%WAMITFile)//'.1', ErrStat2, ErrMsg2   )  ! Open file.
         CALL SetErrStat( ErrStat2, ErrMsg2, ErrStat, ErrMsg, 'WAMIT_Init')      
         IF ( ErrStat >= AbortErrLev )  THEN
            CALL Cleanup()
            RETURN
         END IF


         ! First find the number of input frequency components inherent in the
         !   hydrodynamic added mass matrix, hydrodynamic daming matrix, and complex
         !   wave excitation force per unit wave amplitude vector:

      NInpFreq  = 0        ! Initialize to zero
      PrvPer    = 0.0      ! Initialize to a don't care
      FirstPass = .TRUE.   ! Initialize to .TRUE. for the first pass

      DO    ! Loop through all rows in the file


         READ (UnW1,*,IOSTAT=Sttus)  TmpPer  ! Read in only the period from the WAMIT file

         IF ( Sttus == 0 )  THEN ! .TRUE. when data is read in successfully

            IF ( FirstPass .OR. ( TmpPer /= PrvPer ) )  THEN   ! .TRUE. if we are on the first pass or if the period currently read in is different than the previous period read in; thus we found a new frequency in the WAMIT file!
               NInpFreq  = NInpFreq + 1      ! Since we found a new frequency, count it in the total
               PrvPer    = TmpPer            ! Store the current period as the previous period for the next pass
               FirstPass = .FALSE.           ! Sorry, you can only have one first pass
            END IF

         ELSE                    ! We must have reached the end of the file, so stop reading in data  !bjj -- this isn't necessarially true....

            EXIT

         END IF


      END DO ! End loop through all rows in the file


      REWIND (UNIT=UnW1)   ! REWIND the file so we can read it in a second time.


      ! Now that we know how many frequencies there are, we can ALLOCATE the arrays
      !   to store the frequencies and frequency-dependent hydrodynamic added mass
      !   and damping matrices:

      CALL AllocAry( WAMITFreq,    NInpFreq,    'WAMITFreq',    ErrStat2, ErrMsg2 ); CALL SetErrStat( ErrStat2, ErrMsg2, ErrStat, ErrMsg, 'WAMIT_Init')
      CALL AllocAry( WAMITPer,     NInpFreq,    'WAMITPer',     ErrStat2, ErrMsg2 ); CALL SetErrStat( ErrStat2, ErrMsg2, ErrStat, ErrMsg, 'WAMIT_Init')
      CALL AllocAry( SortFreqInd,  NInpFreq,    'SortFreqInd',  ErrStat2, ErrMsg2 ); CALL SetErrStat( ErrStat2, ErrMsg2, ErrStat, ErrMsg, 'WAMIT_Init')
      CALL AllocAry( HdroFreq,     NInpFreq,    'HdroFreq',     ErrStat2, ErrMsg2 ); CALL SetErrStat( ErrStat2, ErrMsg2, ErrStat, ErrMsg, 'WAMIT_Init')
      CALL AllocAry( HdroAddMs,    NInpFreq, 6*p%NBody, 6*p%NBody, 'HdroAddMs',    ErrStat2, ErrMsg2 ); CALL SetErrStat( ErrStat2, ErrMsg2, ErrStat, ErrMsg, 'WAMIT_Init')
      CALL AllocAry( HdroDmpng,    NInpFreq, 6*p%NBody, 6*p%NBody, 'HdroDmpng',    ErrStat2, ErrMsg2 ); CALL SetErrStat( ErrStat2, ErrMsg2, ErrStat, ErrMsg, 'WAMIT_Init')
            
         IF ( ErrStat >= AbortErrLev )  THEN
            CALL Cleanup()
            RETURN
         END IF



         ! Now find out how the frequencies are ordered in the file.  When we read in
         !   the added mass and damping matrices, we need to have them sorted by
         !   increasing frequency.  Thus, find the array of indices, SortFreqInd(),
         !   such that WAMITFreq(SortFreqInd(:)) is sorted from lowest to highest
         !   frequency:

      K         = 0        ! Initialize to zero
      PrvPer    = 0.0      ! Initialize to a don't care
      FirstPass = .TRUE.   ! Initialize to .TRUE. for the first pass

      DO    ! Loop through all rows in the file


         READ (UnW1,*,IOSTAT=Sttus)  TmpPer  ! Read in only the period from the WAMIT file

         IF ( Sttus == 0 )  THEN ! .TRUE. when data is read in successfully

            IF ( FirstPass .OR. ( TmpPer /= PrvPer ) )  THEN   ! .TRUE. if we are on the first pass or if the period currently read in is different than the previous period read in; thus we found a new frequency in the WAMIT file!

               K               = K + 1       ! This is current count of which frequency component we are on
               PrvPer          = TmpPer      ! Store the current period as the previous period for the next pass
               FirstPass       = .FALSE.     ! Sorry, you can only have one first pass

               WAMITPer    (K) = TmpPer         ! Store the periods                         in the order they appear in the WAMIT file
               IF (     TmpPer <  0.0 )  THEN   ! Periods less than zero in WAMIT represent infinite period = zero frequency
                  WAMITFreq(K) = 0.0
                  ZeroFreq     = .TRUE.
               ELSEIF ( TmpPer == 0.0 )  THEN   ! Periods equal to  zero in WAMIT represent infinite frequency
                  WAMITFreq(K) = HUGE(TmpPer)   ! Use HUGE() to approximate infinity in the precision of ReKi
                  InfFreq      = .TRUE.
               ELSE                             ! We must have positive, non-infinite frequency
                  WAMITFreq(K) = TwoPi/TmpPer   ! Store the periods as frequencies in rad/s in the order they appear in the WAMIT file
                  HighFreq     = MAX( HighFreq, WAMITFreq(K) ) ! Find the highest frequency (HighFreq) in the WAMIT output file, not counting infinity (even if the infinite frequency limit is in the file).
               END IF

               InsertInd       = K           ! Initialize as the K'th component
               DO I = 1,K-1   ! Loop throuh all previous frequencies
                  IF ( ( WAMITFreq(I) > WAMITFreq(K) ) )  THEN ! .TRUE. if a previous frequency component is higher than the current frequency component
                     InsertInd      = MIN( InsertInd, SortFreqInd(I) )  ! Store the lowest sorted index whose associated frequency component is higher than the current frequency component
                     SortFreqInd(I) = SortFreqInd(I) + 1                ! Shift all of the sorted indices up by 1 whose associated frequency component is higher than the current frequency component
                  END IF
               END DO          ! I - All previous frequencies
               SortFreqInd(K)  = InsertInd   ! Store the index such that WAMITFreq(SortFreqInd(:)) is sorted from lowest to highest frequency

            END IF

         ELSE                    ! We must have reached the end of the file, so stop reading in data

            EXIT

         END IF


      END DO ! End loop through all rows in the file


      REWIND (UNIT=UnW1)   ! REWIND the file so we can read it in a third time.  (This is getting ridiculous!)


         ! Now we can finally read in the frequency-dependent added mass and damping
         !   matrices; only store the upper-triangular portions (diagonal and above)
         !   of these matrices:

      K              = 0      ! Initialize to zero
      PrvPer         = 0.0    ! Initialize to a don't care
      FirstPass      = .TRUE. ! Initialize to .TRUE. for the first pass

      HdroAddMs = 0.0    ! Initialize to zero
      HdroDmpng = 0.0    ! Initialize to zero

      DO    ! Loop through all rows in the file


         READ (UnW1,'(A)',IOSTAT=Sttus)  Line   ! Read in the entire line

         IF ( Sttus == 0 )  THEN ! .TRUE. when data is read in successfully


            READ (Line,*)  TmpPer               ! Read in only the period from the WAMIT file


            IF ( FirstPass .OR. ( TmpPer /= PrvPer ) )  THEN   ! .TRUE. if we are on the first pass or if the period currently read in is different than the previous period read in; thus we found a new frequency in the WAMIT file!

               K              = K + 1           ! This is current count of which frequency component we are on
               PrvPer         = TmpPer          ! Store the current period as the previous period for the next pass
               FirstPass      = .FALSE.         ! Sorry, you can only have one first pass

               IF (     TmpPer <  0.0 )  THEN   ! Periods less than zero in WAMIT represent infinite period = zero frequency
                  HdroFreq (SortFreqInd(K)) = 0.0
               ELSEIF ( TmpPer == 0.0 )  THEN   ! Periods equal to  zero in WAMIT represent infinite frequency; a value slightly larger than HighFreq is returned to approximate infinity while still maintaining an effective interpolation later on.
                  HdroFreq (SortFreqInd(K)) = HighFreq*OnePlusEps ! Set the infinite frequency to a value slightly larger than HighFreq
               ELSE                             ! We must have positive, non-infinite frequency
                  HdroFreq (SortFreqInd(K)) = TwoPi/TmpPer  ! Convert the period in seconds to a frequency in rad/s and store them sorted from lowest to highest
               END IF

            END IF


            IF ( TmpPer <= 0.0 )  THEN          ! .TRUE. if the current period is less than or equal to zero, which in WAMIT represents the zero and infinite frequency limits, respectively; in these cases, only the added mass matrix is computed and output by WAMIT (and based on hydrodynamic theory, the damping matrix is zero as initialized above)

               READ (Line,*,IOSTAT=Sttus)  TmpPer, I, J, TmpData1           ! Read in the period, row index, column index, and nondimensional data from the WAMIT file

               IF ( Sttus /= 0 ) THEN
                  CALL SetErrStat( ErrID_Fatal, "Error reading line from WAMIT file", ErrStat, ErrMsg, 'WAMIT_Init')
                  CALL Cleanup()
                  RETURN
               END IF              
!bjj: verify that I and J are valid indices for RdtnDim                  
                  
                  
              !  IF ( J >= I )  THEN  ! .TRUE. if we are on or above the diagonal
              !    Indx = 6*( I - 1 ) + J - ( I*( I - 1 ) )/2                                       ! Convert from row/column indices to an index in the format used to save only the upper-triangular portion of the matrix.  NOTE: ( I*( I - 1 ) )/2 = SUM(I,START=1,END=I-1).
                  iSub = mod(I-1,6)+1                                                              ! Finds the 6x6 sub-matrix indexing for the SttcDim multiplier matrix
                  jSub = mod(J-1,6)+1  

                  HdroAddMs(SortFreqInd(K),I,J) = TmpData1*RdtnDim(iSub,jSub)                     ! Redimensionalize the data and place it at the appropriate location within the array
              ! END IF

            ELSE                                ! We must have a positive, non-infinite frequency.

               READ (Line,*,IOSTAT=Sttus)  TmpPer, I, J, TmpData1, TmpData2                        ! Read in the period, row index, column index, and nondimensional data from the WAMIT file
               IF ( Sttus /= 0 ) THEN
                  CALL SetErrStat( ErrID_Fatal, "Error reading line from WAMIT file", ErrStat, ErrMsg, 'WAMIT_Init')
                  CALL Cleanup()
                  RETURN
               END IF              
                  

               !IF ( J >= I )  THEN  ! .TRUE. if we are on or above the diagonal
                !  Indx = 6*( I - 1 ) + J - ( I*( I - 1 ) )/2                                             ! Convert from row/column indices to an index in the format used to save only the upper-triangular portion of the matrix.  NOTE: ( I*( I - 1 ) )/2 = SUM(I,START=1,END=I-1).
                  iSub = mod(I-1,6)+1                                                                    ! Finds the 6x6 sub-matrix indexing for the SttcDim multiplier matrix
                  jSub = mod(J-1,6)+1  
                  HdroAddMs(SortFreqInd(K),I,J) = TmpData1*RdtnDim(iSub,jSub)                           ! Redimensionalize the data and place it at the appropriate location within the array
                  HdroDmpng(SortFreqInd(K),I,J) = TmpData2*RdtnDim(iSub,jSub)*HdroFreq(SortFreqInd(K))  ! Redimensionalize the data and place it at the appropriate location within the array
              ! END IF

            END IF


         ELSE                    ! We must have reached the end of the file, so stop reading in data


            EXIT


         END IF


      END DO ! End loop through all rows in the file


      CLOSE ( UnW1 ) ! Close file.

         ! need to transform HdroAddMs and HdroDmpng when PtfmRefztRot is nonzero per plan
      do I = 1, NInpFreq
         call TransformWAMITMatrices( p%NBody, InitInp%PtfmRefztRot, HdroAddMs(I,:,:) )
         call TransformWAMITMatrices( p%NBody, InitInp%PtfmRefztRot, HdroDmpng(I,:,:) )
      end do
      
      
         ! Linear, frequency- and direction-dependent complex hydrodynamic wave
         !   excitation force per unit wave amplitude vector from the diffraction
         !   problem:

      CALL OpenFInpFile ( UnW3, TRIM(InitInp%WAMITFile)//'.3', ErrStat2, ErrMsg2   )  ! Open file.
         CALL SetErrStat( ErrStat2, ErrMsg2, ErrStat, ErrMsg, 'WAMIT_Init')      
         IF ( ErrStat >= AbortErrLev )  THEN
            CALL Cleanup()
            RETURN
         END IF
            

         ! First find the number of input incident wave propagation heading direction
         !   components inherent in the complex wave excitation force per unit wave
         !   amplitude vector:

      NInpWvDir = 0        ! Initialize to zero
      PrvDir    = 0.0      ! Initialize to a don't care
      FirstPass = .TRUE.   ! Initialize to .TRUE. for the first pass

      DO    ! Loop through all rows in the file


         READ (UnW3,'(A)',IOSTAT=Sttus)  Line   ! Read in the entire line

         IF ( Sttus == 0 )  THEN ! .TRUE. when data is read in successfully


            READ (Line,*)  TmpPer, TmpDir ! Read in only the period and direction from the WAMIT file !bjj why don't we check IOSTAT here, too????


            IF ( FirstPass                           )  THEN   ! .TRUE. if we are on the first pass
               PrvPer = TmpPer            ! Store the current period    as the previous period    for the next pass
            END IF


            IF (                  TmpPer /= PrvPer   )  THEN   ! .TRUE.                                if the period    currently read in is different than the previous period    read in; thus we found a new period    in the WAMIT file, so stop reading in data
               EXIT
            END IF


            IF ( FirstPass .OR. ( TmpDir /= PrvDir ) )  THEN   ! .TRUE. if we are on the first pass or if the direction currently read in is different than the previous direction read in; thus we found a new direction in the WAMIT file!
               NInpWvDir = NInpWvDir + 1  ! Since we found a new direction, count it in the total
               PrvDir    = TmpDir         ! Store the current direction as the previous direction for the next pass
               FirstPass = .FALSE.        ! Sorry, you can only have one first pass
            END IF


         ELSE                    ! We must have reached the end of the file, so stop reading in data


            EXIT


         END IF


      END DO ! End loop through all rows in the file


      REWIND (UNIT=UnW3)   ! REWIND the file so we can read it in a second time.


      ! Now that we know how many directions there are, we can ALLOCATE the arrays to
      !   to store the directions and frequency- and direction-dependent complex wave
      !   excitation force per unit wave amplitude vector:

      CALL AllocAry(  WAMITWvDir,    NInpWvDir, 'WAMITWvDir',   ErrStat2, ErrMsg2 );  CALL SetErrStat( ErrStat2, ErrMsg2, ErrStat, ErrMsg, 'WAMIT_Init')      
      CALL AllocAry(  SortWvDirInd,  NInpWvDir, 'SortWvDirInd', ErrStat2, ErrMsg2 );  CALL SetErrStat( ErrStat2, ErrMsg2, ErrStat, ErrMsg, 'WAMIT_Init')      
      CALL AllocAry(  HdroWvDir,     NInpWvDir, 'HdroWvDir',    ErrStat2, ErrMsg2 );  CALL SetErrStat( ErrStat2, ErrMsg2, ErrStat, ErrMsg, 'WAMIT_Init')      
         IF ( ErrStat >= AbortErrLev )  THEN
            CALL Cleanup()
            RETURN
         END IF
            
      ALLOCATE ( HdroExctn   (NInpFreq,NInpWvDir,6*p%NBody) , STAT=ErrStat2 ) ! complex so we don't have a built in subroutine
      IF ( ErrStat2 /= 0 )  THEN
         CALL SetErrStat( ErrID_Fatal, 'Error allocating space for HdroExctn array', ErrStat, ErrMsg, 'WAMIT_Init')
         CALL Cleanup()
         RETURN
      END IF


         ! Now find out how the directions are ordered in the file.  When we read in
         !   the wave excitation force vector, we need to have them sorted by
         !   increasing angle.  Thus, find the array of indices, SortWvDirInd(),
         !   such that WAMITWvDir(SortWvDirInd(:)) is sorted from lowest to highest
         !   angle.  At the same time, make sure that the frequencies in the .3 file are
         !   ordered in the same way they are in the .1 file and make sure that the
         !   directions are the same for each frequency component:

      K         = 0        ! Initialize to zero
      PrvPer    = 0.0      ! Initialize to a don't care
      PrvDir    = 0.0      ! Initialize to a don't care
      FirstPass = .TRUE.   ! Initialize to .TRUE. for the first pass

      DO    ! Loop through all rows in the file


         READ (UnW3,'(A)',IOSTAT=Sttus)  Line   ! Read in the entire line

         IF ( Sttus == 0 )  THEN ! .TRUE. when data is read in successfully


            READ (Line,*,IOSTAT=Sttus)  TmpPer, TmpDir ! Read in only the period and direction from the WAMIT file
               IF ( Sttus /= 0 )  THEN
                  CALL SetErrStat( ErrID_Fatal, 'Error reading period and direction from WAMIT file.', ErrStat, ErrMsg, 'WAMIT_Init')
                  CALL Cleanup()
                  RETURN
               END IF


            IF ( FirstPass .OR. ( TmpPer /= PrvPer ) )  THEN   ! .TRUE. if we are on the first pass or if the period    currently read in is different than the previous period    read in; thus we found a new period    in the WAMIT file!

               J         = 0           ! Reset the count of directions to zero
               K         = K + 1       ! This is current count of which frequency component we are on
               PrvPer    = TmpPer      ! Store the current period    as the previous period    for the next pass
               FirstFreq = FirstPass   ! Sorry, you can only loop through the first frequency once
               NewPer    = .TRUE.      ! Reset the new period flag

               DO WHILE ( WAMITPer(K) <= 0.0 )  ! Periods less than or equal to zero in WAMIT represent infinite period = zero frequency and infinite frequency, respectively.  However, only the added mass is output by WAMIT at these limits.  The damping and wave excitation are left blank, so skip them!
                  K = K + 1
               END DO

               IF ( TmpPer /= WAMITPer(K) )  THEN  ! Abort if the .3 and .1 files do not contain the same frequency components (not counting zero and infinity)
                  ErrMsg2  = ' Other than zero and infinite frequencies, "'   //TRIM(InitInp%WAMITFile)//'.3",' // &
                               ' contains different frequency components than "'//TRIM(InitInp%WAMITFile)//'.1". '// &
                               ' Both WAMIT output files must be generated from the same run.'
                  CALL SetErrStat( ErrID_Fatal, ErrMsg2, ErrStat, ErrMsg, 'WAMIT_Init')
                  CALL Cleanup()
                  RETURN
               END IF

            END IF


            IF ( FirstPass .OR. ( TmpDir /= PrvDir ) .OR. NewPer )  THEN   ! .TRUE. if we are on the first pass, or if this is new period, or if the direction currently read in is different than the previous direction read in; thus we found a new direction in the WAMIT file!

               J         = J + 1       ! This is current count of which direction component we are on
               PrvDir    = TmpDir      ! Store the current direction as the previous direction for the next pass
               FirstPass = .FALSE.     ! Sorry, you can only have one first pass
               NewPer    = .FALSE.     ! Disable the new period flag

               IF ( FirstFreq )  THEN                    ! .TRUE. while we are still looping through all directions for the first frequency component
                  WAMITWvDir(J)   = TmpDir      ! Store the directions in the order they appear in the WAMIT file

                  InsertInd       = J           ! Initialize as the J'th component
                  DO I = 1,J-1   ! Loop throuh all previous directions
                     IF ( ( WAMITWvDir(I) > WAMITWvDir(J) ) )  THEN  ! .TRUE. if a previous direction component is higher than the current direction component
                        InsertInd       = MIN( InsertInd, SortWvDirInd(I) )   ! Store the lowest sorted index whose associated direction component is higher than the current direction component
                        SortWvDirInd(I) = SortWvDirInd(I) + 1                 ! Shift all of the sorted indices up by 1 whose associated direction component is higher than the current direction component
                     END IF
                  END DO          ! I - All previous directions
                  SortWvDirInd(J) = InsertInd   ! Store the index such that WAMITWvDir(SortWvDirInd(:)) is sorted from lowest to highest direction
               ELSEIF ( TmpDir /= WAMITWvDir(J) )  THEN  ! We must have looped through all directions at least once; so check to make sure all subsequent directions are consistent with the directions from the first frequency component, otherwise Abort
                  ErrMsg2  = ' Not every frequency component in "'//TRIM(InitInp%WAMITFile)//'.3"'// &
                               ' contains the same listing of direction angles.  Check for' // &
                               ' errors in the WAMIT output file.'
                  CALL SetErrStat( ErrID_Fatal, ErrMsg2, ErrStat, ErrMsg, 'WAMIT_Init')
                  CALL Cleanup()
                  RETURN
               END IF

            END IF


         ELSE                    ! We must have reached the end of the file, so stop reading in data


            EXIT


         END IF


      END DO ! End loop through all rows in the file

if (p%ExctnMod == 1 ) then
      REWIND (UNIT=UnW3)   ! REWIND the file so we can read it in a third time.  (This is getting ridiculous!)


         ! Now we can finally read in the frequency- and direction-dependent complex
         !   wave excitation force per unit wave amplitude vector:

      K                = 0       ! Initialize to zero
      PrvPer           = 0.0     ! Initialize to a don't care
      PrvDir           = 0.0     ! Initialize to a don't care
      FirstPass        = .TRUE.  ! Initialize to .TRUE. for the first pass

      HdroExctn(:,:,:) = 0.0     ! Initialize to zero

      DO    ! Loop through all rows in the file


         READ (UnW3,'(A)',IOSTAT=Sttus)  Line   ! Read in the entire line

         IF ( Sttus == 0 )  THEN ! .TRUE. when data is read in successfully


            READ (Line,*,IOSTAT=Sttus)  TmpPer, TmpDir, I, TmpData1, TmpData2, TmpRe, TmpIm   ! Read in the period, direction, row index, and nondimensional data from the WAMIT file
               IF ( Sttus /= 0 )  THEN
                  CALL SetErrStat( ErrID_Fatal, 'Error reading period and direction, row index, and nondimensional data from the WAMIT file.', ErrStat, ErrMsg, 'WAMIT_Init')
                  CALL Cleanup()
                  RETURN
               END IF


            IF ( FirstPass .OR. ( TmpPer /= PrvPer ) )  THEN   ! .TRUE. if we are on the first pass or if the period    currently read in is different than the previous period    read in; thus we found a new period    in the WAMIT file!

               J            = 0           ! Reset the count of directions to zero
               K            = K + 1       ! This is current count of which frequency component we are on
               PrvPer       = TmpPer      ! Store the current period    as the previous period    for the next pass
               FirstFreq    = FirstPass   ! Sorry, you can only loop through the first frequency once
               NewPer       = .TRUE.      ! Reset the new period flag

               DO WHILE ( WAMITPer(K) <= 0.0 )  ! Periods less than or equal to zero in WAMIT represent infinite period = zero frequency and infinite frequency, respectively.  However, only the added mass is output by WAMIT at these limits.  The damping and wave excitation are left blank, so skip them!
                  K = K + 1
               END DO

            END IF


            IF ( FirstPass .OR. ( TmpDir /= PrvDir ) .OR. NewPer )  THEN   ! .TRUE. if we are on the first pass, or if this is new period, or if the direction currently read in is different than the previous direction read in; thus we found a new direction in the WAMIT file!

               J            = J + 1       ! This is current count of which direction component we are on
               PrvDir       = TmpDir      ! Store the current direction as the previous direction for the next pass
               FirstPass    = .FALSE.     ! Sorry, you can only have one first pass
               NewPer       = .FALSE.     ! Disable the new period flag

               IF ( FirstFreq )  THEN  ! .TRUE. while we are still looping through all directions for the first frequency component
                  HdroWvDir(SortWvDirInd(J)) = TmpDir ! Store the directions sorted from lowest to highest
               END IF

            END IF

            iSub = mod(I-1,6)+1                                                                    ! Finds the 6x6 sub-matrix indexing for the SttcDim multiplier matrix 
            HdroExctn(SortFreqInd(K),SortWvDirInd(J),I) = CMPLX( TmpRe, TmpIm )*DffrctDim(iSub) ! Redimensionalize the data and place it at the appropriate location within the array


         ELSE                    ! We must have reached the end of the file, so stop reading in data


            EXIT


         END IF


      END DO ! End loop through all rows in the file


      CLOSE ( UnW3 ) ! Close file.

end if

      ! For some reason, WAMIT computes the zero- and infinite- frequency limits for
      !   only the added mass.  Based on hydrodynamic theory, the damping is zero at
      !   these limits (as initialized).  Hydrodynamic theory also says that the
      !   infinite-frequency limit of the diffraction force is zero (as initialized);
      !   however, the zero-frequency limit need not be zero.  Thus, if necessary
      !   (i.e., if we have read in a WAMIT output file that contains the
      !   zero-frequency limit of the added mass), compute the zero-frequency limit
      !   of the diffraction problem using the known values at the lowest
      !   nonzero-valued frequency available:

      DO I = 1,NInpFreq       ! Loop through all input frequency components

         IF ( HdroFreq(I) > 0.0 )  THEN ! .TRUE. at the lowest nonzero-valued frequency component

            DO J = I-1,1,-1   ! Loop through all zero-valued frequency components
               HdroExctn(J,:,:) = HdroExctn(I,:,:) ! Set the zero-frequency limits to equal the known values at the lowest nonzero-valued frequency available
            END DO             ! J - All zero-valued frequency components

            EXIT  ! Since HdroFreq(:) is sorted from lowest to highest frequency, there is no reason to continue on once we have found the lowest nonzero-valued frequency component

         END IF

      END DO                   ! I - All input frequency components


      
            ! Tell our nice users what is about to happen that may take a while:

      CALL WrScr ( ' Computing radiation impulse response functions and wave diffraction forces.' )



         ! Abort if the WAMIT files do not contain both the zero- and and infinite-
         !   frequency limits of added mass.  

      IF ( .NOT. ( ZeroFreq .AND. InfFreq ) )  THEN   ! .TRUE. if both the zero- and infinite-frequency limits of added mass are contained within the WAMIT file
         ErrMsg2  = ' "'//TRIM(InitInp%WAMITFile)// &
                          '.1" must contain both the zero- and infinite-frequency limits of added mass.'
         CALL SetErrStat( ErrID_Fatal, ErrMsg2, ErrStat, ErrMsg, 'WAMIT_Init')
         CALL Cleanup()
         RETURN         
      END IF



         ! Set the infinite-frequency limit of the frequency-dependent hydrodynamic
         !   added mass matrix, HdroAdMsI, based on the highest frequency available:
!TODO: Is this index order correct for computational speed? GJH 9/5/19
      !Indx = 0
      DO J = 1,6*p%NBody        ! Loop through all rows    of HdroAdMsI
         DO K = 1,6*p%NBody     ! Loop through all columns of HdroAdMsI above and including the diagonal
           ! Indx = Indx + 1
            p%HdroAdMsI(J,K) = HdroAddMs(NInpFreq,J,K)
         END DO          ! K - All columns of HdroAdMsI above and including the diagonal
      !   DO K = J+1,6   ! Loop through all rows    of HdroAdMsI below the diagonal
      !      p%HdroAdMsI(K,J) = p%HdroAdMsI(J,K)
      !   END DO          ! K - All rows    of HdroAdMsI below the diagonal
      END DO             ! J - All rows    of HdroAdMsI


      if ( ( p%ExctnMod == 0 ) ) then
         
         ! no need to allocate the p%WaveExctn array because it won't be used
         
      else
           ! Initialize the variables associated with the incident wave:

         SELECT CASE ( InitInp%WaveMod ) ! Which incident wave kinematics model are we using?
         CASE ( 0 )  ! No waves
            if ( p%ExctnMod == 1 ) then

                  ! Initialize everything to zero:

               ALLOCATE ( p%WaveExctn (0:InitInp%NStepWave,6*p%NBody) , STAT=ErrStat2 )
               IF ( ErrStat2 /= 0 )  THEN
                  CALL SetErrStat( ErrID_Fatal, 'Error allocating memory for the WaveExctn array.', ErrStat, ErrMsg, 'WAMIT_Init')
                  CALL Cleanup()
                  RETURN
               END IF

               p%WaveExctn = 0.0   
         
            else if ( p%ExctnMod == 2 ) then
               Interval_Sub                  = InitInp%Conv_Rdtn%RdtnDT
               SS_Exctn_InitInp%InputFile    = InitInp%WAMITFile    
               SS_Exctn_InitInp%WaveDir      = InitInp%WaveDir
               SS_Exctn_InitInp%NStepWave    = p%NStepWave
               SS_Exctn_InitInp%NBody        = InitInp%NBody
               SS_Exctn_InitInp%PtfmRefztRot = InitInp%PtfmRefztRot 
               
               
                  ! No other modules need this WaveElev0 array so we will simply move the allocation over to the SS_Exctn module
               IF (ALLOCATED(InitInp%WaveElev0)) CALL MOVE_ALLOC(InitInp%WaveElev0, SS_Exctn_InitInp%WaveElev0) 
               
!TODO: Verify what happens within SS_Exctn when we have no waves. 
               
                  ! We need the WaveTime array to stay intact for use in other modules, so we will make a copy instead of moving the allocation
               ALLOCATE ( SS_Exctn_InitInp%WaveTime (0:InitInp%NStepWave) , STAT=ErrStat2 )
               IF ( ErrStat2 /= 0 )  THEN
                  CALL SetErrStat( ErrID_Fatal, 'Error allocating memory for the SS_Exctn_InitInp%WaveTime array.', ErrStat, ErrMsg, 'WAMIT_Init')
                  CALL Cleanup()
                  RETURN            
               END IF
               SS_Exctn_InitInp%WaveTime = InitInp%WaveTime 
               
               call SS_Exc_Init(SS_Exctn_InitInp, m%SS_Exctn_u, p%SS_Exctn, x%SS_Exctn, xd%SS_Exctn, z%SS_Exctn, OtherState%SS_Exctn, &
                                      m%SS_Exctn_y, m%SS_Exctn, Interval_Sub, SS_Exctn_InitOut, ErrStat2, ErrMsg2)
            
                  call SetErrStat( ErrStat2, ErrMsg2, ErrStat, ErrMsg, 'WAMIT_Init')
                  if ( ErrStat >= AbortErrLev ) then
                     call Cleanup()
                     return
                  end if   
            end if
         CASE ( 1, 2, 3, 4, 5, 10 )    ! Plane progressive (regular) wave, JONSWAP/Pierson-Moskowitz spectrum (irregular) wave, white-noise wave,  or user-defined spectrum (irregular) wave.

               ! Abort if we have chosen a wave heading direction that is outside the range
               !   of directions where the complex wave excitation force per unit wave
               !   amplitude vector has been defined, else interpolate to find the complex
               !   wave excitation force per unit wave amplitude vector at the chosen wave
               !   heading direction:
               ! NOTE: we may end up inadvertantly aborting if the wave direction crosses
               !   the -Pi / Pi boundary (-180/180 degrees).

            IF ( ( InitInp%WaveDirMin < HdroWvDir(1) ) .OR. ( InitInp%WaveDirMax > HdroWvDir(NInpWvDir) ) )  THEN
               ErrMsg2  = 'All Wave directions must be within the wave heading angle range available in "' &
                              //TRIM(InitInp%WAMITFile)//'.3" (inclusive).'
               CALL SetErrStat( ErrID_Fatal, ErrMsg2, ErrStat, ErrMsg, 'WAMIT_Init')
               CALL Cleanup()
               RETURN
            END IF

            if ( p%ExctnMod == 1 ) then
               
                  ! Calculate the WaveExctn data from WAMIT data if ExctnMod = 1
               
                  ! ALLOCATE the arrays:

               ALLOCATE ( WaveExctnC(0:InitInp%NStepWave2 ,6*p%NBody) , STAT=ErrStat2 )
               IF ( ErrStat2 /= 0 )  THEN
                  CALL SetErrStat( ErrID_Fatal, 'Error allocating memory for the WaveExctnC array.', ErrStat, ErrMsg, 'WAMIT_Init')
                  CALL Cleanup()
                  RETURN            
               END IF

               ALLOCATE ( p%WaveExctn (0:InitInp%NStepWave,6*p%NBody) , STAT=ErrStat2 )
               IF ( ErrStat2 /= 0 )  THEN
                  CALL SetErrStat( ErrID_Fatal, 'Error allocating memory for the WaveExctn array.', ErrStat, ErrMsg, 'WAMIT_Init')
                  CALL Cleanup()
                  RETURN            
               END IF

               !====================================
               ! Transform the wave excitation coefs
               !====================================
               
               if ( p%NBodyMod == 2 ) then
                  
                  ! Since NBodyMod = 2, then NBody = 1 for this WAMIT object (this requirement is encoded at the HydroDyn module level)
                  
                  allocate (  HdroExctn_Local(NInpFreq, NInpWvDir, 6),   STAT=ErrStat2 )
                  IF ( ErrStat2 /= 0 )  THEN
                     CALL SetErrStat( ErrID_Fatal, 'Error allocating memory for the HdroExctn_Local array.', ErrStat, ErrMsg, 'WAMIT_Init')
                     CALL Cleanup()
                     RETURN            
                  END IF

                  do K = 1,6           ! Loop through all wave excitation forces and moments
                     do J = 1, NInpWvDir                       
                        TmpCoord(2) = HdroWvDir(J) - InitInp%PtfmRefztRot(1)*R2D  ! apply locale Z rotation to heading angle (degrees)
                        do I = 1, NInpFreq
                           TmpCoord(1) = HdroFreq(I)
                           ! Iterpolate to find new coef
                           call WAMIT_Interp2D_Cplx( TmpCoord, HdroExctn(:,:,K), HdroFreq, HdroWvDir, LastInd2, HdroExctn_Local(I,J,K), ErrStat2, ErrMsg2 )
                        end do
                     end do
                  end do

                  ! Now apply rotation and phase shift 

                  do J = 1, NInpWvDir  
                     do I = 1, NInpFreq
                           ! Fxy = exp(-j * k(w) * ( X*cos(Beta(w)) + Y*sin(Beta(w)) )
                        WaveNmbr   = WaveNumber ( HdroFreq(I), InitInp%Gravity, InitInp%WtrDpth )
                        tmpAngle   = WaveNmbr * ( InitInp%PtfmRefxt(1)*cos(HdroWvDir(J)*D2R) + InitInp%PtfmRefyt(1)*sin(HdroWvDir(J)*D2R) )
                        TmpRe =  cos(tmpAngle)
                        TmpIm = -sin(tmpAngle)
                        Fxy   = CMPLX( TmpRe, TmpIm )

                        HdroExctn(I,J,1) = Fxy*( HdroExctn_Local(I,J,1)*cos(InitInp%PtfmRefztRot(1)) -  HdroExctn_Local(I,J,2)*sin(InitInp%PtfmRefztRot(1)) )
                        HdroExctn(I,J,2) = Fxy*( HdroExctn_Local(I,J,1)*sin(InitInp%PtfmRefztRot(1)) +  HdroExctn_Local(I,J,2)*cos(InitInp%PtfmRefztRot(1)) )
                        HdroExctn(I,J,3) = Fxy*( HdroExctn_Local(I,J,3) )
                        HdroExctn(I,J,4) = Fxy*( HdroExctn_Local(I,J,4)*cos(InitInp%PtfmRefztRot(1)) -  HdroExctn_Local(I,J,5)*sin(InitInp%PtfmRefztRot(1)) )
                        HdroExctn(I,J,5) = Fxy*( HdroExctn_Local(I,J,4)*sin(InitInp%PtfmRefztRot(1)) +  HdroExctn_Local(I,J,5)*cos(InitInp%PtfmRefztRot(1)) )
                        HdroExctn(I,J,6) = Fxy*( HdroExctn_Local(I,J,6) )

                     end do
                  end do  
                  deallocate(HdroExctn_Local)
               else
                  
                     ! Apply rotation only for NBodyMod = 1,3
                  do J = 1, NInpWvDir  
                     do I = 1, NInpFreq

                        Ctmp1 = ( HdroExctn(I,J,1)*cos(InitInp%PtfmRefztRot(1)) ) - ( HdroExctn(I,J,2)*sin(InitInp%PtfmRefztRot(1)) )
                        Ctmp2 = ( HdroExctn(I,J,1)*sin(InitInp%PtfmRefztRot(1)) ) + ( HdroExctn(I,J,2)*cos(InitInp%PtfmRefztRot(1)) )  
                        Ctmp4 = ( HdroExctn(I,J,4)*cos(InitInp%PtfmRefztRot(1)) ) - ( HdroExctn(I,J,5)*sin(InitInp%PtfmRefztRot(1)) )
                        Ctmp5 = ( HdroExctn(I,J,4)*sin(InitInp%PtfmRefztRot(1)) ) + ( HdroExctn(I,J,5)*cos(InitInp%PtfmRefztRot(1)) )

                        HdroExctn(I,J,1) = Ctmp1
                        HdroExctn(I,J,2) = Ctmp2
                        HdroExctn(I,J,4) = Ctmp4
                        HdroExctn(I,J,5) = Ctmp5
                     end do
                  end do  
                  
               end if
               
               ! Compute the positive-frequency components (including zero) of the discrete
               !   Fourier transform of the wave excitation force:

               DO I = 0,InitInp%NStepWave2  ! Loop through the positive frequency components (including zero) of the discrete Fourier transform

                     ! Compute the frequency of this component:

                  Omega = I*InitInp%WaveDOmega
           

                     ! Compute the discrete Fourier transform of the instantaneous value of the
                     !   total excitation force on the support platfrom from incident waves:

                  DO J = 1,6*p%NBody           ! Loop through all wave excitation forces and moments
                     TmpCoord(1) = Omega
                     TmpCoord(2) = InitInp%WaveDirArr(I)
                     CALL WAMIT_Interp2D_Cplx( TmpCoord, HdroExctn(:,:,J), HdroFreq, HdroWvDir, LastInd2, WaveExctnC(I,J), ErrStat2, ErrMsg2 )
                     CALL SetErrStat( ErrStat2, ErrMsg2, ErrStat, ErrMsg, 'WAMIT_Init')
                     IF ( ErrStat >= AbortErrLev ) THEN
                        CALL Cleanup()
                        RETURN
                     END IF
                     WaveExctnC(I,J) = WaveExctnC(I,J) * CMPLX(InitInp%WaveElevC0(1,I), InitInp%WaveElevC0(2,I))
                  END DO                ! J - All wave excitation forces and moments


               END DO                ! I - The positive frequency components (including zero) of the discrete Fourier transform
        



      !!!!!!!!!!!!!!!!!!!!!!!!!!!!!!!!!!!!!!!!!!!!!!!!!!!!!!!!!!!
      ! Dump the HdroFreq variable to a file for debugging
      ! Open and write header info to the HydroDyn Output File
      !CALL OpenFOutFile ( 66, 'C:\Dev\NREL_SVN\HydroDyn\branches\HydroDyn_Modularization\Samples\NRELOffshrBsline5MW_OC3Hywind\HdroFreq_HD.txt', ErrStat   )  ! Open motion file.
      !DO K = 1, NInpFreq
      !   WRITE ( 66, '(2(e20.9))', IOSTAT = ErrStat) REAL(K), HdroFreq(K)
      !END DO
      !CLOSE ( 66 )
      !!!!!!!!!!!!!!!!!!!!!!!!!!!!!!!!!!!!!!!!!!!!!!!!!!!!!!!!!!!

      !!!!!!!!!!!!!!!!!!!!!!!!!!!!!!!!!!!!!!!!!!!!!!!!!!!!!!!!!!!
      ! Dump the WaveElevCO variable to a file for debugging
      ! Open and write header info to the HydroDyn Output File
      !CALL OpenFOutFile ( 66, 'C:\Dev\NREL_SVN\HydroDyn\branches\HydroDyn_Modularization\Samples\NRELOffshrBsline5MW_OC3Hywind\WaveElevC0_HD.txt', ErrStat   )  ! Open motion file.
      !DO K = 0, InitInp%NStepWave2
      !   WRITE ( 66, '(2(e20.9))', IOSTAT = ErrStat) REAL(K), REAL(InitInp%WaveElevC0(K))
      !END DO
      !CLOSE ( 66 )
      !!!!!!!!!!!!!!!!!!!!!!!!!!!!!!!!!!!!!!!!!!!!!!!!!!!!!!!!!!!

      !!!!!!!!!!!!!!!!!!!!!!!!!!!!!!!!!!!!!!!!!!!!!!!!!!!!!!!!!!!
      ! Dump the WaveExctnC variable to a file for debugging
      ! Open and write header info to the HydroDyn Output File
      !CALL OpenFOutFile ( 66, 'C:\Dev\NREL_SVN\HydroDyn\branches\HydroDyn_Modularization\Samples\NRELOffshrBsline5MW_OC3Hywind\WaveExctnC_HD.txt', ErrStat   )  ! Open motion file.
      !DO K = 0, InitInp%NStepWave2 
      !   WRITE ( 66, '(7(e20.9))', IOSTAT = ErrStat) REAL(K), REAL(WaveExctnC(K,:))
      !END DO
      !CLOSE ( 66 )
      !!!!!!!!!!!!!!!!!!!!!!!!!!!!!!!!!!!!!!!!!!!!!!!!!!!!!!!!!!!

                  ! Compute the inverse discrete Fourier transform to find the time-domain
                  !   representation of the wave excitation force:

               CALL InitFFT ( InitInp%NStepWave, FFT_Data, .TRUE., ErrStat2 )
                  CALL SetErrStat( ErrStat2, 'Error in call to InitFFT.', ErrStat, ErrMsg, 'WAMIT_Init')
                  IF ( ErrStat >= AbortErrLev) THEN
                     CALL Cleanup()
                     RETURN
                  END IF
         
               DO J = 1,6*p%NBody           ! Loop through all wave excitation forces and moments
                  CALL ApplyFFT_cx ( p%WaveExctn(0:InitInp%NStepWave-1,J), WaveExctnC(:,J), FFT_Data, ErrStat2 )
                  CALL SetErrStat( ErrStat2, ' An error occured while applying an FFT to WaveExctnC.', ErrStat, ErrMsg, 'WAMIT_Init')
                  IF ( ErrStat >= AbortErrLev) THEN
                     CALL Cleanup()
                     RETURN
                  END IF
            
                     ! Append first datpoint as the last as aid for repeated wave data
                  p%WaveExctn(InitInp%NStepWave,J) = p%WaveExctn(0,J)
               END DO                ! J - All wave excitation forces and moments

               CALL ExitFFT(FFT_Data, ErrStat2)
                  CALL SetErrStat( ErrStat2, 'Error in call to ExitFFT.', ErrStat, ErrMsg, 'WAMIT_Init')
                  IF ( ErrStat >= AbortErrLev) THEN
                     CALL Cleanup()
                     RETURN
                  END IF
            else if ( p%ExctnMod == 2 ) then
               Interval_Sub                  = InitInp%Conv_Rdtn%RdtnDT
               SS_Exctn_InitInp%InputFile    = InitInp%WAMITFile    
               SS_Exctn_InitInp%WaveDir      = InitInp%WaveDir
               SS_Exctn_InitInp%NStepWave    = p%NStepWave
               SS_Exctn_InitInp%NBody        = InitInp%NBody
               SS_Exctn_InitInp%PtfmRefztRot = InitInp%PtfmRefztRot
               
               
               
                  
               if (allocated(InitInp%WaveElev0)) then
                  
                  ! No other modules need this WaveElev0 array so we will simply move the allocation over to the SS_Exctn module
                  call MOVE_ALLOC(InitInp%WaveElev0, SS_Exctn_InitInp%WaveElev0) 
               
               
                  ! Handle special case when NBodyMod=2 and (PtfmRefxt /= 0 or PtfmRefyt /= 0)  : Need to phase shift the wave elevation data for the offset body
                  if ( p%NBodyMod==2 .and. (InitInp%PtfmRefxt(1) /= 0 .or. InitInp%PtfmRefyt(1) /= 0) ) then
                  
                     ! Need to start with the DFT of the Wave Elevation data at the Platform reference point: InitInp%WaveElevC0
               
                     ! Now apply the phase shift in the frequency space

                     do J = 1, NInpWvDir  
                        do I = 0,InitInp%NStepWave2  ! Loop through the positive frequency components (including zero) of the discrete Fourier transform

                     ! Compute the frequency of this component:

                           Omega = I*InitInp%WaveDOmega
                              ! Fxy = exp(-j * k(w) * ( X*cos(Beta(w)) + Y*sin(Beta(w)) )
                           WaveNmbr   = WaveNumber ( Omega, InitInp%Gravity, InitInp%WtrDpth )
                           tmpAngle   = WaveNmbr * ( InitInp%PtfmRefxt(1)*cos(HdroWvDir(J)*D2R) + InitInp%PtfmRefyt(1)*sin(HdroWvDir(J)*D2R) )
                           TmpRe =  cos(tmpAngle)
                           TmpIm = -sin(tmpAngle)
                           Fxy   = CMPLX( TmpRe, TmpIm )

                           tmpComplexArr(I) = Fxy*CMPLX(InitInp%WaveElevC0(1,I), InitInp%WaveElevC0(2,I))
                          

                        end do
                     end do  
                     
                     ! Compute the inverse discrete Fourier transforms to find the time-domain
                     !   representations of the wave kinematics without stretcing:

                     CALL InitFFT ( InitInp%NStepWave, FFT_Data, .TRUE., ErrStat2 )
                     CALL SetErrStat(ErrStat2,'Error occured while initializing the FFT.',ErrStat,ErrMsg,'WAMIT_Init')
                     IF ( ErrStat >= AbortErrLev ) THEN
                        CALL CleanUp()
                        RETURN
                     END IF
      
                        ! We'll need the following for wave stretching once we implement it.
                     CALL ApplyFFT_cx (  SS_Exctn_InitInp%WaveElev0(0:InitInp%NStepWave-1),  tmpComplexArr(:  ), FFT_Data, ErrStat2 )
                     CALL SetErrStat(ErrStat2,'Error occured while applying the FFT to WaveElev0.',ErrStat,ErrMsg,'WAMIT_Init')
                     IF ( ErrStat >= AbortErrLev ) THEN
                        CALL CleanUp()
                        RETURN
                     END IF
                  
                     CALL ExitFFT(FFT_Data, ErrStat2)
                        CALL SetErrStat( ErrStat2, 'Error in call to ExitFFT.', ErrStat, ErrMsg, 'WAMIT_Init')
                        IF ( ErrStat >= AbortErrLev) THEN
                           CALL Cleanup()
                           RETURN
                        END IF
                     
                  end if 
                     ! We need the WaveTime array to stay intact for use in other modules, so we will make a copy instead of moving the allocation
                  ALLOCATE ( SS_Exctn_InitInp%WaveTime (0:InitInp%NStepWave) , STAT=ErrStat2 )
                  IF ( ErrStat2 /= 0 )  THEN
                     CALL SetErrStat( ErrID_Fatal, 'Error allocating memory for the SS_Exctn_InitInp%WaveTime array.', ErrStat, ErrMsg, 'WAMIT_Init')
                     CALL Cleanup()
                     RETURN            
                  END IF
                  SS_Exctn_InitInp%WaveTime = InitInp%WaveTime 
                  
               end if
               
               call SS_Exc_Init(SS_Exctn_InitInp, m%SS_Exctn_u, p%SS_Exctn, x%SS_Exctn, xd%SS_Exctn, z%SS_Exctn, OtherState%SS_Exctn, &
                                      m%SS_Exctn_y, m%SS_Exctn, Interval_Sub, SS_Exctn_InitOut, ErrStat2, ErrMsg2)
            
                  call SetErrStat( ErrStat2, ErrMsg2, ErrStat, ErrMsg, 'WAMIT_Init')
                  if ( ErrStat >= AbortErrLev ) then
                     call Cleanup()
                     return
                  end if   
            end if
            
         CASE ( 6 )              ! User wave data.

            CALL SetErrStat( ErrID_Fatal, 'User input wave data not applicable for floating platforms.', ErrStat, ErrMsg, 'WAMIT_Init')
            CALL Cleanup()
            RETURN

         ENDSELECT   
      end if
      
      IF ( InitInp%RdtnTMax == 0.0 )  THEN   ! .TRUE. when we don't want to model wave radiation damping; set RdtnTMax to some minimum value greater than zero to avoid an error in the calculations below.
      
         p%RdtnMod   = 0
         
      ELSE                                    ! We will be modeling wave radiation damping.
                 
         p%RdtnMod   = InitInp%RdtnMod
         
         if ( InitInp%RdtnMod == 1 ) THEN
            
            ! Set Initialization data for the Conv_Rdtn submodule
            ! Would be nice if there were a copy InitInput function in the *_Types file
            ! BJJ 6/25/2014: There is a copy InitInput function.... ???
            
            CALL MOVE_ALLOC( HdroFreq,  Conv_Rdtn_InitInp%HdroFreq  )
            CALL MOVE_ALLOC( HdroAddMs, Conv_Rdtn_InitInp%HdroAddMs )
            CALL MOVE_ALLOC( HdroDmpng, Conv_Rdtn_InitInp%HdroDmpng )
            Conv_Rdtn_InitInp%NBody               = InitInp%NBody      
            Conv_Rdtn_InitInp%RdtnTMax            = InitInp%RdtnTMax
            Conv_Rdtn_InitInp%RdtnDT              = InitInp%Conv_Rdtn%RdtnDT                     
            Conv_Rdtn_InitInp%HighFreq            = HighFreq                          
            Conv_Rdtn_InitInp%WAMITFile           = InitInp%WAMITFile                      
            Conv_Rdtn_InitInp%NInpFreq            = NInpFreq                         
            Conv_Rdtn_InitInp%UnSum               = InitInp%Conv_Rdtn%UnSum
    
         
            CALL Conv_Rdtn_Init(Conv_Rdtn_InitInp, m%Conv_Rdtn_u, p%Conv_Rdtn, x%Conv_Rdtn, xd%Conv_Rdtn, z%Conv_Rdtn, OtherState%Conv_Rdtn, &
                                   m%Conv_Rdtn_y, m%Conv_Rdtn, Interval, Conv_Rdtn_InitOut, ErrStat2, ErrMsg2)
            
               CALL SetErrStat( ErrStat2, ErrMsg2, ErrStat, ErrMsg, 'WAMIT_Init')
               IF ( ErrStat >= AbortErrLev ) THEN
                  CALL Cleanup()
                  RETURN
               END IF
               

            
         ELSE IF ( InitInp%RdtnMod == 2 ) THEN
            
            SS_Rdtn_InitInp%InputFile    = InitInp%WAMITFile    

            call AllocAry(SS_Rdtn_InitInp%enabledDOFs, 6*p%NBody, 'SS_Rdtn_InitInp%enabledDOFs', ErrStat2, ErrMsg2); call SetErrStat(ErrStat2,ErrMsg2,ErrStat,ErrMsg,'WAMIT_Init')
               IF ( ErrStat >= AbortErrLev ) THEN
                  CALL Cleanup()
                  RETURN
               END IF
            SS_Rdtn_InitInp%enabledDOFs  = 1                        !  Set to 1 (True) for all DOFs, meaning each DOF is to be used in the analysis.   
            Interval_Sub                 = InitInp%Conv_Rdtn%RdtnDT
            SS_Rdtn_InitInp%NBody        = InitInp%NBody
            call AllocAry(SS_Rdtn_InitInp%PtfmRefztRot, p%NBody, 'SS_Rdtn_InitInp%PtfmRefztRot', ErrStat2, ErrMsg2); call SetErrStat(ErrStat2,ErrMsg2,ErrStat,ErrMsg,'WAMIT_Init')
               IF ( ErrStat >= AbortErrLev ) THEN
                  CALL Cleanup()
                  RETURN
               END IF
            SS_Rdtn_InitInp%PtfmRefztRot = InitInp%PtfmRefztRot
            CALL SS_Rad_Init(SS_Rdtn_InitInp, m%SS_Rdtn_u, p%SS_Rdtn, x%SS_Rdtn, xd%SS_Rdtn, z%SS_Rdtn, OtherState%SS_Rdtn, &
                                   m%SS_Rdtn_y, m%SS_Rdtn, Interval_Sub, SS_Rdtn_InitOut, ErrStat2, ErrMsg2)
            
               CALL SetErrStat( ErrStat2, ErrMsg2, ErrStat, ErrMsg, 'WAMIT_Init')
               IF ( ErrStat >= AbortErrLev ) THEN
                  CALL Cleanup()
                  RETURN
               END IF            
            
         END IF
         
      END IF
      
         ! create the input and output meshes
         ! CALL MeshCreate(u%MeshData, COMPONENT_INPUT, 1, ErrStat2, ErrMsg2, .TRUE.)
         ! deallocate arrays

      IF ( ALLOCATED( HdroExctn    ) ) DEALLOCATE( HdroExctn    )
      IF ( ALLOCATED( WaveExctnC   ) ) DEALLOCATE( WaveExctnC   )
      IF ( ALLOCATED( HdroAddMs    ) ) DEALLOCATE( HdroAddMs    )
      IF ( ALLOCATED( HdroDmpng    ) ) DEALLOCATE( HdroDmpng    )
      IF ( ALLOCATED( HdroFreq     ) ) DEALLOCATE( HdroFreq     )
      IF ( ALLOCATED( HdroWvDir    ) ) DEALLOCATE( HdroWvDir    )
      
      IF ( ALLOCATED( WAMITFreq    ) ) DEALLOCATE( WAMITFreq    )
      IF ( ALLOCATED( WAMITPer     ) ) DEALLOCATE( WAMITPer     )
      IF ( ALLOCATED( WAMITWvDir   ) ) DEALLOCATE( WAMITWvDir   )
      IF ( ALLOCATED( SortFreqInd  ) ) DEALLOCATE( SortFreqInd  )
      IF ( ALLOCATED( SortWvDirInd ) ) DEALLOCATE( SortWvDirInd )

      
      
      ! Define system output initializations (set up meshes) here:
      
     
          ! Create the input and output meshes associated with lumped loads
     
      
     
         call MeshCreate( BlankMesh        = u%Mesh            &
                        ,IOS               = COMPONENT_INPUT   &
                        ,Nnodes            = p%NBody           &
                        ,ErrStat           = ErrStat2          &
                        ,ErrMess           = ErrMsg2           &
                        ,TranslationDisp   = .TRUE.            &
                        ,Orientation       = .TRUE.            &
                        ,TranslationVel    = .TRUE.            &
                        ,RotationVel       = .TRUE.            &
                        ,TranslationAcc    = .TRUE.            &
                        ,RotationAcc       = .TRUE.)
         
            CALL SetErrStat( ErrStat2, ErrMsg2, ErrStat, ErrMsg, 'WAMIT_Init')
            IF ( ErrStat >= AbortErrLev ) THEN
               CALL Cleanup()
               RETURN
            END IF
         
      do iBody = 1, p%NBody

         theta = (/ 0.0_R8Ki, 0.0_R8Ki, InitInp%PtfmRefztRot(iBody)/)
         orientation = EulerConstruct(theta)
         
         
            ! Create the node on the mesh
  
         CALL MeshPositionNode (u%Mesh                                &
                                 , iBody                              &
                                 , (/InitInp%PtfmRefxt(iBody), InitInp%PtfmRefyt(iBody), InitInp%PtfmRefzt(iBody)/)   &  
                                 , ErrStat2                           &
                                 , ErrMsg2                            &
                                 , orientation )
      
            CALL SetErrStat( ErrStat2, ErrMsg2, ErrStat, ErrMsg, 'WAMIT_Init')

      
            ! Create the mesh element
         CALL MeshConstructElement (  u%Mesh              &
                                     , ELEMENT_POINT      &                         
                                     , ErrStat2           &
                                     , ErrMsg2            &
                                     , iBody              &
                                                 )
            CALL SetErrStat( ErrStat2, ErrMsg2, ErrStat, ErrMsg, 'WAMIT_Init')
            
      end do

      CALL MeshCommit ( u%Mesh              &
                        , ErrStat2            &
                        , ErrMsg2             )
         CALL SetErrStat( ErrStat2, ErrMsg2, ErrStat, ErrMsg, 'WAMIT_Init')
         IF ( ErrStat >= AbortErrLev ) THEN
            CALL Cleanup()
            RETURN
         END IF      

        call MeshCopy ( SrcMesh   = u%Mesh           &
                       ,DestMesh  = y%Mesh           &
                       ,CtrlCode  = MESH_SIBLING     &
                       ,IOS       = COMPONENT_OUTPUT &
                       ,ErrStat   = ErrStat2         &
                       ,ErrMess   = ErrMsg2          &
                       ,Force     = .TRUE.           &
                       ,Moment    = .TRUE.           )
        
      CALL SetErrStat( ErrStat2, ErrMsg2, ErrStat, ErrMsg, 'WAMIT_Init')
         IF ( ErrStat >= AbortErrLev ) THEN
            CALL Cleanup()
            RETURN
         END IF    
      u%Mesh%RemapFlag  = .TRUE.
      y%Mesh%RemapFlag  = .TRUE.

      
         ! Define initialization-routine output here:
         
      
     
                                               

      ! initialize misc vars:      
   m%LastIndWave = 1
       
       CALL Cleanup()
       
CONTAINS


   SUBROUTINE Cleanup()
   
      ! destroy local variables that are types in the framework:
      
      CALL Conv_Rdtn_DestroyInitInput(  Conv_Rdtn_InitInp,  ErrStat2, ErrMsg2 )
      CALL Conv_Rdtn_DestroyInitOutput( Conv_Rdtn_InitOut,  ErrStat2, ErrMsg2 )

      CALL SS_Rad_DestroyInitInput(     SS_Rdtn_InitInp,    ErrStat2, ErrMsg2 )
      CALL SS_Rad_DestroyInitOutput(    SS_Rdtn_InitOut,    ErrStat2, ErrMsg2 )
      CALL SS_Exc_DestroyInitInput(     SS_Exctn_InitInp,    ErrStat2, ErrMsg2 )
      CALL SS_Exc_DestroyInitOutput(    SS_Exctn_InitOut,    ErrStat2, ErrMsg2 )
      
      
      ! destroy local variables that are allocatable arrays:
      
      IF ( ALLOCATED( HdroExctn   ) ) DEALLOCATE(HdroExctn   )
      IF ( ALLOCATED( WaveExctnC  ) ) DEALLOCATE(WaveExctnC  )
      
      IF ( ALLOCATED( HdroAddMs   ) ) DEALLOCATE(HdroAddMs   )
      IF ( ALLOCATED( HdroDmpng   ) ) DEALLOCATE(HdroDmpng   )
      IF ( ALLOCATED( HdroFreq    ) ) DEALLOCATE(HdroFreq    )
      IF ( ALLOCATED( HdroWvDir   ) ) DEALLOCATE(HdroWvDir   )
      
      IF ( ALLOCATED( WAMITFreq   ) ) DEALLOCATE(WAMITFreq   )
      IF ( ALLOCATED( WAMITPer    ) ) DEALLOCATE(WAMITPer    )
      IF ( ALLOCATED( WAMITWvDir  ) ) DEALLOCATE(WAMITWvDir  )
      IF ( ALLOCATED( SortFreqInd ) ) DEALLOCATE(SortFreqInd )
      IF ( ALLOCATED( SortWvDirInd) ) DEALLOCATE(SortWvDirInd)
   
   
   END SUBROUTINE Cleanup
            
END SUBROUTINE WAMIT_Init
!----------------------------------------------------------------------------------------------------------------------------------
!> This routine is called at the end of the simulation.
SUBROUTINE WAMIT_End( u, p, x, xd, z, OtherState, y, m, ErrStat, ErrMsg )
!..................................................................................................................................

      TYPE(WAMIT_InputType),             INTENT(INOUT)  :: u           !< System inputs
      TYPE(WAMIT_ParameterType),         INTENT(INOUT)  :: p           !< Parameters     
      TYPE(WAMIT_ContinuousStateType),   INTENT(INOUT)  :: x           !< Continuous states
      TYPE(WAMIT_DiscreteStateType),     INTENT(INOUT)  :: xd          !< Discrete states
      TYPE(WAMIT_ConstraintStateType),   INTENT(INOUT)  :: z           !< Constraint states
      TYPE(WAMIT_OtherStateType),        INTENT(INOUT)  :: OtherState  !< Other states            
      TYPE(WAMIT_OutputType),            INTENT(INOUT)  :: y           !< System outputs
      TYPE(WAMIT_MiscVarType),           INTENT(INOUT)  :: m           !< Initial misc/optimization variables            
      INTEGER(IntKi),                    INTENT(  OUT)  :: ErrStat     !< Error status of the operation
      CHARACTER(*),                      INTENT(  OUT)  :: ErrMsg      !< Error message if ErrStat /= ErrID_None



         ! Initialize ErrStat
         
      ErrStat = ErrID_None         
      ErrMsg  = ""               
      
      
         ! Place any last minute operations or calculations here:


         ! Close files here:     
                  
                  

         ! Destroy the input data:
         
      CALL WAMIT_DestroyInput( u, ErrStat, ErrMsg )


         ! Destroy the parameter data:
           
      CALL WAMIT_DestroyParam( p, ErrStat, ErrMsg )


         ! Destroy the state data:
         
      CALL WAMIT_DestroyContState(   x,           ErrStat, ErrMsg )
      CALL WAMIT_DestroyDiscState(   xd,          ErrStat, ErrMsg )
      CALL WAMIT_DestroyConstrState( z,           ErrStat, ErrMsg )
      CALL WAMIT_DestroyOtherState(  OtherState,  ErrStat, ErrMsg )
         
         ! Destroy misc vars:
      CALL WAMIT_DestroyMisc(  m,  ErrStat, ErrMsg )
      
         ! Destroy the output data:
         
      CALL WAMIT_DestroyOutput( y, ErrStat, ErrMsg )


      

END SUBROUTINE WAMIT_End
!----------------------------------------------------------------------------------------------------------------------------------
!> Loose coupling routine for solving constraint states, integrating continuous states, and updating discrete states.
!! Continuous, constraint, and discrete states are updated to values at t + Interval.
SUBROUTINE WAMIT_UpdateStates( t, n, Inputs, InputTimes, p, x, xd, z, OtherState, m, ErrStat, ErrMsg )
!..................................................................................................................................

      REAL(DbKi),                         INTENT(IN   ) :: t               !< Current simulation time in seconds
      INTEGER(IntKi),                     INTENT(IN   ) :: n               !< Current step of the simulation: t = n*Interval
      TYPE(WAMIT_InputType),              INTENT(IN   ) :: Inputs(:)       !< Inputs at InputTimes
      REAL(DbKi),                         INTENT(IN   ) :: InputTimes(:)   !< Times in seconds associated with Inputs
      TYPE(WAMIT_ParameterType),          INTENT(IN   ) :: p               !< Parameters
      TYPE(WAMIT_ContinuousStateType),    INTENT(INOUT) :: x               !< Input: Continuous states at t;
                                                                           !!   Output: Continuous states at t + Interval
      TYPE(WAMIT_DiscreteStateType),      INTENT(INOUT) :: xd              !< Input: Discrete states at t;
                                                                           !!   Output: Discrete states at t + Interval
      TYPE(WAMIT_ConstraintStateType),    INTENT(INOUT) :: z               !< Input: Constraint states at t;
                                                                           !!   Output: Constraint states at t + Interval
      TYPE(WAMIT_OtherStateType),         INTENT(INOUT) :: OtherState      !< Input: Other states at t;
                                                                           !!   Output: Other states at t + Interval
      TYPE(WAMIT_MiscVarType),            INTENT(INOUT) :: m               !< Misc/optimization variables            
      INTEGER(IntKi),                     INTENT(  OUT) :: ErrStat         !< Error status of the operation
      CHARACTER(*),                       INTENT(  OUT) :: ErrMsg          !< Error message if ErrStat /= ErrID_None

         ! Local variables

      INTEGER                                           :: I               ! Generic loop counter
      INTEGER                                           :: nTime           ! Number of inputs
      integer(IntKi)                                    :: iBody           ! WAMIT body index

      integer(IntKi)                                    :: indxStart, indxEnd                   ! Starting and ending indices for the iBody_th sub vector in an NBody long vector

!      INTEGER(IntKi)                                    :: ErrStat2        ! Error status of the operation (secondary error)
!      CHARACTER(ErrMsgLen)                              :: ErrMsg2         ! Error message if ErrStat2 /= ErrID_None
      
      
          ! Create dummy variables required by framework but which are not used by the module
      
      TYPE(Conv_Rdtn_InputType), ALLOCATABLE :: Conv_Rdtn_u(:)         ! Inputs
      
      TYPE(SS_Rad_InputType), ALLOCATABLE    :: SS_Rdtn_u(:)           ! Inputs
      TYPE(SS_Exc_InputType), ALLOCATABLE    :: SS_Exctn_u(:)           ! Inputs

      
                        
         ! Initialize ErrStat
         
      ErrStat = ErrID_None         
      ErrMsg  = ""               
      
      nTime = size(Inputs)   
      
      
      IF      ( p%RdtnMod == 1 )  THEN       ! Update the convolution radiation memory effect sub-module's state  
         
            ! Allocate array of Conv_Rdtn inputs
        
         ALLOCATE( Conv_Rdtn_u(nTime), STAT = ErrStat )
         IF (ErrStat /=0) THEN
            ErrMsg = ' Failed to allocate array Conv_Rdtn_u.'
            RETURN
         END IF
         
         DO I=1,nTime
            ALLOCATE( Conv_Rdtn_u(I)%Velocity(size(m%Conv_Rdtn_u%Velocity)), STAT = ErrStat  )
            IF (ErrStat /=0) THEN
               ErrMsg = ' Failed to allocate array Conv_Rdtn_u(I)%Velocity.'
               RETURN
            END IF
            do iBody=1,p%NBody
               indxStart = (iBody-1)*6+1
               indxEnd   = indxStart+5        
               Conv_Rdtn_u(I)%Velocity(indxStart:indxEnd) = (/Inputs(I)%Mesh%TranslationVel(:,iBody), Inputs(I)%Mesh%RotationVel(:,iBody)/) 
            end do
         END DO
                 
         CALL Conv_Rdtn_UpdateStates( t, n, Conv_Rdtn_u, InputTimes, p%Conv_Rdtn, x%Conv_Rdtn, xd%Conv_Rdtn, &
                                      z%Conv_Rdtn, OtherState%Conv_Rdtn, m%Conv_Rdtn, ErrStat, ErrMsg )
         
         DEALLOCATE(Conv_Rdtn_u)
         
      ELSE IF ( p%RdtnMod == 2 )  THEN       ! Update the state-space radiation memory effect sub-module's state      
          
           ! Allocate array of SS_Rdtn inputs
        
         ALLOCATE( SS_Rdtn_u(nTime), STAT = ErrStat )
         IF (ErrStat /=0) THEN
            ErrMsg = ' Failed to allocate array SS_Rdtn_u.'
            RETURN
         END IF
         
         DO I=1,nTime
            ALLOCATE( SS_Rdtn_u(I)%dq(size(m%SS_Rdtn_u%dq)), STAT = ErrStat  )
            IF (ErrStat /=0) THEN
               ErrMsg = ' Failed to allocate array SS_Rdtn_u(I)%dq.'
               RETURN
            END IF
            do iBody=1,p%NBody
               indxStart = (iBody-1)*6+1 
               SS_Rdtn_u(I)%dq(indxStart:indxStart+2)   = Inputs(I)%Mesh%TranslationVel(:,iBody)
               SS_Rdtn_u(I)%dq(indxStart+3:indxStart+5) = Inputs(I)%Mesh%RotationVel(:,iBody)
               !SS_Rdtn_u(I)%dq = reshape((/Inputs(I)%Mesh%TranslationVel(:,1), Inputs(I)%Mesh%RotationVel(:,1)/), (/6,1/)) !reshape(u%Velocity, (/6,1/)) ! dq is a 6x1 matrix
            end do
         END DO
         
         CALL SS_Rad_UpdateStates( t, n, SS_Rdtn_u, InputTimes, p%SS_Rdtn, x%SS_Rdtn, xd%SS_Rdtn, z%SS_Rdtn, OtherState%SS_Rdtn, m%SS_Rdtn, ErrStat, ErrMsg )
         
         DEALLOCATE(SS_Rdtn_u)
         
      END IF
      
      if ( p%ExctnMod == 2 )  then       ! Update the state-space wave excitation sub-module's states      
          
           ! Allocate array of dummy SS_Excitation inputs for the framework
        
         allocate( SS_Exctn_u(nTime), STAT = ErrStat )
         if (ErrStat /=0) then
            ErrMsg = ' Failed to allocate array SS_Exctn_u.'
            return
         end if
         
         call SS_Exc_UpdateStates( t, n, SS_Exctn_u, InputTimes, p%SS_Exctn, x%SS_Exctn, xd%SS_Exctn, z%SS_Exctn, OtherState%SS_Exctn, m%SS_Exctn, ErrStat, ErrMsg )
         
         deallocate(SS_Exctn_u)
         
      end if
      
END SUBROUTINE WAMIT_UpdateStates
!----------------------------------------------------------------------------------------------------------------------------------
!> Routine for computing outputs, used in both loose and tight coupling.
SUBROUTINE WAMIT_CalcOutput( Time, WaveTime, u, p, x, xd, z, OtherState, y, m, ErrStat, ErrMsg )   
!..................................................................................................................................
   
      REAL(DbKi),                      INTENT(IN   )  :: Time        !< Current simulation time in seconds
      real(SiKi),                      intent(in   )  :: WaveTime(:) !< Array of wave kinematic time samples, (sec)
      TYPE(WAMIT_InputType),           INTENT(IN   )  :: u           !< Inputs at Time
      TYPE(WAMIT_ParameterType),       INTENT(IN   )  :: p           !< Parameters
      TYPE(WAMIT_ContinuousStateType), INTENT(IN   )  :: x           !< Continuous states at Time
      TYPE(WAMIT_DiscreteStateType),   INTENT(IN   )  :: xd          !< Discrete states at Time
      TYPE(WAMIT_ConstraintStateType), INTENT(IN   )  :: z           !< Constraint states at Time
      TYPE(WAMIT_OtherStateType),      INTENT(IN   )  :: OtherState  !< Other states at Time
      TYPE(WAMIT_OutputType),          INTENT(INOUT)  :: y           !< Outputs computed at Time (Input only so that mesh con-
                                                                     !!   nectivity information does not have to be recalculated)
      TYPE(WAMIT_MiscVarType),         INTENT(INOUT)  :: m           !< Misc/optimization variables            
      INTEGER(IntKi),                  INTENT(  OUT)  :: ErrStat     !< Error status of the operation
      CHARACTER(*),                    INTENT(  OUT)  :: ErrMsg      !< Error message if ErrStat /= ErrID_None

      
            
         ! Local Variables:
      !REAL(ReKi)                           :: F_HS     (6)                            ! Total load contribution from hydrostatics, including the effects of waterplane area and the center of buoyancy (N, N-m)
      !REAL(ReKi)                           :: F_Waves  (6)                            ! Total load contribution from incident waves (i.e., the diffraction problem) (N, N-m)   
      !REAL(ReKi)                           :: F_Rdtn   (6)                            ! Total load contribution from wave radiation damping (i.e., the diffraction problem) (N, N-m)
      INTEGER(IntKi)                       :: I                                       ! Generic index
      INTEGER(IntKi)                       :: J                                       ! Generic index
!      INTEGER(IntKi)                       :: K                                       ! Generic index
      REAL(ReKi)                           :: q(6*p%NBody), qdot(6*p%NBody), qdotdot(6*p%NBody)  ! kinematics for all WAMIT bodies
      REAL(ReKi)                           :: rotdisp(3)                              ! small angle rotational displacements
      REAL(ReKi)                           :: AllOuts(MaxWAMITOutputs)
      integer(IntKi)                       :: iBody                                   ! Counter for WAMIT bodies.  If NBodyMod > 1 then NBody = 1, and hence iBody = 1
      integer(IntKi)                       :: indxStart, indxEnd                      ! Starting and ending indices for the iBody_th sub vector in an NBody long vector
      
      
         ! Initialize ErrStat
         
      ErrStat = ErrID_None         
      ErrMsg  = ""               
      
      
         ! Compute outputs here:
         
      
      
         ! Compute the load contribution from incident waves (i.e., the diffraction problem):
      if ( p%ExctnMod == 0 ) then
         
         m%F_Waves1 = 0.0_ReKi
         
      else if ( p%ExctnMod == 1 ) then
                  
            ! Abort if the wave excitation loads have not been computed yet:
         IF ( .NOT. ALLOCATED ( p%WaveExctn ) )  THEN
            ErrMsg  = ' Routine WAMIT_Init() must be called before routine WAMIT_CalcOutput().'
            ErrStat = ErrID_Fatal
            RETURN
         END IF

         DO I = 1,6*p%NBody     ! Loop through all wave excitation forces and moments
            m%F_Waves1(I) = InterpWrappedStpReal ( REAL(Time, SiKi), WaveTime(:), p%WaveExctn(:,I), &
                                                     m%LastIndWave, p%NStepWave + 1       )
         END DO          ! I - All wave excitation forces and moments
      else if ( p%ExctnMod == 2 ) then
         
         call SS_Exc_CalcOutput( Time, m%SS_Exctn_u, p%SS_Exctn, x%SS_Exctn, xd%SS_Exctn,  &
                                z%SS_Exctn, OtherState%SS_Exctn, m%SS_Exctn_y, m%SS_Exctn, ErrStat, ErrMsg )
         m%F_Waves1  (:) = m%SS_Exctn_y%y
         
      end if
      
      
      do iBody = 1, p%NBody
         
            ! Determine the rotational angles from the direction-cosine matrix
         rotdisp   = GetSmllRotAngs ( u%Mesh%Orientation(:,:,iBody), ErrStat, ErrMsg )
         indxStart = (iBody-1)*6+1
         indxEnd   = indxStart+5
         q      (indxStart:indxEnd)   = reshape((/real(u%Mesh%TranslationDisp(:,iBody),ReKi),rotdisp(:)/),(/6/))
         qdot   (indxStart:indxEnd)   = reshape((/u%Mesh%TranslationVel(:,iBody),u%Mesh%RotationVel(:,iBody)/),(/6/))
         qdotdot(indxStart:indxEnd)   = reshape((/u%Mesh%TranslationAcc(:,iBody),u%Mesh%RotationAcc(:,iBody)/),(/6/))
         
      end do
      
         ! Compute the load contribution from hydrostatics:

      m%F_HS = -matmul(p%HdroSttc,q)
      
      do iBody = 1, p%NBody
         indxStart = (iBody-1)*6+1
         indxEnd   = indxStart+5
         m%F_HS(indxStart:indxEnd) =  m%F_HS(indxStart:indxEnd) + p%F_HS_Moment_Offset(:,iBody)  ! except for the hydrostatic buoyancy force from Archimede's Principle when the support platform is in its undisplaced position
      end do   
      
     
         ! If necessary, compute the load contribution from wave radiation damping
         !   (i.e., the radiation problem):

      IF ( p%RdtnMod == 1 )  THEN ! .TRUE. when we will be modeling wave radiation damping.
         m%Conv_Rdtn_u%Velocity = qdot
         CALL Conv_Rdtn_CalcOutput( Time, m%Conv_Rdtn_u, p%Conv_Rdtn, x%Conv_Rdtn, xd%Conv_Rdtn,  &
                                z%Conv_Rdtn, OtherState%Conv_Rdtn, m%Conv_Rdtn_y, m%Conv_Rdtn, ErrStat, ErrMsg )
         m%F_Rdtn  (:) = m%Conv_Rdtn_y%F_Rdtn       

      ELSE IF ( p%RdtnMod == 2 )  THEN 
         m%SS_Rdtn_u%dq = qdot
         CALL SS_Rad_CalcOutput( Time, m%SS_Rdtn_u, p%SS_Rdtn, x%SS_Rdtn, xd%SS_Rdtn,  &
                                z%SS_Rdtn, OtherState%SS_Rdtn, m%SS_Rdtn_y, m%SS_Rdtn, ErrStat, ErrMsg )
         m%F_Rdtn  (:) = m%SS_Rdtn_y%y
      ELSE ! We must not be modeling wave radiation damping.


      ! Set the total load contribution from radiation damping to zero:

         m%F_Rdtn        (:) = 0.0


      END IF       
      
      
      ! Compute Added Mass Forces
      
         ! Set the platform added mass matrix, PtfmAM, to be the infinite-frequency
         !   limit of the frequency-dependent hydrodynamic added mass matrix,
         !   HdroAdMsI:
         
         !added mass:

      m%F_PtfmAM     =   -matmul(p%HdroAdMsI, qdotdot)

      
      
         ! Compute outputs here:
      do iBody = 1, p%NBody
         indxStart = (iBody-1)*6
         
         DO I=1,3
            y%Mesh%Force(I,iBody)    = m%F_PtfmAM(indxStart+I)   + m%F_Rdtn(indxStart+I)   + m%F_Waves1(indxStart+I)   + m%F_HS(indxStart+I) 
         END DO
         DO I=1,3
            y%Mesh%Moment(I,iBody)   = m%F_PtfmAM(indxStart+I+3) + m%F_Rdtn(indxStart+I+3) + m%F_Waves1(indxStart+I+3) + m%F_HS(indxStart+I+3)
         END DO
      end do
      
      
      ! Output channels will be dealt with by the HydroDyn module
             

END SUBROUTINE WAMIT_CalcOutput
!----------------------------------------------------------------------------------------------------------------------------------
!> Tight coupling routine for computing derivatives of continuous states
SUBROUTINE WAMIT_CalcContStateDeriv( Time, u, p, x, xd, z, OtherState, m, dxdt, ErrStat, ErrMsg )  
!..................................................................................................................................
   
      REAL(DbKi),                        INTENT(IN   )  :: Time        !< Current simulation time in seconds
      TYPE(WAMIT_InputType),             INTENT(IN   )  :: u           !< Inputs at Time                    
      TYPE(WAMIT_ParameterType),         INTENT(IN   )  :: p           !< Parameters                             
      TYPE(WAMIT_ContinuousStateType),   INTENT(IN   )  :: x           !< Continuous states at Time
      TYPE(WAMIT_DiscreteStateType),     INTENT(IN   )  :: xd          !< Discrete states at Time
      TYPE(WAMIT_ConstraintStateType),   INTENT(IN   )  :: z           !< Constraint states at Time
      TYPE(WAMIT_OtherStateType),        INTENT(IN   )  :: OtherState  !< Other states                    
      TYPE(WAMIT_MiscVarType),           INTENT(INOUT)  :: m           !< Misc/optimization variables            
      TYPE(WAMIT_ContinuousStateType),   INTENT(  OUT)  :: dxdt        !< Continuous state derivatives at Time
      INTEGER(IntKi),                    INTENT(  OUT)  :: ErrStat     !< Error status of the operation     
      CHARACTER(*),                      INTENT(  OUT)  :: ErrMsg      !< Error message if ErrStat /= ErrID_None

      integer(IntKi)                                    :: iBody                ! WAMIT body index
      integer(IntKi)                                    :: indxStart            ! Starting and ending indices for the iBody_th sub vector in an NBody long vector
         
         ! Initialize ErrStat
         
      ErrStat = ErrID_None         
      ErrMsg  = ""               
      
      
<<<<<<< HEAD
         ! Compute the first time derivatives of the continuous states here:
      do iBody = 1, p%NBody
         indxStart = (iBody-1)*6+1 
         m%SS_Rdtn_u%dq(indxStart:indxStart+2)   = u%Mesh%TranslationVel(:,iBody) 
         m%SS_Rdtn_u%dq(indxStart+3:indxStart+5) = u%Mesh%RotationVel(:,iBody) 
      end do
=======
            ! Compute the first time derivatives of the continuous states here:
      if (p%RdtnMod == 2) then
         m%SS_Rdtn_u%dq(1:3) = u%Mesh%TranslationVel(:,1) 
         m%SS_Rdtn_u%dq(4:6) = u%Mesh%RotationVel(:,1) 
    
         CALL SS_Rad_CalcContStateDeriv( Time, m%SS_Rdtn_u, p%SS_Rdtn, x%SS_Rdtn, xd%SS_Rdtn, z%SS_Rdtn, OtherState%SS_Rdtn, m%SS_Rdtn, dxdt%SS_Rdtn, ErrStat, ErrMsg )
      end if
>>>>>>> 997f8fdb
      
      CALL SS_Rad_CalcContStateDeriv( Time, m%SS_Rdtn_u, p%SS_Rdtn, x%SS_Rdtn, xd%SS_Rdtn, z%SS_Rdtn, OtherState%SS_Rdtn, m%SS_Rdtn, dxdt%SS_Rdtn, ErrStat, ErrMsg )      
         
         ! NOTE: The input below (0.0) will only work as part of a linearization Get_OP call! If this routine (WAMIT_CalcContStateDeriv) is called in another context, then the following
<<<<<<< HEAD
         ! input needs to be implemented generically. As of Aug 10, 2020, this is only called for Get_OP related work. GJH
      CALL SS_Exc_CalcContStateDeriv( Time, 0.0_SiKi, p%SS_Exctn, x%SS_Exctn, xd%SS_Exctn, z%SS_Exctn, OtherState%SS_Exctn, m%SS_Exctn, dxdt%SS_Exctn, ErrStat, ErrMsg )      
=======
         ! input needs to be implemented generically.
      if (p%ExctnMod == 2) then
         CALL SS_Exc_CalcContStateDeriv( Time, 0.0_SiKi, p%SS_Exctn, x%SS_Exctn, xd%SS_Exctn, z%SS_Exctn, OtherState%SS_Exctn, m%SS_Exctn, dxdt%SS_Exctn, ErrStat, ErrMsg )      
       end if
>>>>>>> 997f8fdb

END SUBROUTINE WAMIT_CalcContStateDeriv
!----------------------------------------------------------------------------------------------------------------------------------
!> Tight coupling routine for updating discrete states
SUBROUTINE WAMIT_UpdateDiscState( Time, n, u, p, x, xd, z, OtherState, m, ErrStat, ErrMsg )   
!..................................................................................................................................
   
      REAL(DbKi),                         INTENT(IN   )  :: Time        !< Current simulation time in seconds 
      INTEGER(IntKi),                     INTENT(IN   )  :: n           !< Current step of the simulation: t = n*Interval
      TYPE(WAMIT_InputType),              INTENT(IN   )  :: u           !< Inputs at Time                       
      TYPE(WAMIT_ParameterType),          INTENT(IN   )  :: p           !< Parameters                                 
      TYPE(WAMIT_ContinuousStateType),    INTENT(IN   )  :: x           !< Continuous states at Time
      TYPE(WAMIT_DiscreteStateType),      INTENT(INOUT)  :: xd          !< Input: Discrete states at Time; 
                                                                        !<   Output: Discrete states at Time + Interval
      TYPE(WAMIT_ConstraintStateType),    INTENT(IN   )  :: z           !< Constraint states at Time
      TYPE(WAMIT_OtherStateType),         INTENT(INOUT)  :: OtherState  !< Other states at Time (THIS [intent out] VIOLATES THE FRAMEWORK)          
      TYPE(WAMIT_MiscVarType),            INTENT(INOUT)  :: m           !< Misc/optimization variables            
      INTEGER(IntKi),                     INTENT(  OUT)  :: ErrStat     !< Error status of the operation
      CHARACTER(*),                       INTENT(  OUT)  :: ErrMsg      !< Error message if ErrStat /= ErrID_None
      
      integer(IntKi)                                     :: iBody               ! WAMIT body index
      integer(IntKi)                                     :: indxStart, indxEnd  ! Starting and ending indices for the iBody_th sub vector in an NBody long vector

         ! Initialize ErrStat
         
      ErrStat = ErrID_None         
      ErrMsg  = ""               
      
      
         ! Update discrete states here:
      IF ( p%RdtnMod == 1 )  THEN ! .TRUE. when we will be modeling wave radiation damping.   
         do iBody=1,p%NBody
               indxStart = (iBody-1)*6+1
               indxEnd   = indxStart+5    
               m%Conv_Rdtn_u%Velocity(indxStart:indxEnd) = (/u%Mesh%TranslationVel(:,iBody), u%Mesh%RotationVel(:,iBody)/)
         end do
         CALL Conv_Rdtn_UpdateDiscState( Time, n, m%Conv_Rdtn_u, p%Conv_Rdtn, x%Conv_Rdtn, xd%Conv_Rdtn, z%Conv_Rdtn, &
                                         OtherState%Conv_Rdtn, m%Conv_Rdtn, ErrStat, ErrMsg )
         
      END IF
         
       
END SUBROUTINE WAMIT_UpdateDiscState
!----------------------------------------------------------------------------------------------------------------------------------
!> Tight coupling routine for solving for the residual of the constraint state equations
SUBROUTINE WAMIT_CalcConstrStateResidual( Time, u, p, x, xd, z, OtherState, m, z_residual, ErrStat, ErrMsg )   
!..................................................................................................................................
   
      REAL(DbKi),                        INTENT(IN   )  :: Time        !< Current simulation time in seconds   
      TYPE(WAMIT_InputType),             INTENT(IN   )  :: u           !< Inputs at Time                       
      TYPE(WAMIT_ParameterType),         INTENT(IN   )  :: p           !< Parameters                           
      TYPE(WAMIT_ContinuousStateType),   INTENT(IN   )  :: x           !< Continuous states at Time
      TYPE(WAMIT_DiscreteStateType),     INTENT(IN   )  :: xd          !< Discrete states at Time
      TYPE(WAMIT_ConstraintStateType),   INTENT(IN   )  :: z           !< Constraint states at Time (possibly a guess)
      TYPE(WAMIT_OtherStateType),        INTENT(IN   )  :: OtherState  !< Other states                    
      TYPE(WAMIT_MiscVarType),           INTENT(INOUT)  :: m           !< Misc/optimization variables            
      TYPE(WAMIT_ConstraintStateType),   INTENT(  OUT)  :: z_residual  !< Residual of the constraint state equations using  
                                                                       !!     the input values described above      
      INTEGER(IntKi),                    INTENT(  OUT)  :: ErrStat     !< Error status of the operation
      CHARACTER(*),                      INTENT(  OUT)  :: ErrMsg      !< Error message if ErrStat /= ErrID_None

               
         ! Initialize ErrStat
         
      ErrStat = ErrID_None         
      ErrMsg  = ""               
      
      
         ! Solve for the constraint states here:
      call SS_Rad_CalcConstrStateResidual( Time, m%SS_Rdtn_u, p%SS_Rdtn, x%SS_Rdtn, xd%SS_Rdtn, z%SS_Rdtn, OtherState%SS_Rdtn, m%SS_Rdtn, z_residual%SS_Rdtn, ErrStat, ErrMsg ) 

END SUBROUTINE WAMIT_CalcConstrStateResidual
!----------------------------------------------------------------------------------------------------------------------------------
END MODULE WAMIT
!**********************************************************************************************************************************<|MERGE_RESOLUTION|>--- conflicted
+++ resolved
@@ -1824,35 +1824,22 @@
       ErrMsg  = ""               
       
       
-<<<<<<< HEAD
          ! Compute the first time derivatives of the continuous states here:
-      do iBody = 1, p%NBody
-         indxStart = (iBody-1)*6+1 
-         m%SS_Rdtn_u%dq(indxStart:indxStart+2)   = u%Mesh%TranslationVel(:,iBody) 
-         m%SS_Rdtn_u%dq(indxStart+3:indxStart+5) = u%Mesh%RotationVel(:,iBody) 
-      end do
-=======
-            ! Compute the first time derivatives of the continuous states here:
       if (p%RdtnMod == 2) then
-         m%SS_Rdtn_u%dq(1:3) = u%Mesh%TranslationVel(:,1) 
-         m%SS_Rdtn_u%dq(4:6) = u%Mesh%RotationVel(:,1) 
-    
-         CALL SS_Rad_CalcContStateDeriv( Time, m%SS_Rdtn_u, p%SS_Rdtn, x%SS_Rdtn, xd%SS_Rdtn, z%SS_Rdtn, OtherState%SS_Rdtn, m%SS_Rdtn, dxdt%SS_Rdtn, ErrStat, ErrMsg )
+         do iBody = 1, p%NBody
+            indxStart = (iBody-1)*6+1 
+            m%SS_Rdtn_u%dq(indxStart:indxStart+2)   = u%Mesh%TranslationVel(:,iBody) 
+            m%SS_Rdtn_u%dq(indxStart+3:indxStart+5) = u%Mesh%RotationVel(:,iBody) 
+         end do
+      
+         CALL SS_Rad_CalcContStateDeriv( Time, m%SS_Rdtn_u, p%SS_Rdtn, x%SS_Rdtn, xd%SS_Rdtn, z%SS_Rdtn, OtherState%SS_Rdtn, m%SS_Rdtn, dxdt%SS_Rdtn, ErrStat, ErrMsg )      
       end if
->>>>>>> 997f8fdb
-      
-      CALL SS_Rad_CalcContStateDeriv( Time, m%SS_Rdtn_u, p%SS_Rdtn, x%SS_Rdtn, xd%SS_Rdtn, z%SS_Rdtn, OtherState%SS_Rdtn, m%SS_Rdtn, dxdt%SS_Rdtn, ErrStat, ErrMsg )      
          
          ! NOTE: The input below (0.0) will only work as part of a linearization Get_OP call! If this routine (WAMIT_CalcContStateDeriv) is called in another context, then the following
-<<<<<<< HEAD
          ! input needs to be implemented generically. As of Aug 10, 2020, this is only called for Get_OP related work. GJH
-      CALL SS_Exc_CalcContStateDeriv( Time, 0.0_SiKi, p%SS_Exctn, x%SS_Exctn, xd%SS_Exctn, z%SS_Exctn, OtherState%SS_Exctn, m%SS_Exctn, dxdt%SS_Exctn, ErrStat, ErrMsg )      
-=======
-         ! input needs to be implemented generically.
       if (p%ExctnMod == 2) then
          CALL SS_Exc_CalcContStateDeriv( Time, 0.0_SiKi, p%SS_Exctn, x%SS_Exctn, xd%SS_Exctn, z%SS_Exctn, OtherState%SS_Exctn, m%SS_Exctn, dxdt%SS_Exctn, ErrStat, ErrMsg )      
-       end if
->>>>>>> 997f8fdb
+      end if
 
 END SUBROUTINE WAMIT_CalcContStateDeriv
 !----------------------------------------------------------------------------------------------------------------------------------
