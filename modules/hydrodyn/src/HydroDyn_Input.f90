!**********************************************************************************************************************************
! LICENSING
! Copyright (C) 2013-2015  National Renewable Energy Laboratory
!
!    This file is part of HydroDyn.
!
! Licensed under the Apache License, Version 2.0 (the "License");
! you may not use this file except in compliance with the License.
! You may obtain a copy of the License at
!
!     http://www.apache.org/licenses/LICENSE-2.0
!
! Unless required by applicable law or agreed to in writing, software
! distributed under the License is distributed on an "AS IS" BASIS,
! WITHOUT WARRANTIES OR CONDITIONS OF ANY KIND, either express or implied.
! See the License for the specific language governing permissions and
! limitations under the License.
!    
!**********************************************************************************************************************************
MODULE HydroDyn_Input

      ! This MODULE stores variables used for input.

   USE                              NWTC_Library
   USE                              HydroDyn_Types
   USE                              HydroDyn_Output
   USE                              SeaState
   USE                              Morison
   USE                              Morison_Output
   USE                              NWTC_RandomNumber
   IMPLICIT                         NONE

   PRIVATE :: CheckMeshOutput

CONTAINS
   
!====================================================================================================
FUNCTION CheckMeshOutput( output, numMemberOut, MOutLst, numJointOut )
!     The routine
!----------------------------------------------------------------------------------------------------
!
   CHARACTER(ChanLen),        INTENT ( IN    )  :: output
   INTEGER,                   INTENT ( IN    )  :: numMemberOut
   TYPE(Morison_MOutput),     INTENT ( IN    )  :: MOutLst(:)
   INTEGER,                   INTENT ( IN    )  :: numJointOut
   !INTEGER,                   INTENT (   OUT )  :: ErrStat              ! returns a non-zero value when an error occurs
   !CHARACTER(*),              INTENT (   OUT )  :: ErrMsg               ! Error message if ErrStat /= ErrID_None

   LOGICAL                                      :: CheckMeshOutput

   INTEGER                                      :: ErrStat
   CHARACTER(ChanLen)                           :: outputTmp
   INTEGER                                      :: indx1, indx2
   CHARACTER(4)                                 :: testStr
   outputTmp         = TRIM(output)

   testStr = outputTmp(1:4)
   CALL Conv2UC( testStr )

      ! Reverse the sign (+/-) of the output channel if the user prefixed the
      !   channel name with a '-', '_', 'm', or 'M' character indicating "minus".

      IF      ( INDEX( '-_', outputTmp(1:1) ) > 0 ) THEN

            ! ex, '-TipDxc1' causes the sign of TipDxc1 to be switched.
         outputTmp                   = outputTmp(2:)
         testStr = outputTmp(1:4)
         CALL Conv2UC( testStr )

      ELSE IF ( INDEX( 'mM', outputTmp(1:1) ) > 0 ) THEN ! We'll assume this is a variable name for now, (if not, we will check later if OutListTmp(2:) is also a variable name)

         IF ( ( INDEX( 'mM', outputTmp(2:2) ) > 0 ) .OR. ( INDEX( 'jJ', outputTmp(2:2) ) > 0 ) )  THEN
            outputTmp                   = outputTmp(2:)

         END IF

      ELSE IF ( INDEX( 'jJ', outputTmp(1:1) ) == 0  .AND. ( testStr /= 'WAVE' )  ) THEN
         ! Invalid output label because the label does not start: -M,-m,-J,-j,_M,_m,_J,_j,MM,mM,Mm,mm,MJ,mJ,Mj,mj, j,J,m,M
         CheckMeshOutput = .FALSE.
         RETURN
      END IF

      IF (( INDEX( 'mM', outputTmp(1:1) ) > 0 ) .OR. ( INDEX( 'jJ', outputTmp(1:1) ) > 0 )) THEN
         ! Read the second character, it should be a number from 1 to 9
      
         READ( outputTmp(2:2), '(i1)', IOSTAT = ErrStat) indx1
         IF ( ErrStat /=0 ) THEN
            ! Not a numerical digit!!!
            CheckMeshOutput = .FALSE.
            RETURN
         END IF
      
            ! Examine members
         IF ( INDEX( 'mM', outputTmp(1:1) ) > 0 ) THEN 
            IF ( indx1 > numMemberOut ) THEN
               CheckMeshOutput = .FALSE.
               RETURN
            END IF
               ! Now make sure the next letter is n or N and then look for the second index
               IF ( INDEX( 'nN', outputTmp(3:3) ) == 0 ) THEN
                     ! Invalid member label
                  CheckMeshOutput = .FALSE.
                  RETURN
               END IF
               READ( outputTmp(4:4), '(i1)', IOSTAT = ErrStat) indx2
               IF ( indx2 > MOutLst(indx1)%NOutLoc ) THEN
                  CheckMeshOutput = .FALSE.
                  RETURN
               END IF
            
         
         END IF 
      
         IF ( INDEX( 'jJ', outputTmp(1:1) ) > 0 ) THEN 
            IF ( indx1 > numJointOut ) THEN
               CheckMeshOutput = .FALSE.
               RETURN
            END IF
         END IF 
   ELSE 
         ! This should be a wave elevation channel
      READ( outputTmp(5:5), '(i1)', IOSTAT = ErrStat) indx1
      IF ( ErrStat /=0 ) THEN
         ! Not a numerical digit!!!
         CheckMeshOutput = .FALSE.
         RETURN
      END IF   
   END IF

      CheckMeshOutput = .TRUE.

END FUNCTION CheckMeshOutput

!====================================================================================================
SUBROUTINE PrintBadChannelWarning(NUserOutputs, UserOutputs , foundMask, ErrStat, ErrMsg )
!     The routine prints out warning messages if the user has requested invalid output channel names
!     The errstat is set to ErrID_Warning if any element in foundMask is .FALSE.
!----------------------------------------------------------------------------------------------------  
   INTEGER,                       INTENT( IN    ) :: NUserOutputs         ! Number of user-specified output channels
   CHARACTER(ChanLen),            INTENT( IN    ) :: UserOutputs (:)      ! An array holding the names of the requested output channels. 
   LOGICAL,                       INTENT( IN    ) :: foundMask (:)        ! A mask indicating whether a user requested channel belongs to a module's output channels.
   INTEGER,                       INTENT(   OUT ) :: ErrStat              ! returns a non-zero value when an error occurs  
   CHARACTER(*),                  INTENT(   OUT ) :: ErrMsg               ! Error message if ErrStat /= ErrID_None
   INTEGER                                        :: I
   
   ErrStat = ErrID_None
   ErrMsg  = ''
   
   DO I = 1, NUserOutputs
      IF (.NOT. foundMask(I)) THEN
         ErrMsg  = ' A requested output channel is invalid'         
         CALL ProgWarn( 'The requested output channel is invalid: ' // UserOutputs(I) )
         ErrStat = ErrID_Warn
      END IF
   END DO
   
END SUBROUTINE PrintBadChannelWarning



!====================================================================================================
SUBROUTINE HydroDyn_ParseInput( InputFileName, OutRootName, defWtrDens, defWtrDpth, defMSL2SWL, FileInfo_In, InputFileData, ErrStat, ErrMsg )
!     This public subroutine reads the input required for HydroDyn from the file whose name is an
!     input parameter.
!----------------------------------------------------------------------------------------------------

      ! Passed variables
   CHARACTER(*),                  intent(in   ) :: InputFileName        !< The name of the input file, for putting in echo file.
   CHARACTER(*),                  intent(in   ) :: OutRootName          !< The rootname of the echo file, possibly opened in this routine
   real(ReKi),                    intent(in   ) :: defWtrDens           !< default value for water density
   real(ReKi),                    intent(in   ) :: defWtrDpth           !< default value for water depth
   real(ReKi),                    intent(in   ) :: defMSL2SWL           !< default value for mean sea level to still water level
   TYPE(FileInfoType),            INTENT(IN   ) :: FileInfo_In          !< The derived type for holding the file information
   TYPE(HydroDyn_InputFile),      INTENT(INOUT) :: InputFileData        ! the hydrodyn input file data
   INTEGER,                       INTENT(  OUT) :: ErrStat              ! returns a non-zero value when an error occurs
   CHARACTER(*),                  INTENT(  OUT) :: ErrMsg               ! Error message if ErrStat /= ErrID_None

      ! Local variables
   INTEGER                                      :: I, j                 ! generic integer for counting
   CHARACTER(   2)                              :: strI                 ! string version of the loop counter
   INTEGER                                      :: UnEc                 ! The local unit number for this module's echo file
   CHARACTER(1024)                              :: EchoFile             ! Name of HydroDyn echo file
   CHARACTER(1024)                              :: Line                 ! String to temporarially hold value of read line
   real(ReKi), ALLOCATABLE                      :: tmpVec1(:), tmpVec2(:) ! Temporary arrays for WAMIT data
   integer(IntKi)                               :: startIndx, endIndx   ! indices into working arrays
   INTEGER, ALLOCATABLE                         :: tmpArray(:)          ! Temporary array storage of the joint output list
   REAL(ReKi), ALLOCATABLE                      :: tmpReArray(:)        ! Temporary array storage of the joint output list
   CHARACTER(1)                                 :: Line1                ! The first character of an input line
   INTEGER(IntKi)                               :: CurLine              !< Current entry in FileInfo_In%Lines array
   INTEGER(IntKi)                               :: ErrStat2
   CHARACTER(ErrMsgLen)                         :: ErrMsg2
   CHARACTER(*),  PARAMETER                     :: RoutineName = 'HydroDyn_ParaseInput'

   
      ! Initialize local data
   UnEc     = -1
   ErrStat  =  ErrID_None         
   ErrMsg   =  ""   
   InputFileData%Echo = .FALSE.  ! initialize for error handling (cleanup() routine)
   

   !-------------------------------------------------------------------------------------------------
   ! General settings 
   !-------------------------------------------------------------------------------------------------

   CurLine = 3    ! Skip the first three lines as they are known to be header lines and separators
   call ParseVar( FileInfo_In, CurLine, 'Echo', InputFileData%Echo, ErrStat2, ErrMsg2 )
         if (Failed()) return;

   if ( InputFileData%Echo ) then
      EchoFile = TRIM(OutRootName)//'.HD.ech'
      CALL OpenEcho ( UnEc, TRIM(EchoFile), ErrStat2, ErrMsg2 )
         if (Failed())  return;
      WRITE(UnEc, '(A)') 'Echo file for AeroDyn 15 primary input file: '//trim(InputFileName)
      ! Write the first three lines into the echo file
      WRITE(UnEc, '(A)') trim(FileInfo_In%Lines(1))
      WRITE(UnEc, '(A)') trim(FileInfo_In%Lines(2))

      CurLine = 3
      call ParseVar( FileInfo_In, CurLine, 'Echo', InputFileData%Echo, ErrStat2, ErrMsg2, UnEc )
         if (Failed()) return
   endif


   !-------------------------------------------------------------------------------------------------
   ! Environmental conditions section
   !-------------------------------------------------------------------------------------------------
   if ( InputFileData%Echo )   WRITE(UnEc, '(A)') trim(FileInfo_In%Lines(CurLine))    ! Write section break to echo
   CurLine = CurLine + 1

      ! WtrDens - Water density.
   CALL ParseVarWDefault ( FileInfo_In, CurLine, 'WtrDens', InputFileData%Morison%WtrDens, defWtrDens, ErrStat2, ErrMsg2, UnEc )
      if (Failed())  return;

      ! WtrDpth - Water depth
   CALL ParseVarWDefault ( FileInfo_In, CurLine, 'WtrDpth', InputFileData%Morison%WtrDpth, defWtrDpth, ErrStat2, ErrMsg2, UnEc )
      if (Failed())  return;

      ! MSL2SWL
   CALL ParseVarWDefault ( FileInfo_In, CurLine, 'MSL2SWL', InputFileData%Morison%MSL2SWL, defMSL2SWL, ErrStat2, ErrMsg2, UnEc )
      if (Failed())  return;


   
   !-------------------------------------------------------------------------------------------------
   ! Data section for floating platform
   !-------------------------------------------------------------------------------------------------
   if ( InputFileData%Echo )   WRITE(UnEc, '(A)') trim(FileInfo_In%Lines(CurLine))    ! Write section break to echo
   CurLine = CurLine + 1

      ! PotMod - State indicating potential flow model used in the simulation. 0=none, 1=WAMIT, 2=FIT
   call ParseVar( FileInfo_In, CurLine, 'PotMod', InputFileData%PotMod, ErrStat2, ErrMsg2, UnEc )
      if (Failed())  return;

      ! ExctnMod  - Wave Excitation model {0: None, 1: DFT, 2: state-space} (switch)
      ! [STATE-SPACE REQUIRES *.ssexctn INPUT FILE]
   call ParseVar( FileInfo_In, CurLine, 'ExctnMod', InputFileData%WAMIT%ExctnMod, ErrStat2, ErrMsg2, UnEc )
      if (Failed())  return;

      ! ExctnDisp  - Use body displacements to compute Wave Excitations {0: use undisplaced position, 1: use displaced position, 2: use low-pass filtered displaced position) [only used when PotMod=1 and ExctnMod>0]} (switch)
   call ParseVar( FileInfo_In, CurLine, 'ExctnDisp', InputFileData%WAMIT%ExctnDisp, ErrStat2, ErrMsg2, UnEc )
      if (Failed())  return;
      
      ! ExctnCutOff  - Cutoff (corner) frequency of the low-pass time-filtered displaced position (Hz) [>0.0] [used only when PotMod=1, ExctnMod>0, and ExctnDisp=2])
      ! [STATE-SPACE REQUIRES *.ssexctn INPUT FILE]
   call ParseVar( FileInfo_In, CurLine, 'ExctnCutOff', InputFileData%WAMIT%ExctnCutOff, ErrStat2, ErrMsg2, UnEc )
      if (Failed())  return;

      ! RdtnMod  - Radiation memory-effect model {1: convolution, 2: state-space} (switch)
      ! [STATE-SPACE REQUIRES *.ss INPUT FILE]
   call ParseVar( FileInfo_In, CurLine, 'RdtnMod', InputFileData%WAMIT%RdtnMod, ErrStat2, ErrMsg2, UnEc )
      if (Failed())  return;

      ! RdtnTMax - Analysis time for wave radiation kernel calculations
      ! NOTE: Use RdtnTMax = 0.0 to eliminate wave radiation damping
   call ParseVar( FileInfo_In, CurLine, 'RdtnTMax', InputFileData%WAMIT%RdtnTMax, ErrStat2, ErrMsg2, UnEc )
      if (Failed())  return;

      ! RdtnDT - Time step for wave radiation kernel calculations
   call ParseVar( FileInfo_In, CurLine, 'RdtnDT', InputFileData%WAMIT%Conv_Rdtn%RdtnDTChr, ErrStat2, ErrMsg2, UnEc )
      if (Failed())  return;

      ! NBody - Number of WAMIT bodies to be used (-) [>=1; only used when PotMod=1. If NBodyMod=1, the WAMIT data 
      !         contains a vector of size 6*NBody x 1 and matrices of size 6*NBody x 6*NBody; if NBodyMod>1, there 
      !         are NBody sets of WAMIT data each with a vector of size 6 x 1 and matrices of size 6 x 6]
   call ParseVar( FileInfo_In, CurLine, 'NBody', InputFileData%NBody, ErrStat2, ErrMsg2, UnEc )
      if (Failed())  return;

      ! NBodyMod - Body coupling model {1: include coupling terms between each body and NBody in HydroDyn equals NBODY in WAMIT, 
      !            2: neglect coupling terms between each body and NBODY=1 with XBODY=0 in WAMIT, 3: Neglect coupling terms 
      !            between each body and NBODY=1 with XBODY=/0 in WAMIT} (switch) [only used when PotMod=1]
   call ParseVar( FileInfo_In, CurLine, 'NBodyMod', InputFileData%NBodyMod, ErrStat2, ErrMsg2, UnEc )
      if (Failed())  return;
      
         ! allocate space for the WAMIT-related data arrays:
   if ( InputFileData%NBodyMod == 1 )  then
      InputFileData%nWAMITObj = 1  ! Special case where all data in a single WAMIT input file as opposed to  InputFileData%NBody number of separate input files.
      InputFileData%vecMultiplier = InputFileData%NBody
   else
      InputFileData%nWAMITObj    = InputFileData%NBody
      InputFileData%vecMultiplier = 1
   end if
   
   CALL AllocAry( InputFileData%PotFile      , InputFileData%nWAMITObj, 'PotFile'      , ErrStat2, ErrMsg2);   if (Failed())  return;
   CALL AllocAry( InputFileData%WAMITULEN    , InputFileData%nWAMITObj, 'WAMITULEN'    , ErrStat2, ErrMsg2);   if (Failed())  return;
   CALL AllocAry( InputFileData%PtfmRefxt    , InputFileData%NBody,     'PtfmRefxt'    , ErrStat2, ErrMsg2);   if (Failed())  return;
   CALL AllocAry( InputFileData%PtfmRefyt    , InputFileData%NBody,     'PtfmRefyt'    , ErrStat2, ErrMsg2);   if (Failed())  return;
   CALL AllocAry( InputFileData%PtfmRefzt    , InputFileData%NBody,     'PtfmRefzt'    , ErrStat2, ErrMsg2);   if (Failed())  return;
   CALL AllocAry( InputFileData%PtfmRefztRot , InputFileData%NBody,     'PtfmRefztRot' , ErrStat2, ErrMsg2);   if (Failed())  return;
   CALL AllocAry( InputFileData%PtfmVol0     , InputFileData%NBody,     'PtfmVol0'     , ErrStat2, ErrMsg2);   if (Failed())  return;
   CALL AllocAry( InputFileData%PtfmCOBxt    , InputFileData%NBody,     'PtfmCOBxt'    , ErrStat2, ErrMsg2);   if (Failed())  return;
   CALL AllocAry( InputFileData%PtfmCOByt    , InputFileData%NBody,     'PtfmCOByt'    , ErrStat2, ErrMsg2);   if (Failed())  return;


      ! PotFile - Root name of Potential flow data files (Could be WAMIT files or the FIT input file)
   call ParseAry( FileInfo_In, CurLine, 'PotFile', InputFileData%PotFile, InputFileData%nWAMITObj, ErrStat2, ErrMsg2, UnEc )
      if (Failed())  return;

      ! WAMITULEN - WAMIT characteristic body length scale
   call ParseAry( FileInfo_In, CurLine, 'WAMITULEN', InputFileData%WAMITULEN, InputFileData%nWAMITObj, ErrStat2, ErrMsg2, UnEc )
      if (Failed())  return;

      ! PtfmRefxt  - The xt offset of the body reference point(s) from (0,0,0) (meters)
   call ParseAry( FileInfo_In, CurLine, 'PtfmRefxt', InputFileData%PtfmRefxt, InputFileData%NBody, ErrStat2, ErrMsg2, UnEc )
      if (Failed())  return;

      ! PtfmRefyt  - The yt offset of the body reference point(s) from (0,0,0) (meters)
   call ParseAry( FileInfo_In, CurLine, 'PtfmRefyt', InputFileData%PtfmRefyt, InputFileData%NBody, ErrStat2, ErrMsg2, UnEc )
      if (Failed())  return;

      ! PtfmRefzt  - The zt offset of the body reference point(s) from (0,0,0) (meters)
   call ParseAry( FileInfo_In, CurLine, 'PtfmRefzt', InputFileData%PtfmRefzt, InputFileData%NBody, ErrStat2, ErrMsg2, UnEc )
      if (Failed())  return;

      ! PtfmRefztRot  - The rotation about zt of the body reference frame(s) from xt/yt (deg)
   call ParseAry( FileInfo_In, CurLine, 'PtfmRefztRot', InputFileData%PtfmRefztRot, InputFileData%NBody, ErrStat2, ErrMsg2, UnEc )
      if (Failed())  return;
   InputFileData%PtfmRefztRot = InputFileData%PtfmRefztRot*D2R_D ! Convert to radians
   
      ! PtfmVol0 - Displaced volume of water when the platform is in its undisplaced position
   call ParseAry( FileInfo_In, CurLine, 'PtfmVol0', InputFileData%PtfmVol0, InputFileData%NBody, ErrStat2, ErrMsg2, UnEc )
      if (Failed())  return;

      ! PtfmCOBxt  - The xt offset of the center of buoyancy (COB) from the WAMIT reference point
   call ParseAry( FileInfo_In, CurLine, 'PtfmCOBxt', InputFileData%PtfmCOBxt, InputFileData%NBody, ErrStat2, ErrMsg2, UnEc )
      if (Failed())  return;

      ! PtfmCOByt - The yt offset of the center of buoyancy (COB) from the WAMIT reference point
   call ParseAry( FileInfo_In, CurLine, 'PtfmCOByt', InputFileData%PtfmCOByt, InputFileData%NBody, ErrStat2, ErrMsg2, UnEc )
      if (Failed())  return;
   

!bjj: should we add this?
!test for numerical stability
!      IF ( FP_InitData%RdtnDT <= FP_InitData%RdtnTMax*EPSILON(FP_InitData%RdtnDT) )  THEN  ! Test RdtnDT and RdtnTMax to ensure numerical stability -- HINT: see the use of OnePlusEps."
!         ErrStat = ErrID_Fatal
!         ErrMsg2 = ' RdtnDT must be greater than '//TRIM ( Num2LStr( RdtnTMax*EPSILON(RdtnDT) ) )//' seconds.'
!         if (Failed())  return;
!      END IF



   !-------------------------------------------------------------------------------------------------
   ! Data section for 2nd order WAMIT forces
   !-------------------------------------------------------------------------------------------------
   if ( InputFileData%Echo )   WRITE(UnEc, '(A)') trim(FileInfo_In%Lines(CurLine))    ! Write section break to echo
   CurLine = CurLine + 1

        ! MnDrift    -- Mean drift forces computed from WAMIT file: {0: No mean drift, [7, 8, 9, 10, 11, or 12]: WAMIT file to use}
   call ParseVar( FileInfo_In, CurLine, 'MnDrift', InputFileData%WAMIT2%MnDrift, ErrStat2, ErrMsg2, UnEc )
      if (Failed())  return;

        ! NewmanApp  -- Slow drift forces computed with Newman's approximation from  WAMIT file: {0: No mean drift, [7, 8, 9, 10, 11, or 12]: WAMIT file to use}
   call ParseVar( FileInfo_In, CurLine, 'NewmanApp', InputFileData%WAMIT2%NewmanApp, ErrStat2, ErrMsg2, UnEc )
      if (Failed())  return;

        ! DiffQTF    -- Full Difference-Frequency forces computed with full QTFs from WAMIT file: {0: No difference-frequency forces, [10, 11, or 12]: WAMIT file to use} -- Only one of MnDrift, NewmanApp, or DiffQYT can be non-zero
   call ParseVar( FileInfo_In, CurLine, 'DiffQTF', InputFileData%WAMIT2%DiffQTF, ErrStat2, ErrMsg2, UnEc )
      if (Failed())  return;

        ! SumQTF     -- Full        Sum-Frequency forces computed with full QTFs from WAMIT file: {0: No        Sum-frequency forces, [10, 11, or 12]: WAMIT file to use}
   call ParseVar( FileInfo_In, CurLine, 'SumQTF', InputFileData%WAMIT2%SumQTF, ErrStat2, ErrMsg2, UnEc )
      if (Failed())  return;


   !-------------------------------------------------------------------------------------------------
   ! Floating Platform Additional Stiffness and Damping Section
   !-------------------------------------------------------------------------------------------------
   if ( InputFileData%Echo )   WRITE(UnEc, '(A)') trim(FileInfo_In%Lines(CurLine))    ! Write section break to echo
   CurLine = CurLine + 1

   ! If NBodyMod = 1 then vecMultiplier = NBody and nWAMITObj = 1
   ! Else                 vecMultiplier = 1     and nWAMITObj = NBody
   CALL AllocAry( InputFileData%AddF0,     InputFileData%vecMultiplier*6, InputFileData%nWAMITObj, 'InputFileData%AddF0'    , ErrStat2, ErrMsg2);                                   if (Failed())  return; 
   CALL AllocAry( InputFileData%AddCLin,   InputFileData%vecMultiplier*6, InputFileData%vecMultiplier*6, InputFileData%nWAMITObj, 'InputFileData%AddCLin'  , ErrStat2, ErrMsg2);    if (Failed())  return; 
   CALL AllocAry( InputFileData%AddBLin,   InputFileData%vecMultiplier*6, InputFileData%vecMultiplier*6, InputFileData%nWAMITObj, 'InputFileData%AddBLin'  , ErrStat2, ErrMsg2);    if (Failed())  return;
   CALL AllocAry( InputFileData%AddBQuad,  InputFileData%vecMultiplier*6, InputFileData%vecMultiplier*6, InputFileData%nWAMITObj, 'InputFileData%AddBQuad' , ErrStat2, ErrMsg2);    if (Failed())  return;
   CALL AllocAry( tmpVec1, InputFileData%nWAMITObj, 'tmpVec1', ErrStat2, ErrMsg2);  if (Failed())  return;
   CALL AllocAry( tmpVec2, 6*InputFileData%NBody,   'tmpVec2', ErrStat2, ErrMsg2);  if (Failed())  return;

      ! AddF0 - Additional preload
   do i = 1,6*InputFileData%vecMultiplier   
      call ParseAry( FileInfo_In, CurLine, 'AddF0', tmpVec1, InputFileData%nWAMITObj, ErrStat2, ErrMsg2, UnEc )
         if (Failed())  return;

      do j = 1, InputFileData%nWAMITObj
         InputFileData%AddF0(i,j) = tmpVec1(j)
      end do
   end do
   
      ! AddCLin
   do i=1,6*InputFileData%vecMultiplier

      write(strI,'(I1)') i
      call ParseAry( FileInfo_In, CurLine, ' Row '//strI//' of the additional linear stiffness matrix', &
                     tmpVec2, 6*InputFileData%NBody, ErrStat2, ErrMsg2, UnEc )
         if (Failed())  return;

      do j = 1, InputFileData%nWAMITObj
         startIndx = 6*InputFileData%vecMultiplier*(j-1) + 1
         endIndx   = startIndx + 6*InputFileData%vecMultiplier - 1
         InputFileData%AddCLin(i,:,j) = tmpVec2(startIndx:endIndx)
      end do
   end do


       ! AddBLin
   DO I=1,6*InputFileData%vecMultiplier

      call ParseAry( FileInfo_In, CurLine, ' Row '//strI//' of the additional linear damping matrix', &
                     tmpVec2, 6*InputFileData%NBody, ErrStat2, ErrMsg2, UnEc )
         if (Failed())  return;

      do j = 1, InputFileData%nWAMITObj
         startIndx = 6*InputFileData%vecMultiplier*(j-1) + 1
         endIndx   = startIndx + 6*InputFileData%vecMultiplier - 1
         InputFileData%AddBLin(I,:,j) = tmpVec2(startIndx:endIndx)
      end do
   END DO


       ! AddBQuad
   DO I=1,6*InputFileData%vecMultiplier

      call ParseAry( FileInfo_In, CurLine, ' Row '//strI//' of the additional quadratic damping matrix', &
                     tmpVec2, 6*InputFileData%NBody, ErrStat2, ErrMsg2, UnEc )
         if (Failed())  return;

      do j = 1, InputFileData%nWAMITObj
         startIndx = 6*InputFileData%vecMultiplier*(j-1) + 1
         endIndx   = startIndx + 6*InputFileData%vecMultiplier - 1
         InputFileData%AddBQuad(I,:,j) = tmpVec2(startIndx:endIndx)
      end do
   END DO

   !-------------------------------------------------------------------------------------------------
   !  Strip Theory Section
   !-------------------------------------------------------------------------------------------------
   if ( InputFileData%Echo )   WRITE(UnEc, '(A)') trim(FileInfo_In%Lines(CurLine))    ! Write section break to echo
   CurLine = CurLine + 1
   
   ! WaveDisp  - Method of computing Wave Kinematics {0: use undisplaced position, 1: use displaced position) } (switch)
   call ParseVar( FileInfo_In, CurLine, 'WaveDisp', InputFileData%Morison%WaveDisp, ErrStat2, ErrMsg2, UnEc )
      if (Failed())  return;
      
   !-------------------------------------------------------------------------------------------------
   !  Axial Coefficients Section
   !-------------------------------------------------------------------------------------------------
   if ( InputFileData%Echo )   WRITE(UnEc, '(A)') trim(FileInfo_In%Lines(CurLine))    ! Write section break to echo
   CurLine = CurLine + 1
   
      ! NAxCoef - Number of axial coefficients
   call ParseVar( FileInfo_In, CurLine, 'NAxCoef', InputFileData%Morison%NAxCoefs, ErrStat2, ErrMsg2, UnEc )
      if (Failed())  return;
   
      ! Table header
   if ( InputFileData%Echo )   WRITE(UnEc, '(A)') 'Axial coefficient table header line 1: '//NewLine//trim(FileInfo_In%Lines(CurLine))
   CurLine = CurLine + 1
   if ( InputFileData%Echo )   WRITE(UnEc, '(A)') 'Axial coefficient table header line 2: '//NewLine//trim(FileInfo_In%Lines(CurLine))
   CurLine = CurLine + 1
  
   IF ( InputFileData%Morison%NAxCoefs > 0 ) THEN
      CALL AllocAry( tmpReArray, 4, 'temporary array for AxialCoefs', ErrStat2, ErrMsg2 )
         if (Failed())  return;
      
         ! Allocate memory for Axial Coef-related arrays
      ALLOCATE ( InputFileData%Morison%AxialCoefs(InputFileData%Morison%NAxCoefs), STAT = ErrStat2 )
      IF ( ErrStat2 /= 0 ) THEN
         ErrStat2 = ErrID_Fatal
         ErrMsg2  = 'Error allocating space for AxialCoefs array.'
         if (Failed())  return;
      END IF
          
      DO I = 1,InputFileData%Morison%NAxCoefs
            ! read the table entries   AxCoefID   CdAx  CaAx    in the HydroDyn input file
         call ParseAry( FileInfo_In, CurLine, ' axial coefficients line '//trim( Int2LStr(I)), tmpReArray, size(tmpReArray), ErrStat2, ErrMsg2, UnEc )
            if (Failed())  return;
         InputFileData%Morison%AxialCoefs(I)%AxCoefID = NINT(tmpReArray(1))
         InputFileData%Morison%AxialCoefs(I)%AxCd     =      tmpReArray(2)
         InputFileData%Morison%AxialCoefs(I)%AxCa     =      tmpReArray(3)
         InputFileData%Morison%AxialCoefs(I)%AxCp     =      tmpReArray(4)
      END DO

      if (allocated(tmpReArray))      deallocate(tmpReArray)
   END IF

   
   !-------------------------------------------------------------------------------------------------
   ! Member Joints Section
   !-------------------------------------------------------------------------------------------------
   if ( InputFileData%Echo )   WRITE(UnEc, '(A)') trim(FileInfo_In%Lines(CurLine))    ! Write section break to echo
   CurLine = CurLine + 1

      ! NJoints - Number of member joints
   call ParseVar( FileInfo_In, CurLine, 'NJoints', InputFileData%Morison%NJoints, ErrStat2, ErrMsg2, UnEc )
      if (Failed())  return;

      ! Table header
   if ( InputFileData%Echo )   WRITE(UnEc, '(A)') 'Joints table header line 1: '//NewLine//trim(FileInfo_In%Lines(CurLine))
   CurLine = CurLine + 1
   if ( InputFileData%Echo )   WRITE(UnEc, '(A)') 'Joints table header line 2: '//NewLine//trim(FileInfo_In%Lines(CurLine))
   CurLine = CurLine + 1

   IF ( InputFileData%Morison%NJoints > 0 ) THEN
      CALL AllocAry( tmpReArray, 6, 'temporary array for InpJoints', ErrStat2, ErrMsg2 )
         if (Failed())  return;

         ! Allocate memory for Joint-related arrays
      ALLOCATE ( InputFileData%Morison%InpJoints(InputFileData%Morison%NJoints), STAT = ErrStat2 )
      IF ( ErrStat2 /= 0 ) THEN
         ErrStat2 = ErrID_Fatal
         ErrMsg2  = 'Error allocating space for InpJoints array.'
         if (Failed())  return;
      END IF

      DO I = 1,InputFileData%Morison%NJoints
            ! read the table entries   JointID   Jointxi     Jointyi    Jointzi      JointAxID   JointOvrlp    in the HydroDyn input file
         call ParseAry( FileInfo_In, CurLine, ' joints table line '//trim( Int2LStr(I)), tmpReArray, size(tmpReArray), ErrStat2, ErrMsg2, UnEc )
            if (Failed())  return;
         InputFileData%Morison%InpJoints(I)%JointID      =  NINT(tmpReArray(1))
         InputFileData%Morison%InpJoints(I)%Position(1)  =       tmpReArray(2)
         InputFileData%Morison%InpJoints(I)%Position(2)  =       tmpReArray(3)
         InputFileData%Morison%InpJoints(I)%Position(3)  =       tmpReArray(4)
         InputFileData%Morison%InpJoints(I)%JointAxID    =  NINT(tmpReArray(5))
         InputFileData%Morison%InpJoints(I)%JointOvrlp   =  NINT(tmpReArray(6))
      END DO

      if (allocated(tmpReArray))      deallocate(tmpReArray)
   END IF


   !-------------------------------------------------------------------------------------------------
   ! Member Cross-section Properties Section
   !-------------------------------------------------------------------------------------------------
   if ( InputFileData%Echo )   WRITE(UnEc, '(A)') trim(FileInfo_In%Lines(CurLine))    ! Write section break to echo
   CurLine = CurLine + 1

      ! NPropSets - Number of member cross-section property sets
   call ParseVar( FileInfo_In, CurLine, 'NPropSets', InputFileData%Morison%NPropSets, ErrStat2, ErrMsg2, UnEc )
      if (Failed())  return;

      ! Table header
   if ( InputFileData%Echo )   WRITE(UnEc, '(A)') 'MPropSets table header line 1: '//NewLine//trim(FileInfo_In%Lines(CurLine))
   CurLine = CurLine + 1
   if ( InputFileData%Echo )   WRITE(UnEc, '(A)') 'MPropSets table header line 2: '//NewLine//trim(FileInfo_In%Lines(CurLine))
   CurLine = CurLine + 1

   IF ( InputFileData%Morison%NPropSets > 0 ) THEN

      CALL AllocAry( tmpReArray, 3, 'temporary array for MPropSets', ErrStat2, ErrMsg2 )
         if (Failed())  return;

         ! Allocate memory for Member cross-section property set-related arrays
      ALLOCATE ( InputFileData%Morison%MPropSets(InputFileData%Morison%NPropSets), STAT = ErrStat2 )
      IF ( ErrStat2 /= 0 ) THEN
         ErrStat2 = ErrID_Fatal
         ErrMsg2  = 'Error allocating space for MPropSets array.'
         if (Failed())  return;
      END IF

      DO I = 1,InputFileData%Morison%NPropSets
         call ParseAry( FileInfo_In, CurLine, ' MPropSets line '//trim( Int2LStr(I)), tmpReArray, size(tmpReArray), ErrStat2, ErrMsg2, UnEc )
            if (Failed())  return;
         InputFileData%Morison%MPropSets(I)%PropSetID = NINT(tmpReArray(1))
         InputFileData%Morison%MPropSets(I)%PropD     =      tmpReArray(2)
         InputFileData%Morison%MPropSets(I)%PropThck  =      tmpReArray(3)
      END DO

      if (allocated(tmpReArray))      deallocate(tmpReArray)
   END IF


   !-------------------------------------------------------------------------------------------------
   ! Simple hydrodynamic coefficients Section
   !-------------------------------------------------------------------------------------------------
   if ( InputFileData%Echo )   WRITE(UnEc, '(A)') trim(FileInfo_In%Lines(CurLine))    ! Write section break to echo
   CurLine = CurLine + 1

      ! Table header
   if ( InputFileData%Echo )   WRITE(UnEc, '(A)') 'Simple hydrodynamic coefficients table header line 1: '//NewLine//trim(FileInfo_In%Lines(CurLine))
   CurLine = CurLine + 1
   if ( InputFileData%Echo )   WRITE(UnEc, '(A)') 'Simple hydrodynamic coefficients table header line 2: '//NewLine//trim(FileInfo_In%Lines(CurLine))
   CurLine = CurLine + 1


   CALL AllocAry( tmpReArray, 12, 'temporary array for Simple hydrodynamic coefficients', ErrStat2, ErrMsg2 )
      if (Failed())  return
   ! call ParseAry( FileInfo_In, CurLine, 'Simple hydrodynamic coefficients table row '//trim( Int2LStr(I)), tmpReArray, size(tmpReArray), ErrStat2, ErrMsg2, UnEc )
   !    if (Failed())  return;
   CALL ParseRAryWKywrd( FileInfo_In, CurLine, 'Simple hydrodynamic coefficients table row '//trim( Int2LStr(1_IntKi)), tmpReArray, size(tmpReArray), &
                         'MCF', 1.0_ReKi, (/5,6/), InputFileData%Morison%SimplMCF, ErrStat2, ErrMsg2, UnEc )
      if (Failed())  return

   InputFileData%Morison%SimplCd       = tmpReArray( 1)
   InputFileData%Morison%SimplCdMG     = tmpReArray( 2)
   InputFileData%Morison%SimplCa       = tmpReArray( 3)
   InputFileData%Morison%SimplCaMG     = tmpReArray( 4)
   InputFileData%Morison%SimplCp       = tmpReArray( 5)
   InputFileData%Morison%SimplCpMG     = tmpReArray( 6)
   InputFileData%Morison%SimplAxCd     = tmpReArray( 7)
   InputFileData%Morison%SimplAxCdMG   = tmpReArray( 8)
   InputFileData%Morison%SimplAxCa     = tmpReArray( 9)
   InputFileData%Morison%SimplAxCaMG   = tmpReArray(10)
   InputFileData%Morison%SimplAxCp     = tmpReArray(11)
   InputFileData%Morison%SimplAxCpMG   = tmpReArray(12)

   if (allocated(tmpReArray))      deallocate(tmpReArray)

   !-------------------------------------------------------------------------------------------------
   ! Depth-based Hydrodynamic Coefficients Section
   !-------------------------------------------------------------------------------------------------
   if ( InputFileData%Echo )   WRITE(UnEc, '(A)') trim(FileInfo_In%Lines(CurLine))    ! Write section break to echo
   CurLine = CurLine + 1

      ! NCoefDpth - Number of depth-based hydrodynamic coefficient property sets
   call ParseVar( FileInfo_In, CurLine, 'NCoefDpth', InputFileData%Morison%NCoefDpth, ErrStat2, ErrMsg2, UnEc )
      if (Failed())  return;

      ! Table header
   if ( InputFileData%Echo )   WRITE(UnEc, '(A)') 'Depth-based hydrodynamic coefficients table header line 1: '//NewLine//trim(FileInfo_In%Lines(CurLine))
   CurLine = CurLine + 1
   if ( InputFileData%Echo )   WRITE(UnEc, '(A)') 'Depth-based hydrodynamic coefficients table header line 2: '//NewLine//trim(FileInfo_In%Lines(CurLine))
   CurLine = CurLine + 1

   IF ( InputFileData%Morison%NCoefDpth > 0 ) THEN

      CALL AllocAry( tmpReArray, 13, 'temporary array for CoefDpths', ErrStat2, ErrMsg2 )
         if (Failed())  return;

         ! Allocate memory for depth-based coefficient arrays
      ALLOCATE ( InputFileData%Morison%CoefDpths(InputFileData%Morison%NCoefDpth), STAT = ErrStat2 )
      IF ( ErrStat2 /= 0 ) THEN
         ErrStat2 = ErrID_Fatal
         ErrMsg2  = 'Error allocating space for CoefDpths array.'
         if (Failed())  return;
      END IF
                  
      DO I = 1,InputFileData%Morison%NCoefDpth
         ! call ParseAry( FileInfo_In, CurLine, ' CoefDpths coefficients table row '//trim( Int2LStr(I)), tmpReArray, size(tmpReArray), ErrStat2, ErrMsg2, UnEc )
         !    if (Failed())  return;
         CALL ParseRAryWKywrd( FileInfo_In, CurLine, ' CoefDpths coefficients table row '//trim( Int2LStr(I)), tmpReArray, size(tmpReArray), &
                         'MCF', 1.0_ReKi, (/6,7/), InputFileData%Morison%CoefDpths(I)%DpthMCF, ErrStat2, ErrMsg2, UnEc )
            if (Failed())  return


         InputFileData%Morison%CoefDpths(I)%Dpth         = tmpReArray( 1)
         InputFileData%Morison%CoefDpths(I)%DpthCd       = tmpReArray( 2)
         InputFileData%Morison%CoefDpths(I)%DpthCdMG     = tmpReArray( 3)
         InputFileData%Morison%CoefDpths(I)%DpthCa       = tmpReArray( 4)
         InputFileData%Morison%CoefDpths(I)%DpthCaMG     = tmpReArray( 5)
         InputFileData%Morison%CoefDpths(I)%DpthCp       = tmpReArray( 6)
         InputFileData%Morison%CoefDpths(I)%DpthCpMG     = tmpReArray( 7)
         InputFileData%Morison%CoefDpths(I)%DpthAxCd     = tmpReArray( 8)
         InputFileData%Morison%CoefDpths(I)%DpthAxCdMG   = tmpReArray( 9)
         InputFileData%Morison%CoefDpths(I)%DpthAxCa     = tmpReArray(10)
         InputFileData%Morison%CoefDpths(I)%DpthAxCaMG   = tmpReArray(11)
         InputFileData%Morison%CoefDpths(I)%DpthAxCp     = tmpReArray(12)
         InputFileData%Morison%CoefDpths(I)%DpthAxCpMG   = tmpReArray(13)
      END DO
      
      DO I = 2,InputFileData%Morison%NCoefDpth
         IF (InputFileData%Morison%CoefDpths(I)%DpthMCF .NEQV. InputFileData%Morison%CoefDpths(1)%DpthMCF) THEN
            ErrStat2 = ErrID_Fatal
            ErrMsg2 = 'In the depth-based hydrodynamic coefficients, MCF is specified for some depth but not others.'
            if (Failed()) RETURN
         END IF
      END DO

      if (allocated(tmpReArray))      deallocate(tmpReArray)
   END IF


   !-------------------------------------------------------------------------------------------------
   ! Member-based Hydrodynamic Coefficients Section
   !-------------------------------------------------------------------------------------------------
   if ( InputFileData%Echo )   WRITE(UnEc, '(A)') trim(FileInfo_In%Lines(CurLine))    ! Write section break to echo
   CurLine = CurLine + 1

      ! NCoefMembers - Number of member-based hydrodynamic coefficient property sets
   call ParseVar( FileInfo_In, CurLine, 'NCoefMembers', InputFileData%Morison%NCoefMembers, ErrStat2, ErrMsg2, UnEc )
      if (Failed())  return;

      ! Table header
   if ( InputFileData%Echo )   WRITE(UnEc, '(A)') 'Member-based hydrodynamic coefficients table header line 1: '//NewLine//trim(FileInfo_In%Lines(CurLine))
   CurLine = CurLine + 1
   if ( InputFileData%Echo )   WRITE(UnEc, '(A)') 'Member-based hydrodynamic coefficients table header line 2: '//NewLine//trim(FileInfo_In%Lines(CurLine))
   CurLine = CurLine + 1

   IF ( InputFileData%Morison%NCoefMembers > 0 ) THEN

      CALL AllocAry( tmpReArray, 25, 'temporary array for CoefMembers', ErrStat2, ErrMsg2 )
         if (Failed())  return;

         ! Allocate memory for Member-based coefficient arrays
      ALLOCATE ( InputFileData%Morison%CoefMembers(InputFileData%Morison%NCoefMembers), STAT = ErrStat2 )
      IF ( ErrStat2 /= 0 ) THEN
         ErrStat2 = ErrID_Fatal
         ErrMsg2  = 'Error allocating space for CoefMembers array.'
         if (Failed())  return;
      END IF

      DO I = 1,InputFileData%Morison%NCoefMembers
         !call ParseAry( FileInfo_In, CurLine, 'Member-based hydrodynamic coefficients table row '//trim( Int2LStr(I)), tmpReArray, size(tmpReArray), ErrStat2, ErrMsg2, UnEc )
         !   if (Failed())  return;
            
         CALL ParseRAryWKywrd( FileInfo_In, CurLine, 'Member-based hydrodynamic coefficients table row '//trim( Int2LStr(I)), tmpReArray, size(tmpReArray), &
                      'MCF', 1.0_ReKi, (/10,11,12,13/), InputFileData%Morison%CoefMembers(I)%MemberMCF, ErrStat2, ErrMsg2, UnEc )
            if (Failed())  return

         InputFileData%Morison%CoefMembers(I)%MemberID         = NINT(tmpReArray( 1))
         InputFileData%Morison%CoefMembers(I)%MemberCd1        =      tmpReArray( 2)
         InputFileData%Morison%CoefMembers(I)%MemberCd2        =      tmpReArray( 3)
         InputFileData%Morison%CoefMembers(I)%MemberCdMG1      =      tmpReArray( 4)
         InputFileData%Morison%CoefMembers(I)%MemberCdMG2      =      tmpReArray( 5)
         InputFileData%Morison%CoefMembers(I)%MemberCa1        =      tmpReArray( 6)
         InputFileData%Morison%CoefMembers(I)%MemberCa2        =      tmpReArray( 7)
         InputFileData%Morison%CoefMembers(I)%MemberCaMG1      =      tmpReArray( 8)
         InputFileData%Morison%CoefMembers(I)%MemberCaMG2      =      tmpReArray( 9)
         InputFileData%Morison%CoefMembers(I)%MemberCp1        =      tmpReArray(10)
         InputFileData%Morison%CoefMembers(I)%MemberCp2        =      tmpReArray(11)
         InputFileData%Morison%CoefMembers(I)%MemberCpMG1      =      tmpReArray(12)
         InputFileData%Morison%CoefMembers(I)%MemberCpMG2      =      tmpReArray(13)
         InputFileData%Morison%CoefMembers(I)%MemberAxCd1      =      tmpReArray(14)
         InputFileData%Morison%CoefMembers(I)%MemberAxCd2      =      tmpReArray(15)
         InputFileData%Morison%CoefMembers(I)%MemberAxCdMG1    =      tmpReArray(16)
         InputFileData%Morison%CoefMembers(I)%MemberAxCdMG2    =      tmpReArray(17)
         InputFileData%Morison%CoefMembers(I)%MemberAxCa1      =      tmpReArray(18)
         InputFileData%Morison%CoefMembers(I)%MemberAxCa2      =      tmpReArray(19)
         InputFileData%Morison%CoefMembers(I)%MemberAxCaMG1    =      tmpReArray(20)
         InputFileData%Morison%CoefMembers(I)%MemberAxCaMG2    =      tmpReArray(21)
         InputFileData%Morison%CoefMembers(I)%MemberAxCp1      =      tmpReArray(22)
         InputFileData%Morison%CoefMembers(I)%MemberAxCp2      =      tmpReArray(23)
         InputFileData%Morison%CoefMembers(I)%MemberAxCpMG1    =      tmpReArray(24)
         InputFileData%Morison%CoefMembers(I)%MemberAxCpMG2    =      tmpReArray(25)
      END DO

      if (allocated(tmpReArray))      deallocate(tmpReArray)
   END IF


   !-------------------------------------------------------------------------------------------------
   ! Members Section
   !-------------------------------------------------------------------------------------------------
   if ( InputFileData%Echo )   WRITE(UnEc, '(A)') trim(FileInfo_In%Lines(CurLine))   ! Write section break to echo
   CurLine = CurLine + 1

      ! NMembers - Number of members in the input file
   call ParseVar( FileInfo_In, CurLine, 'NMembers', InputFileData%Morison%NMembers, ErrStat2, ErrMsg2, UnEc )
      if (Failed())  return;

      ! Table header
   if ( InputFileData%Echo )   WRITE(UnEc, '(A)') 'Members table header line 1: '//NewLine//trim(FileInfo_In%Lines(CurLine))
   CurLine = CurLine + 1
   if ( InputFileData%Echo )   WRITE(UnEc, '(A)') 'Members table header line 2: '//NewLine//trim(FileInfo_In%Lines(CurLine))
   CurLine = CurLine + 1

   IF ( InputFileData%Morison%NMembers > 0 ) THEN

         ! Allocate memory for Members arrays
      ALLOCATE ( InputFileData%Morison%InpMembers(InputFileData%Morison%NMembers), STAT = ErrStat2 )
      IF ( ErrStat2 /= 0 ) THEN         
         ErrStat2 = ErrID_Fatal
         ErrMsg2  = 'Error allocating space for InpMembers array.'
         if (Failed())  return;
      END IF

      DO I = 1,InputFileData%Morison%NMembers
         ! We can't use the ParseAry here since PropPot is a logical
         Line = FileInfo_In%Lines(CurLine)
         READ(Line,*,IOSTAT=ErrStat2) InputFileData%Morison%InpMembers(I)%MemberID,   InputFileData%Morison%InpMembers(I)%MJointID1,    &
                                     InputFileData%Morison%InpMembers(I)%MJointID2,   InputFileData%Morison%InpMembers(I)%MPropSetID1,  &
                                     InputFileData%Morison%InpMembers(I)%MPropSetID2, InputFileData%Morison%InpMembers(I)%MDivSize,     &
                                     InputFileData%Morison%InpMembers(I)%MCoefMod,    InputFileData%Morison%InpMembers(I)%PropPot
         IF ( ErrStat2 /= 0 ) THEN
            ErrStat2 = ErrID_Fatal
            ErrMsg2  = 'Error reading members table row '//trim( Int2LStr(I))//', line '  &
                        //trim( Int2LStr(FileInfo_In%FileLine(CurLine)))//' of file '//trim(FileInfo_In%FileList(FileInfo_In%FileIndx(CurLine)))
            if (Failed())  return;
         END IF

         if ( InputFileData%Echo )   WRITE(UnEc, '(A)') trim(FileInfo_In%Lines(CurLine))     ! Echo this line
         CurLine = CurLine+1
      END DO

   END IF


   !-------------------------------------------------------------------------------------------------
   ! Filled Members Section
   !-------------------------------------------------------------------------------------------------
   if ( InputFileData%Echo )   WRITE(UnEc, '(A)') trim(FileInfo_In%Lines(CurLine))   ! Write section break to echo
   CurLine = CurLine + 1

      ! NFillGroups - Number of fill groups
   call ParseVar( FileInfo_In, CurLine, 'NFillGroups', InputFileData%Morison%NFillGroups, ErrStat2, ErrMsg2, UnEc )
      if (Failed())  return;

      ! Table header
   if ( InputFileData%Echo )   WRITE(UnEc, '(A)') 'Fill groups table header line 1: '//NewLine//trim(FileInfo_In%Lines(CurLine))
   CurLine = CurLine + 1
   if ( InputFileData%Echo )   WRITE(UnEc, '(A)') 'Fill groups table header line 2: '//NewLine//trim(FileInfo_In%Lines(CurLine))
   CurLine = CurLine + 1

   IF ( InputFileData%Morison%NFillGroups > 0 ) THEN

         ! Allocate memory for filled group arrays
      ALLOCATE ( InputFileData%Morison%FilledGroups(InputFileData%Morison%NFillGroups), STAT = ErrStat2 )
      IF ( ErrStat2 /= 0 ) THEN
         ErrStat2 = ErrID_Fatal
         ErrMsg2  = 'Error allocating space for FilledGroups array.'
         if (Failed())  return;
      END IF

      DO I = 1,InputFileData%Morison%NFillGroups
         ! We can't use the ParseAry here since the number of entries is indicated by the first entry 
         Line = FileInfo_In%Lines(CurLine)

         READ(Line,*,IOSTAT=ErrStat2) InputFileData%Morison%FilledGroups(I)%FillNumM
         IF ( ErrStat2 /= 0 ) THEN
            ErrStat2 = ErrID_Fatal
            ErrMsg2  = 'Failed to read FillNumM.'
            if (Failed())  return;
         END IF

         ALLOCATE ( InputFileData%Morison%FilledGroups(I)%FillMList(InputFileData%Morison%FilledGroups(I)%FillNumM), STAT = ErrStat2 )
         IF ( ErrStat2 /= 0 ) THEN
            ErrStat2 = ErrID_Fatal
            ErrMsg2  = 'Error allocating space for FillMList array.'
            if (Failed())  return;
         END IF

         READ(Line,*,IOSTAT=ErrStat2) InputFileData%Morison%FilledGroups(I)%FillNumM,  InputFileData%Morison%FilledGroups(I)%FillMList,   &
                                      InputFileData%Morison%FilledGroups(I)%FillFSLoc, InputFileData%Morison%FilledGroups(I)%FillDensChr

         IF ( ErrStat2 /= 0 ) THEN
            ErrStat2 = ErrID_Fatal
            ErrMsg2  = 'Failed to read filled group properties.'
            if (Failed())  return;
         END IF

         if ( InputFileData%Echo )   WRITE(UnEc, '(A)') trim(FileInfo_In%Lines(CurLine))     ! Echo this line
         CurLine = CurLine+1
      END DO

   END IF


   !-------------------------------------------------------------------------------------------------
   ! Marine Growth by Depth Section
   !-------------------------------------------------------------------------------------------------
   if ( InputFileData%Echo )   WRITE(UnEc, '(A)') trim(FileInfo_In%Lines(CurLine))    ! Write section break to echo
   CurLine = CurLine + 1

      ! NMGDepths - Number marine growth depths
   call ParseVar( FileInfo_In, CurLine, 'NMGDepths', InputFileData%Morison%NMGDepths, ErrStat2, ErrMsg2, UnEc )
      if (Failed())  return;

      ! Table header
   if ( InputFileData%Echo )   WRITE(UnEc, '(A)') 'Marine growth by depth table header line 1: '//NewLine//trim(FileInfo_In%Lines(CurLine))
   CurLine = CurLine + 1
   if ( InputFileData%Echo )   WRITE(UnEc, '(A)') 'Marine growth by depth table header line 2: '//NewLine//trim(FileInfo_In%Lines(CurLine))
   CurLine = CurLine + 1

   IF ( InputFileData%Morison%NMGDepths > 0 ) THEN
      CALL AllocAry( tmpReArray, 3, 'temporary array for marine growth table', ErrStat2, ErrMsg2 )
         if (Failed())  return;

         ! Allocate memory for marine growth depths array
      ALLOCATE ( InputFileData%Morison%MGDepths(InputFileData%Morison%NMGDepths), STAT = ErrStat2 )
      IF ( ErrStat2 /= 0 ) THEN
         ErrStat2 = ErrID_Fatal
         ErrMsg2  = 'Error allocating space for MGDepths array.'
         if (Failed())  return;
      END IF

      DO I = 1,InputFileData%Morison%NMGDepths
         call ParseAry( FileInfo_In, CurLine, ' Marine growth table row '//trim( Int2LStr(I)), tmpReArray, size(tmpReArray), ErrStat2, ErrMsg2, UnEc )
         InputFileData%Morison%MGDepths(I)%MGDpth  = tmpReArray(1)
         InputFileData%Morison%MGDepths(I)%MGThck  = tmpReArray(2)
         InputFileData%Morison%MGDepths(I)%MGDens  = tmpReArray(3)
      END DO

      if (allocated(tmpReArray))      deallocate(tmpReArray)
   END IF


   !-------------------------------------------------------------------------------------------------
   ! Member Output List Section
   !-------------------------------------------------------------------------------------------------
   if ( InputFileData%Echo )   WRITE(UnEc, '(A)') trim(FileInfo_In%Lines(CurLine))    ! Write section break to echo
   CurLine = CurLine + 1

      ! NMOutputs - Number of members to output
   call ParseVar( FileInfo_In, CurLine, 'NMOutputs', InputFileData%Morison%NMOutputs, ErrStat2, ErrMsg2, UnEc )
      if (Failed())  return;

      ! Table header
   if ( InputFileData%Echo )   WRITE(UnEc, '(A)') 'Member output list table header line 1: '//NewLine//trim(FileInfo_In%Lines(CurLine))
   CurLine = CurLine + 1
   if ( InputFileData%Echo )   WRITE(UnEc, '(A)') 'Member output list table header line 2: '//NewLine//trim(FileInfo_In%Lines(CurLine))
   CurLine = CurLine + 1

   IF ( InputFileData%Morison%NMOutputs > 0 ) THEN

         ! Allocate memory for filled group arrays
      ALLOCATE ( InputFileData%Morison%MOutLst(InputFileData%Morison%NMOutputs), STAT = ErrStat2 )
      IF ( ErrStat2 /= 0 ) THEN
         ErrStat2 = ErrID_Fatal
         ErrMsg2  = 'Error allocating space for MOutLst array.'
         if (Failed())  return;
      END IF      


      DO I = 1,InputFileData%Morison%NMOutputs

         ! We can't use the ParseAry here since the number of entries is indicated by the first entry 
         Line = FileInfo_In%Lines(CurLine)

         READ(Line,*,IOSTAT=ErrStat2) InputFileData%Morison%MOutLst(I)%MemberID, InputFileData%Morison%MOutLst(I)%NOutLoc
         IF ( ErrStat2 /= 0 ) THEN
            ErrStat2 = ErrID_Fatal
            ErrMsg2  = 'Failed to read NOutLoc.'
            if (Failed())  return;
         END IF      
         
         ALLOCATE ( InputFileData%Morison%MOutLst(I)%NodeLocs(InputFileData%Morison%MOutLst(I)%NOutLoc), STAT = ErrStat2 )
         IF ( ErrStat2 /= 0 ) THEN
            ErrStat2 = ErrID_Fatal
            ErrMsg2  = 'Error allocating space for NodeLocs array.'
            if (Failed())  return;
         END IF      

         ALLOCATE ( InputFileData%Morison%MOutLst(I)%MeshIndx1(InputFileData%Morison%MOutLst(I)%NOutLoc), STAT = ErrStat2 )
         IF ( ErrStat2 /= 0 ) THEN
            ErrStat2 = ErrID_Fatal
            ErrMsg2  = 'Error allocating space for %MeshIndx1 array.'
            if (Failed())  return;
         END IF

         ALLOCATE ( InputFileData%Morison%MOutLst(I)%MemberIndx1(InputFileData%Morison%MOutLst(I)%NOutLoc), STAT = ErrStat2 )
         IF ( ErrStat2 /= 0 ) THEN
            ErrStat2 = ErrID_Fatal
            ErrMsg2  = 'Error allocating space for %MemberIndx1 array.'
            if (Failed())  return;
         END IF

         ALLOCATE ( InputFileData%Morison%MOutLst(I)%MeshIndx2(InputFileData%Morison%MOutLst(I)%NOutLoc), STAT = ErrStat2 )
         IF ( ErrStat2 /= 0 ) THEN
            ErrStat2 = ErrID_Fatal
            ErrMsg2  = 'Error allocating space for %MeshIndx2 array.'
            if (Failed())  return;
         END IF      

         ALLOCATE ( InputFileData%Morison%MOutLst(I)%MemberIndx2(InputFileData%Morison%MOutLst(I)%NOutLoc), STAT = ErrStat2 )
         IF ( ErrStat2 /= 0 ) THEN
            ErrStat2 = ErrID_Fatal
            ErrMsg2  = 'Error allocating space for %MemberIndx2 array.'
            if (Failed())  return;
         END IF    

         ALLOCATE ( InputFileData%Morison%MOutLst(I)%s(InputFileData%Morison%MOutLst(I)%NOutLoc), STAT = ErrStat2 )
         IF ( ErrStat2 /= 0 ) THEN
            ErrStat2 = ErrID_Fatal
            ErrMsg2  = 'Error allocating space for s array.'
            if (Failed())  return;
         END IF      

         READ(Line,*,IOSTAT=ErrStat2) InputFileData%Morison%MOutLst(I)%MemberID,  InputFileData%Morison%MOutLst(I)%NOutLoc,  &
                                      InputFileData%Morison%MOutLst(I)%NodeLocs

         IF ( ErrStat2 /= 0 ) THEN
            ErrStat2 = ErrID_Fatal
            ErrMsg2  = 'Failed to read member output list properties.'
            if (Failed())  return;
         END IF

         if ( InputFileData%Echo )   WRITE(UnEc, '(A)') trim(FileInfo_In%Lines(CurLine))     ! Echo this line
         CurLine = CurLine+1
      END DO

   END IF


   !-------------------------------------------------------------------------------------------------
   ! Joint Output List Section
   !-------------------------------------------------------------------------------------------------
   if ( InputFileData%Echo )   WRITE(UnEc, '(A)') trim(FileInfo_In%Lines(CurLine))    ! Write section break to echo
   CurLine = CurLine + 1

      ! NJOutputs - Number of joints to output
   call ParseVar( FileInfo_In, CurLine, 'NJOutputs', InputFileData%Morison%NJOutputs, ErrStat2, ErrMsg2, UnEc )
      if (Failed())  return;

   IF ( InputFileData%Morison%NJOutputs > 0 ) THEN

      ALLOCATE ( InputFileData%Morison%JOutLst(InputFileData%Morison%NJOutputs), STAT = ErrStat2 )
      IF ( ErrStat2 /= 0 ) THEN
         ErrStat2 = ErrID_Fatal
         ErrMsg2  = 'Error allocating space for JOutLst data structures.'
         if (Failed())  return;
      END IF      

      CALL AllocAry( tmpArray, InputFileData%Morison%NJOutputs, 'temporary array for Joint outputs', ErrStat2, ErrMsg2 )
         if (Failed())  return;

      call ParseAry( FileInfo_In, CurLine, 'JOutLst table row '//trim( Int2LStr(I)), tmpArray, InputFileData%Morison%NJOutputs, ErrStat2, ErrMsg2, UnEc )
         if (Failed())  return;

      DO I = 1,InputFileData%Morison%NJOutputs
         InputFileData%Morison%JOutLst(I)%JointID = tmpArray(I)
      END DO

      DEALLOCATE(tmpArray)   
      
   ELSE
      
      ! There are no Joint Outputs, but there is a line here.  We don't parse it since we don't want to error on it
      if ( InputFileData%Echo )   WRITE(UnEc, '(A)') trim(FileInfo_In%Lines(CurLine))    ! Write line to echo
      CurLine = CurLine + 1

   END IF
   

   !-------------------------------------------------------------------------------------------------
   ! Data section for OUTPUT
   !-------------------------------------------------------------------------------------------------
   if ( InputFileData%Echo )   WRITE(UnEc, '(A)') trim(FileInfo_In%Lines(CurLine))    ! Write section break to echo
   CurLine = CurLine + 1

         ! HDSum - Whether or not to generate a summary file
   call ParseVar( FileInfo_In, CurLine, 'HDSum', InputFileData%HDSum, ErrStat2, ErrMsg2, UnEc )
      if (Failed())  return;

         ! OutAll - Whether or not to output information for every member and joint
   call ParseVar( FileInfo_In, CurLine, 'OutAll', InputFileData%OutAll, ErrStat2, ErrMsg2, UnEc )
      if (Failed())  return;

         ! OutSwtch - Specify how to write to an output file
   call ParseVar( FileInfo_In, CurLine, 'OutSwtch', InputFileData%OutSwtch, ErrStat2, ErrMsg2, UnEc )
      if (Failed())  return;

        ! OutFmt - Format for numerical outputs
   call ParseVar( FileInfo_In, CurLine, 'OutFmt', InputFileData%OutFmt, ErrStat2, ErrMsg2, UnEc )
      if (Failed())  return;

         ! OutSFmt - Format for output column headers
   call ParseVar( FileInfo_In, CurLine, 'OutSFmt', InputFileData%OutSFmt, ErrStat2, ErrMsg2, UnEc )
      if (Failed())  return;


   !-------------------------------------------------------------------------------------------------
   ! Data section for FLOATING PLATFORM OUTPUTS
   !-------------------------------------------------------------------------------------------------
   if ( InputFileData%Echo )   WRITE(UnEc, '(A)') trim(FileInfo_In%Lines(CurLine))    ! Write section break to echo
   CurLine = CurLine + 1
      
      ! OutList - list of requested parameters to output to a file
   call AllocAry( InputFileData%UserOutputs, MaxUserOutputs, 'InputFileData%UserOutputs', ErrStat2, ErrMsg2 )  ! MaxUserOutputs is set in registry 
      if (Failed())  return;
   
   call ReadOutputListFromFileInfo( FileInfo_In, CurLine, InputFileData%UserOutputs, &
            InputFileData%NUserOutputs, 'OutList', "List of user-requested output channels", ErrStat2, ErrMsg2, UnEc )
         if (Failed()) return;

   
   !-------------------------------------------------------------------------------------------------
   ! This is the end of the input file
   !-------------------------------------------------------------------------------------------------
   
   CALL Cleanup()

   RETURN

CONTAINS
   
   SUBROUTINE ParseRAryWKywrd( FileInfo, LineNum, AryName, Ary, AryLen, Kywrd, KywrdVal, KywrdEntry, HasKywrd, ErrStat, ErrMsg, UnEc )
    
      ! Arguments declarations.
      INTEGER,             INTENT(IN)             :: AryLen                        !< The length of the array to parse.
      TYPE (FileInfoType), INTENT(IN)             :: FileInfo                      !< The derived type for holding the file information.
      INTEGER(IntKi),      INTENT(INOUT)          :: LineNum                       !< The number of the line to parse.
      CHARACTER(*),        INTENT(IN)             :: AryName                       !< The array name we are trying to fill.
      REAL(ReKi),          INTENT(OUT)            :: Ary(AryLen)                   !< The array to receive the input values.
      CHARACTER(*),        INTENT(IN)             :: Kywrd                         !< The keyword to look for
      REAL(ReKi),          INTENT(IN)             :: KywrdVal                      !< Value to be used when the keyword is encountered
      INTEGER(IntKi),      INTENT(IN)             :: KywrdEntry(:)                 !< Entries where the provided keyword is allowed
      LOGICAL,             INTENT(OUT)            :: HasKywrd                      !< T/F to indicate whether keyword is present
      INTEGER(IntKi),      INTENT(OUT)            :: ErrStat                       !< The error status.
      CHARACTER(*),        INTENT(OUT)            :: ErrMsg                        !< The error message, if ErrStat /= 0.
      INTEGER,             INTENT(IN), OPTIONAL   :: UnEc                          !< I/O unit for echo file. If present and > 0, write to UnEc.

      ! Local declarations.
      INTEGER(IntKi)                         :: i,j                           ! Local counter.
      CHARACTER(25), ALLOCATABLE             :: tmpChrArray(:)                ! Temporary character array storage
      
      CHARACTER(*), PARAMETER                :: RoutineName = 'ParseRAryWKywrd'

      hasKywrd = .FALSE.
      ErrStat = ErrID_None
      ErrMsg  = ""
       
      CALL AllocAry( tmpChrArray, AryLen, 'temporary array for ParseRAryWKywrd', ErrStat, ErrMsg )
         IF (ErrStat /= 0) THEN
            ErrStat = ErrID_Fatal
            ErrMsg = 'Error allocating temporary array for ParseRAryWKywrd ' // ' when parsing ' // AryName
            RETURN
         END IF
      
      CALL ParseAry( FileInfo, LineNum, AryName, tmpChrArray, size(tmpChrArray), ErrStat, ErrMsg, UnEc )
         IF (ErrStat /= 0) THEN
            ErrStat = ErrID_Fatal
            ErrMsg = 'Error parsing ' // AryName
            RETURN
         END IF
      
      DO j = 1,size(KywrdEntry)
         i = KywrdEntry(j)
         IF ( TRIM(tmpChrArray(i)) == Kywrd ) THEN
            hasKywrd = .TRUE.
         END IF
      END DO
      
      IF ( hasKywrd ) THEN
         DO j = 1,size(KywrdEntry)
            i = KywrdEntry(j)  
            IF ( TRIM(tmpChrArray(i)) == Kywrd ) THEN
               tmpChrArray(i) = Num2Lstr(KywrdVal)
            ELSE 
               ErrStat = ErrID_Fatal
               ErrMsg  = 'When parsing ' // AryName // ', ' // kywrd // ' is used at some but not all relevant places.'
               RETURN
            END IF
         END DO
      END IF
      
      DO i=1,AryLen
         READ(tmpChrArray(i),*,IOSTAT=ErrStat)   Ary(i)
         IF (ErrStat /= 0) THEN
            ErrStat = ErrID_Fatal
            ErrMsg  = 'When parsing ' // AryName // ', nonnumerical entry is encountered where numerical entry is expected.'
            RETURN;
         END IF
      END DO
      
      IF (ALLOCATED(tmpChrArray))   DEALLOCATE(tmpChrArray)
      
   END SUBROUTINE ParseRAryWKywrd
   
   
   !..............................
   logical function Failed()
      CALL SetErrStat( ErrStat2, ErrMsg2, ErrStat, ErrMsg, RoutineName )
      Failed = ErrStat >= AbortErrLev
      if (Failed)    call Cleanup()
   end function Failed
   SUBROUTINE Cleanup()
      IF (ALLOCATED(tmpArray  )) DEALLOCATE(tmpArray  )
      IF (ALLOCATED(tmpReArray)) DEALLOCATE(tmpReArray)
      IF (ALLOCATED(tmpVec1   )) DEALLOCATE(tmpVec1   )
      IF (ALLOCATED(tmpVec2   )) DEALLOCATE(tmpVec2   )
         ! Cleanup the Echo file and global variables
      if (UnEc > 0)  close ( UnEc )
   END SUBROUTINE Cleanup
END SUBROUTINE HydroDyn_ParseInput



  

!====================================================================================================
SUBROUTINE HydroDynInput_ProcessInitData( InitInp, Interval, InputFileData, ErrStat, ErrMsg )
!     This private subroutine verifies the input required for HydroDyn is correctly specified.
!----------------------------------------------------------------------------------------------------


      ! Passed variables

   TYPE(HydroDyn_InitInputType),  INTENT( IN    )   :: InitInp              ! the hydrodyn data
   REAL(DbKi),                    INTENT( IN    )   :: Interval             ! The DT supplied by the glue code/driver
   TYPE(HydroDyn_InputFile),      INTENT( INOUT )   :: InputFileData        ! the hydrodyn input file data
   INTEGER,                       INTENT(   OUT )   :: ErrStat              ! returns a non-zero value when an error occurs
   CHARACTER(*),                  INTENT(   OUT )   :: ErrMsg               ! Error message if ErrStat /= ErrID_None

   INTEGER                                          :: I                    ! Generic loop counter index
   INTEGER                                          :: J                    ! Generic loop counter index
   INTEGER                                          :: K                    ! Generic loop counter index
   CHARACTER(1024)                                  :: TmpPath              ! Temporary storage for relative path name
   LOGICAL                                          :: FoundID              ! Boolean flag indicating whether an ID from one tables is found in one of the other input table
   REAL(ReKi)                                       :: MinDepth             ! The minimum depth entry in the Depth-based Hydrodynamic coefficents table
   REAL(ReKi)                                       :: MaxDepth             ! The maximum depth entry in the Depth-based Hydrodynamic coefficents table
   REAL(ReKi)                                       :: z1
   REAL(ReKi)                                       :: z2
   REAL(ReKi)                                       :: MinMembrDpth
   REAL(ReKi)                                       :: MaxMembrDpth
!   CHARACTER(ChanLen), ALLOCATABLE                       :: tmpOutLst(:)         !
   CHARACTER(3)                                     :: TmpExtension         ! Temporary variable for holding the file extension for 10d, 11d, 12d, 10s, 11s, 12s WAMIT files
   LOGICAL                                          :: TmpFileExist         ! Temporary variable in checking the existance of an input file.
   LOGICAL                                          :: JointUsed
   REAL(ReKi)                                       :: l
   REAL(ReKi)                                       :: lvec(3)
   LOGICAL, ALLOCATABLE                             :: foundMask(:)
   INTEGER                                          :: WaveModIn
   
   INTEGER(IntKi)                                   :: ErrStat2, IOS
   CHARACTER(ErrMsgLen)                             :: ErrMsg2
   CHARACTER(*), PARAMETER                          :: RoutineName = 'HydroDynInput_ProcessInitData'
      ! Initialize ErrStat
         
   ErrStat = ErrID_None         
   ErrStat2 = ErrID_None
   ErrMsg  = ""    
   ErrMsg2  = ""
      
     
      !-------------------------------------------------------------------------
      ! Check environmental conditions
      !-------------------------------------------------------------------------

 
      ! WtrDens - Water density.

   IF ( InputFileData%Morison%WtrDens < 0.0 )  THEN
      CALL SetErrStat( ErrID_Fatal,'WtrDens must not be negative.',ErrStat,ErrMsg,RoutineName)
      RETURN
   END IF


      ! WtrDpth - Water depth
   
   ! First adjust water depth based on MSL2SWL values
   InputFileData%Morison%WtrDpth = InputFileData%Morison%WtrDpth + InputFileData%Morison%MSL2SWL
   
   IF ( InputFileData%Morison%WtrDpth <= 0.0 )  THEN
      CALL SetErrStat( ErrID_Fatal,'WtrDpth must be greater than zero.',ErrStat,ErrMsg,RoutineName)
      RETURN
   END IF


      ! MSL2SWL - Mean sea level to still water level
   

   IF ( InputFileData%PotMod == 1 .AND. .NOT. EqualRealNos(InputFileData%Morison%MSL2SWL, 0.0_ReKi) ) THEN
      CALL SetErrStat( ErrID_Fatal,'SeaState MSL2SWL must be 0 when PotMod = 1 (WAMIT).',ErrStat,ErrMsg,RoutineName)        
      RETURN
   END IF
   IF ( InputFileData%PotMod == 1 .AND. .NOT. EqualRealNos(InputFileData%Morison%MSL2SWL, 0.0_ReKi) ) THEN
      CALL SetErrStat( ErrID_Fatal,'HydroDyn MSL2SWL must be 0 when PotMod = 1 (WAMIT).',ErrStat,ErrMsg,RoutineName)        
      RETURN
   END IF
     
   
      ! WaveMod - Wave kinematics model switch.

   IF ( InputFileData%PotMod > 0 .and. InitInp%WaveMod == 6 ) THEN
         CALL SetErrStat( ErrID_Fatal,'WaveMod must be 0, 1, 1P#, 2, 3, 4, or 5 when PotMod is not 0',ErrStat,ErrMsg,RoutineName)
         RETURN
   END IF

      ! Linearization Checks
   ! LIN-TODO:
   !errors if:
   !if (                                                                   &
   !     (WaveModIn /= 0)                                             .or. &
   !     (InputFileData%Waves2%WvDiffQTFF /= .false.)                       .or. &
   !     (InputFileData%Waves2%WvSumQTFF /= .false.)                        .or. &
   !     (InputFileData%PotMod /= 0 .or. InputFileData%PotMod /=1)                .or. &
   !     (InputFileData%WAMIT%ExctnMod /=0 .or. InputFileData%WAMIT%ExctnMod /=2) .or. &
   !     (InputFileData%WAMIT%RdtnMod  /=0 .or. InputFileData%WAMIT%RdtnMod  /=2) .or. &
   !     (InputFileData%WAMIT2%MnDrift /=0)                                 .or. &
   !     (InputFileData%WAMIT2%NewmanApp /= 0)                              .or. &
   !     (InputFileData%WAMIT2%SumQTF /= 0 )                                     ) then
   !   
   !end if
        
   
<<<<<<< HEAD
         ! WaveStMod - Model switch for stretching incident wave kinematics to instantaneous free surface.

         ! TODO: We are only implementing WaveStMod = 0 (No stretching) at this point in time. 1 Mar 2013 GJH

   IF ( InitInp%WaveMod /= 0 .AND. InitInp%WaveMod /= 6 .AND. InputFileData%Morison%NMembers > 0 ) THEN
      
      IF ( ( InitInp%WaveStMod /= 0 ) .AND. ( InitInp%WaveStMod /= 1 ) .AND. &
           ( InitInp%WaveStMod /= 2 ) .AND. ( InitInp%WaveStMod /= 3 ) ) THEN
         ErrMsg  = ' WaveStMod must be 0, 1, 2, or 3.'
         ErrStat = ErrID_Fatal
         RETURN
      END IF
   
      !IF ( ( InitInp%WaveStMod /= 3 ) .AND. ( InitInp%WaveMod == 5 ) )  THEN
      !   ErrMsg  = ' WaveStMod must be set to 3 when WaveMod is set to 5.'
      !   ErrStat = ErrID_Fatal
      !
      !   RETURN
      !END IF
      
   ELSE !don't use this one
   
         ! NOTE: Do not read in WaveStMod for floating platforms since it is
         !       inconsistent to use stretching (which is a nonlinear correction) for
         !       the viscous drag term in Morison's equation while not accounting for
         !       stretching in the diffraction and radiation problems (according to
         !       Paul Sclavounos, there are such corrections).  Instead, the viscous
         !       drag term from Morison's equation is computed by integrating up to
         !       the MSL, regardless of the instantaneous free surface elevation.
     ! TODO: The following can no longer be set because it is part of InitInp and SeaState Parameters.  GJH 9/24/2021
     ! Should be ok now because wave stretching is now carried out in HydroDyn.
     ! InitInp%WaveStMod = 0
   
=======
   ! WaveStMod - Model switch for stretching incident wave kinematics to instantaneous free surface.
   IF ( InitInp%WaveMod /= 0 .AND. InputFileData%Morison%NMembers > 0 ) THEN
      IF ( InitInp%WaveMod /= 6 ) THEN 
         IF ( ( InitInp%WaveStMod /= 0 ) .AND. ( InitInp%WaveStMod /= 1 ) .AND. &
              ( InitInp%WaveStMod /= 2 ) .AND. ( InitInp%WaveStMod /= 3 ) ) THEN
            ErrMsg  = ' WaveStMod must be 0, 1, 2, or 3.'
            ErrStat = ErrID_Fatal
            RETURN
         END IF
      ELSE
         IF ( ( InitInp%WaveStMod /= 0 ) .AND. ( InitInp%WaveStMod /= 1 ) .AND. &
              ( InitInp%WaveStMod /= 3 ) ) THEN
            ErrMsg  = ' WaveStMod must be 0, 1, or 3 when WaveMod = 6.'
            ErrStat = ErrID_Fatal
            RETURN
         END IF
      END IF
>>>>>>> 8acbe8b3
   END IF

   
        ! Copy over the first order frequency limits to the WAMIT2 module which needs them.
   InputFileData%WAMIT2%WvLowCOff  = InitInp%WvLowCOff
   InputFileData%WAMIT2%WvHiCOff   = InitInp%WvHiCOff


        ! Copy over the 2nd order limits to the WAMIT2 module which needs them.
   InputFileData%WAMIT2%WvLowCOffD  = InitInp%WvLowCOffD
   InputFileData%WAMIT2%WvHiCOffD   = InitInp%WvHiCOffD
   InputFileData%WAMIT2%WvLowCOffS  = InitInp%WvLowCOffS
   InputFileData%WAMIT2%WvHiCOffS   = InitInp%WvHiCOffS



       ! PotFile - Root name of potential flow files

   IF ( InputFileData%PotMod > 0 ) THEN
      do i = 1,InputFileData%nWAMITObj
          IF ( LEN_TRIM( InputFileData%PotFile(i) ) == 0 ) THEN
            CALL SetErrStat( ErrID_Fatal,'PotFile must not be an empty string.',ErrStat,ErrMsg,RoutineName)
            RETURN
         END IF

            ! if this is a relative path, let's make it relative to the location of the main input file
            ! tell the WAMIT and WAMIT2 modules what the filename is

         IF ( PathIsRelative( InputFileData%PotFile(i) ) ) THEN
            CALL GetPath( TRIM(InitInp%InputFile), TmpPath )
            InputFileData%PotFile(i)            = TRIM(TmpPath)//TRIM(InputFileData%PotFile(i))
         END IF
      end do

   !TODO: Move this to where the WAMIT modules are initialized
         InputFileData%WAMIT%WAMITFile    = InputFileData%PotFile(1)
         InputFileData%WAMIT2%WAMITFile   = InputFileData%PotFile(1)
      
         ! Set the flag for multidirectional waves for WAMIT2 module.  It needs to know since the Newman approximation
         ! can only use uni-directional waves.
         InputFileData%WAMIT2%WaveMultiDir = InitInp%WaveMultiDir

   ELSE
      InputFileData%PotFile            = ""
      InputFileData%WAMIT%WAMITFile    = ""
      InputFileData%WAMIT2%WAMITFile   = ""  
      ! These can be set to zero because they are only used if PotMod = 1
      InputFileData%WAMIT%ExctnMod     = 0  
      InputFileData%WAMIT%RdtnMod      = 0
   END IF

      ! Set the WAMIT file name on the Convolution module
   InputFileData%WAMIT%Conv_Rdtn%WAMITFile = InputFileData%WAMIT%WAMITFile

      ! WAMITULEN - WAMIT characteristic body length scale

   IF ( InputFileData%PotMod == 1 ) THEN
!TODO: Deal with WAMIT2 and check each WAMITULEN not just the first
      InputFileData%WAMIT2%WAMITULEN = InputFileData%WAMITULEN(1)    ! Copy to the WAMIT2 module info
      do i = 1,InputFileData%nWAMITObj
         IF ( InputFileData%WAMITULEN(i) < 0.0 ) THEN
            CALL SetErrStat( ErrID_Fatal,'WAMITULEN must be positive.',ErrStat,ErrMsg,RoutineName)
            RETURN
         END IF
      end do
   ELSE

      InputFileData%WAMITULEN = 1.0
      InputFileData%WAMIT2%WAMITULEN = 1.0

   END IF
   
      ! ExctnDisp - Method of computing Wave Excitation
   if ( InputFileData%PotMod /= 1 .or. InputFileData%WAMIT%ExctnMod == 0 .or. InitInp%WaveMod == 0) then
      InputFileData%WAMIT%ExctnDisp    = 0  !Force ExctnDisp = 0, so that the Grid of Wave Excitation forces is not computed (saves time and memory)
   end if
   
   ! ExctnCutOff
   if ( InputFileData%PotMod == 1 .and. InputFileData%WAMIT%ExctnMod  > 0 .and. InputFileData%WAMIT%ExctnDisp == 2 .and. InputFileData%WAMIT%ExctnCutOff <= 0.0 ) then
      CALL SetErrStat( ErrID_Fatal,'ExctnCutOff must be greater than zero.',ErrStat,ErrMsg,RoutineName)
   end if   
      
      ! PtfmVol0 - Displaced volume of water when the platform is in its undisplaced position

   IF ( InputFileData%PotMod == 1 ) THEN
      do i = 1,InputFileData%nWAMITObj
         IF ( InputFileData%PtfmVol0(i) < 0.0 ) THEN
            CALL SetErrStat( ErrID_Fatal,'PtfmVol0 must not be negative.',ErrStat,ErrMsg,RoutineName)
            RETURN
         END IF
      end do
   ELSE

      InputFileData%PtfmVol0 = 0.0

   END IF

      ! PtfmRefzt - The zt offset of the body reference point(s) from (0,0,0) (meters) [1 to NBody] 
      ! NOTE: only used when PotMod=1. If NBodyMod=2,PtfmRefzt=0.0

   IF ( InputFileData%PotMod == 1 .and. InputFileData%NBodyMod == 2) THEN
      do i = 1,InputFileData%NBody
         IF ( .not. EqualRealNos( InputFileData%PtfmRefzt(i), 0.0_ReKi ) )THEN
            CALL SetErrStat( ErrID_Fatal,'PtfmRefzt must be 0.0 for all WAMIT bodies when NBodyMod=2.',ErrStat,ErrMsg,RoutineName)
            RETURN
         END IF
      end do
   END IF

      ! RdtnTMax - Analysis time for wave radiation kernel calculations
      ! NOTE: Use RdtnTMax = 0.0 to eliminate wave radiation damping

   IF ( InputFileData%PotMod == 1 ) THEN

      IF ( InputFileData%WAMIT%RdtnTMax < 0.0 ) THEN
         CALL SetErrStat( ErrID_Fatal,'RdtnTMax must not be negative.',ErrStat,ErrMsg,RoutineName)
         RETURN
      END IF

   ELSE

      InputFileData%WAMIT%RdtnTMax = 0.0

   END IF

       ! RdtnDT - Time step for wave radiation kernel calculations

   IF ( InputFileData%PotMod == 1 ) THEN

      CALL Conv2UC( InputFileData%WAMIT%Conv_Rdtn%RdtnDTChr )    ! Convert Line to upper case.
      
      IF ( TRIM(InputFileData%WAMIT%Conv_Rdtn%RdtnDTChr) == 'DEFAULT' )  THEN   ! .TRUE. when one wants to use the default value timestep provided by the glue code.

         InputFileData%WAMIT%Conv_Rdtn%RdtnDT = Interval 

      ELSE                                   ! The input must have been specified numerically.

         READ (InputFileData%WAMIT%Conv_Rdtn%RdtnDTChr,*,IOSTAT=IOS)  InputFileData%WAMIT%Conv_Rdtn%RdtnDT
            CALL CheckIOS ( IOS, "", 'RdtnDT', NumType, ErrStat2, ErrMsg2 )
            CALL SetErrStat(ErrStat2, ErrMsg2,ErrStat,ErrMsg,RoutineName)
            IF ( ErrStat >= AbortErrLev ) RETURN
         
      END IF

      IF ( InputFileData%WAMIT%Conv_Rdtn%RdtnDT <= 0.0 ) THEN
         CALL SetErrStat( ErrID_Fatal,'RdtnDT must be greater than zero.',ErrStat,ErrMsg,RoutineName)
         RETURN
      END IF

      if ( (.not. ( EqualRealNos(Interval, InputFileData%WAMIT%Conv_Rdtn%RdtnDT) ) ) .and. ( (InputFileData%WAMIT%ExctnMod > 1) .or. (InputFileData%WAMIT%RdtnMod > 0) ) ) then
         call SetErrStat( ErrID_Fatal,'RdtnDT must be equal to the glue-code DT if PotMod = 1 and using RdtnMod > 0 or ExctnMod > 1.',ErrStat,ErrMsg,RoutineName)
         return
      end if
      
   ELSE

      InputFileData%WAMIT%Conv_Rdtn%RdtnDT = 0.0

   END IF


   !-------------------------------------------------------------------------------------------------
   ! Second order Forces due to Waves section (WAMIT2 Module)
   !-------------------------------------------------------------------------------------------------
   
      ! Check that we only specified one of MnDrift, NewmanApp, or DiffQTF
      !        (compared pairwise -- if any two are both true, we have a problem)
   IF ( ( InputFileData%WAMIT2%MnDrift /= 0 .AND. InputFileData%WAMIT2%NewmanApp /= 0 ) .OR. &
        ( InputFileData%WAMIT2%DiffQTF /= 0 .AND. InputFileData%WAMIT2%NewmanApp /= 0 ) .OR. &
        ( InputFileData%WAMIT2%MnDrift /= 0 .AND. InputFileData%WAMIT2%DiffQTF   /= 0 ) ) THEN
      CALL SetErrStat( ErrID_Fatal,'Only one of MnDrift, NewmanApp, or DiffQTF can be non-zero.',ErrStat,ErrMsg,RoutineName)
      RETURN
   END IF


   if ( InputFileData%NBody > 1 .and. InputFileData%WAMIT2%MnDrift == 8 ) then
      call SetErrStat( ErrID_Fatal,'MnDrift cannot equal 8 when NBody > 1.',ErrStat,ErrMsg,RoutineName)
      return
   end if

   if ( InputFileData%NBody > 1 .and. InputFileData%WAMIT2%NewmanApp == 8 ) then
      call SetErrStat( ErrID_Fatal,'NewmanApp cannot equal 8 when NBody > 1.',ErrStat,ErrMsg,RoutineName)
      return
   end if
   

      ! Check MnDrift and set the flag indicating WAMIT2 should perform the mean drift calculation.
      ! Also make sure we have a valid input value for the file extension

   IF ( InputFileData%WAMIT2%MnDrift == 0 ) THEN      ! not using MnDrift
      InputFileData%WAMIT2%MnDriftF = .FALSE.
   ELSE IF ( InputFileData%WAMIT2%MnDrift == 7  .OR. InputFileData%WAMIT2%MnDrift == 8  .OR. InputFileData%WAMIT2%MnDrift == 9 .OR. &
             InputFileData%WAMIT2%MnDrift == 10 .OR. InputFileData%WAMIT2%MnDrift == 11 .OR. InputFileData%WAMIT2%MnDrift == 12 ) THEN   ! Valid values for MnDrift
      IF ( InputFileData%PotMod /= 1 ) THEN
         CALL SetErrStat( ErrID_warn,'MnDrift can only be used with PotMod==1.  Turning off',ErrStat,ErrMsg,RoutineName)
         InputFileData%WAMIT2%MnDriftF = .FALSE.
      ELSE
         InputFileData%WAMIT2%MnDriftF = .TRUE.
      ENDIF
   ELSE     ! Must have received an invalid value
      CALL SetErrStat( ErrID_Fatal,'MnDrift can only have values of 0, 7, 8, 9, 10, 11, or 12.',ErrStat,ErrMsg,RoutineName)
      RETURN
   END IF


      ! Check NewmanApp and set the flag indicating WAMIT2 should perform the mean drift calculation.
      ! Also make sure we have a valid input value for the file extension

   IF ( InputFileData%WAMIT2%NewmanApp == 0 ) THEN    ! not using NewmanApp
      InputFileData%WAMIT2%NewmanAppF = .FALSE.
   ELSE IF ( InputFileData%WAMIT2%NewmanApp == 7  .OR. InputFileData%WAMIT2%NewmanApp == 8  .OR. InputFileData%WAMIT2%NewmanApp == 9 .OR. &
             InputFileData%WAMIT2%NewmanApp == 10 .OR. InputFileData%WAMIT2%NewmanApp == 11 .OR. InputFileData%WAMIT2%NewmanApp == 12 ) THEN ! Valid values for NewmanApp
      IF ( InputFileData%PotMod /= 1 ) THEN
         CALL SetErrStat( ErrID_warn,'NewmanApp can only be used with PotMod==1.  Turning off',ErrStat,ErrMsg,RoutineName)
         InputFileData%WAMIT2%NewmanAppF = .FALSE.
      ELSE
         InputFileData%WAMIT2%NewmanAppF = .TRUE.
      ENDIF
   ELSE     ! Must have received an invalid value
      CALL SetErrStat( ErrID_Fatal,'NewmanApp can only have values of 0, 7, 8, 9, 10, 11, or 12.',ErrStat,ErrMsg,RoutineName)
      RETURN
   END IF


      ! Check DiffQTF and set the flag indicating WAMIT2 should perform the mean drift calculation.
      ! Also make sure we have a valid input value for the file extension

   IF ( InputFileData%WAMIT2%DiffQTF == 0 ) THEN      ! not using DiffQTF method
       InputFileData%WAMIT2%DiffQTFF = .FALSE.
   ELSE IF ( InputFileData%WAMIT2%DiffQTF == 10 .OR. InputFileData%WAMIT2%DiffQTF == 11 .OR. InputFileData%WAMIT2%DiffQTF == 12 ) THEN    ! Valid values for DiffQTF
      IF ( InputFileData%PotMod /= 1 ) THEN
         CALL SetErrStat( ErrID_warn,'DiffQTF can only be used with PotMod==1.  Turning off',ErrStat,ErrMsg,RoutineName)
         InputFileData%WAMIT2%DiffQTFF = .FALSE.
      ELSE
         InputFileData%WAMIT2%DiffQTFF = .TRUE.
      ENDIF
   ELSE
      CALL SetErrStat( ErrID_Fatal,'DiffQTF can only have values of 0, 10, 11, or 12.',ErrStat,ErrMsg,RoutineName)
      RETURN
   END IF


      ! Check SumQTF and set the flag indicating WAMIT2 should perform the mean drift calculation.
      ! Also make sure we have a valid input value for the file extension

   IF ( InputFileData%WAMIT2%SumQTF == 0 ) THEN       ! not using SumQTF method
      InputFileData%WAMIT2%SumQTFF = .FALSE.
   ELSE IF ( InputFileData%WAMIT2%SumQTF == 10 .OR. InputFileData%WAMIT2%SumQTF == 11 .OR. InputFileData%WAMIT2%SumQTF == 12 ) THEN       ! Valid values for SumQTF
      IF ( InputFileData%PotMod /= 1 ) THEN
         CALL SetErrStat( ErrID_warn,'SumQTF can only be used with PotMod==1.  Turning off',ErrStat,ErrMsg,RoutineName)
         InputFileData%WAMIT2%SumQTFF = .FALSE.
      ELSE
         InputFileData%WAMIT2%SumQTFF = .TRUE.
      ENDIF
   ELSE
      CALL SetErrStat( ErrID_Fatal,'SumQTF can only have values of 0, 10, 11, or 12.',ErrStat,ErrMsg,RoutineName)
      RETURN
   END IF


      ! Check that the min / max diff frequencies make sense if using any DiffQTF method
   IF ( InputFileData%WAMIT2%DiffQTF /= 0 .OR. InputFileData%WAMIT2%MnDrift /= 0 .OR. InputFileData%WAMIT2%NewmanApp /=0 ) THEN
      IF ( ( InputFileData%WAMIT2%WvHiCOffD < InputFileData%WAMIT2%WvLowCOffD ) .OR. ( InputFileData%WAMIT2%WvLowCOffD < 0.0 ) ) THEN
         CALL SetErrStat( ErrID_Fatal,'WvHiCOffD must be larger than WvLowCOffD. Both must be positive.',ErrStat,ErrMsg,RoutineName)
         RETURN
      END IF
   ELSE  ! set to zero since we don't need them
      InputFileData%WAMIT2%WvLowCOffD  = 0.0
      InputFileData%WAMIT2%WvHiCOffD  = 0.0
   END IF


      ! Check that the min / max diff frequencies make sense if using SumQTF
   IF ( InputFileData%WAMIT2%SumQTF /= 0 ) THEN
      IF ( ( InputFileData%WAMIT2%WvHiCOffS < InputFileData%WAMIT2%WvLowCOffS ) .OR. ( InputFileData%WAMIT2%WvLowCOffS < 0.0 ) ) THEN
         CALL SetErrStat( ErrID_Fatal,'WvHiCOffS must be larger than WvLowCOffS. Both must be positive.',ErrStat,ErrMsg,RoutineName)
         RETURN
      END IF
   ELSE  ! set to zero since we don't need them
      InputFileData%WAMIT2%WvLowCOffS  = 0.0
      InputFileData%WAMIT2%WvHiCOffS  = 0.0
   END IF


      ! now that it has been established that the input parameters for second order are good, we check to make sure that the WAMIT files actually exist.
      ! Check MnDrift file
   IF ( InputFileData%WAMIT2%MnDriftF ) THEN
      ! Check if using QTF file types (10d, 11d, 12d) or not (7,8,9)
      IF ( InputFileData%WAMIT2%MnDrift <= 9 ) THEN
         TmpExtension = TRIM(Num2LStr(InputFileData%WAMIT2%MnDrift))
         INQUIRE( file=TRIM(InputFileData%WAMIT2%WAMITFile)//'.'//TRIM(TmpExtension), exist=TmpFileExist )
      ELSE  ! 10, 11, 12
         TmpExtension = TRIM(Num2LStr(InputFileData%WAMIT2%MnDrift))//'d'
         INQUIRE( file=TRIM(InputFileData%WAMIT2%WAMITFile)//'.'//TRIM(TmpExtension), exist=TmpFileExist )
      ENDIF
      IF ( .not. TmpFileExist ) THEN
         CALL SetErrStat( ErrID_Fatal,'Cannot find the WAMIT file '//TRIM(InputFileData%WAMIT2%WAMITFile)//'.'//TRIM(TmpExtension)// &
                    ' required by the MnDrift option.',ErrStat,ErrMsg,RoutineName)
         RETURN
      END IF
   END IF

      ! Check existence of NewmanApp file
   IF ( InputFileData%WAMIT2%NewmanAppF ) THEN
      ! Check if using QTF file types (10d, 11d, 12d) or not (7,8,9)
      IF ( InputFileData%WAMIT2%NewmanApp <= 9 ) THEN
         TmpExtension = TRIM(Num2LStr(InputFileData%WAMIT2%NewmanApp))
         INQUIRE( file=TRIM(InputFileData%WAMIT2%WAMITFile)//'.'//TRIM(TmpExtension), exist=TmpFileExist )
      ELSE  ! 10, 11, 12
         TmpExtension = TRIM(Num2LStr(InputFileData%WAMIT2%NewmanApp))//'d'
         INQUIRE( file=TRIM(InputFileData%WAMIT2%WAMITFile)//'.'//TRIM(TmpExtension), exist=TmpFileExist )
      ENDIF
      IF ( .not. TmpFileExist ) THEN
         CALL SetErrStat( ErrID_Fatal,'Cannot find the WAMIT file '//TRIM(InputFileData%WAMIT2%WAMITFile)//'.'//TRIM(TmpExtension)// &
                    ' required by the NewmanApp option.',ErrStat,ErrMsg,RoutineName)
         RETURN
      END IF
   END IF

   IF ( InputFileData%WAMIT2%DiffQTFF ) THEN
      TmpExtension = TRIM(Num2LStr(InputFileData%WAMIT2%DiffQTF))//'d'
      INQUIRE( file=TRIM(InputFileData%WAMIT2%WAMITFile)//'.'//TRIM(TmpExtension), exist=TmpFileExist )
      IF ( .not. TmpFileExist ) THEN
         CALL SetErrStat( ErrID_Fatal,'Cannot find the WAMIT file '//TRIM(InputFileData%WAMIT2%WAMITFile)//'.'//TRIM(TmpExtension)// &
                    ' required by the DiffQTF option.',ErrStat,ErrMsg,RoutineName)
         RETURN
      END IF
   END IF

   IF ( InputFileData%WAMIT2%SumQTFF ) THEN
      TmpExtension = TRIM(Num2LStr(InputFileData%WAMIT2%SumQTF))//'s'
      INQUIRE( file=TRIM(InputFileData%WAMIT2%WAMITFile)//'.'//TRIM(TmpExtension), exist=TmpFileExist )
      IF ( .not. TmpFileExist ) THEN
         CALL SetErrStat( ErrID_Fatal,'Cannot find the WAMIT file '//TRIM(InputFileData%WAMIT2%WAMITFile)//'.'//TRIM(TmpExtension)// &
                    ' required by the SumQTF option.',ErrStat,ErrMsg,RoutineName)
         RETURN
      END IF
   END IF

   !..................
   ! check for ExctnMod = 2 requirements
   !..................
   if ( (InputFileData%WAMIT%ExctnMod == 2) ) then

      if ( InitInp%WaveMod == 6 ) then
         call SetErrStat( ErrID_Fatal, 'Externally generated full wave-kinematics time series cannot be used with state-space wave excitations. Set WaveMod 0, 1, 1P#, 2, 3, 4, or 5.', ErrStat, ErrMsg, RoutineName )
      end if
      
      if ( InitInp%WaveDirMod /= 0 ) then
         call SetErrStat( ErrID_Fatal, 'Directional spreading cannot be used with state-space wave excitations. Set WaveDirMod=0.', ErrStat, ErrMsg, RoutineName )
      end if
      
      if ( InitInp%WvDiffQTFF ) then
         call SetErrStat( ErrID_Fatal, 'Cannot use full difference-frequency 2nd-order wave kinematics with state-space wave excitations. Set WvDiffQTF=FALSE.', ErrStat, ErrMsg, RoutineName )
      end if
      
      if ( InitInp%WvSumQTFF ) then
         call SetErrStat( ErrID_Fatal, 'Cannot use full summation-frequency 2nd-order wave kinematics with state-space wave excitations. Set WvSumQTF=FALSE.', ErrStat, ErrMsg, RoutineName )
      end if

      if ( InputFileData%PotMod /= 1 ) then
         call SetErrStat( ErrID_Fatal, 'Potential-flow model via WAMIT must be used with state-space wave excitations. Set PotMod= 1.', ErrStat, ErrMsg, RoutineName )
      end if
      
      if ( InputFileData%WAMIT2%MnDrift /= 0 ) then
         call SetErrStat( ErrID_Fatal, 'Mean-drift 2nd-order forces cannot be used with state-space wave excitations. Set MnDrift=0.', ErrStat, ErrMsg, RoutineName )
      end if

      if ( InputFileData%WAMIT2%NewmanApp /= 0 ) then
         call SetErrStat( ErrID_Fatal, "Mean- and slow-drift 2nd-order forces computed with Newman's approximation cannot be used with state-space wave excitations. Set NewmanApp=0.", ErrStat, ErrMsg, RoutineName )
      end if
      
      if ( InputFileData%WAMIT2%DiffQTF /= 0 ) then
         call SetErrStat( ErrID_Fatal, 'Full difference-frequency 2nd-order forces computed with full QTF cannot be used with state-space wave excitations. Set DiffQTF=0.', ErrStat, ErrMsg, RoutineName )
      end if

      if ( InputFileData%WAMIT2%SumQTF /= 0 ) then
         call SetErrStat( ErrID_Fatal, 'Full summation-frequency 2nd-order forces computed with full QTF cannot be used with State-space wave excitations. Set SumQTF=0.', ErrStat, ErrMsg, RoutineName )
      end if

   end if

   !..................
   ! check for linearization
   !..................
   if (InitInp%Linearize) then
      
      if ( InitInp%WaveMod /= 0 ) then
         call SetErrStat( ErrID_Fatal, 'Still water conditions must be used for linearization. Set WaveMod=0.', ErrStat, ErrMsg, RoutineName )
      end if
      
      if ( InitInp%WaveDirMod /= 0 ) then
         call SetErrStat( ErrID_Fatal, 'No directional spreading must be used for linearization. Set WaveDirMod=0.', ErrStat, ErrMsg, RoutineName )
      end if
      
      if ( InitInp%WvDiffQTFF ) then
         call SetErrStat( ErrID_Fatal, 'Cannot use full difference-frequency 2nd-order wave kinematics for linearization. Set WvDiffQTF=FALSE.', ErrStat, ErrMsg, RoutineName )
      end if
      
      if ( InitInp%WvSumQTFF ) then
         call SetErrStat( ErrID_Fatal, 'Cannot use full summation-frequency 2nd-order wave kinematics for linearization. Set WvSumQTF=FALSE.', ErrStat, ErrMsg, RoutineName )
      end if

      if ( InputFileData%PotMod > 1 ) then
         call SetErrStat( ErrID_Fatal, 'Potential-flow model cannot be set to FIT for linearization. Set PotMod= 0 or 1.', ErrStat, ErrMsg, RoutineName )
      end if
      
      if ( (InputFileData%WAMIT%ExctnMod == 1) ) then
         call SetErrStat( ErrID_Fatal, 'Cannot set wave excitation model to DFT for linearization. Set ExctnMod=0 or 2.', ErrStat, ErrMsg, RoutineName )
      end if

      if ( InputFileData%WAMIT%RdtnMod == 1 ) then
         call SetErrStat( ErrID_Fatal, 'Cannot set wave radiation model to convolution for linearization. Set RdtnMod=0 or 2.', ErrStat, ErrMsg, RoutineName )
      end if
      
      if ( InputFileData%WAMIT2%MnDrift /= 0 ) then
         call SetErrStat( ErrID_Fatal, 'Mean-drift 2nd-order forces cannot be used for linearization. Set MnDrift=0.', ErrStat, ErrMsg, RoutineName )
      end if

      if ( InputFileData%WAMIT2%NewmanApp /= 0 ) then
         call SetErrStat( ErrID_Fatal, "Mean- and slow-drift 2nd-order forces computed with Newman's approximation cannot be used for linearization. Set NewmanApp=0.", ErrStat, ErrMsg, RoutineName )
      end if
      
      if ( InputFileData%WAMIT2%DiffQTF /= 0 ) then
         call SetErrStat( ErrID_Fatal, 'Full difference-frequency 2nd-order forces computed with full QTF cannot be used for linearization. Set DiffQTF=0.', ErrStat, ErrMsg, RoutineName )
      end if

      if ( InputFileData%WAMIT2%SumQTF /= 0 ) then
         call SetErrStat( ErrID_Fatal, 'Full summation-frequency 2nd-order forces computed with full QTF cannot be used for linearization. Set SumQTF=0.', ErrStat, ErrMsg, RoutineName )
      end if

   end if
 




   !-------------------------------------------------------------------------------------------------
   ! Member Joints Section
   !-------------------------------------------------------------------------------------------------

   IF ( InputFileData%Morison%NJoints < 0 ) THEN
      CALL SetErrStat( ErrID_Fatal,'NJoints parameter cannot be negative.',ErrStat,ErrMsg,RoutineName)
      RETURN
   END IF

   IF ( InputFileData%Morison%NJoints == 1 ) THEN
      CALL SetErrStat( ErrID_Fatal,'NJoints parameter cannot be set to 1.',ErrStat,ErrMsg,RoutineName)
      RETURN
   END IF

     
     
      ! Check the axial coefs are >= 0 and IDs are unique
   IF ( InputFileData%Morison%NAxCoefs > 0 ) THEN
   
      DO I = 1,InputFileData%Morison%NAxCoefs 

         IF (  InputFileData%Morison%AxialCoefs(I)%AxCd < 0 ) THEN
            CALL SetErrStat( ErrID_Fatal,'AxCd must be greater or equal to zero.',ErrStat,ErrMsg,RoutineName)
            RETURN
         END IF   
         IF (  InputFileData%Morison%AxialCoefs(I)%AxCa < 0 ) THEN
            CALL SetErrStat( ErrID_Fatal,'AxCa must be greater or equal to zero.',ErrStat,ErrMsg,RoutineName)
            RETURN
         END IF   
         
            ! Make sure that the current AxCoefID is not used elsewhere in the table.
         DO J = I+1,InputFileData%Morison%NAxCoefs
            IF ( InputFileData%Morison%AxialCoefs(I)%AxCoefID == InputFileData%Morison%AxialCoefs(J)%AxCoefID ) THEN
               CALL SetErrStat( ErrID_Fatal,'Duplicate AxCoefIDs were found in the Axial Coefficients table.',ErrStat,ErrMsg,RoutineName)
               RETURN
            END IF
         END DO
   
      END DO
      
   END IF


      ! Check JointOvrlp values
  !NOTE: This is ignored in the current version of Morison.  3/15/2020 GJH
   
   IF ( InputFileData%Morison%NJoints > 1 ) THEN

      ! Initialize Joints
      DO I = 1,InputFileData%Morison%NJoints
         InputFileData%Morison%InpJoints(I)%NConnections   = 0
      END DO

      
      
      
      DO I = 1,InputFileData%Morison%NJoints

            ! Make sure that the current JointID is not used elsewhere in the table.
         DO J = I+1,InputFileData%Morison%NJoints
            IF ( InputFileData%Morison%InpJoints(I)%JointID == InputFileData%Morison%InpJoints(J)%JointID ) THEN
               CALL SetErrStat( ErrID_Fatal,'Duplicate JointIDs were found in the Member Joints table.',ErrStat,ErrMsg,RoutineName)
               RETURN
            END IF
         END DO

            ! Add up total number of joints flagged with JoinOvrlp = 1 option
         !IF ( InputFileData%Morison%InpJoints(I)%JointOvrlp == 1 ) THEN
         !   InputFileData%Morison%TotalPossibleSuperMembers = InputFileData%Morison%TotalPossibleSuperMembers + 1
         !END IF

            ! Check that every joint id is used at least once in the members table
         JointUsed = .FALSE.
         DO J = 1, InputFileData%Morison%NMembers
         
            IF ( InputFileData%Morison%InpMembers(J)%MJointID1 == InputFileData%Morison%InpJoints(I)%JointID ) THEN
               JointUsed = .TRUE.
               EXIT
            END IF
            IF ( InputFileData%Morison%InpMembers(J)%MJointID2 == InputFileData%Morison%InpJoints(I)%JointID ) THEN
               JointUsed = .TRUE.
               EXIT
            END IF
         END DO
         
         IF ( .NOT. JointUsed ) THEN
            CALL SetErrStat( ErrID_Fatal,'Every JointID in the Joints table must appear once in the Members table.',ErrStat,ErrMsg,RoutineName)
            RETURN
         END IF  
   ! TODO : Implement Super member elements. GJH 7/24/13
   
         IF ( InputFileData%Morison%InpJoints(I)%JointOvrlp /= 0  ) THEN
            CALL SetErrStat( ErrID_Fatal,'JointOvrlp parameter must be set to 0.  Future versions of HydroDyn will support vales of 0 or 1.',ErrStat,ErrMsg,RoutineName)
            RETURN
         END IF
         !IF ( ( InputFileData%Morison%InpJoints(I)%JointOvrlp < 0 ) .OR. ( InputFileData%Morison%InpJoints(I)%JointOvrlp > 1 ) ) THEN
         !   ErrMsg  = ' JointOvrlp parameter must be set to 0 or 1.'
         !   ErrStat = ErrID_Fatal
         !   RETURN
         !END IF
         
            ! Make sure the axial coef id appears in the Ax table
         IF ( InputFileData%Morison%NAxCoefs > 0 ) THEN
            InputFileData%Morison%InpJoints(I)%JointAxIDIndx = -1
            DO J = 1,InputFileData%Morison%NAxCoefs         
               IF ( InputFileData%Morison%InpJoints(I)%JointAxID == InputFileData%Morison%AxialCoefs(J)%AxCoefID ) &
                  InputFileData%Morison%InpJoints(I)%JointAxIDIndx = J   
            END DO
            IF ( InputFileData%Morison%InpJoints(I)%JointAxIDIndx == -1 ) THEN
               CALL SetErrStat( ErrID_Fatal,'The specified JointAxID in the Joints Table does not appear in the Axial Coefficients table.',ErrStat,ErrMsg,RoutineName)
               RETURN
            END IF
         ELSE
            ! TODO: Issue error because we need at least one Axial coef table entry GJH  8/1/31
         END IF
      
      END DO
   END IF


   !-------------------------------------------------------------------------------------------------
   ! Member Cross-section Properties Section
   !-------------------------------------------------------------------------------------------------

   IF ( InputFileData%Morison%NPropSets < 0 ) THEN
      CALL SetErrStat( ErrID_Fatal,'Number of member cross-section property sets must be greater than zero.',ErrStat,ErrMsg,RoutineName)
      RETURN
   END IF

   IF ( InputFileData%Morison%NPropSets > 0 ) THEN

      DO I = 1,InputFileData%Morison%NPropSets

            ! Make sure that the current JointID is not used elsewhere in the table.
         DO J = I+1,InputFileData%Morison%NPropSets
            IF ( InputFileData%Morison%MPropSets(I)%PropSetID == InputFileData%Morison%MPropSets(J)%PropSetID ) THEN
               CALL SetErrStat( ErrID_Fatal,'Duplicate PropSetIDs were found in the Member Cross-section Properties table.',ErrStat,ErrMsg,RoutineName)
               RETURN
            END IF
         END DO

         IF ( ( InputFileData%Morison%MPropSets(I)%PropD < 0 ) .OR.  ( InputFileData%Morison%MPropSets(I)%PropThck < 0 ) .OR. ( ( InputFileData%Morison%MPropSets(I)%PropD - InputFileData%Morison%MPropSets(I)%PropThck / 2.0 ) < 0) ) THEN
            CALL SetErrStat( ErrID_Fatal,'PropD and PropThck must be greater than zero and (PropD - propThck/2 ) must be greater than zero.',ErrStat,ErrMsg,RoutineName)
            RETURN
         END IF
      END DO

   END IF


   !-------------------------------------------------------------------------------------------------
   ! Simple hydrodynamic coefficients Section
   !-------------------------------------------------------------------------------------------------

   IF ( InputFileData%Morison%SimplCd < 0 ) THEN
      CALL SetErrStat( ErrID_Fatal,'SimplCd must be greater or equal to zero.',ErrStat,ErrMsg,RoutineName)
      RETURN
   END IF
   IF ( InputFileData%Morison%SimplCdMG < 0 ) THEN
      CALL SetErrStat( ErrID_Fatal,'SimplCdMG must be greater or equal to zero.',ErrStat,ErrMsg,RoutineName)
      RETURN
   END IF
   IF ( InputFileData%Morison%SimplCa < 0 ) THEN
      CALL SetErrStat( ErrID_Fatal,'SimplCa must be greater or equal to zero.',ErrStat,ErrMsg,RoutineName)
      RETURN
   END IF
   IF ( InputFileData%Morison%SimplCaMG < 0 ) THEN
      CALL SetErrStat( ErrID_Fatal,'SimplCaMG must be greater or equal to zero.',ErrStat,ErrMsg,RoutineName)
      RETURN
   END IF
   IF ( InputFileData%Morison%SimplAxCd < 0 ) THEN
      CALL SetErrStat( ErrID_Fatal,'SimplAxCd must be greater or equal to zero.',ErrStat,ErrMsg,RoutineName)
      RETURN
   END IF
   IF ( InputFileData%Morison%SimplAxCdMG < 0 ) THEN
      CALL SetErrStat( ErrID_Fatal,'SimplAxCdMG must be greater or equal to zero.',ErrStat,ErrMsg,RoutineName)
      RETURN
   END IF
   IF ( InputFileData%Morison%SimplAxCa < 0 ) THEN
      CALL SetErrStat( ErrID_Fatal,'SimplAxCa must be greater or equal to zero.',ErrStat,ErrMsg,RoutineName)
      RETURN
   END IF
   IF ( InputFileData%Morison%SimplAxCaMG < 0 ) THEN
      CALL SetErrStat( ErrID_Fatal,'SimplAxCaMG must be greater or equal to zero.',ErrStat,ErrMsg,RoutineName)
      RETURN
   END IF
   !TODO: Do we need a test for AxCp

   !-------------------------------------------------------------------------------------------------
   ! Depth-based Hydrodynamic Coefficients Section
   !-------------------------------------------------------------------------------------------------

   IF ( InputFileData%Morison%NCoefDpth < 0 ) THEN
      CALL SetErrStat( ErrID_Fatal,'NCoefDpth must be greater or equal to zero.',ErrStat,ErrMsg,RoutineName)
      RETURN
   END IF


   IF ( InputFileData%Morison%NCoefDpth > 0 ) THEN
      MinDepth = 99999999.0
      MaxDepth = -99999999.0
      DO I = 1,InputFileData%Morison%NCoefDpth

            ! Record the minimum and maximum depths covered by this table.  This will be used as part of a consistency check
            ! in the members table, below.
         IF (  InputFileData%Morison%CoefDpths(I)%Dpth < MinDepth ) THEN
            MinDepth = InputFileData%Morison%CoefDpths(I)%Dpth
         ELSE
            CALL SetErrStat( ErrID_Fatal,'The rows of the Depth-based Hydrodynamic Coefficients table must be ordered with increasing depth (decreasing Z).',ErrStat,ErrMsg,RoutineName)
            RETURN
         END IF
         IF ( InputFileData%Morison%CoefDpths(I)%Dpth > MaxDepth ) THEN
            MaxDepth = InputFileData%Morison%CoefDpths(I)%Dpth
         END IF

            ! Make sure that the current Dpth is not used elsewhere in the table.
         DO J = I+1,InputFileData%Morison%NCoefDpth
            IF ( EqualRealNos( InputFileData%Morison%CoefDpths(I)%Dpth, InputFileData%Morison%CoefDpths(J)%Dpth ) ) THEN
               CALL SetErrStat( ErrID_Fatal,'Duplicate Dpths were found in the Depth-based Hydrodynamic Coefficients table.',ErrStat,ErrMsg,RoutineName)
               RETURN
            END IF
         END DO

         IF ( InputFileData%Morison%CoefDpths(I)%DpthCd < 0 ) THEN
            CALL SetErrStat( ErrID_Fatal,'In the Depth-based hydrodynamic coefficients table, DpthCd must be greater or equal to zero.',ErrStat,ErrMsg,RoutineName)
            RETURN
         END IF
         IF ( InputFileData%Morison%CoefDpths(I)%DpthCdMG < 0 ) THEN
            CALL SetErrStat( ErrID_Fatal,'In the Depth-based hydrodynamic coefficients table, DpthCdMG must be greater or equal to zero.',ErrStat,ErrMsg,RoutineName)
            RETURN
         END IF
         IF ( InputFileData%Morison%CoefDpths(I)%DpthCa < 0 ) THEN
            CALL SetErrStat( ErrID_Fatal,'In the Depth-based hydrodynamic coefficients table, DpthCa must be greater or equal to zero.',ErrStat,ErrMsg,RoutineName)
            RETURN
         END IF
         IF ( InputFileData%Morison%CoefDpths(I)%DpthCaMG < 0 ) THEN
            CALL SetErrStat( ErrID_Fatal,'In the Depth-based hydrodynamic coefficients table, DpthCaMG must be greater or equal to zero.',ErrStat,ErrMsg,RoutineName)
            RETURN
         END IF
         IF ( InputFileData%Morison%CoefDpths(I)%DpthAxCd < 0 ) THEN 
            CALL SetErrStat( ErrID_Fatal,'In the Depth-based hydrodynamic coefficients table, DpthAxCd must be greater or equal to zero.',ErrStat,ErrMsg,RoutineName)
            RETURN
         END IF
         IF ( InputFileData%Morison%CoefDpths(I)%DpthAxCdMG < 0 ) THEN
            CALL SetErrStat( ErrID_Fatal,'In the Depth-based hydrodynamic coefficients table, DpthAxCdMG must be greater or equal to zero.',ErrStat,ErrMsg,RoutineName)
            RETURN
         END IF
         IF ( InputFileData%Morison%CoefDpths(I)%DpthAxCa < 0 ) THEN 
            CALL SetErrStat( ErrID_Fatal,'In the Depth-based hydrodynamic coefficients table, DpthAxCa must be greater or equal to zero.',ErrStat,ErrMsg,RoutineName)
            RETURN
         END IF
         IF ( InputFileData%Morison%CoefDpths(I)%DpthAxCaMG < 0 ) THEN
            CALL SetErrStat( ErrID_Fatal,'In the Depth-based hydrodynamic coefficients table, DpthAxCaMG must be greater or equal to zero.',ErrStat,ErrMsg,RoutineName)
            RETURN
         END IF
         IF ( InputFileData%Morison%CoefDpths(I)%DpthAxCp < 0 ) THEN 
            CALL SetErrStat( ErrID_Fatal,'In the Depth-based hydrodynamic coefficients table, DpthAxCp must be greater or equal to zero.',ErrStat,ErrMsg,RoutineName)
            RETURN
         END IF
         IF ( InputFileData%Morison%CoefDpths(I)%DpthAxCpMG < 0 ) THEN
            CALL SetErrStat( ErrID_Fatal,'In the Depth-based hydrodynamic coefficients table, DpthAxCpMG must be greater or equal to zero.',ErrStat,ErrMsg,RoutineName)
            RETURN
         END IF
      END DO

      ! TODO: Sort the table based on depth so that a linear interpolation can be easily performed between entries.

   END IF


   !-------------------------------------------------------------------------------------------------
   ! Member-based Hydrodynamic Coefficients Section
   !-------------------------------------------------------------------------------------------------

   IF ( InputFileData%Morison%NCoefMembers < 0 ) THEN
      CALL SetErrStat( ErrID_Fatal,'NCoefMembers must be greater or equal to zero.',ErrStat,ErrMsg,RoutineName)
      RETURN
   END IF

   IF ( InputFileData%Morison%NCoefMembers > 0 ) THEN

      DO I = 1,InputFileData%Morison%NCoefMembers

            ! Make sure that the current MemberID is not used elsewhere in the table.
         DO J = I+1,InputFileData%Morison%NCoefMembers
            IF ( InputFileData%Morison%CoefMembers(I)%MemberID == InputFileData%Morison%CoefMembers(J)%MemberID ) THEN
               CALL SetErrStat( ErrID_Fatal,'Duplicate MemberIDs were found in the Member-based Hydrodynamic coefficients table.',ErrStat,ErrMsg,RoutineName)
               RETURN
            END IF
         END DO



         IF ( InputFileData%Morison%CoefMembers(I)%MemberCd1 < 0 ) THEN
            CALL SetErrStat( ErrID_Fatal,'In the member-based hydrodynamic coefficients table, MemberCd1 must be greater or equal to zero.',ErrStat,ErrMsg,RoutineName)
            RETURN
         END IF
         IF ( InputFileData%Morison%CoefMembers(I)%MemberCd2 < 0 ) THEN
            CALL SetErrStat( ErrID_Fatal,'In the member-based hydrodynamic coefficients table, MemberCd2 must be greater or equal to zero.',ErrStat,ErrMsg,RoutineName)
            RETURN
         END IF
         IF ( InputFileData%Morison%CoefMembers(I)%MemberCdMG1 < 0 ) THEN
            CALL SetErrStat( ErrID_Fatal,'In the member-based hydrodynamic coefficients table, MemberCdMG1 must be greater or equal to zero.',ErrStat,ErrMsg,RoutineName)
            RETURN
         END IF
         IF ( InputFileData%Morison%CoefMembers(I)%MemberCdMG2 < 0 ) THEN
            CALL SetErrStat( ErrID_Fatal,'In the member-based hydrodynamic coefficients table, MemberCdMG2 must be greater or equal to zero.',ErrStat,ErrMsg,RoutineName)
            RETURN
         END IF
         IF ( InputFileData%Morison%CoefMembers(I)%MemberCa1 < 0 ) THEN
            CALL SetErrStat( ErrID_Fatal,'In the member-based hydrodynamic coefficients table, MemberCa1 must be greater or equal to zero.',ErrStat,ErrMsg,RoutineName)
            RETURN
         END IF
         IF ( InputFileData%Morison%CoefMembers(I)%MemberCa2 < 0 ) THEN
            CALL SetErrStat( ErrID_Fatal,'In the member-based hydrodynamic coefficients table, MemberCa2 must be greater or equal to zero.',ErrStat,ErrMsg,RoutineName)
            RETURN
         END IF
         IF ( InputFileData%Morison%CoefMembers(I)%MemberCaMG1 < 0 ) THEN
            CALL SetErrStat( ErrID_Fatal,'In the member-based hydrodynamic coefficients table, MemberCaMG1 must be greater or equal to zero.',ErrStat,ErrMsg,RoutineName)
            RETURN
         END IF
         IF ( InputFileData%Morison%CoefMembers(I)%MemberCaMG2 < 0 ) THEN
            CALL SetErrStat( ErrID_Fatal,'In the member-based hydrodynamic coefficients table, MemberCaMG2 must be greater or equal to zero.',ErrStat,ErrMsg,RoutineName)
            RETURN
         END IF
         IF ( InputFileData%Morison%CoefMembers(I)%MemberAxCa1 < 0 ) THEN 
            CALL SetErrStat( ErrID_Fatal,'In the member-based hydrodynamic coefficients table, MemberCa1 must be greater or equal to zero.',ErrStat,ErrMsg,RoutineName)
            RETURN
         END IF
         IF ( InputFileData%Morison%CoefMembers(I)%MemberAxCa2 < 0 ) THEN 
            CALL SetErrStat( ErrID_Fatal,'In the member-based hydrodynamic coefficients table, MemberCa2 must be greater or equal to zero.',ErrStat,ErrMsg,RoutineName)
            RETURN
         END IF
         IF ( InputFileData%Morison%CoefMembers(I)%MemberAxCaMG1 < 0 ) THEN 
            CALL SetErrStat( ErrID_Fatal,'In the member-based hydrodynamic coefficients table, MemberCaMG1 must be greater or equal to zero.',ErrStat,ErrMsg,RoutineName)
            RETURN
         END IF
         IF ( InputFileData%Morison%CoefMembers(I)%MemberAxCaMG2 < 0 ) THEN 
            CALL SetErrStat( ErrID_Fatal,'In the member-based hydrodynamic coefficients table, MemberCaMG2 must be greater or equal to zero.',ErrStat,ErrMsg,RoutineName)
            RETURN
         END IF
      END DO

   END IF


   !-------------------------------------------------------------------------------------------------
   ! Members Section
   !-------------------------------------------------------------------------------------------------

   IF ( InputFileData%Morison%NMembers < 0 ) THEN
      CALL SetErrStat( ErrID_Fatal,'NMembers in the Members table must be greater or equal to zero.',ErrStat,ErrMsg,RoutineName)
      RETURN
   END IF

   IF ( InputFileData%Morison%NMembers > 0 ) THEN

         ! Initialize all member data
      DO I = 1,InputFileData%Morison%NMembers
         InputFileData%Morison%InpMembers(I)%MJointID1Indx    = -1
         InputFileData%Morison%InpMembers(I)%MJointID2Indx    = -1
         InputFileData%Morison%InpMembers(I)%MPropSetID1Indx  = -1
         InputFileData%Morison%InpMembers(I)%MPropSetID2Indx  = -1
         InputFileData%Morison%InpMembers(I)%MmbrFilledIDIndx = -1
         InputFileData%Morison%InpMembers(I)%MmbrCoefIDIndx   = -1
      END DO

      DO I = 1,InputFileData%Morison%NMembers

            ! Make sure that the current MemberID is not used elsewhere in the table.
         DO J = I+1,InputFileData%Morison%NMembers
            IF ( InputFileData%Morison%InpMembers(I)%MemberID == InputFileData%Morison%InpMembers(J)%MemberID ) THEN
               CALL SetErrStat( ErrID_Fatal,'Duplicate MemberIDs were found in the Members table.',ErrStat,ErrMsg,RoutineName)
               RETURN
            END IF
         END DO

            ! Find JointID1 and JointID2 in the Joint table and then record their index locations in the Joint table
         DO J = 1,InputFileData%Morison%NJoints
            IF ( InputFileData%Morison%InpMembers(I)%MJointID1 == InputFileData%Morison%InpJoints(J)%JointID ) THEN
               InputFileData%Morison%InpMembers(I)%MJointID1Indx = J
               InputFileData%Morison%InpJoints(J)%NConnections = InputFileData%Morison%InpJoints(J)%NConnections + 1
               InputFileData%Morison%InpJoints(J)%ConnectionList(InputFileData%Morison%InpJoints(J)%NConnections) = I
            END IF
            IF ( InputFileData%Morison%InpMembers(I)%MJointID2 == InputFileData%Morison%InpJoints(J)%JointID ) THEN
               InputFileData%Morison%InpMembers(I)%MJointID2Indx = J
               InputFileData%Morison%InpJoints(J)%NConnections = InputFileData%Morison%InpJoints(J)%NConnections + 1
               InputFileData%Morison%InpJoints(J)%ConnectionList(InputFileData%Morison%InpJoints(J)%NConnections) = -I !TODO: Come up with a better method for this work GJH 4/6/20
            END IF
         END DO
         
            ! Make sure that a JointID entry in the Joints table was found
         IF ( InputFileData%Morison%InpMembers(I)%MJointID1Indx == -1 ) THEN
            CALL SetErrStat( ErrID_Fatal,'JointID1 in the Members table does not appear in the Joints table.',ErrStat,ErrMsg,RoutineName)
            RETURN
         END IF
         IF ( InputFileData%Morison%InpMembers(I)%MJointID2Indx == -1 ) THEN
            CALL SetErrStat( ErrID_Fatal,'JointID2 in the Members table does not appear in the Joints table.',ErrStat,ErrMsg,RoutineName)
            RETURN
         END IF

            ! Make sure we do not have any zero length members
         lvec = InputFileData%Morison%InpJoints(InputFileData%Morison%InpMembers(I)%MJointID1Indx)%Position - InputFileData%Morison%InpJoints(InputFileData%Morison%InpMembers(I)%MJointID2Indx)%Position
         l = sqrt( lvec(1)*lvec(1) + lvec(2)*lvec(2) + lvec(3)*lvec(3) )
         IF ( EqualRealNos(0.0_ReKi, l) ) THEN
            CALL SetErrStat( ErrID_Fatal,'A member cannot have zero length.',ErrStat,ErrMsg,RoutineName)
            RETURN
         END IF

            ! Find MPropSetID1 and MPropSetID2 in the Member cross-section properties table and then record their index locations
         DO J = 1,InputFileData%Morison%NPropSets



            IF ( InputFileData%Morison%InpMembers(I)%MPropSetID1 == InputFileData%Morison%MPropSets(J)%PropSetID ) THEN
               InputFileData%Morison%InpMembers(I)%MPropSetID1Indx = J
            END IF
            IF ( InputFileData%Morison%InpMembers(I)%MPropSetID2 == InputFileData%Morison%MPropSets(J)%PropSetID ) THEN
               InputFileData%Morison%InpMembers(I)%MPropSetID2Indx = J
            END IF
         END DO

            ! Make sure that a PropSetID entry in the Member cross-section properties table was found
         IF ( InputFileData%Morison%InpMembers(I)%MPropSetID1Indx == -1 ) THEN
            CALL SetErrStat( ErrID_Fatal,'MPropSetID1 in the Members table does not appear in the Member cross-section properties table.',ErrStat,ErrMsg,RoutineName)
            RETURN
         END IF
         IF ( InputFileData%Morison%InpMembers(I)%MPropSetID2Indx == -1 ) THEN
            CALL SetErrStat( ErrID_Fatal,'MPropSetID2 in the Members table does not appear in the Member cross-section properties table.',ErrStat,ErrMsg,RoutineName)
            RETURN
         END IF


         ! NOTE: We cannot test that MDivSize > MemberLength yet because there may be a joint overlap which is going to alter the final length of this member

         IF ( InputFileData%Morison%InpMembers(I)%MDivSize <= 0 ) THEN
            CALL SetErrStat( ErrID_Fatal,'MDivSize must be greater than zero.',ErrStat,ErrMsg,RoutineName)
            RETURN
         END IF


         IF ( ( InputFileData%Morison%InpMembers(I)%MCoefMod /= 1 ) .AND. ( InputFileData%Morison%InpMembers(I)%MCoefMod /= 2 ) .AND. ( InputFileData%Morison%InpMembers(I)%MCoefMod /= 3 ) )  THEN
            CALL SetErrStat( ErrID_Fatal,'MCoefMod must be 1, 2, or 3.',ErrStat,ErrMsg,RoutineName)
            RETURN
         END IF

         IF ( InputFileData%Morison%InpMembers(I)%MCoefMod == 2 ) THEN
            IF ( InputFileData%Morison%NCoefDpth == 0 ) THEN
               CALL SetErrStat( ErrID_Fatal,'NCoefDpth must be greater than zero when a member is using a depth-based coefficient model.',ErrStat,ErrMsg,RoutineName)
               RETURN
            END IF
               ! We will not extrapolate depth-based coefficient values, so make sure that the depth-based table has values that are outside the depth range of this member
               ! NOTE: This is actually potentially overly conservative because the final member may be shorter due to joint overlap handling.
            z1 = InputFileData%Morison%InpJoints( InputFileData%Morison%InpMembers(I)%MJointID1Indx )%Position(3)
            z2 = InputFileData%Morison%InpJoints( InputFileData%Morison%InpMembers(I)%MJointID2Indx )%Position(3)
            MinMembrDpth = min( z1, z2 )
            MaxMembrDpth = max( z1, z2 )
            IF ( ( MinMembrDpth < MinDepth ) .OR. ( MaxMembrDpth > MaxDepth ) ) THEN
               CALL SetErrStat( ErrID_Fatal,'This member uses a depth-based coefficient model, but the member depth is outside the range of values provided in the depth-based hydrodynamic coefficients table.',ErrStat,ErrMsg,RoutineName)
               RETURN
            END IF

         END IF


         IF ( InputFileData%Morison%InpMembers(I)%MCoefMod == 3 ) THEN
            IF ( InputFileData%Morison%NCoefMembers == 0 ) THEN
               CALL SetErrStat( ErrID_Fatal,'NCoefMembers must be greater than zero when a member is using a member-based coefficient model.',ErrStat,ErrMsg,RoutineName)
               RETURN
            END IF
               ! Make sure this id appears in the Members table and mark it's location for future use
            FoundID = .FALSE.
            DO J = 1,InputFileData%Morison%NCoefMembers
               IF ( InputFileData%Morison%CoefMembers(J)%MemberID == InputFileData%Morison%InpMembers(I)%MemberID ) THEN
                  FoundID = .TRUE.
                  InputFileData%Morison%InpMembers(I)%MmbrCoefIDIndx = J
               END IF
            END DO

            IF ( .NOT. FoundID ) THEN
               CALL SetErrStat( ErrID_Fatal,'Could not locate the MemberID referenced in the Members table in the associated Member-based Hydrodynamic coefficients table.',ErrStat,ErrMsg,RoutineName)
               RETURN
            END IF
         END IF

         IF ( InputFileData%Morison%InpMembers(I)%PropPot .AND. InputFileData%PotMod == 0  ) THEN
            CALL SetErrStat( ErrID_Fatal,'A member cannot have PropPot set to TRUE if PotMod = 0 in the FLOATING PLATFORM section.',ErrStat,ErrMsg,RoutineName)
            RETURN
         END IF


         
      END DO

   END IF


   !-------------------------------------------------------------------------------------------------
   ! Filled Members Section
   !-------------------------------------------------------------------------------------------------

   IF ( InputFileData%Morison%NFillGroups < 0 ) THEN
      CALL SetErrStat( ErrID_Fatal,'NFillGroups in the Filled-members table must be greater or equal to zero.',ErrStat,ErrMsg,RoutineName)
      RETURN
   END IF

   IF ( InputFileData%Morison%NFillGroups > 0 ) THEN

      DO I = 1,InputFileData%Morison%NFillGroups

         IF ( InputFileData%Morison%FilledGroups(I)%FillNumM < 1 ) THEN
            CALL SetErrStat( ErrID_Fatal,'FillNumM in the Filled-members table must be greater than zero.',ErrStat,ErrMsg,RoutineName)
            RETURN
         END IF

         DO J = 1,InputFileData%Morison%FilledGroups(I)%FillNumM

            DO K=1,InputFileData%Morison%NMembers
               IF ( InputFileData%Morison%FilledGroups(I)%FillMList(J) == InputFileData%Morison%InpMembers(K)%MemberID ) THEN
                  FoundID = .TRUE.
                     ! Check to make sure this member is not already part of another fill group!
                  IF ( InputFileData%Morison%InpMembers(K)%MmbrFilledIDIndx /= -1 ) THEN
                     CALL SetErrStat( ErrID_Fatal,'A member cannot be a part of more than one fill group!',ErrStat,ErrMsg,RoutineName)
                  END IF

                  InputFileData%Morison%InpMembers(k)%MmbrFilledIDIndx = I

               END IF
            END DO

         END DO



            ! Make sure that the filled group members are connected
            ! NOTE: This would be easier if the input mesh was already a FAST Framework mesh because then you could use the mesh routines to determine connectivity.

            !InputFileData%Morison%FilledGroups(I)%FillMList(J)

            ! Make sure the FillFSLoc is within one of the group members
            !InputFileData%Morison%FilledGroups(I)%FillFSLoc


               ! Deal with DEFAULT or create a REAL from the string

         IF ( TRIM(InputFileData%Morison%FilledGroups(I)%FillDensChr) /= 'DEFAULT' )  THEN

            READ (InputFileData%Morison%FilledGroups(I)%FillDensChr,*,IOSTAT=IOS)  InputFileData%Morison%FilledGroups(I)%FillDens
               CALL CheckIOS ( IOS, "", 'FillDens', NumType, ErrStat2, ErrMsg2 )
               CALL SetErrStat(ErrStat2, ErrMsg2,ErrStat,ErrMsg,RoutineName)
               IF ( ErrStat >= AbortErrLev ) RETURN
         ELSE
            InputFileData%Morison%FilledGroups(I)%FillDens = InputFileData%Morison%WtrDens
         END IF

      END DO

   END IF


   !-------------------------------------------------------------------------------------------------
   ! Marine Growth by Depth Section
   !-------------------------------------------------------------------------------------------------

   IF ( InputFileData%Morison%NMGDepths < 0 ) THEN
      CALL SetErrStat( ErrID_Fatal,'NMGDepths in the Marine growth table must be greater or equal to zero.',ErrStat,ErrMsg,RoutineName)
      RETURN
   END IF


   IF ( InputFileData%Morison%NMGDepths > 0 ) THEN

      InputFileData%Morison%MGTop    = -999999.0
      InputFileData%Morison%MGBottom =  999999.0
      
      DO I = 1,InputFileData%Morison%NMGDepths
            ! Store the boundaries of the marine growth zone
         IF ( InputFileData%Morison%MGDepths(I)%MGDpth > InputFileData%Morison%MGTop ) THEN
            InputFileData%Morison%MGTop    = InputFileData%Morison%MGDepths(I)%MGDpth
         END IF
         IF ( InputFileData%Morison%MGDepths(I)%MGDpth < InputFileData%Morison%MGBottom ) THEN
            InputFileData%Morison%MGBottom = InputFileData%Morison%MGDepths(I)%MGDpth
         ELSE
            CALL SetErrStat( ErrID_Fatal,'The rows of the marine growth table must be ordered with increasing depth (decreasing Z).',ErrStat,ErrMsg,RoutineName)
            RETURN
         END IF

            ! Make sure that the current MGDpth is not used elsewhere in the table.
         DO J = I+1,InputFileData%Morison%NMGDepths
            IF ( EqualRealNos( InputFileData%Morison%MGDepths(I)%MGDpth, InputFileData%Morison%MGDepths(J)%MGDpth ) ) THEN
               CALL SetErrStat( ErrID_Fatal,'Duplicate MGDpth were found in the Marine Growth table.',ErrStat,ErrMsg,RoutineName)
               RETURN
            END IF
         END DO

         IF ( InputFileData%Morison%MGDepths(I)%MGThck < 0 ) THEN
            CALL SetErrStat( ErrID_Fatal,'MGThck in the Marine growth table must be greater or equal to zero.',ErrStat,ErrMsg,RoutineName)
            RETURN
         END IF
         IF ( InputFileData%Morison%MGDepths(I)%MGDens < 0 ) THEN
            CALL SetErrStat( ErrID_Fatal,'MGDens in the Marine growth table must be greater or equal to zero.',ErrStat,ErrMsg,RoutineName)
            RETURN
         END IF

      END DO

   END IF


   !-------------------------------------------------------------------------------------------------
   ! Member Output List Section
   !-------------------------------------------------------------------------------------------------

   IF ( ( InputFileData%Morison%NMOutputs < 0 ) .OR. ( InputFileData%Morison%NMOutputs > 9 ) ) THEN
      CALL SetErrStat( ErrID_Fatal,'NMOutputs in the Member output list must be greater or equal to zero and less than 10.',ErrStat,ErrMsg,RoutineName)
      RETURN
   END IF

   IF ( InputFileData%Morison%NMOutputs > 0 ) THEN


      DO I = 1,InputFileData%Morison%NMOutputs

         InputFileData%Morison%MOutLst(I)%MemberIDIndx = -1

            ! Find MemberID in this Member output list table in the Members table
         DO J = 1,InputFileData%Morison%NMembers
            IF ( InputFileData%Morison%InpMembers(J)%MemberID == InputFileData%Morison%MOutLst(I)%MemberID ) THEN
               InputFileData%Morison%MOutLst(I)%MemberIDIndx = J
            END IF
         END DO

            ! Make sure that a PropSetID entry in the Member cross-section properties table was found
         IF ( InputFileData%Morison%MOutLst(I)%MemberIDIndx == -1 ) THEN
            CALL SetErrStat( ErrID_Fatal,'MemberID in the Member output list table does not appear in the Members table.',ErrStat,ErrMsg,RoutineName)
            RETURN
         END IF

         IF ( ( InputFileData%Morison%MOutLst(I)%NOutLoc < 1 ) .OR. ( InputFileData%Morison%MOutLst(I)%NOutLoc > 9) ) THEN
            CALL SetErrStat( ErrID_Fatal,'NOutLoc in the Member output list must be greater than zero and less than 10.',ErrStat,ErrMsg,RoutineName)
            RETURN
         END IF

         DO J = 1,InputFileData%Morison%MOutLst(I)%NOutLoc
            IF ( ( InputFileData%Morison%MOutLst(I)%NodeLocs(J) < 0.0 ) .OR. ( InputFileData%Morison%MOutLst(I)%NodeLocs(J) > 1.0 ) ) THEN
               CALL SetErrStat( ErrID_Fatal,'NodeLocs in the Member output list must be greater or equal to 0.0 and less than or equal to 1.0.',ErrStat,ErrMsg,RoutineName)
               RETURN
            END IF
         END DO


      END DO

   END IF

   !-------------------------------------------------------------------------------------------------
   ! Joint Output List Section
   !-------------------------------------------------------------------------------------------------

   IF ( ( InputFileData%Morison%NJOutputs < 0 ) .OR. ( InputFileData%Morison%NMOutputs > 9 ) ) THEN
      CALL SetErrStat( ErrID_Fatal,'NJOutputs in the Joint output list must be greater or equal to zero and less than 10.',ErrStat,ErrMsg,RoutineName)
      RETURN
   END IF

   IF ( InputFileData%Morison%NJOutputs > 0 ) THEN


      DO I=1,InputFileData%Morison%NJOutputs
           
           InputFileData%Morison%JOutLst(I)%JointIDIndx = -1
         ! Find MemberID in this Member output list table in the Members table
         DO J = 1,InputFileData%Morison%NJoints
            IF ( InputFileData%Morison%InpJoints(J)%JointID == InputFileData%Morison%JOutLst(I)%JointID ) THEN
               InputFileData%Morison%JOutLst(I)%JointIDIndx = J
               EXIT
            END IF 
         END DO
         
            ! Make sure that a Joint Output ID found in the JOutLst is in the Joints table
         IF ( InputFileData%Morison%JOutLst(I)%JointIDIndx == -1 ) THEN
            CALL SetErrStat( ErrID_Fatal,'JointID in the Joint output list table does not appear in the Joints table.',ErrStat,ErrMsg,RoutineName)
            RETURN
         END IF
      END DO
   END IF
   
   !-------------------------------------------------------------------------------------------------
   ! Data section for OUTPUT
   !-------------------------------------------------------------------------------------------------


      ! OutAll - output all member and joint data

   IF ( InputFileData%OutAll ) THEN    !TODO: Alter this check once OutAll is supported
         CALL SetErrStat( ErrID_Fatal,'OutAll must be FALSE. Future versions of HydroDyn will once again support values of either TRUE or FALSE.',ErrStat,ErrMsg,RoutineName)
         RETURN
   END IF


      ! OutSwtch - output file switch

   IF ( InputFileData%OutSwtch /= 1 .AND. InputFileData%OutSwtch /= 2 .AND. InputFileData%OutSwtch /= 3 ) THEN
      CALL SetErrStat( ErrID_Fatal,'OutSwitch must be set to 1, 2, or 3.',ErrStat,ErrMsg,RoutineName)
      RETURN
   END IF

   !InputFileData%OutFmt
   !InputFileData%OutSFmt


         ! OutList - list of requested parameters to output to a file


   !----------------------------------------------------------
   !  Output List
   !----------------------------------------------------------

      ! First we need to extract module-specific output lists from the user-input list.
      ! Any unidentified channels will be attached to the HydroDyn module's output list.
   IF (  InputFileData%NUserOutputs > 0 ) THEN
      ALLOCATE ( foundMask(InputFileData%NUserOutputs) , STAT = ErrStat2 )
      IF ( ErrStat2 /= ErrID_None ) THEN
         CALL SetErrStat( ErrID_Fatal,'Error allocating space for temporary array: foundMask in the HydroDynInput_GetInput subroutine.',ErrStat,ErrMsg,RoutineName)
         
         RETURN
      END IF
      foundMask = .FALSE.
         ! Extract Waves2 list
!      InputFileData%Waves2%NumOuts  = GetWaves2Channels   ( InputFileData%NUserOutputs, InputFileData%UserOutputs, InputFileData%Waves2%OutList, foundMask, ErrStat2, ErrMsg2 ); CALL SetErrStat(ErrStat2,ErrMsg2,ErrStat,ErrMsg,RoutineName)
   
!         ! Extract WAMIT2 list
!      InputFileData%WAMIT2%NumOuts  = GetWAMIT2Channels   ( InputFileData%NUserOutputs, InputFileData%UserOutputs, InputFileData%WAMIT2%OutList, foundMask, ErrStat2, ErrMsg2 ); CALL SetErrStat(ErrStat2,ErrMsg2,ErrStat,ErrMsg,RoutineName)
!
         ! Extract Morison list
         !foundMask = .FALSE.
      InputFileData%Morison%NumOuts = GetMorisonChannels  ( InputFileData%NUserOutputs, InputFileData%UserOutputs, InputFileData%Morison%OutList, foundMask, ErrStat2, ErrMsg2 ); CALL SetErrStat(ErrStat2,ErrMsg2,ErrStat,ErrMsg,RoutineName)
   
         ! Attach remaining items to the HydroDyn list
         !foundMask = .FALSE.
      call Allocary(InputFileData%OutList, InputFileData%NUserOutputs, "InputFileData%OutList", ErrStat2, ErrMsg2 ); CALL SetErrStat(ErrStat2,ErrMsg2,ErrStat,ErrMsg,RoutineName)
      InputFileData%NumOuts       = HDOut_GetChannels ( InputFileData%NUserOutputs, InputFileData%UserOutputs, InputFileData%OutList        , foundMask, ErrStat2, ErrMsg2 ); CALL SetErrStat(ErrStat2,ErrMsg2,ErrStat,ErrMsg,RoutineName)
      CALL PrintBadChannelWarning(InputFileData%NUserOutputs, InputFileData%UserOutputs , foundMask, ErrStat2, ErrMsg2 ); CALL SetErrStat(ErrStat2,ErrMsg2,ErrStat,ErrMsg,RoutineName)
      
      IF (ErrStat >= AbortErrLev ) RETURN

      DEALLOCATE(foundMask)
      
   END IF
      ! Now that we have the sub-lists organized, lets do some additional validation.
   
   
   
   
   !----------------------------------------------------------
   ! Mesh-related Output List
   !----------------------------------------------------------

   IF ( InputFileData%Morison%NumOuts > 0 ) THEN

         ! Create an  output list for validated outputs
      ALLOCATE ( InputFileData%Morison%ValidOutList(InputFileData%Morison%NumOuts), STAT = ErrStat2 )
      IF ( ErrStat2 /= 0 ) THEN
         CALL SetErrStat( ErrID_Fatal,'Error allocating valid output list array.',ErrStat,ErrMsg,RoutineName)
         RETURN
      END IF

      DO I =1, InputFileData%Morison%NumOuts

         InputFileData%Morison%ValidOutList(I) = CheckMeshOutput( InputFileData%Morison%OutList(I), InputFileData%Morison%NMOutputs, InputFileData%Morison%MOutLst, InputFileData%Morison%NJOutputs )

      END DO

   END IF


   !----------------------------------------------------------
   ! Populate data in sub-types from parent or other module types
   !----------------------------------------------------------

     
      

      ! WAMIT
      InputFileData%WAMIT%WtrDens      = InputFileData%Morison%WtrDens
      InputFileData%WAMIT%WaveMod      = InitInp%WaveMod
      InputFileData%WAMIT%OutAll       = InputFileData%OutAll
      InputFileData%WAMIT%HasWAMIT     = InputFileData%PotMod == 1
      ! WAMIT2
      InputFileData%WAMIT2%WtrDens     = InputFileData%Morison%WtrDens
      InputFileData%WAMIT2%WaveMod     = InitInp%WaveMod
      InputFileData%WAMIT2%HasWAMIT    = InputFileData%PotMod == 1
      ! Morison
      InputFileData%Morison%UnSum      = InputFileData%UnSum
      InputFileData%Morison%Gravity    = InitInp%Gravity
      InputFileData%Morison%OutAll     = InputFileData%OutAll

         ! Process the input geometry and generate the simulation mesh representation
      call Morison_GenerateSimulationNodes( InputFileData%Morison%MSL2SWL, InputFileData%Morison%NJoints, InputFileData%Morison%InpJoints, InputFileData%Morison%NMembers, InputFileData%Morison%InpMembers, InputFileData%Morison%NNodes, InputFileData%Morison%Nodes, errStat2, errMsg2 )
      !CALL Morison_ProcessMorisonGeometry( InputFileData%Morison, ErrStat2, ErrMsg2 )
      CALL SetErrStat( ErrStat2, ErrMsg2, ErrStat, ErrMsg, 'HydroDynInput_GetInput' )
      IF ( ErrStat >= AbortErrLev ) RETURN


END SUBROUTINE HydroDynInput_ProcessInitData

END MODULE HydroDyn_Input<|MERGE_RESOLUTION|>--- conflicted
+++ resolved
@@ -1293,41 +1293,6 @@
    !end if
         
    
-<<<<<<< HEAD
-         ! WaveStMod - Model switch for stretching incident wave kinematics to instantaneous free surface.
-
-         ! TODO: We are only implementing WaveStMod = 0 (No stretching) at this point in time. 1 Mar 2013 GJH
-
-   IF ( InitInp%WaveMod /= 0 .AND. InitInp%WaveMod /= 6 .AND. InputFileData%Morison%NMembers > 0 ) THEN
-      
-      IF ( ( InitInp%WaveStMod /= 0 ) .AND. ( InitInp%WaveStMod /= 1 ) .AND. &
-           ( InitInp%WaveStMod /= 2 ) .AND. ( InitInp%WaveStMod /= 3 ) ) THEN
-         ErrMsg  = ' WaveStMod must be 0, 1, 2, or 3.'
-         ErrStat = ErrID_Fatal
-         RETURN
-      END IF
-   
-      !IF ( ( InitInp%WaveStMod /= 3 ) .AND. ( InitInp%WaveMod == 5 ) )  THEN
-      !   ErrMsg  = ' WaveStMod must be set to 3 when WaveMod is set to 5.'
-      !   ErrStat = ErrID_Fatal
-      !
-      !   RETURN
-      !END IF
-      
-   ELSE !don't use this one
-   
-         ! NOTE: Do not read in WaveStMod for floating platforms since it is
-         !       inconsistent to use stretching (which is a nonlinear correction) for
-         !       the viscous drag term in Morison's equation while not accounting for
-         !       stretching in the diffraction and radiation problems (according to
-         !       Paul Sclavounos, there are such corrections).  Instead, the viscous
-         !       drag term from Morison's equation is computed by integrating up to
-         !       the MSL, regardless of the instantaneous free surface elevation.
-     ! TODO: The following can no longer be set because it is part of InitInp and SeaState Parameters.  GJH 9/24/2021
-     ! Should be ok now because wave stretching is now carried out in HydroDyn.
-     ! InitInp%WaveStMod = 0
-   
-=======
    ! WaveStMod - Model switch for stretching incident wave kinematics to instantaneous free surface.
    IF ( InitInp%WaveMod /= 0 .AND. InputFileData%Morison%NMembers > 0 ) THEN
       IF ( InitInp%WaveMod /= 6 ) THEN 
@@ -1345,7 +1310,6 @@
             RETURN
          END IF
       END IF
->>>>>>> 8acbe8b3
    END IF
 
    
