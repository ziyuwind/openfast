--- conflicted
+++ resolved
@@ -32,8 +32,6 @@
    IMPLICIT                         NONE
 
    PRIVATE :: CheckMeshOutput
-   
-   !>>> put parameters here (in waves)  nx,ny,nz...  and discretization coefficients, with unique names, it's like a global<<<
 
 CONTAINS
    
@@ -1486,11 +1484,7 @@
 
       ! WaveTMax - Analysis time for incident wave calculations.
 
-<<<<<<< HEAD
-   IF ( InitInp%Waves%WaveMod == 0 )  THEN   ! .TRUE if we DO NOT HAVE have incident waves.
-=======
-   IF ( InputFileData%Waves%WaveMod == 0 )  THEN   ! .TRUE if we have incident waves.
->>>>>>> 68e54861
+   IF ( InputFileData%Waves%WaveMod == 0 )  THEN   ! .TRUE if we DO NOT HAVE have incident waves.
       
       ! TODO: Issue warning if WaveTMax was not already 0.0 in this case.
       IF ( .NOT. EqualRealNos(InputFileData%Waves%WaveTMax, 0.0_DbKi) ) THEN
@@ -3195,16 +3189,9 @@
       IF ( ErrStat >= AbortErrLev ) RETURN
 
          ! Set the number and global Z locations for the X and Y components of the current velocities
-<<<<<<< HEAD
-         ! @mhall: hard-coding an extra WaveGrid_n points to make a water kinematics grid
-      InitInp%Current%NMorisonNodes = InitInp%Morison%NNodes + WaveGrid_n
-
-      ALLOCATE ( InitInp%Current%MorisonNodezi(InitInp%Current%NMorisonNodes), STAT = ErrStat2 )
-=======
       InputFileData%Current%NMorisonNodes = InputFileData%Morison%NNodes
 
       ALLOCATE ( InputFileData%Current%MorisonNodezi(InputFileData%Morison%NNodes), STAT = ErrStat2 )
->>>>>>> 68e54861
       IF ( ErrStat2 /= ErrID_None ) THEN
          CALL SetErrStat( ErrID_Fatal,'Error allocating space for MorisonNodezi array.',ErrStat,ErrMsg,RoutineName)
          RETURN
@@ -3213,14 +3200,8 @@
 
 
          ! Establish the number and locations where the wave kinematics will be computed
-<<<<<<< HEAD
-         ! @mhall: hard-coding an extra WaveGrid_n points to make a water kinematics grid
-      InitInp%Waves%NWaveKin   = InitInp%Morison%NNodes + WaveGrid_n                    ! Number of points where the incident wave kinematics will be computed (-)
-      ALLOCATE ( InitInp%Waves%WaveKinxi(InitInp%Waves%NWaveKin), STAT = ErrStat2 )
-=======
       InputFileData%Waves%NWaveKin   = InputFileData%Morison%NNodes                          ! Number of points where the incident wave kinematics will be computed (-)
       ALLOCATE ( InputFileData%Waves%WaveKinxi(InputFileData%Waves%NWaveKin), STAT = ErrStat2 )
->>>>>>> 68e54861
       IF ( ErrStat2 /= ErrID_None ) THEN
          CALL SetErrStat( ErrID_Fatal,'Error allocating space for WaveKinxi array.',ErrStat,ErrMsg,RoutineName)
 
@@ -3242,18 +3223,6 @@
          InputFileData%Waves%WaveKinzi(I)      = InputFileData%Morison%Nodes(I)%Position(3)   ! zi-coordinates for points where the incident wave kinematics will be computed; 
          InputFileData%Current%MorisonNodezi(I) = InputFileData%Waves%WaveKinzi(I)
       END DO
-      !@mhall: hard-coding the coordinates of those additional nodes for the grid (remember, must be in increasing order) <<< move these to module global parameters<<<<
-      !DO I=1,WaveGrid_nz          !z
-      !   DO J = 1,WaveGrid_ny     !y
-      !      DO K = 1,WaveGrid_nx  !x
-      !         Itemp = InitInp%Morison%NNodes + (I-1)*WaveGrid_nx*WaveGrid_ny + (J-1)*WaveGrid_nx + K    ! index of actual node
-      !         InitInp%Waves%WaveKinzi(Itemp)      =   1.0 - 2.0**(WaveGrid_nz-I)       !  -127,  -63,  -31,  -15,   -7,   -3,   -1,    0
-      !         InitInp%Waves%WaveKinyi(Itemp)      = WaveGrid_y0 + WaveGrid_dy*(J-1)
-      !         InitInp%Waves%WaveKinxi(Itemp)      = WaveGrid_x0 + WaveGrid_dx*(K-1)
-      !         InitInp%Current%MorisonNodezi(Itemp)= InitInp%Waves%WaveKinzi(I)
-      !      END DO
-      !   END DO
-      !END DO
 
             ! If we are using the Waves module, the node information must be copied over.
       InputFileData%Waves2%NWaveKin   = InputFileData%Waves%NWaveKin                          ! Number of points where the incident wave kinematics will be computed (-)
@@ -3274,17 +3243,10 @@
             CALL SetErrStat( ErrID_Fatal,'Error allocating space for WaveKinzi array for Waves2 module.',ErrStat,ErrMsg,RoutineName)
             RETURN
          END IF
-<<<<<<< HEAD
-         
-         InitInp%Waves2%WaveKinxi  = InitInp%Waves%WaveKinxi
-         InitInp%Waves2%WaveKinyi  = InitInp%Waves%WaveKinyi
-         InitInp%Waves2%WaveKinzi  = InitInp%Waves%WaveKinzi
-=======
 
          InputFileData%Waves2%WaveKinxi  = InputFileData%Waves%WaveKinxi
          InputFileData%Waves2%WaveKinyi  = InputFileData%Waves%WaveKinyi
          InputFileData%Waves2%WaveKinzi  = InputFileData%Waves%WaveKinzi
->>>>>>> 68e54861
 
       ENDIF
 
