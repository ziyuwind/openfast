!**********************************************************************************************************************************
! HydroDyn_DriverCode: This code tests the template modules
!..................................................................................................................................
! LICENSING
! Copyright (C) 2012-2015  National Renewable Energy Laboratory
!
!    This file is part of HydroDyn.
!
! Licensed under the Apache License, Version 2.0 (the "License");
! you may not use this file except in compliance with the License.
! You may obtain a copy of the License at
!
!     http://www.apache.org/licenses/LICENSE-2.0
!
! Unless required by applicable law or agreed to in writing, software
! distributed under the License is distributed on an "AS IS" BASIS,
! WITHOUT WARRANTIES OR CONDITIONS OF ANY KIND, either express or implied.
! See the License for the specific language governing permissions and
! limitations under the License.
!
!**********************************************************************************************************************************

PROGRAM HydroDynDriver

   USE NWTC_Library
   USE HydroDyn
   USE HydroDyn_Types
   USE HydroDyn_Output
   USE ModMesh_Types
   USE VersionInfo
   
   IMPLICIT NONE
   
   TYPE HD_Drvr_InitInput
      LOGICAL                 :: Echo
      REAL(ReKi)              :: Gravity
      CHARACTER(1024)         :: HDInputFile
      CHARACTER(1024)         :: OutRootName
      LOGICAL                 :: Linearize
      INTEGER                 :: NSteps
      REAL(DbKi)              :: TimeInterval
      INTEGER                 :: PRPInputsMod
      CHARACTER(1024)         :: PRPInputsFile
      REAL(ReKi)              :: uPRPInSteady(6)
      REAL(ReKi)              :: uDotPRPInSteady(6)
      REAL(ReKi)              :: uDotDotPRPInSteady(6)
      LOGICAL                 :: WaveElevSeriesFlag      !< Should we put together a wave elevation series and save it to file?
      REAL(ReKi)              :: WaveElevdX              !< Spacing in the X direction for wave elevation series              (m)
      REAL(ReKi)              :: WaveElevdY              !< Spacing in the Y direction for the wave elevation series          (m)
      INTEGER(IntKi)          :: WaveElevNX              !< Number of points in the X direction for the wave elevation series (-)
      INTEGER(IntKi)          :: WaveElevNY              !< Number of points in the X direction for the wave elevation series (-)
   END TYPE HD_Drvr_InitInput
   
! -----------------------------------------------------------------------------------   
! NOTE:  this module and the ModMesh.f90 modules must use the Fortran compiler flag:  
!        /fpp                  because of they both have preprocessor statements
! ----------------------------------------------------------------------------------- 


   INTEGER(IntKi), PARAMETER                           :: NumInp = 1           ! Number of inputs sent to HydroDyn_UpdateStates
   
      ! Program variables

   REAL(DbKi)                                          :: Time                 ! Variable for storing time, in seconds
  
   REAL(DbKi)                                          :: InputTime(NumInp)    ! Variable for storing time associated with inputs, in seconds
   REAL(DbKi)                                          :: Interval             ! HD module requested time interval
   INTEGER(B1Ki), ALLOCATABLE                          :: SaveAry(:)           ! Array to store packed data structure

   TYPE(HydroDyn_InitInputType)                        :: InitInData           ! Input data for initialization
   TYPE(HydroDyn_InitOutputType)                       :: InitOutData          ! Output data from initialization

   TYPE(HydroDyn_ContinuousStateType)                  :: x                    ! Continuous states
   TYPE(HydroDyn_ContinuousStateType)                  :: x_new                ! Continuous states at updated time
   TYPE(HydroDyn_DiscreteStateType)                    :: xd                   ! Discrete states
   TYPE(HydroDyn_DiscreteStateType)                    :: xd_new               ! Discrete states at updated time
   TYPE(HydroDyn_ConstraintStateType)                  :: z                    ! Constraint states
   TYPE(HydroDyn_ConstraintStateType)                  :: z_residual           ! Residual of the constraint state equations (Z)
   TYPE(HydroDyn_OtherStateType)                       :: OtherState           ! Other states
   TYPE(HydroDyn_MiscVarType)                          :: m                    ! Misc/optimization variables

   TYPE(HydroDyn_ParameterType)                        :: p                    ! Parameters
   !TYPE(HydroDyn_InputType)                           :: u                    ! System inputs [OLD STYLE]
   TYPE(HydroDyn_InputType)                            :: u(NumInp)            ! System inputs
   TYPE(HydroDyn_OutputType)                           :: y                    ! System outputs

   TYPE(HydroDyn_ContinuousStateType)                  :: dxdt                 ! First time derivatives of the continuous states


   INTEGER(IntKi)                                     :: UnPRPInp            ! PRP Inputs file identifier
   INTEGER(IntKi)                                     :: UnMorisonInp          ! Morison Inputs file identifier
   INTEGER(IntKi)                                     :: UnHD_Out              ! Output file identifier
   REAL(ReKi), ALLOCATABLE                            :: PRPin(:,:)          ! Variable for storing time, forces, and body velocities, in m/s or rad/s for PRP
   REAL(ReKi), ALLOCATABLE                            :: Morisonin(:,:)        ! Variable for storing time, forces, and body velocities, in m/s or rad/s for Morison elements
   
   INTEGER(IntKi)                                     :: NBody                 ! Number of WAMIT bodies to work with if prescribing kinematics on each body (PRPInputsMod<0)
   
   INTEGER(IntKi)                                     :: I                    ! Generic loop counter
   INTEGER(IntKi)                                     :: J                    ! Generic loop counter
   INTEGER(IntKi)                                     :: n                    ! Loop counter (for time step)
   INTEGER(IntKi)                                     :: ErrStat,ErrStat2     ! Status of error message
   CHARACTER(1024)                                    :: ErrMsg,ErrMsg2       ! Error message if ErrStat /= ErrID_None
   REAL(R8Ki)                                         :: dcm (3,3)            ! The resulting transformation matrix from X to x, (-).
   CHARACTER(1024)                                    :: drvrFilename         ! Filename and path for the driver input file.  This is passed in as a command line argument when running the Driver exe.
   TYPE(HD_Drvr_InitInput)                            :: drvrInitInp          ! Initialization data for the driver program
   
   integer                                        :: StrtTime (8)                            ! Start time of simulation (including intialization)
   integer                                        :: SimStrtTime (8)                         ! Start time of simulation (after initialization)
   real(ReKi)                                     :: PrevClockTime                           ! Clock time at start of simulation in seconds
   real(ReKi)                                     :: UsrTime1                                ! User CPU time for simulation initialization
   real(ReKi)                                     :: UsrTime2                                ! User CPU time for simulation (without intialization)
   real(DbKi)                                     :: TiLstPrn                                ! The simulation time of the last print
   real(DbKi)                                     :: t_global                                ! Current simulation time (for global/FAST simulation)
   real(DbKi)                                     :: SttsTime                                ! Amount of time between screen status messages (sec)
   integer                                        :: n_SttsTime                              ! Number of time steps between screen status messages (-)

   type(MeshType)                                 :: RefPtMesh                               ! 1-node Point mesh located at (0,0,0) in global system where all PRP-related driver inputs are set
   type(MeshMapType)                              :: HD_Ref_2_WB_P                           ! Mesh mapping between Reference pt mesh and WAMIT body(ies) mesh
   type(MeshMapType)                              :: HD_Ref_2_M_P                            ! Mesh mapping between Reference pt mesh and Morison mesh
   real(R8Ki)                                     :: theta(3)                                ! mesh creation helper data
   
   ! For testing
   LOGICAL                                            :: DoTight = .FALSE.
   REAL(DbKi)                                         :: maxAngle             ! For debugging, see what the largest rotational angle input is for the simulation
   CHARACTER(10)                                      :: AngleMsg             ! For debugging, a string version of the largest rotation input
   INTEGER                                            :: UnMeshDebug
   CHARACTER(50)                                      :: MeshDebugFile

   CHARACTER(20)                    :: FlagArg       ! Flag argument from command line
   CHARACTER(200)                   :: git_commit    ! String containing the current git commit hash

   TYPE(ProgDesc), PARAMETER        :: version   = ProgDesc( 'HydroDyn Driver', '', '' )  ! The version number of this program.

   ! Variables Init
   Time = -99999
   
   !...............................................................................................................................
   ! Routines called in initialization
   !...............................................................................................................................

   
   
   ! TODO: Need to think some more about how to pass DRIVER-level initialization data to the HydroDyn module because if UseInputFile = .FALSE.
   !       then the input processing code will still be querying the *Chr input data to look for the use of the 'DEFAULT' string and to set that
   !       data to the driver's version instead of using a module-specific version.  
   !       Currently, these variables are:
   !          InitInp%Waves%WavePkShpChr
   !          InitInp%Current%CurrSSDirChr
   !          InitInp%PtfmSgFChr
   !          InitInp%PtfmSwFChr
   !          InitInp%PtfmHvFChr
   !          InitInp%PtfmRFChr
   !          InitInp%PtfmPFChr
   !          InitInp%PtfmYFChr
   !          InitInp%Morison%InpMembers(k)%FillDensChr
   !          
   !          

   CALL NWTC_Init( ProgNameIn=version%Name )

   drvrFilename = ''
   CALL CheckArgs( drvrFilename, Flag=FlagArg )
   IF ( LEN( TRIM(FlagArg) ) > 0 ) CALL NormStop()

      ! Display the copyright notice
   CALL DispCopyrightLicense( version%Name )
     ! Obtain OpenFAST git commit hash
   git_commit = QueryGitVersion()
     ! Tell our users what they're running
   CALL WrScr( ' Running '//TRIM( version%Name )//' a part of OpenFAST - '//TRIM(git_commit)//NewLine//' linked with '//TRIM( NWTC_Ver%Name )//NewLine )
   
      ! Parse the driver input file and run the simulation based on that file
   CALL ReadDriverInputFile( drvrFilename, drvrInitInp, ErrStat, ErrMsg )
   IF ( ErrStat /= 0 ) THEN
      CALL WrScr( ErrMsg )
      STOP
   END IF
   InitInData%Gravity      = drvrInitInp%Gravity
   InitInData%UseInputFile = .TRUE. 
   InitInData%InputFile    = drvrInitInp%HDInputFile
   InitInData%OutRootName  = drvrInitInp%OutRootName
   InitInData%TMax         = drvrInitInp%NSteps * drvrInitInp%TimeInterval
   InitInData%Linearize    = drvrInitInp%Linearize
  
      ! Get the current time
   call date_and_time ( Values=StrtTime )                               ! Let's time the whole simulation
   call cpu_time ( UsrTime1 )                                           ! Initial time (this zeros the start time when used as a MATLAB function)
   SttsTime = 1.0 ! seconds
   
     ! figure out how many time steps we should go before writing screen output:      
   n_SttsTime = MAX( 1, NINT( SttsTime / drvrInitInp%TimeInterval ) ) ! this may not be the final TimeInterval, though!!! GJH 8/14/14
    
 !BJJ: added this for IceFloe/IceDyn
   InitInData%hasIce = .FALSE.
  

!-------------------------------------------------------------------------------------
!       Begin Simulation Setup
!-------------------------------------------------------------------------------------
   

   IF ( drvrInitInp%PRPInputsMod == 2 ) THEN
      
         ! Open the PRP inputs data file
      CALL GetNewUnit( UnPRPInp ) 
      CALL OpenFInpFile ( UnPRPInp, drvrInitInp%PRPInputsFile, ErrStat, ErrMsg ) 
         IF (ErrStat >=AbortErrLev) THEN
            call WrScr( ErrMsg )
            STOP
         ENDIF
      
      
      ALLOCATE ( PRPin(drvrInitInp%NSteps, 19), STAT = ErrStat )
      IF ( ErrStat /= ErrID_None ) THEN
         ErrMsg  = '  Error allocating space for PRPin array.'
         CALL WrScr( ErrMsg )
         CLOSE( UnPRPInp )
         STOP
      END IF 
      
      DO n = 1,drvrInitInp%NSteps
         READ (UnPRPInp,*,IOSTAT=ErrStat) (PRPin (n,J), J=1,19)
            
            IF ( ErrStat /= 0 ) THEN
               ErrMsg = '  Error reading the PRP input time-series file. '
               CALL WrScr( ErrMsg )
               STOP
            END IF 
      END DO  
      
         ! Close the inputs file 
      CLOSE ( UnPRPInp ) 
   END IF
   
   ! multi-body kinematics driver option (time, PRP DOFs 1-6, body1 DOFs 1-6, body2 DOFs 1-6...)
   IF ( drvrInitInp%PRPInputsMod < 0 ) THEN
      
      NBODY = -drvrInitInp%PRPInputsMod
         ! Open the WAMIT inputs data file
      CALL GetNewUnit( UnPRPInp ) 
      CALL OpenFInpFile ( UnPRPInp, drvrInitInp%PRPInputsFile, ErrStat, ErrMsg ) 
         IF (ErrStat >=AbortErrLev) THEN
            call WrScr( ErrMsg )
            STOP
         ENDIF
      
      
      ALLOCATE ( PRPin(drvrInitInp%NSteps, 7+6*NBODY), STAT = ErrStat )
      IF ( ErrStat /= ErrID_None ) THEN
         ErrMsg  = '  Error allocating space for PRPin array.'
         CALL WrScr( ErrMsg )
         CLOSE( UnPRPInp )
         STOP
      END IF 
      
      PRINT *, 'NBody is '//trim(Num2LStr(NBody))//' and planning to read in  '//trim(Num2LStr(7+6*NBODY))//' columns from the input file'
      
      DO n = 1,drvrInitInp%NSteps
         READ (UnPRPInp,*,IOSTAT=ErrStat) (PRPin (n,J), J=1,7+6*NBODY)
            
            IF ( ErrStat /= 0 ) THEN
               ErrMsg = '  Error reading the WAMIT input time-series file (for multiple bodies). '
               CALL WrScr( ErrMsg )
               STOP
            END IF 
      END DO  
      
         ! Close the inputs file 
      CLOSE ( UnPRPInp ) 
   ELSE
      NBody = 0
   END IF
   
  

      ! Setup the arrays for the wave elevation timeseries if requested by the driver input file
   IF ( drvrInitInp%WaveElevSeriesFlag ) THEN
      ALLOCATE ( InitInData%WaveElevXY(2,drvrInitInp%WaveElevNX*drvrInitInp%WaveElevNY), STAT=ErrStat )
      IF ( ErrStat >= ErrID_Fatal ) THEN
         CALL HydroDyn_End( u(1), p, x, xd, z, OtherState, y, m, ErrStat, ErrMsg )
         IF ( ErrStat /= ErrID_None ) THEN
            CALL WrScr( ErrMsg )     
         END IF
         STOP
      END IF

         ! Set the values
      n  = 0         ! Dummy counter we are using to get the current point number
      DO I  = 0,drvrInitInp%WaveElevNX-1
         DO J  = 0, drvrInitInp%WaveElevNY-1
            n  =  n+1
               ! X dimension
            InitInData%WaveElevXY(1,n) = drvrInitInp%WaveElevDX*(I - 0.5*(drvrInitInp%WaveElevNX-1))
               ! Y dimension
            InitInData%WaveElevXY(2,n) = drvrInitInp%WaveElevDY*(J - 0.5*(drvrInitInp%WaveElevNY-1))
         ENDDO
      ENDDO
   ENDIF

         ! Initialize the module
   Interval = drvrInitInp%TimeInterval
   CALL HydroDyn_Init( InitInData, u(1), p,  x, xd, z, OtherState, y, m, Interval, InitOutData, ErrStat, ErrMsg )
   if (errStat >= AbortErrLev) then
         ! Clean up and exit
      call HD_DvrCleanup()
   end if

   IF ( Interval /= drvrInitInp%TimeInterval) THEN
      CALL WrScr('The HydroDyn Module attempted to change timestep interval, but this is not allowed.  The HydroDyn Module must use the Driver Interval.')
      call HD_DvrCleanup() 
      
   END IF


      ! Write the gridded wave elevation data to a file

   IF ( drvrInitInp%WaveElevSeriesFlag )     CALL WaveElevGrid_Output  (drvrInitInp, InitInData, InitOutData, p, ErrStat, ErrMsg)
   if (errStat >= AbortErrLev) then
         ! Clean up and exit
      call HD_DvrCleanup()
   end if

   
      ! Destroy initialization data

   CALL HydroDyn_DestroyInitInput(  InitInData,  ErrStat, ErrMsg )
   CALL HydroDyn_DestroyInitOutput( InitOutData, ErrStat, ErrMsg )
   

   ! Create Mesh mappings
   if ( u(1)%WAMITMesh%Initialized ) then
      ! Create mesh mappings between (0,0,0) reference point mesh and the WAMIT body(ies) mesh [ 1 node per body ]
      CALL MeshMapCreate( u(1)%PRPMesh, u(1)%WAMITMesh, HD_Ref_2_WB_P, ErrStat2, ErrMsg2  ); CALL SetErrStat(ErrStat2,ErrMsg2,ErrStat,ErrMsg,'HydroDynDriver')
      if (errStat >= AbortErrLev) then
         ! Clean up and exit
         call HD_DvrCleanup()
      end if
   endif
   if ( u(1)%Morison%Mesh%Initialized ) then
      ! Create mesh mappings between (0,0,0) reference point mesh and the Morison mesh
      CALL MeshMapCreate( u(1)%PRPMesh, u(1)%Morison%Mesh, HD_Ref_2_M_P, ErrStat2, ErrMsg2  ); CALL SetErrStat(ErrStat2,ErrMsg2,ErrStat,ErrMsg,'HydroDynDriver')
      if (errStat >= AbortErrLev) then
         ! Clean up and exit
         call HD_DvrCleanup()
      end if
   endif

   
      
   ! Set any steady-state inputs, once before the time-stepping loop   
         
   IF (( drvrInitInp%PRPInputsMod /= 2 ) .AND. ( drvrInitInp%PRPInputsMod >= 0 )) THEN
                
      u(1)%PRPMesh%TranslationDisp(:,1)   = drvrInitInp%uPRPInSteady(1:3) 

         ! Compute direction cosine matrix from the rotation angles
      CALL SmllRotTrans( 'InputRotation', REAL(drvrInitInp%uPRPInSteady(4), ReKi), REAL(drvrInitInp%uPRPInSteady(5), ReKi), REAL(drvrInitInp%uPRPInSteady(6), ReKi), dcm, 'Junk', ErrStat, ErrMsg )            
      u(1)%PRPMesh%Orientation(:,:,1)     = dcm

      u(1)%PRPMesh%TranslationVel(:,1)    = drvrInitInp%uDotPRPInSteady(1:3)  
      u(1)%PRPMesh%RotationVel(:,1)       = drvrInitInp%uDotPRPInSteady(4:6) 
      u(1)%PRPMesh%TranslationAcc(:,1)    = drvrInitInp%uDotDotPRPInSteady(1:3)  
      u(1)%PRPMesh%RotationAcc(:,1)       = drvrInitInp%uDotDotPRPInSteady(4:6)    
      
      IF ( u(1)%WAMITMesh%Initialized ) THEN 
            
            ! Map PRP kinematics to the WAMIT mesh with 1 to NBody nodes
         CALL Transfer_Point_to_Point( u(1)%PRPMesh, u(1)%WAMITMesh, HD_Ref_2_WB_P, ErrStat2, ErrMsg2 ); CALL SetErrStat(ErrStat2,ErrMsg2,ErrStat,ErrMsg,'HydroDynDriver')  
         if (errStat >= AbortErrLev) then
            ! Clean up and exit
            call HD_DvrCleanup()
         end if
         
      END IF ! u(1)%WAMITMesh%Initialized
      
      if ( u(1)%Morison%Mesh%Initialized ) then
         
            ! Map PRP kinematics to the Morison mesh
         CALL Transfer_Point_to_Point( u(1)%PRPMesh, u(1)%Morison%Mesh, HD_Ref_2_M_P, ErrStat2, ErrMsg2 ); CALL SetErrStat(ErrStat2,ErrMsg2,ErrStat,ErrMsg,'HydroDynDriver')  
         if (errStat >= AbortErrLev) then
            ! Clean up and exit
            call HD_DvrCleanup()
         end if
      end if ! u(1)%Morison%Mesh%Initialized
      
   END IF

   
   !...............................................................................................................................
   ! Routines called in loose coupling -- the glue code may implement this in various ways
   !...............................................................................................................................
   Time = 0.0
   CALL SimStatus_FirstTime( TiLstPrn, PrevClockTime, SimStrtTime, UsrTime2, time, InitInData%TMax )

   ! loop through time steps
<<<<<<< HEAD
=======
   maxAngle = 0.0
   
>>>>>>> b9070f39
   DO n = 1, drvrInitInp%NSteps

      Time = (n-1) * drvrInitInp%TimeInterval
      InputTime(1) = Time
      
         ! Modify u (likely from the outputs of another module or a set of test conditions) here:
      
      ! PRPInputsMod 2: Reads time series of positions, velocities, and accelerations for the platform reference point
      IF ( drvrInitInp%PRPInputsMod == 2 ) THEN
                                  
         u(1)%PRPMesh%TranslationDisp(:,1)   = PRPin(n,2:4) 

            ! Compute direction cosine matrix from the rotation angles
               
         IF ( abs(PRPin(n,5)) > maxAngle ) maxAngle = abs(PRPin(n,5))
         IF ( abs(PRPin(n,6)) > maxAngle ) maxAngle = abs(PRPin(n,6))
         IF ( abs(PRPin(n,7)) > maxAngle ) maxAngle = abs(PRPin(n,7))
            
         CALL SmllRotTrans( 'InputRotation', REAL(PRPin(n,5),ReKi), REAL(PRPin(n,6),ReKi), REAL(PRPin(n,7),ReKi), dcm, 'Junk', ErrStat, ErrMsg )            
         u(1)%PRPMesh%Orientation(:,:,1)     = dcm     
         u(1)%PRPMesh%TranslationVel(:,1)    = PRPin(n,8:10)  
         u(1)%PRPMesh%RotationVel(:,1)       = PRPin(n,11:13) 
         u(1)%PRPMesh%TranslationAcc(:,1)    = PRPin(n,14:16)  
         u(1)%PRPMesh%RotationAcc(:,1)       = PRPin(n,17:19)
            
         IF ( u(1)%WAMITMesh%Initialized ) THEN
               ! Map kinematics to the WAMIT mesh with 1 to NBody nodes
            CALL Transfer_Point_to_Point( u(1)%PRPMesh, u(1)%WAMITMesh, HD_Ref_2_WB_P, ErrStat2, ErrMsg2 ); CALL SetErrStat(ErrStat2,ErrMsg2,ErrStat,ErrMsg,'HydroDynDriver')  
            if (errStat >= AbortErrLev) then
               ! Clean up and exit
               call HD_DvrCleanup()
            end if
         END IF
         
          IF ( u(1)%Morison%Mesh%Initialized ) THEN
               ! Map kinematics to the WAMIT mesh with 1 to NBody nodes
            CALL Transfer_Point_to_Point( u(1)%PRPMesh, u(1)%Morison%Mesh, HD_Ref_2_M_P, ErrStat2, ErrMsg2 ); CALL SetErrStat(ErrStat2,ErrMsg2,ErrStat,ErrMsg,'HydroDynDriver')  
            if (errStat >= AbortErrLev) then
               ! Clean up and exit
               call HD_DvrCleanup()
            end if
          END IF
          
      end if
      
         !@mhall: new kinematics input for moving bodies individually
         ! PRPInputsMod < 0: Reads time series of positions for each body individually, and uses finite differences to also get velocities and accelerations.
         ! The number of bodies is the negative of PRPInputsMod.
      IF ( drvrInitInp%PRPInputsMod < 0 ) THEN
<<<<<<< HEAD
               
            ! platform reference point (PRP), and body 1-NBody displacements
            u(1)%PRPMesh%TranslationDisp(:,1)   = PRPin(n,2:4) 
            DO I=1,NBody
               u(1)%WAMITMesh%TranslationDisp(:,I)   = PRPin(n, 6*I+2:6*I+4) 
            END DO
               
=======
               
            ! platform reference point (PRP), and body 1-NBody displacements
            u(1)%PRPMesh%TranslationDisp(:,1)   = PRPin(n,2:4) 
            DO I=1,NBody
               u(1)%WAMITMesh%TranslationDisp(:,I)   = PRPin(n, 6*I+2:6*I+4) 
            END DO
               
>>>>>>> b9070f39
            ! PRP and body 1-NBody orientations (skipping the maxAngle stuff)
            CALL SmllRotTrans( 'InputRotation', REAL(PRPin(n,5),ReKi), REAL(PRPin(n,6),ReKi), REAL(PRPin(n,7),ReKi), dcm, 'PRP orientation', ErrStat, ErrMsg )            
            u(1)%PRPMesh%Orientation(:,:,1)     = dcm     
            DO I=1, NBody
               CALL SmllRotTrans( 'InputRotation', REAL(PRPin(n,6*I+5),ReKi), REAL(PRPin(n,6*I+6),ReKi), REAL(PRPin(n,6*I+7),ReKi), dcm, 'body orientation', ErrStat, ErrMsg )            
               u(1)%PRPMesh%Orientation(:,:,1)     = dcm     
            END DO

            ! use finite differences for velocities and accelerations
            IF (n == 1) THEN   ! use forward differences for first time step
            
               u(1)%PRPMesh%TranslationVel(:,1) = (PRPin(n+1, 2:4) -   PRPin(n  , 2:4))/drvrInitInp%TimeInterval
               u(1)%PRPMesh%RotationVel(   :,1) = (PRPin(n+1, 5:7) -   PRPin(n  , 5:7))/drvrInitInp%TimeInterval
               u(1)%PRPMesh%TranslationAcc(:,1) = (PRPin(n+2, 2:4) - 2*PRPin(n+1, 2:4) + PRPin(n, 2:4))/(drvrInitInp%TimeInterval*drvrInitInp%TimeInterval)
               u(1)%PRPMesh%RotationAcc(   :,1) = (PRPin(n+2, 5:7) - 2*PRPin(n+1, 5:7) + PRPin(n, 5:7))/(drvrInitInp%TimeInterval*drvrInitInp%TimeInterval)
               
               DO I=1,NBody
                  u(1)%WAMITMesh%TranslationVel(:,I) = (PRPin(n+1, 6*I+2:6*I+4) -   PRPin(n  , 6*I+2:6*I+4))/drvrInitInp%TimeInterval
                  u(1)%WAMITMesh%RotationVel(   :,I) = (PRPin(n+1, 6*I+5:6*I+7) -   PRPin(n  , 6*I+5:6*I+7))/drvrInitInp%TimeInterval
                  u(1)%WAMITMesh%TranslationAcc(:,I) = (PRPin(n+2, 6*I+2:6*I+4) - 2*PRPin(n+1, 6*I+2:6*I+4) + PRPin(n, 6*I+2:6*I+4))/(drvrInitInp%TimeInterval*drvrInitInp%TimeInterval)
                  u(1)%WAMITMesh%RotationAcc(   :,I) = (PRPin(n+2, 6*I+5:6*I+7) - 2*PRPin(n+1, 6*I+5:6*I+7) + PRPin(n, 6*I+5:6*I+7))/(drvrInitInp%TimeInterval*drvrInitInp%TimeInterval)
               END DO

            ELSE IF (n == drvrInitInp%NSteps) THEN  ! use backward differences for last time step
            
               u(1)%PRPMesh%TranslationVel(:,1) = (PRPin(n, 2:4) -   PRPin(n-1, 2:4))/drvrInitInp%TimeInterval
               u(1)%PRPMesh%RotationVel(   :,1) = (PRPin(n, 5:7) -   PRPin(n-1, 5:7))/drvrInitInp%TimeInterval
               u(1)%PRPMesh%TranslationAcc(:,1) = (PRPin(n, 2:4) - 2*PRPin(n-1, 2:4) + PRPin(n-2, 2:4))/(drvrInitInp%TimeInterval*drvrInitInp%TimeInterval)
               u(1)%PRPMesh%RotationAcc(   :,1) = (PRPin(n, 5:7) - 2*PRPin(n-1, 5:7) + PRPin(n-2, 5:7))/(drvrInitInp%TimeInterval*drvrInitInp%TimeInterval)
               
               DO I=1,NBody
                  u(1)%WAMITMesh%TranslationVel(:,I) = (PRPin(n, 6*I+2:6*I+4) -   PRPin(n-1, 6*I+2:6*I+4))/drvrInitInp%TimeInterval
                  u(1)%WAMITMesh%RotationVel(   :,I) = (PRPin(n, 6*I+5:6*I+7) -   PRPin(n-1, 6*I+5:6*I+7))/drvrInitInp%TimeInterval
                  u(1)%WAMITMesh%TranslationAcc(:,I) = (PRPin(n, 6*I+2:6*I+4) - 2*PRPin(n-1, 6*I+2:6*I+4) + PRPin(n-2, 6*I+2:6*I+4))/(drvrInitInp%TimeInterval*drvrInitInp%TimeInterval)
                  u(1)%WAMITMesh%RotationAcc(   :,I) = (PRPin(n, 6*I+5:6*I+7) - 2*PRPin(n-1, 6*I+5:6*I+7) + PRPin(n-2, 6*I+5:6*I+7))/(drvrInitInp%TimeInterval*drvrInitInp%TimeInterval)
               END DO
            
            ELSE   ! otherwise use central differences for intermediate time steps
                     
               u(1)%PRPMesh%TranslationVel(:,1) = (PRPin(n+1, 2:4) - PRPin(n-1, 2:4))*0.5/drvrInitInp%TimeInterval
               u(1)%PRPMesh%RotationVel(   :,1) = (PRPin(n+1, 5:7) - PRPin(n-1, 5:7))*0.5/drvrInitInp%TimeInterval
               u(1)%PRPMesh%TranslationAcc(:,1) = (PRPin(n+1, 2:4) - 2*PRPin(n, 2:4) + PRPin(n-1, 2:4))/(drvrInitInp%TimeInterval*drvrInitInp%TimeInterval)
               u(1)%PRPMesh%RotationAcc(   :,1) = (PRPin(n+1, 5:7) - 2*PRPin(n, 5:7) + PRPin(n-1, 5:7))/(drvrInitInp%TimeInterval*drvrInitInp%TimeInterval)
               
               DO I=1,NBody
                  u(1)%WAMITMesh%TranslationVel(:,I) = (PRPin(n+1, 6*I+2:6*I+4) - PRPin(n-1, 6*I+2:6*I+4))*0.5/drvrInitInp%TimeInterval
                  u(1)%WAMITMesh%RotationVel(   :,I) = (PRPin(n+1, 6*I+5:6*I+7) - PRPin(n-1, 6*I+5:6*I+7))*0.5/drvrInitInp%TimeInterval
                  u(1)%WAMITMesh%TranslationAcc(:,I) = (PRPin(n+1, 6*I+2:6*I+4) - 2*PRPin(n, 6*I+2:6*I+4) + PRPin(n-1, 6*I+2:6*I+4))/(drvrInitInp%TimeInterval*drvrInitInp%TimeInterval)
                  u(1)%WAMITMesh%RotationAcc(   :,I) = (PRPin(n+1, 6*I+5:6*I+7) - 2*PRPin(n, 6*I+5:6*I+7) + PRPin(n-1, 6*I+5:6*I+7))/(drvrInitInp%TimeInterval*drvrInitInp%TimeInterval)
               END DO
               
            END IF
            
            IF ( u(1)%Morison%Mesh%Initialized ) THEN
               ! Map kinematics to the WAMIT mesh with 1 to NBody nodes
               CALL Transfer_Point_to_Point( u(1)%PRPMesh, u(1)%Morison%Mesh, HD_Ref_2_M_P, ErrStat2, ErrMsg2 ); CALL SetErrStat(ErrStat2,ErrMsg2,ErrStat,ErrMsg,'HydroDynDriver')  
               if (errStat >= AbortErrLev) then
                  ! Clean up and exit
                  call HD_DvrCleanup()
               end if
             END IF
             
         END IF
        !@mhall: end of addition		 
     
      
     
         ! Calculate outputs at n

      CALL HydroDyn_CalcOutput( Time, u(1), p, x, xd, z, OtherState, y, m, ErrStat, ErrMsg )
      if (errStat >= AbortErrLev) then
            ! Clean up and exit
         call HD_DvrCleanup()
      end if

      
      
         ! Get state variables at next step: INPUT at step n, OUTPUT at step n + 1

      CALL HydroDyn_UpdateStates( Time, n, u, InputTime, p, x, xd, z, OtherState, m, ErrStat, ErrMsg )
      if (errStat >= AbortErrLev) then
            ! Clean up and exit
         call HD_DvrCleanup()
      end if
      
   
      IF ( MOD( n + 1, n_SttsTime ) == 0 ) THEN

         CALL SimStatus( TiLstPrn, PrevClockTime, time, InitInData%TMax )

      ENDIF   

      ! Write output to a file which is managed by the driver program and not the individual modules
      ! TODO
      
   END DO

   

! For now, finish here.
call HD_DvrCleanup()



   CONTAINS

      
!====================================================================================================
SUBROUTINE CleanupEchoFile( EchoFlag, UnEcho)
!     The routine cleans up the module echo file and resets the NWTC_Library, reattaching it to 
!     any existing echo information
!----------------------------------------------------------------------------------------------------  
   LOGICAL,                       INTENT( IN    )   :: EchoFlag             ! local version of echo flag
   INTEGER,                       INTENT( IN    )   :: UnEcho               !  echo unit number
   
   
      ! Close this module's echo file
      
   IF ( EchoFlag ) THEN
    CLOSE(UnEcho)
   END IF
   
  
   
END SUBROUTINE CleanupEchoFile

subroutine HD_DvrCleanup()
   
         ! Local variables
      character(len(errMsg))                        :: errMsg2                 ! temporary Error message if ErrStat /= ErrID_None
      integer(IntKi)                                :: errStat2                ! temporary Error status of the operation

   
      errStat2 = ErrID_None
      errMsg2  = ""
      
      
      
      call HydroDyn_DestroyInitInput( InitInData, errStat2, errMsg2 )
      call SetErrStat( errStat2, errMsg2, errStat, errMsg, 'HD_DvrCleanup' )
      call HydroDyn_DestroyDiscState( xd_new, errStat2, errMsg2 )
      call SetErrStat( errStat2, errMsg2, errStat, errMsg, 'HD_DvrCleanup' )
      call HydroDyn_DestroyContState( x_new, errStat2, errMsg2 )
      call SetErrStat( errStat2, errMsg2, errStat, errMsg, 'HD_DvrCleanup' )
      call HydroDyn_End( u(1), p, x, xd, z, OtherState, y, m, errStat2, errMsg2 )
      call SetErrStat( errStat2, errMsg2, errStat, errMsg, 'HD_DvrCleanup' )
      
      if ( ErrStat /= ErrID_None ) then !This assumes PRESENT(ErrID) is also .TRUE. :
         CALL WrScr(NewLine//NewLine//'Error status and messages after execution:'//NewLine//'           ErrStat: '// &
                     TRIM(Num2LStr(ErrStat))//NewLine//'   ErrMsg returned: '//TRIM(ErrMsg)//NewLine)
         if ( time < 0.0 ) then
            ErrMsg = 'at initialization'
         else if ( time > InitInData%TMax ) then
            ErrMsg = 'after computing the solution'
         else            
            ErrMsg = 'at simulation time '//trim(Num2LStr(time))//' of '//trim(Num2LStr(InitInData%TMax))//' seconds'
         end if
                    
         
         CALL ProgAbort( 'HydroDyn encountered an error '//trim(errMsg)//'.'//NewLine//' Simulation error level: '&
                         //trim(GetErrStr(errStat)), TrapErrors=.FALSE., TimeWait=3._ReKi )  ! wait 3 seconds (in case they double-clicked and got an error)
      end if
      
     ! Print *, time
      call RunTimes( StrtTime, REAL(UsrTime1,ReKi), SimStrtTime, REAL(UsrTime2,ReKi), time )
      call NormStop()
      
end subroutine HD_DvrCleanup


SUBROUTINE ReadDriverInputFile( inputFile, InitInp, ErrStat, ErrMsg )

   CHARACTER(1024),               INTENT( IN    )   :: inputFile
   TYPE(HD_Drvr_InitInput),       INTENT(   OUT )   :: InitInp
   INTEGER,                       INTENT(   OUT )   :: ErrStat              ! returns a non-zero value when an error occurs  
   CHARACTER(*),                  INTENT(   OUT )   :: ErrMsg               ! Error message if ErrStat /= ErrID_None
   
      ! Local variables  
         
   INTEGER                                          :: I                    ! generic integer for counting
   INTEGER                                          :: J                    ! generic integer for counting
   CHARACTER(   2)                                  :: strI                 ! string version of the loop counter

   INTEGER                                          :: UnIn                 ! Unit number for the input file
   INTEGER                                          :: UnEchoLocal          ! The local unit number for this module's echo file
   CHARACTER(1024)                                  :: EchoFile             ! Name of HydroDyn echo file  
   CHARACTER(1024)                                  :: Line                 ! String to temporarially hold value of read line   
   CHARACTER(1024)                                  :: TmpPath              ! Temporary storage for relative path name
   CHARACTER(1024)                                  :: TmpFmt               ! Temporary storage for format statement
   CHARACTER(1024)                                  :: FileName             ! Name of HydroDyn input file  

   REAL(ReKi)                                       :: TmpRealVar2(2)       !< Temporary real    array size 2
   INTEGER(IntKi)                                   :: TmpIntVar2(2)        !< Temporary integer array size 2

   
   
      ! Initialize the echo file unit to -1 which is the default to prevent echoing, we will alter this based on user input
   UnEchoLocal = -1
   
   FileName = TRIM(inputFile)
   
   CALL GetNewUnit( UnIn ) 
   CALL OpenFInpFile ( UnIn, FileName, ErrStat, ErrMsg ) 
      IF (ErrStat >=AbortErrLev) THEN
         call WrScr( ErrMsg )
         STOP
      ENDIF

   
   CALL WrScr( 'Opening HydroDyn Driver input file:  '//FileName )
   

   !-------------------------------------------------------------------------------------------------
   ! File header
   !-------------------------------------------------------------------------------------------------
   
   CALL ReadCom( UnIn, FileName, 'HydroDyn Driver input file header line 1', ErrStat, ErrMsg )
   
   IF ( ErrStat /= ErrID_None ) THEN
      ErrStat = ErrID_Fatal
      CLOSE( UnIn )
      RETURN
   END IF


   CALL ReadCom( UnIn, FileName, 'HydroDyn Driver input file header line 2', ErrStat, ErrMsg )
   
   IF ( ErrStat /= ErrID_None ) THEN
      ErrStat = ErrID_Fatal
      CLOSE( UnIn )
      RETURN
   END IF

   
     ! Echo Input Files.
      
   CALL ReadVar ( UnIn, FileName, InitInp%Echo, 'Echo', 'Echo Input', ErrStat, ErrMsg )

   IF ( ErrStat /= ErrID_None ) THEN
      ErrStat = ErrID_Fatal
      CLOSE( UnIn )
      RETURN
   END IF
   
   
      ! If we are Echoing the input then we should re-read the first three lines so that we can echo them
      ! using the NWTC_Library routines.  The echoing is done inside those routines via a global variable
      ! which we must store, set, and then replace on error or completion.
      
   IF ( InitInp%Echo ) THEN
      
      EchoFile = TRIM(FileName)//'.ech'
      CALL GetNewUnit( UnEchoLocal )   
      CALL OpenEcho ( UnEchoLocal, EchoFile, ErrStat, ErrMsg )
      IF ( ErrStat /= ErrID_None ) THEN
         !ErrMsg  = ' Failed to open Echo file.'
         ErrStat = ErrID_Fatal
         CLOSE( UnIn )
         RETURN
      END IF
      
      REWIND(UnIn)
      
      CALL ReadCom( UnIn, FileName, 'HydroDyn Driver input file header line 1', ErrStat, ErrMsg, UnEchoLocal )
   
      IF ( ErrStat /= ErrID_None ) THEN
         ErrMsg  = ' Failed to read HydroDyn Driver input file header line 1.'
         ErrStat = ErrID_Fatal
         CALL CleanupEchoFile( InitInp%Echo, UnEchoLocal )
         CLOSE( UnIn )
         RETURN
      END IF


      CALL ReadCom( UnIn, FileName, 'HydroDyn Driver input file header line 2', ErrStat, ErrMsg, UnEchoLocal )
   
      IF ( ErrStat /= ErrID_None ) THEN
         ErrMsg  = ' Failed to read HydroDyn Driver input file header line 2.'
         ErrStat = ErrID_Fatal
         CALL CleanupEchoFile( InitInp%Echo, UnEchoLocal )
         CLOSE( UnIn )
         RETURN
      END IF

   
         ! Echo Input Files. Note this line is prevented from being echoed by the ReadVar routine.
      
      CALL ReadVar ( UnIn, FileName, InitInp%Echo, 'Echo', 'Echo the input file data', ErrStat, ErrMsg, UnEchoLocal )
      !WRITE (UnEchoLocal,Frmt      ) InitInp%Echo, 'Echo', 'Echo input file'
      IF ( ErrStat /= ErrID_None ) THEN
         ErrMsg  = ' Failed to read Echo parameter.'
         ErrStat = ErrID_Fatal
         CALL CleanupEchoFile( InitInp%Echo, UnEchoLocal )
         CLOSE( UnIn )
         RETURN
      END IF
      
   END IF
   !-------------------------------------------------------------------------------------------------
   ! Environmental conditions section
   !-------------------------------------------------------------------------------------------------

      ! Header
      
   CALL ReadCom( UnIn, FileName, 'Environmental conditions header', ErrStat, ErrMsg, UnEchoLocal )
   
   IF ( ErrStat /= ErrID_None ) THEN
      ErrMsg  = ' Failed to read Comment line.'
      ErrStat = ErrID_Fatal
      CALL CleanupEchoFile( InitInp%Echo, UnEchoLocal )
      CLOSE( UnIn )
      RETURN
   END IF


      ! Gravity - Gravity.
      
   CALL ReadVar ( UnIn, FileName, InitInp%Gravity, 'Gravity', 'Gravity', ErrStat, ErrMsg, UnEchoLocal )

   IF ( ErrStat /= ErrID_None ) THEN
      ErrMsg  = ' Failed to read Gravity parameter.'
      ErrStat = ErrID_Fatal
      CALL CleanupEchoFile( InitInp%Echo, UnEchoLocal )
      CLOSE( UnIn )
      RETURN
   END IF

   
   !-------------------------------------------------------------------------------------------------
   ! HYDRODYN section
   !-------------------------------------------------------------------------------------------------

      ! Header
      
   CALL ReadCom( UnIn, FileName, 'HYDRODYN header', ErrStat, ErrMsg, UnEchoLocal )
   
   IF ( ErrStat /= ErrID_None ) THEN
      ErrMsg  = ' Failed to read Comment line.'
      ErrStat = ErrID_Fatal
      CALL CleanupEchoFile( InitInp%Echo, UnEchoLocal )
      CLOSE( UnIn )
      RETURN
   END IF
   
   
      ! HDInputFile
      
   CALL ReadVar ( UnIn, FileName, InitInp%HDInputFile, 'HDInputFile', &
                                    'HydroDyn input filename', ErrStat, ErrMsg, UnEchoLocal )

   IF ( ErrStat /= ErrID_None ) THEN
      ErrMsg  = ' Failed to read HDInputFile parameter.'
      ErrStat = ErrID_Fatal
      CALL CleanupEchoFile( InitInp%Echo, UnEchoLocal )
      CLOSE( UnIn )
      RETURN
   END IF 
   
   
      ! OutRootName
   
   CALL ReadVar ( UnIn, FileName, InitInp%OutRootName, 'OutRootName', &
                                    'HydroDyn output root filename', ErrStat, ErrMsg, UnEchoLocal )

   IF ( ErrStat /= ErrID_None ) THEN
      ErrMsg  = ' Failed to read OutRootName parameter.'
      ErrStat = ErrID_Fatal
      CALL CleanupEchoFile( InitInp%Echo, UnEchoLocal )
      CLOSE( UnIn )
      RETURN
   END IF   
     
       ! Linearize
   
   CALL ReadVar ( UnIn, FileName, InitInp%Linearize, 'Linearize', &
                                    'Linearize parameter', ErrStat, ErrMsg, UnEchoLocal )

   IF ( ErrStat /= ErrID_None ) THEN
      ErrMsg  = ' Failed to read Linearize parameter.'
      ErrStat = ErrID_Fatal
      CALL CleanupEchoFile( InitInp%Echo, UnEchoLocal )
      CLOSE( UnIn )
      RETURN
   END IF   
  
      ! NSteps
   
   CALL ReadVar ( UnIn, FileName, InitInp%NSteps, 'NSteps', &
                                    'Number of time steps in the HydroDyn simulation', ErrStat, ErrMsg, UnEchoLocal )

   IF ( ErrStat /= ErrID_None ) THEN
      ErrMsg  = ' Failed to read NSteps parameter.'
      ErrStat = ErrID_Fatal
      CALL CleanupEchoFile( InitInp%Echo, UnEchoLocal )
      CLOSE( UnIn )
      RETURN
   END IF   
 
   
      ! TimeInterval   
   
   CALL ReadVar ( UnIn, FileName, InitInp%TimeInterval, 'TimeInterval', &
                                    'Time interval for any HydroDyn inputs', ErrStat, ErrMsg, UnEchoLocal )

   IF ( ErrStat /= ErrID_None ) THEN
      ErrMsg  = ' Failed to read TimeInterval parameter.'
      ErrStat = ErrID_Fatal
      CALL CleanupEchoFile( InitInp%Echo, UnEchoLocal )
      CLOSE( UnIn )
      RETURN
   END IF   
   
   
   !-------------------------------------------------------------------------------------------------
   ! PRP INPUTS section
   !-------------------------------------------------------------------------------------------------

      ! Header
      
   CALL ReadCom( UnIn, FileName, 'PRP INPUTS header', ErrStat, ErrMsg, UnEchoLocal )
   
   IF ( ErrStat /= ErrID_None ) THEN
      ErrMsg  = ' Failed to read Comment line.'
      ErrStat = ErrID_Fatal
      CALL CleanupEchoFile( InitInp%Echo, UnEchoLocal )
      CLOSE( UnIn )
      RETURN
   END IF
 
   
   
      ! PRPInputsMod      
       
   CALL ReadVar ( UnIn, FileName, InitInp%PRPInputsMod, 'PRPInputsMod', &
                                    'Model for the PRP (principal reference point) inputs', ErrStat, ErrMsg, UnEchoLocal )

   IF ( ErrStat /= ErrID_None ) THEN
      ErrMsg  = ' Failed to read PRPInputsMod parameter.'
      ErrStat = ErrID_Fatal
      CALL CleanupEchoFile( InitInp%Echo, UnEchoLocal )
      CLOSE( UnIn )
      RETURN
   END IF   
   
   
      ! PRPInputsFile      
       
   CALL ReadVar ( UnIn, FileName, InitInp%PRPInputsFile, 'PRPInputsFile', &
                                    'Filename for the PRP HydroDyn inputs', ErrStat, ErrMsg, UnEchoLocal )

   IF ( ErrStat /= ErrID_None ) THEN
      ErrMsg  = ' Failed to read PRPInputsFile parameter.'
      ErrStat = ErrID_Fatal
      CALL CleanupEchoFile( InitInp%Echo, UnEchoLocal )
      CLOSE( UnIn )
      RETURN
   END IF   
   
   
   !-------------------------------------------------------------------------------------------------
   ! PRP STEADY STATE INPUTS section
   !-------------------------------------------------------------------------------------------------

      ! Header
      
   CALL ReadCom( UnIn, FileName, 'PRP STEADY STATE INPUTS header', ErrStat, ErrMsg, UnEchoLocal )
   
   IF ( ErrStat /= ErrID_None ) THEN
      ErrMsg  = ' Failed to read Comment line.'
      ErrStat = ErrID_Fatal
      CALL CleanupEchoFile( InitInp%Echo, UnEchoLocal )
      CLOSE( UnIn )
      RETURN
   END IF
   
   
   
         ! uPRPInSteady
         
      CALL ReadAry ( UnIn, FileName, InitInp%uPRPInSteady, 6, 'uPRPInSteady', &
                           'PRP Steady-state displacements and rotations.', ErrStat,  ErrMsg, UnEchoLocal)         
       
      IF ( ErrStat /= ErrID_None ) THEN
         ErrMsg  = ' Failed to read uPRPInSteady parameter.'
         ErrStat = ErrID_Fatal
         CALL CleanupEchoFile( InitInp%Echo, UnEchoLocal )
         CLOSE( UnIn )
         RETURN
      END IF
   
   
         ! uDotPRPInSteady
         
      CALL ReadAry ( UnIn, FileName, InitInp%uDotPRPInSteady, 6, 'uDotPRPInSteady', &
                           'PRP Steady-state translational and rotational velocities.', ErrStat,  ErrMsg, UnEchoLocal)         
       
      IF ( ErrStat /= ErrID_None ) THEN
         ErrMsg  = ' Failed to read uDotPRPInSteady parameter.'
         ErrStat = ErrID_Fatal
         CALL CleanupEchoFile( InitInp%Echo, UnEchoLocal )
         CLOSE( UnIn )
         RETURN
      END IF
      
      
         ! uDotDotPRPInSteady
         
      CALL ReadAry ( UnIn, FileName, InitInp%uDotDotPRPInSteady, 6, 'uDotDotPRPInSteady', &
                           'PRP Steady-state translational and rotational accelerations.', ErrStat,  ErrMsg, UnEchoLocal)         
       
      IF ( ErrStat /= ErrID_None ) THEN
         ErrMsg  = ' Failed to read uDotDotPRPInSteady parameter.'
         ErrStat = ErrID_Fatal
         CALL CleanupEchoFile( InitInp%Echo, UnEchoLocal )
         CLOSE( UnIn )
         RETURN
      END IF
      
   IF ( InitInp%PRPInputsMod /= 1 ) THEN
      InitInp%uPRPInSteady       = 0.0
      InitInp%uDotPRPInSteady    = 0.0
      InitInp%uDotDotPRPInSteady = 0.0
   END IF
   
   
   !-------------------------------------------------------------------------------------------------
   !> ### Waves elevation series section
   !-------------------------------------------------------------------------------------------------

      !> Header

CALL ReadCom( UnIn, FileName, 'Waves multipoint elevation output header', ErrStat, ErrMsg, UnEchoLocal )

   IF ( ErrStat /= ErrID_None ) THEN
      ErrMsg  = ' Failed to read Comment line.'
      ErrStat = ErrID_Fatal
      CALL CleanupEchoFile( InitInp%Echo, UnEchoLocal )
      CLOSE( UnIn )
      RETURN
   END IF

      !> WaveElevSeriesFlag   -- are we doing multipoint wave elevation output?
   CALL ReadVar ( UnIn, FileName, InitInp%WaveElevSeriesFlag, 'WaveElevSeriesFlag', 'WaveElevSeriesFlag', ErrStat, ErrMsg )
   IF ( ErrStat /= ErrID_None ) THEN
      ErrMsg  = ' Failed to read WaveElevSeries parameter.'
      ErrStat = ErrID_Fatal
      CLOSE( UnIn )
      RETURN
   END IF


      !> WaveElevDX and WaveElevNY  -- point spacing (m)
   CALL ReadAry ( UnIn, FileName, TmpRealVar2, 2, 'WaveElevDX WaveElevDY', &
                        'WaveElevSeries spacing -- WaveElevDX WaveElevDY', ErrStat, ErrMsg, UnEchoLocal)

   IF ( ErrStat /= ErrID_None ) THEN
      CALL SetErrStat( ErrID_Fatal,'Failed to read WaveElevDX and WaveElevDY parameters.',ErrStat,ErrMsg,'ReadDriverInputFile')
      CALL CleanupEchoFile( InitInp%Echo, UnEchoLocal )
      CLOSE( UnIn )
      RETURN
   END IF

   InitInp%WaveElevDX   = TmpRealVar2(1)
   InitInp%WaveElevDY   = TmpRealVar2(2)



      !> WaveElevNX and WaveElevNY  -- point spacing (m)
   CALL ReadAry ( UnIn, FileName, TmpIntVar2, 2, 'WaveElevNX WaveElevNY', &
                        'WaveElevSeries points -- WaveElevNX WaveElevNY', ErrStat, ErrMsg, UnEchoLocal)

   IF ( ErrStat /= ErrID_None ) THEN
      CALL SetErrStat( ErrID_Fatal,' Failed to read WaveElevNX and WaveElevNY parameters.',ErrStat,ErrMsg,'ReadDriverInputFile')
      CALL CleanupEchoFile( InitInp%Echo, UnEchoLocal )
      CLOSE( UnIn )
      RETURN
   END IF


   IF (MOD(TmpIntVar2(1),2) == 0) THEN
      TmpIntVar2(1) = TmpIntVar2(1)+1
      CALL SetErrStat( ErrID_Warn, "Changing WaveElevNX to an odd number ("//TRIM(Num2LStr(TmpIntVar2(1)))// &
                                 ") so that there is a point at the origin.",ErrStat,ErrMsg,'ReadDriverInputFile' )
   ENDIF
   IF (MOD(TmpIntVar2(2),2) == 0) THEN
      TmpIntVar2(2) = TmpIntVar2(2)+1
      CALL SetErrStat( ErrID_Warn, "Changing WaveElevNX to an odd number ("//TRIM(Num2LStr(TmpIntVar2(2)))// &
                                 ") so that there is a point at the origin.",ErrStat,ErrMsg,'ReadDriverInputFile' )
   ENDIF
   InitInp%WaveElevNX   = TmpIntVar2(1)
   InitInp%WaveElevNY   = TmpIntVar2(2)


      !> if the flag was false, set the spacing and number of points to 0
   IF ( .NOT. InitInp%WaveElevSeriesFlag ) THEN
      InitInp%WaveElevDX   =  0.0_ReKi
      InitInp%WaveElevDY   =  0.0_ReKi
      InitInp%WaveElevNX   =  0_IntKi
      InitInp%WaveElevNY   =  0_IntKi
   ENDIF




   CALL CleanupEchoFile( InitInp%Echo, UnEchoLocal )
   CLOSE( UnIn )
   
END SUBROUTINE ReadDriverInputFile

SUBROUTINE WaveElevGrid_Output (drvrInitInp, HDynInitInp, HDynInitOut, HDyn_p, ErrStat, ErrMsg)

   TYPE(HD_drvr_InitInput),       INTENT( IN    )   :: drvrInitInp
   TYPE(HydroDyn_InitInputType),  INTENT( IN    )   :: HDynInitInp
   TYPE(HydroDyn_InitOutputType), INTENT( IN    )   :: HDynInitOut          ! Output data from initialization
   TYPE(HydroDyn_ParameterType),  INTENT( IN    )   :: HDyn_p               ! Output data from initialization
   INTEGER,                       INTENT(   OUT )   :: ErrStat              ! returns a non-zero value when an error occurs  
   CHARACTER(*),                  INTENT(   OUT )   :: ErrMsg               ! Error message if ErrStat /= ErrID_None

         ! Temporary local variables
   INTEGER(IntKi)                                   :: ErrStatTmp           !< Temporary variable for the status of error message
   CHARACTER(1024)                                  :: ErrMsgTmp            !< Temporary variable for the error message

   INTEGER(IntKi)                                   :: WaveElevFileUn       !< Number for the output file for the wave elevation series
   CHARACTER(1024)                                  :: WaveElevFileName     !< Name for the output file for the wave elevation series
   CHARACTER(128)                                   :: WaveElevFmt          !< Format specifier for the output file for wave elevation series
 

   WaveElevFmt = "(F14.7,3x,F14.7,3x,F14.7)"

   ErrMsg      = ""
   ErrStat     = ErrID_None
   ErrMsgTmp   = ""
   ErrStatTmp  = ErrID_None


      ! If we calculated the wave elevation at a set of coordinates for use with making movies, put it into an output file
   WaveElevFileName  =  TRIM(drvrInitInp%OutRootName)//".WaveElev.out"
   CALL GetNewUnit( WaveElevFileUn )

   CALL OpenFOutFile( WaveElevFileUn, WaveElevFileName, ErrStat, ErrMsg )
   IF ( ErrStat /= ErrID_None) THEN 
      IF ( ErrStat >= AbortErrLev ) RETURN
   END IF

      ! Write some useful header information
!   WRITE (WaveElevFileUn,'(A)', IOSTAT=ErrStatTmp  )  '## This file was generated by '//TRIM(GetNVD(HDyn_Drv_ProgDesc))// &
!         ' on '//CurDate()//' at '//CurTime()//'.'
   WRITE (WaveElevFileUn,'(A)', IOSTAT=ErrStatTmp  )  '## This file was generated on '//CurDate()//' at '//CurTime()//'.'
   WRITE (WaveElevFileUn,'(A)', IOSTAT=ErrStatTmp  )  '## This file contains the wave elevations at a series of points '// &
         'through the entire timeseries.'
   WRITE (WaveElevFileUn,'(A)', IOSTAT=ErrStatTmp  )  '## It is arranged as blocks of X,Y,Elevation at each timestep'
   WRITE (WaveElevFileUn,'(A)', IOSTAT=ErrStatTmp  )  '## Each block is separated by two blank lines for use in gnuplot'
   WRITE (WaveElevFileUn,'(A)', IOSTAT=ErrStatTmp  )  '# '
   WRITE (WaveElevFileUn,'(A)', IOSTAT=ErrStatTmp  )  '# WaveTMax    =  '//TRIM(Num2LStr(HDyn_p%WaveTime(HDyn_P%NStepWave)))
   WRITE (WaveElevFileUn,'(A)', IOSTAT=ErrStatTmp  )  '# NStepWave   =  '//TRIM(Num2LStr(HDyn_p%NStepWave))
   WRITE (WaveElevFileUn,'(A)', IOSTAT=ErrStatTmp  )  '# GridXPoints =  '//TRIM(Num2LStr(drvrInitInp%WaveElevNX))
   WRITE (WaveElevFileUn,'(A)', IOSTAT=ErrStatTmp  )  '# GridYPoints =  '//TRIM(Num2LStr(drvrInitInp%WaveElevNY))
   WRITE (WaveElevFileUn,'(A)', IOSTAT=ErrStatTmp  )  '# GridDX      =  '//TRIM(Num2LStr(drvrInitInp%WaveElevDX))
   WRITE (WaveElevFileUn,'(A)', IOSTAT=ErrStatTmp  )  '# GridDY      =  '//TRIM(Num2LStr(drvrInitInp%WaveElevDY))
   WRITE (WaveElevFileUn,'(A)', IOSTAT=ErrStatTmp  )  '# MaxWaveElev =  '//TRIM(Num2LStr(MAXVAL(HDynInitOut%WaveElevSeries)))
   WRITE (WaveElevFileUn,'(A)', IOSTAT=ErrStatTmp  )  '# MinWaveElev =  '//TRIM(Num2LStr(MINVAL(HDynInitOut%WaveElevSeries)))
   WRITE (WaveElevFileUn,'(A)', IOSTAT=ErrStatTmp  )  '# '

      ! Timestep looping
   DO I = 0,HDyn_p%NStepWave
      WRITE (WaveElevFileUn,'(A)', IOSTAT=ErrStatTmp ) NewLine
      WRITE (WaveElevFileUn,'(A)', IOSTAT=ErrStatTmp ) '# Time: '//TRIM(Num2LStr(HDyn_p%WaveTime(I)))
         ! Now output the X,Y, Elev info for this timestep
      DO J=1,SIZE(HDynInitInp%WaveElevXY,DIM=2)
         WRITE (WaveElevFileUn,WaveElevFmt, IOSTAT=ErrStatTmp ) HDynInitInp%WaveElevXY(1,J),&
                  HDynInitInp%WaveElevXY(2,J),HDynInitOut%WaveElevSeries(I,J)
      ENDDO

   ENDDO

      ! Done.  Close the file
   CLOSE (WaveElevFileUn) 

END SUBROUTINE WaveElevGrid_Output

!----------------------------------------------------------------------------------------------------------------------------------

END PROGRAM HydroDynDriver
<|MERGE_RESOLUTION|>--- conflicted
+++ resolved
@@ -393,11 +393,8 @@
    CALL SimStatus_FirstTime( TiLstPrn, PrevClockTime, SimStrtTime, UsrTime2, time, InitInData%TMax )
 
    ! loop through time steps
-<<<<<<< HEAD
-=======
    maxAngle = 0.0
    
->>>>>>> b9070f39
    DO n = 1, drvrInitInp%NSteps
 
       Time = (n-1) * drvrInitInp%TimeInterval
@@ -447,7 +444,6 @@
          ! PRPInputsMod < 0: Reads time series of positions for each body individually, and uses finite differences to also get velocities and accelerations.
          ! The number of bodies is the negative of PRPInputsMod.
       IF ( drvrInitInp%PRPInputsMod < 0 ) THEN
-<<<<<<< HEAD
                
             ! platform reference point (PRP), and body 1-NBody displacements
             u(1)%PRPMesh%TranslationDisp(:,1)   = PRPin(n,2:4) 
@@ -455,15 +451,6 @@
                u(1)%WAMITMesh%TranslationDisp(:,I)   = PRPin(n, 6*I+2:6*I+4) 
             END DO
                
-=======
-               
-            ! platform reference point (PRP), and body 1-NBody displacements
-            u(1)%PRPMesh%TranslationDisp(:,1)   = PRPin(n,2:4) 
-            DO I=1,NBody
-               u(1)%WAMITMesh%TranslationDisp(:,I)   = PRPin(n, 6*I+2:6*I+4) 
-            END DO
-               
->>>>>>> b9070f39
             ! PRP and body 1-NBody orientations (skipping the maxAngle stuff)
             CALL SmllRotTrans( 'InputRotation', REAL(PRPin(n,5),ReKi), REAL(PRPin(n,6),ReKi), REAL(PRPin(n,7),ReKi), dcm, 'PRP orientation', ErrStat, ErrMsg )            
             u(1)%PRPMesh%Orientation(:,:,1)     = dcm     
