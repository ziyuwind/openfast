--- conflicted
+++ resolved
@@ -2670,13 +2670,8 @@
    real(ReKi)               :: pos1(3), pos2(3), positionXY(2)   
    real(ReKi)               :: Imat(3,3)
    real(ReKi)               :: iArm(3), iTerm(3), Ioffset, h_c, dRdl_p, dRdl_pp, f_hydro(3), Am(3,3), lstar, deltal
-<<<<<<< HEAD
-   real(ReKi)               :: C_1, C_2, a0b0, z1d, z2d, h
-   real(ReKi)               :: F_WMG(6), F_IMG(6), F_If(6), F_B1(6), F_B2(6)
-=======
    real(ReKi)               :: C_1, C_2, a0b0, z1d, z2d, h, h_c_AM, deltal_AM
    real(ReKi)               :: F_WMG(6), F_IMG(6), F_If(6), F_A(6), F_I(6), F_D(6), F_B1(6), F_B2(6)
->>>>>>> 2e1f1fbd
 
    ! Local variables needed for wave stretching and load smoothing/redistribution
    INTEGER(IntKi)           :: FSElem
