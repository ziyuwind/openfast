!**********************************************************************************************************************************
! The Morison and Morison_Types modules make up a template for creating user-defined calculations in the FAST Modularization 
! Framework. Morison_Types will be auto-generated based on a description of the variables for the module.
!..................................................................................................................................
! LICENSING
! Copyright (C) 2012-2015  National Renewable Energy Laboratory
!
!    This file is part of Morison.
!
! Licensed under the Apache License, Version 2.0 (the "License");
! you may not use this file except in compliance with the License.
! You may obtain a copy of the License at
!
!     http://www.apache.org/licenses/LICENSE-2.0
!
! Unless required by applicable law or agreed to in writing, software
! distributed under the License is distributed on an "AS IS" BASIS,
! WITHOUT WARRANTIES OR CONDITIONS OF ANY KIND, either express or implied.
! See the License for the specific language governing permissions and
!    
!**********************************************************************************************************************************
MODULE Morison
   USE Waves
   USE Morison_Types  
   USE Morison_Output
   use SeaState_Interp
  ! USE HydroDyn_Output_Types
   USE NWTC_Library

   
   IMPLICIT NONE
   
   PRIVATE

   TYPE(ProgDesc), PARAMETER            :: Morison_ProgDesc = ProgDesc( 'Morison', '', '' )

   
      ! ..... Public Subroutines ...................................................................................................
   PUBLIC:: Morison_GenerateSimulationNodes
   
   PUBLIC :: Morison_Init                           ! Initialization routine
   PUBLIC :: Morison_CalcOutput                     ! Routine for computing outputs
   
CONTAINS
!----------------------------------------------------------------------------------------------------------------------------------
SUBROUTINE Morison_DirCosMtrx( pos0, pos1, DirCos )

! Compute the direction cosine matrix given two points along the axis of a cylinder

   REAL(ReKi), INTENT( IN    )  ::   pos0(3), pos1(3)
   Real(ReKi), INTENT(   OUT )  ::   DirCos(3,3)
   Real(DbKi)                   ::   xz, xyz
   Real(DbKi)                   ::   x0, y0, z0
   Real(DbKi)                   ::   x1, y1, z1
!   Real(DbKi)                   ::   temp

   x0 = pos0(1)
   y0 = pos0(2)
   z0 = pos0(3)
   x1 = pos1(1)
   y1 = pos1(2)
   z1 = pos1(3)
   
      ! Need to verify that z0 <= z1, but this was already handled in the element construction process!!! GJH 9/24/13 
   !IF ( z0 > z1 ) THEN
   !   temp = x0
   !   x0   = x1
   !   x1   = temp
   !   temp = y0
   !   y0   = y1
   !   y1   = temp
   !   temp = z0
   !   z0   = z1
   !   z1   = temp
   !END IF
   
   xz  = sqrt((x0-x1)*(x0-x1)+(z0-z1)*(z0-z1))
   xyz = sqrt((x0-x1)*(x0-x1)+(y0-y1)*(y0-y1)+(z0-z1)*(z0-z1))
   
   IF ( xz==0 ) THEN
      
      IF (y1<y0) THEN
         
         DirCos = transpose(reshape((/ 1, 0, 0, 0, 0, -1, 0, 1, 0 /), shape(DirCos)))
          
      ELSE
         
         DirCos = transpose(reshape((/ 1, 0, 0, 0, 0, 1, 0, -1, 0 /), shape(DirCos)))
         
      END IF
      
   ELSE
      
      DirCos(1, 1) = (z1-z0)/xz
      DirCos(1, 2) = -(x1-x0)*(y1-y0)/(xz*xyz)
      DirCos(1, 3) = (x1-x0)/xyz
      
      DirCos(2, 1) = 0.0
      DirCos(2, 2) = xz/xyz
      DirCos(2, 3) = (y1-y0)/xyz
      
      DirCos(3, 1) = -(x1-x0)/xz
      DirCos(3, 2) = -(y1-y0)*(z1-z0)/(xz*xyz)
      DirCos(3, 3) = (z1-z0)/xyz

   END IF    
   
END SUBROUTINE Morison_DirCosMtrx

!====================================================================================================
SUBROUTINE GetDistance ( a, b, l )
!    This private subroutine computes the distance between points a and b.
!---------------------------------------------------------------------------------------------------- 

   REAL(ReKi), INTENT ( IN    )  :: a(3)     ! the position of point a
   REAL(ReKi), INTENT ( IN    )  :: b(3)     ! the position of point b
   REAL(ReKi), INTENT (   OUT )  :: l        ! the distance between point a and b
   
   l = sqrt( ( a(1) - b(1) ) * ( a(1) - b(1) ) + ( a(2) - b(2) ) * ( a(2) - b(2) ) + ( a(3) - b(3) ) * ( a(3) - b(3) ) )
   
END SUBROUTINE GetDistance

!====================================================================================================
SUBROUTINE ElementCentroid ( Rs, Re, p1, h, DCM, centroid )
!    This private subroutine computes the centroid of a tapered right cylinder element.
!---------------------------------------------------------------------------------------------------- 

   REAL(ReKi), INTENT ( IN    )  :: Rs          ! starting radius
   REAL(ReKi), INTENT ( IN    )  :: Re          ! ending radius
   REAL(ReKi), INTENT ( IN    )  :: p1(3)       ! starting point of the element in global coordinates
   REAL(ReKi), INTENT ( IN    )  :: h           ! height of the element
   REAL(ReKi), INTENT ( IN    )  :: DCM(3,3)    ! direction cosine matrix to transform local element coordinates to global coordinates
   REAL(ReKi), INTENT (   OUT )  :: centroid(3) ! centroid of the element in local coordinates
   
   centroid(1) = 0.0
   centroid(2) = 0.0
   centroid(3) = h * (Rs*Rs + 2.0*Rs*Re +  3.0*Re*Re) / (4.0*( Rs*Rs + Rs*Re +  Re*Re  ) )                    !( 2.0*Re + Rs ) / ( 3.0 * ( Rs + Re ) )
   centroid    = matmul( DCM, centroid ) + p1
   
END SUBROUTINE ElementCentroid

!====================================================================================================
REAL(ReKi) FUNCTION ElementVolume ( Rs, Re, h )
!    This private function computes the volume of a tapered right cylinder element.
!---------------------------------------------------------------------------------------------------- 

   REAL(ReKi), INTENT ( IN    )  :: Rs          ! starting radius
   REAL(ReKi), INTENT ( IN    )  :: Re          ! ending radius
   REAL(ReKi), INTENT ( IN    )  :: h           ! height of the element
   
   ElementVolume = Pi*h*( Rs*Rs + Re*Re + Rs*Re  ) / 3.0
   
END FUNCTION ElementVolume

!====================================================================================================
SUBROUTINE    FindInterpFactor( p, p1, p2, s )

   REAL(ReKi),  INTENT ( IN    )  :: p, p1, p2
   REAL(ReKi),  INTENT (   OUT )  :: s
   
   REAL(ReKi)                     :: dp
! find normalized interpolation factor, s, such:
! p = p1*(1-s) + p2*s
!  *--------------*--------------------------------*
!  p1             p                                p2
!
!  0-----------------------------------------------1
!  <------- s ---->
   
   dp = p2 - p1
   IF ( EqualRealNos(dp, 0.0_ReKi) ) THEN
      s = 0
   ELSE
      s = ( p - p1  ) / dp 
   END IF
         
END SUBROUTINE FindInterpFactor
!=======================================================================
FUNCTION InterpWrappedStpInt( XValIn, XAry, YAry, Ind, AryLen )


      ! This funtion returns a y-value that corresponds to an input x-value which is wrapped back
      ! into the range [1-XAry(AryLen).  It finds a x-value which corresponds to a value in the XAry where XAry(Ind-1) < MOD(XValIn, XAry(AryLen)) <= XAry(Ind)
      ! It is assumed that XAry is sorted in ascending order.
      ! It uses the passed index as the starting point and does a stepwise interpolation from there.  This is
      ! especially useful when the calling routines save the value from the last time this routine was called
      ! for a given case where XVal does not change much from call to call.  .
      ! 
      ! This routine assumes YAry is INTEGER.


      ! Function declaration.

   INTEGER                  :: InterpWrappedStpInt                                  ! This function.


      ! Argument declarations.

   INTEGER, INTENT(IN)          :: AryLen                                          ! Length of the arrays.
   INTEGER, INTENT(INOUT)       :: Ind                                             ! Initial and final index into the arrays.

   REAL(SiKi), INTENT(IN)       :: XAry    (AryLen)                                ! Array of X values to be interpolated.
   REAL(SiKi), INTENT(IN)       :: XValIn                                          ! X value to be interpolated.
   INTEGER, INTENT(IN)          :: YAry    (AryLen)                                ! Array of Y values to be interpolated.

   REAL(SiKi)                   :: XVal                                            ! X value to be interpolated.
   
   
   
      ! Wrap XValIn into the range XAry(1) to XAry(AryLen)
   XVal = MOD(XValIn, XAry(AryLen))

      ! Set the Ind to the first index if we are at the beginning of XAry
   IF ( XVal <= XAry(2) )  THEN  
      Ind           = 1
   END IF
   
   
        ! Let's check the limits first.

   IF ( XVal <= XAry(1) )  THEN
      InterpWrappedStpInt = YAry(1)
      Ind           = 1
      RETURN
   ELSE IF ( XVal >= XAry(AryLen) )  THEN
      InterpWrappedStpInt = YAry(AryLen)
      Ind           = MAX(AryLen - 1, 1)
      RETURN
   END IF


     ! Let's interpolate!

   Ind = MAX( MIN( Ind, AryLen-1 ), 1 )

   DO

      IF ( XVal < XAry(Ind) )  THEN

         Ind = Ind - 1

      ELSE IF ( XVal >= XAry(Ind+1) )  THEN

         Ind = Ind + 1

      ELSE

         InterpWrappedStpInt = YAry(Ind) 
         RETURN

      END IF

   END DO

   RETURN
END FUNCTION InterpWrappedStpInt ! ( XVal, XAry, YAry, Ind, AryLen )
   
   
!=======================================================================
FUNCTION InterpWrappedStpLogical( XValIn, XAry, YAry, Ind, AryLen )


      ! This funtion returns a y-value that corresponds to an input x-value which is wrapped back
      ! into the range [0-XAry(AryLen) by interpolating into the arrays.  
      ! It is assumed that XAry is sorted in ascending order.
      ! It uses the passed index as the starting point and does a stepwise interpolation from there.  This is
      ! especially useful when the calling routines save the value from the last time this routine was called
      ! for a given case where XVal does not change much from call to call.  When there is no correlation
      ! from one interpolation to another, InterpBin() may be a better choice.
      ! It returns the first or last YAry() value if XVal is outside the limits of XAry().
      ! This routine assumes YAry is REAL.


      ! Function declaration.

   LOGICAL                  :: InterpWrappedStpLogical                                  ! This function.


      ! Argument declarations.

   INTEGER, INTENT(IN)          :: AryLen                                          ! Length of the arrays.
   INTEGER, INTENT(INOUT)       :: Ind                                             ! Initial and final index into the arrays.

   REAL(SiKi), INTENT(IN)       :: XAry    (AryLen)                                ! Array of X values to be interpolated.
   REAL(SiKi), INTENT(IN)       :: XValIn                                           ! X value to be interpolated.
   LOGICAL, INTENT(IN)          :: YAry    (AryLen)                                ! Array of Y values to be interpolated.

   REAL(SiKi)                   :: XVal                                           ! X value to be interpolated.
   
   
   
      ! Wrap XValIn into the range XAry(1) to XAry(AryLen)
   XVal = MOD(XValIn, XAry(AryLen))

      ! Set the Ind to the first index if we are at the beginning of XAry
   IF ( XVal <= XAry(2) )  THEN  
      Ind           = 1
   END IF
   
   
        ! Let's check the limits first.

   IF ( XVal <= XAry(1) )  THEN
      InterpWrappedStpLogical = YAry(1)
      Ind           = 1
      RETURN
   ELSE IF ( XVal >= XAry(AryLen) )  THEN
      InterpWrappedStpLogical = YAry(AryLen)
      Ind           = MAX(AryLen - 1, 1)
      RETURN
   END IF


     ! Let's interpolate!

   Ind = MAX( MIN( Ind, AryLen-1 ), 1 )

   DO

      IF ( XVal < XAry(Ind) )  THEN

         Ind = Ind - 1

      ELSE IF ( XVal >= XAry(Ind+1) )  THEN

         Ind = Ind + 1

      ELSE

         InterpWrappedStpLogical = YAry(Ind) 
         RETURN

      END IF

   END DO

   RETURN
END FUNCTION InterpWrappedStpLogical ! ( XVal, XAry, YAry, Ind, AryLen )
!----------------------------------------------------------------------------------------------------------------------------------
subroutine GetOrientationAngles(p1, p2, phi, sinPhi, cosPhi, tanPhi, sinBeta, cosBeta, k_hat, errStat, errMsg)
   real(ReKi),   intent(in   ) :: p1(3),p2(3)
   real(ReKi),   intent(  out) :: phi, sinPhi, cosPhi, tanPhi, sinBeta, cosBeta, k_hat(3)
   integer,      intent(  out) :: errStat              ! returns a non-zero value when an error occurs  
   character(*), intent(  out) :: errMsg               ! Error message if errStat /= ErrID_None
   
   
   real(ReKi) :: vec(3), vecLen, vecLen2D, beta
   
      ! Initialize errStat
         
   errStat = ErrID_None         
   errMsg  = "" 
   
            ! calculate isntantaneous incline angle and heading, and related trig values
         ! the first and last NodeIndx values point to the corresponding Joint nodes idices which are at the start of the Mesh
         vec      = p2 - p1   
         vecLen   = SQRT(Dot_Product(vec,vec))
         vecLen2D = SQRT(vec(1)**2+vec(2)**2)
         if ( vecLen < 0.000001 ) then
            call SeterrStat(ErrID_Fatal, 'An element of the Morison structure has co-located endpoints!  This should never occur.  Please review your model.', errStat, errMsg, 'Morison_CalcOutput' )
            return
         else
            k_hat = vec / vecLen 
            phi   = atan2(vecLen2D, vec(3))  ! incline angle   
         end if
         if ( EqualRealNos(phi, 0.0_ReKi) ) then
            beta = 0.0_ReKi
         else
            beta = atan2(vec(2), vec(1))                    ! heading of incline     
         endif
         sinPhi  = sin(phi)
         cosPhi  = cos(phi)  
         tanPhi  = tan(phi)     
         sinBeta = sin(beta)
         cosBeta = cos(beta)
         
end subroutine GetOrientationAngles
!----------------------------------------------------------------------------------------------------------------------------------
!function to return conical taper geometry calculations (volume and center of volume)
SUBROUTINE TaperCalc(R1, R2, H, taperV, h_c)
   REAL(ReKi),                     INTENT    ( IN    )  :: R1
   REAL(ReKi),                     INTENT    ( IN    )  :: R2
   REAL(ReKi),                     INTENT    ( IN    )  :: H
   REAL(ReKi),                     INTENT    ( OUT   )  :: taperV   ! volume of tapered section
   REAL(ReKi),                     INTENT    ( OUT   )  :: h_c    ! center of mass offset from first node
   
   real(ReKi) :: m
   
   m = (R2-R1)/H

   if ( EqualRealNos(R1, R2) ) then             ! if just a cylinder
      taperV = abs(pi*R1*R1*H)
      h_c = H/2.0
   elseif ( EqualRealNos(R1,0.0_ReKi) ) then             ! seperate this case out because it gives a divide by zero in general formula
      taperV = abs(1.0/3.0*pi*R2*R2*H)                                            ! cone volume
      h_c = 3.0/4.0*H                                                        ! from base           
   else
     taperV = abs(pi/3.0/m*(R2**3 - R1**3))
     h_c = H*(R1**2 + 2*R1*R2 + 3*R2**2)/4.0/(R1**2 + R1*R2 + R2**2) !( coneV*1./4.*coneH - coneVtip*(1./4.*(coneH-H) + H) )/ taperV ! from base
   end if
   
END SUBROUTINE TaperCalc
!----------------------------------------------------------------------------------------------------------------------------------
SUBROUTINE CylInertia(R1, R2, H, rho, Il, Ir)
   REAL(ReKi),                     INTENT    ( IN    )  :: R1
   REAL(ReKi),                     INTENT    ( IN    )  :: R2
   REAL(ReKi),                     INTENT    ( IN    )  :: H
   REAL(ReKi),                     INTENT    ( IN    )  :: rho ! density of material
   REAL(ReKi),                     INTENT    ( OUT   )  :: Il
   REAL(ReKi),                     INTENT    ( OUT   )  :: Ir
   
   real(ReKi) :: m, Ir_tip, h_c
   
   m = (R2-R1)/H

   if ( EqualRealNos(R1, R2) ) then             ! if just a cylinder
      Ir = abs(1.0/12.0* rho*pi*R1*R1*H *(3.0*R1*R1 + 4.0*H*H)) ! radial inertia about node 1 
      Il = abs(0.5* rho*pi*R1*R1*H *R1*R1)    
   ELSEIF ( EqualRealNos(R1,0.0_ReKi) ) then        ! seperate this case out because it gives a divide by zero in general formula
      Ir = abs(rho*pi*(1.0/20.0/m + 1.0/5.0/m**3) * R2**5)      
      Il = abs(1.0/10.0*rho*pi/m*R2**5)            
   ELSE 
     h_c = H*(R1**2 + 2*R1*R2 + 3*R2**2)/4.0/(R1**2 + R1*R2 + R2**2) 
     !l_c = R1/M + (R2-R1)/m *(R1**2 + 2*R1*R2 + 3*R2**2)/4/(R1**2 + R1*R2 + R2**2) 
     Ir_tip = abs(pi/20.0 *rho/m*(1.0 + 4.0/m**2) * (R2**5 - R1**5))                    ! radial moment of inertia about tip of cone
     Ir = abs(Ir_tip - rho/3.0/m*pi*(R2**3-R1**3) * (R1/m + 2.0*h_c)*R1/m )  ! radial moment of inertia about node 1
     Il = abs(1.0/10.0/m*rho*pi*(R2**5 - R1**5))  
   END IF
   
END SUBROUTINE CylInertia
!----------------------------------------------------------------------------------------------------------------------------------
SUBROUTINE MarineGrowthPartSegment(R1, R2, Rmg1, Rmg2, L, rho,  Vinner, Vouter, m_mg, h_c, Ilmg, Irmg)
   
   REAL(ReKi),                     INTENT    ( IN    )  :: R1
   REAL(ReKi),                     INTENT    ( IN    )  :: R2
   REAL(ReKi),                     INTENT    ( IN    )  :: Rmg1
   REAL(ReKi),                     INTENT    ( IN    )  :: Rmg2
   REAL(ReKi),                     INTENT    ( IN    )  :: L
   REAL(ReKi),                     INTENT    ( IN    )  :: rho ! density of material
   REAL(ReKi),                     INTENT    ( OUT   )  :: Vinner   ! volume from inner radius
   REAL(ReKi),                     INTENT    ( OUT   )  :: Vouter   ! volume from outer radius
   REAL(ReKi),                     INTENT    ( OUT   )  :: m_mg   ! mass of marine growth
   REAL(ReKi),                     INTENT    ( OUT   )  :: h_c    ! center of mass offset from first node
   REAL(ReKi),                     INTENT    ( OUT   )  :: Ilmg   ! moment of inertia about axis
   REAL(ReKi),                     INTENT    ( OUT   )  :: Irmg   ! moment of inertia about radial axis from first node
   
   ! Local variables
   
   REAL(ReKi)                         :: cVinner  ! center of volume from inner radius
   REAL(ReKi)                         :: cVouter  ! center of volume from outer radius
   REAL(ReKi)                         :: Ilinner
   REAL(ReKi)                         :: Irinner
   REAL(ReKi)                         :: Ilouter
   REAL(ReKi)                         :: Irouter
   
   
   
   ! get V and CV for element
   call TaperCalc(R1, R2, L, Vinner, cVinner) 

   ! get V and CV for marine growth displacement
   call TaperCalc(Rmg1, Rmg2, L, Vouter, cVouter) 
   
   ! get mass and CV specific to marine growth thickness
   m_mg = (Vouter - Vinner)*rho
   if ( EqualRealNos(m_mg, 0.0_ReKi) ) then
      h_c = 0.0
   else
      h_c = (cVouter*Vouter - Vinner*cVinner)/(Vouter - Vinner)
   end if
   
   ! get two moments of inertia for marine growth as if solid...
   call CylInertia(Rmg1, Rmg2, L, rho, Ilouter, Irouter)  ! inertias for marine growth if solid
   call CylInertia(R1  , R2  , L, rho, Ilinner, Irinner)  ! inertias for element if filled with marine growth

   ! subtract to get moments of inertia of marine growth shell
   Ilmg = Ilouter - Ilinner
   Irmg = Irouter - Irinner

END SUBROUTINE MarineGrowthPartSegment
!----------------------------------------------------------------------------------------------------------------------------------
SUBROUTINE FloodedBallastPartSegment(R1, R2, L, rho, V, m, h_c, Il, Ir)
   
   REAL(ReKi),                     INTENT    ( IN    )  :: R1  ! interior radius of element at node point
   REAL(ReKi),                     INTENT    ( IN    )  :: R2  ! interior radius of other end of part-element
   REAL(ReKi),                     INTENT    ( IN    )  :: L   ! distance positive along axis to end of part-element
   REAL(ReKi),                     INTENT    ( OUT   )  :: V   ! volume from inner radius
   REAL(ReKi),                     INTENT    ( IN    )  :: rho ! density of ballast
   REAL(ReKi),                     INTENT    ( OUT   )  :: m   ! mass of material
   REAL(ReKi),                     INTENT    ( OUT   )  :: h_c    ! center of mass offset from first node
   REAL(ReKi),                     INTENT    ( OUT   )  :: Il   ! moment of inertia about axis
   REAL(ReKi),                     INTENT    ( OUT   )  :: Ir   ! moment of inertia about radial axis from first node
   

   
   ! get V and CV for flooded part of part-element
   call TaperCalc(R1, R2, L, V, h_c) 
   m = rho*V
   
   call CylInertia(R1, R2, L, rho, Il, Ir)  ! inertias for filled section

END SUBROUTINE FloodedBallastPartSegment
!----------------------------------------------------------------------------------------------------------------------------------
SUBROUTINE WriteSummaryFile( UnSum, MSL2SWL, numJoints, numNodes, nodes, numMembers, members, &
                             NOutputs, OutParam, MOutLst, JOutLst, uMesh, yMesh, p, m, errStat, errMsg ) 
                             
   INTEGER,                               INTENT ( IN    )  :: UnSum
   REAL(ReKi),                            INTENT ( IN    )  :: MSL2SWL
   INTEGER,                               INTENT ( IN    )  :: numJoints
   INTEGER,                               INTENT ( IN    )  :: numNodes
   TYPE(Morison_NodeType),   ALLOCATABLE, INTENT ( IN    )  :: nodes(:)  
   INTEGER,                               INTENT ( IN    )  :: numMembers
   TYPE(Morison_MemberType), ALLOCATABLE, INTENT ( IN    )  :: members(:)
   INTEGER,                               INTENT ( IN    )  :: NOutputs
   TYPE(OutParmType),        ALLOCATABLE, INTENT ( IN    )  :: OutParam(:)
   TYPE(Morison_MOutput),    ALLOCATABLE, INTENT ( IN    )  :: MOutLst(:)
   TYPE(Morison_JOutput),    ALLOCATABLE, INTENT ( IN    )  :: JOutLst(:)
   TYPE(MeshType),                        INTENT ( INOUT )  :: uMesh
   TYPE(MeshType),                        INTENT ( INOUT )  :: yMesh
   TYPE(Morison_ParameterType),           INTENT ( IN    ) :: p
   TYPE(Morison_MiscVarType),             INTENT ( IN    ) :: m 
   INTEGER,                               INTENT (   OUT )  :: errStat             ! returns a non-zero value when an error occurs  
   CHARACTER(*),                          INTENT (   OUT )  :: errMsg              ! Error message if errStat /= ErrID_None

   INTEGER                                     :: I, J, II
   LOGICAL                                     :: filledFlag          ! flag indicating if element is filled/flooded
   REAL(ReKi)                                  :: ident(3,3)          ! identity matrix
   REAL(ReKi)                                  :: ExtBuoyancy(6)      ! sum of all external buoyancy forces lumped at (0,0,0)
   REAL(ReKi)                                  :: IntBuoyancy(6)      ! sum of all internal buoyancy forces lumped at (0,0,0)
   REAL(ReKi)                                  :: MG_Wt(6)            ! weight of the marine growth as applied to (0,0,0)
   TYPE(MeshType)                              :: WRP_Mesh            ! mesh representing the WAMIT reference point (0,0,0)
   TYPE(MeshType)                              :: WRP_Mesh_position   ! mesh representing the WAMIT reference point (0,0,0)   (with no displaced position)
   TYPE(MeshMapType)                           :: M_P_2_P             ! Map  Morison Point to  WRP_Mesh point
   REAL(ReKi)                                  :: totalDisplVol       ! total displaced volume of the structure
   REAL(ReKi)                                  :: totalVol            ! total volume of structure
   REAL(ReKi)                                  :: MGvolume            ! volume of the marine growth material
   REAL(ReKi)                                  :: totalMGVol          !
   REAL(ReKi)                                  :: totalFillVol        !
   REAL(ReKi)                                  :: COB(3)              ! center of buoyancy location in global coordinates
   INTEGER                                     :: m1                  ! Indices of the markers which surround the requested output location
   REAL(ReKi)                                  :: s                   ! The linear interpolation factor for the requested location
   REAL(ReKi)                                  :: outloc(3)           ! Position of the requested member output
   real(ReKi)                                  :: pos(3), pos2(3)     ! Position of a node or joint in the MSL inertial system
   INTEGER                                     :: mbrIndx, nodeIndx, c, N
   CHARACTER(ChanLen)                          :: tmpName
   REAL(ReKi)                                  :: totalFillMass, mass_fill, memberVol
   REAL(ReKi)                                  :: totalMGMass
   TYPE(Morison_NodeType)                      ::  node1, node2
   real(ReKi)                                  :: ptLoad(6)
   logical                                     :: fillFlag
   type(Morison_MemberType)                    :: mem
   REAL(ReKi)                                  :: Cd1, Cd2, Ca1, Ca2, Cp1, Cp2, AxCd1, AxCd2, AxCa1, AxCa2, AxCp1, AxCp2, JAxCd1, JAxCd2, JAxCa1, JAxCa2, JAxCp1, JAxCp2 ! tmp coefs
   real(ReKi)                                  :: F_B(6, numNodes), F_BF(6, numNodes), F_WMG(6, numNodes)
   
   INTEGER                                     :: ErrStat2
   CHARACTER(ErrMsgLen)                        :: ErrMsg2
   CHARACTER(*), PARAMETER                     :: RoutineName = 'WriteSummaryFile'
   
      ! Initialize data
   errStat       = ErrID_None
   errMsg        = ""
   
   IF ( UnSum <= 0 ) RETURN ! can't write to the file (no summary file requested)

      
   ExtBuoyancy   = 0.0
   totalFillMass = 0.0
   totalDisplVol = 0.0
   totalVol      = 0.0
   totalMGVol    = 0.0
   totalFillVol  = 0.0
   totalMGMass   = 0.0
   COB           = 0.0
   F_B           = 0.0
   F_BF          = 0.0
   F_WMG         = 0.0
   
      ! Create identity matrix
   CALL EYE(ident,errStat,errMsg)
   
   do j = 1, numMembers   
      mem = members(j)
      totalVol      = totalVol      + mem%Vouter
      totalMGVol    = totalMGVol    + mem%Vouter - mem%Vinner
      totalDisplVol = totalDisplVol + mem%Vsubmerged
      totalFillVol  = totalFillVol  + mem%Vballast
         
      !  IF ( node2%Position(3) <= MSL2SWL .AND. node1%Position(3) >= -WtrDpth) totalDisplVol = totalDisplVol + elementVol

 
      do i = 1, mem%NElements 
         totalMGMass = totalMGMass + mem%m_mg_l(i)
         totalMGMass = totalMGMass + mem%m_mg_u(i)
      end do
      do i = 1, mem%NElements+1 
         F_B  (:,mem%NodeIndx(i)) = F_B  (:,mem%NodeIndx(i)) + m%memberLoads(j)%F_B  (:,i)
         F_BF (:,mem%NodeIndx(i)) = F_BF (:,mem%NodeIndx(i)) + m%memberLoads(j)%F_BF (:,i)
         F_WMG(:,mem%NodeIndx(i)) = F_WMG(:,mem%NodeIndx(i)) + m%memberLoads(j)%F_WMG(:,i)
      end do
   end do
      
      
      WRITE( UnSum,  '(//)' ) 
      WRITE( UnSum, '(A37)' )        'Strip-Theory Volume Calculations(m^3)'
      WRITE( UnSum, '(A37)' )        '-------------------------------------'
      WRITE( UnSum, '(A27,ES12.5)' ) '  Structure Volume     :   ', totalVol
      WRITE( UnSum, '(A27,ES12.5)' ) '  Submerged Volume     :   ', totalDisplVol
      WRITE( UnSum, '(A27,ES12.5)' ) '  Marine Growth Volume :   ', totalMGVol   
      WRITE( UnSum, '(A27,ES12.5)' ) '  Ballasted Volume     :   ', totalFillVol
      WRITE( UnSum, '(A111)') '              NOTE: Structure, Submerged and Marine Growth volumes are based on members not modelled with WAMIT'
      WRITE( UnSum, '(A149)') '                    Ballasted volume is computed from all members which are marked as filled in the HydroDyn input file, regardless of PropPot flag'
           

   !  Create a point mesh at (0,0,0) so that we can integrate the Morison load contributions to a single point for reporting purposes
      
      CALL MeshCreate( BlankMesh        = WRP_Mesh          &
                     ,IOS               = COMPONENT_INPUT   &
                     ,Nnodes            = 1                 &
                     ,errStat           = errStat2          &
                     ,ErrMess           = errMsg2           &
                     ,Force             = .TRUE.            &
                     ,Moment            = .TRUE.            &
                     )
      call SetErrStat(ErrStat2, ErrMsg2, ErrStat, ErrMsg, RoutineName)
         ! Create the node on the mesh
 
      CALL MeshPositionNode (WRP_Mesh                              &
                              , 1                                  &
                              , (/0.0_ReKi, 0.0_ReKi, 0.0_ReKi/)   &  
                              , errStat2                           &
                              , errMsg2                            &
                              )
      call SetErrStat(ErrStat2, ErrMsg2, ErrStat, ErrMsg, RoutineName)
      
      IF ( errStat >= AbortErrLev ) then
         call cleanup()
         RETURN
      end if
       
      
         ! Create the mesh element
      CALL MeshConstructElement (  WRP_Mesh            &
                                  , ELEMENT_POINT      &                         
                                  , errStat2           &
                                  , errMsg2            &
                                  , 1                  &
                                )
      call SetErrStat(ErrStat2, ErrMsg2, ErrStat, ErrMsg, RoutineName)
      
      CALL MeshCommit ( WRP_Mesh           &
                      , errStat2           &
                      , errMsg2            )
      call SetErrStat(ErrStat2, ErrMsg2, ErrStat, ErrMsg, RoutineName)
   
            
         ! we need the translation displacement mesh for loads transfer:
      CALL MeshCopy ( SrcMesh  = WRP_Mesh            &
                    , DestMesh = WRP_Mesh_position   &
                    , CtrlCode = MESH_SIBLING        &
                    , IOS      = COMPONENT_INPUT     &
                    , TranslationDisp = .TRUE.       &
                    , errStat  = errStat2            &
                    , ErrMess  = errMsg2             )  ! automatically sets    DestMesh%RemapFlag = .TRUE.
      call SetErrStat(ErrStat2, ErrMsg2, ErrStat, ErrMsg, RoutineName)
      
      IF ( errStat >= AbortErrLev ) then
         call cleanup()
         RETURN
      end if
      
      WRP_Mesh_position%TranslationDisp = 0.0  ! bjj: this is actually initialized in the ModMesh module, but I'll do it here anyway.
      
      WRP_Mesh%RemapFlag  = .TRUE.
      
      
         ! Attach the external distributed buoyancy loads to the distributed mesh so they can be transferred to the WRP
      
         ! Because of wave stretching and user-supplied waves, we may have loads above the still water line (SWL) which will be used
         ! in the hydrodynamics for conditions where the wave height is > SWL.  So we now need to check that the vertical position
         ! is <= SWL for this summary file calculation.
      
      
      DO J = 1, yMesh%Nnodes
         
         if ( yMesh%Position(3,J) <= MSL2SWL ) then  ! need to check relative to MSL2SWL offset because the Mesh Positons are relative to MSL
            
            if (J <= numJoints) then
               ptLoad = F_B(:,J) + m%F_B_end(:,J)
            else
               ptLoad = F_B(:,J)
            end if
            yMesh%Force(:,J)   = ptLoad(1:3)
            yMesh%Moment(:,J)  = ptLoad(4:6)
         else
            yMesh%Force(:,J)   = 0.0
            yMesh%Moment(:,J)  = 0.0
         end if              ! <= still water line check
      END DO ! DO J
      
   
         ! Transfer the loads from the distributed mesh to the (0,0,0) point mesh
         
      CALL MeshMapCreate           ( yMesh, WRP_Mesh, M_P_2_P, errStat2, errMsg2               )
         call SetErrStat(ErrStat2, ErrMsg2, ErrStat, ErrMsg, RoutineName)
         IF ( errStat >= AbortErrLev ) then
            call cleanup()
            RETURN
         end if
      
      CALL Transfer_Point_to_Point( yMesh, WRP_Mesh, M_P_2_P, errStat2, errMsg2, uMesh, WRP_Mesh_position );  call SetErrStat(ErrStat2, ErrMsg2, ErrStat, ErrMsg, RoutineName)
      ExtBuoyancy(1:3) = WRP_Mesh%Force (:,1)
      ExtBuoyancy(4:6) = WRP_Mesh%Moment(:,1)
    
  
         ! Write the buoyancy table headers and the external results
   
      WRITE( UnSum,  '(//)' ) 
      WRITE( UnSum, '(A51)' ) 'Total Buoyancy loads summed about ( 0.0, 0.0, 0.0 )'
      WRITE( UnSum, '(A51)' ) '---------------------------------------------------'
      WRITE( UnSum, '(18x,6(2X,A20))' ) ' BuoyFxi ', ' BuoyFyi ', ' BuoyFzi ', ' BuoyMxi ', ' BuoyMyi ', ' BuoyMzi '
      WRITE( UnSum, '(18x,6(2X,A20))' ) '   (N)   ', '   (N)   ', '   (N)   ', '  (N-m)  ', '  (N-m)  ', '  (N-m)  '
      WRITE( UnSum, '(A18,6(2X,ES20.6))') 'External:        ', ExtBuoyancy(1), ExtBuoyancy(2), ExtBuoyancy(3), ExtBuoyancy(4), ExtBuoyancy(5), ExtBuoyancy(6)
      
      
         ! Now compute internal Buoyancy
         
      DO J = 1, yMesh%Nnodes
         
         if (J <= numJoints) then
            ptLoad = F_BF(:,J) + m%F_BF_end(:,J)
         else
            ptLoad = F_BF(:,J)
         end if
         yMesh%Force(:,J)   = ptLoad(1:3)
         yMesh%Moment(:,J)  = ptLoad(4:6)
         
      END DO ! DO J
       
      IntBuoyancy = 0.0
      CALL Transfer_Point_to_Point( yMesh, WRP_Mesh, M_P_2_P, errStat2, errMsg2, uMesh, WRP_Mesh_position );  call SetErrStat(ErrStat2, ErrMsg2, ErrStat, ErrMsg, RoutineName)
      IntBuoyancy(1:3) = WRP_Mesh%Force(:,1)
      IntBuoyancy(4:6) = WRP_Mesh%Moment(:,1)
      
     
      WRITE( UnSum, '(A18,6(2X,ES20.6))') 'Internal:        ', IntBuoyancy(1), IntBuoyancy(2), IntBuoyancy(3), IntBuoyancy(4), IntBuoyancy(5), IntBuoyancy(6)
      IntBuoyancy = IntBuoyancy + ExtBuoyancy
      WRITE( UnSum, '(A18,6(2X,ES20.6))') 'Total   :        ', IntBuoyancy(1), IntBuoyancy(2), IntBuoyancy(3), IntBuoyancy(4), IntBuoyancy(5), IntBuoyancy(6)
      WRITE( UnSum, '(A81)') '              NOTE: External buoyancy is based on members not modelled with WAMIT'
      WRITE( UnSum, '(A150)') '                    Internal buoyancy is computed from all members which are marked as filled in the HydroDyn input file, regardless of PropPot flag'
      WRITE( UnSum, '(A88)') '                    Total buoyancy does not include WAMIT-modelled buoyancy contribution'
      
      
      
      !   ! Now compute marine growth weight at the WRP
         
      DO J = 1, yMesh%Nnodes
         if (J <= numJoints) then
            yMesh%Force(:,J)   = F_WMG(1:3,J) + p%F_WMG_End(:,J)
         else
            yMesh%Force(:,J)   = F_WMG(1:3,J)
         end if
         
         yMesh%Moment(:,J)  = F_WMG(4:6,J)
         
      END DO ! DO J
         
      MG_Wt = 0.0
      CALL Transfer_Point_to_Point( yMesh, WRP_Mesh, M_P_2_P, errStat2, errMsg2, uMesh, WRP_Mesh_position );  call SetErrStat(ErrStat2, ErrMsg2, ErrStat, ErrMsg, RoutineName)
      MG_Wt(1:3) = WRP_Mesh%Force(:,1)
      MG_Wt(4:6) = WRP_Mesh%Moment(:,1)
      !
           
      WRITE( UnSum,  '(//)' ) 
      WRITE( UnSum, '(A36)' ) 'Weight loads about ( 0.0, 0.0, 0.0 )'
      WRITE( UnSum, '(A36)' ) '------------------------------------'
      WRITE( UnSum, '(18x,6(2X,A20))' ) '  MGFxi  ', '  MGFyi  ', '  MGFzi  ', '  MGMxi  ', '  MGMyi  ', '  MGMzi  '
      WRITE( UnSum, '(18x,6(2X,A20))' ) '   (N)   ', '   (N)   ', '   (N)   ', '  (N-m)  ', '  (N-m)  ', '  (N-m)  '
      WRITE( UnSum, '(A18,6(2X,ES20.6))') 'Marine Growth:   ', MG_Wt(1), MG_Wt(2), MG_Wt(3), MG_Wt(4), MG_Wt(5), MG_Wt(6)

      
      !
      !   ! Write the header for this section
      WRITE( UnSum,  '(//)' ) 
      WRITE( UnSum,  '(A14,I4,A44)' ) 'Nodes (first [',numJoints,'] are joints, remainder are internal nodes)'
      WRITE( UnSum,  '(/)' ) 
      WRITE( UnSum, '(1X,A5,20(2X,A10))' ) '  i  ', '  MbrIndx ', '   Nxi    ', '   Nyi    ', '   Nzi    ', '     R    ', '    t     ', '   tMG    ', '  MGDens  ', ' PropPot  ', 'FilledFlag', 'FilledMass', '    Cd    ', '    Ca    ', '    Cp    ', '   AxCd   ',  '   AxCa   ', '   AxCp   ', '   JAxCd  ', '   JAxCa  ', '   JAxCp  '
      WRITE( UnSum, '(1X,A5,20(2X,A10))' ) ' (-) ', '    (-)   ', '   (m)    ', '   (m)    ', '   (m)    ', '    (m)   ', '   (m)    ', '   (m)    ', ' (kg/m^3) ', '   (-)    ', '   (-)    ', '  (kg)    ', '    (-)   ', '    (-)   ', '    (-)   ', '    (-)   ',  '    (-)   ', '    (-)   ', '    (-)   ', '    (-)   ', '    (-)   '
      
         ! Write the node data
      do I = 1,numJoints   
         ! need to add MSL2SWL offset from this because the Positons are relative to SWL, but we should report them relative to MSL here
         pos = nodes(i)%Position
         pos(3) = pos(3) + MSL2SWL
         write( UnSum, '(1X,I5,(2X,A10),3(2X,F10.4),2(2X,A10),2(2X,ES10.3),9(2X,A10),3(2X,ES10.3))' ) i,'    -     ', pos, '    -     ',  '    -     ',  nodes(i)%tMG,  nodes(i)%MGdensity,  '    -     ',  '    -     ',  '    -     ', '    -     ',  '    -     ',  '    -     ',  '    -     ',  '    -     ',  '    -     ',  nodes(i)%JAxCd,  nodes(i)%JAxCa, nodes(i)%JAxCp
      end do
      c = numJoints
      do j= 1, numMembers
         do i = 2, members(j)%NElements
            c = c + 1
            if (members(j)%l_fill - members(j)%dl*(i-1) > 0.0) then
               fillFlag = .true.
            else
               fillFlag = .false.
            end if
            ! need to add MSL2SWL offset from this because the Positons are relative to SWL, but we should report them relative to MSL here
            pos = nodes(c)%Position
            pos(3) = pos(3) + MSL2SWL
            if (members(j)%flipped) then
               II=members(j)%NElements+2-I
            else
               II=I
            endif
            write( UnSum, '(1X,I5,(2X,I10),3(2X,F10.4),4(2X,ES10.3),2(6X,L6),7(2X,ES10.3),3(7x,A5))' ) c, members(j)%MemberID, pos, members(j)%R(ii),  members(j)%R(ii)-members(j)%Rin(ii),  members(j)%tMG(ii),  members(j)%MGdensity(ii),  members(j)%PropPot,  fillFlag,  members(j)%m_fb_u(ii)+members(j)%m_fb_l(ii),  members(j)%Cd(ii),  members(j)%Ca(ii),  members(j)%Cp(ii),  members(j)%AxCd(ii),  members(j)%AxCa(ii),  members(j)%AxCp(ii), '  -  ',  '  -  ',  '  -  '
         end do
      end do
      
      
      write( UnSum,  '(//)' ) 
      write( UnSum,  '(A8)' ) 'Members'
      write( UnSum,  '(/)' ) 
      write( UnSum, '(1X,A8,2X,A6,2X,A6,31(2X,A12))' ) 'MemberID', 'joint1','joint2','  Length  ', '   NElem    ', '   Volume   ', '  MGVolume  ', '      R1    ', '     t1     ', '      R2    ', '     t2     ', ' PropPot  ', 'FilledFlag', 'FillDensity', '  FillFSLoc ', '  FillMass  ', '     Cd1    ', '    Ca1   ', '     Cp1    ', '    AxCd1   ', '    AxCa1   ', '    AxCp1   ', '   JAxCd1   ', '   JAxCa1   ', '  JAxCp1    ', '     Cd2    ', '     Ca2    ', '     Cp2    ', '    AxCd2   ', '    AxCa2   ', '    AxCp2   ', '   JAxCd2   ', '   JAxCa2   ', '   JAxCp2   '
      write( UnSum, '(1X,A8,2X,A6,2X,A6,31(2X,A12))' ) '  (-)   ', ' (-)  ',' (-)  ','   (m)    ', '    (-)     ', '   (m^3)    ', '   (m^3)    ', '      (m)   ', '     (m)    ', '      (m)   ', '     (m)    ', '   (-)    ', '   (-)    ', ' (kg/m^3)  ', '     (-)    ', '    (kg)    ', '     (-)    ', '    (-)   ', '     (-)    ', '     (-)    ', '     (-)    ', '     (-)    ', '     (-)    ', '     (-)    ', '    (-)     ', '     (-)    ', '     (-)    ', '     (-)    ', '     (-)    ', '     (-)    ', '     (-)    ', '     (-)    ', '     (-)    ', '     (-)    '
      
      
      
      
      do i = 1,numMembers
         N = members(i)%NElements

         IF (members(i)%PropPot) THEN
            MGvolume    = 0.0
            memberVol   = 0.0
         ELSE
            memberVol   = members(i)%Vouter
            MGvolume    = members(i)%Vouter - members(i)%Vinner
         END IF
   
         IF ( members(i)%l_fill > 0.0 ) THEN          
            filledFlag = .TRUE.         
            mass_fill     = members(i)%FillDens*members(i)%Vballast
         ELSE
            mass_fill  = 0.0
            filledFlag = .FALSE.
         END IF
     
         Cd1   = members(i)%Cd(1)
         Cd2   = members(i)%Cd(N+1)
         Ca1   = members(i)%Ca(1)
         Ca2   = members(i)%Ca(N+1)
         Cp1   = members(i)%Cp(1)
         Cp2   = members(i)%Cp(N+1)
         AxCd1 = members(i)%AxCd(1)
         AxCd2 = members(i)%AxCd(N+1)
         AxCa1 = members(i)%AxCa(1)
         AxCa2 = members(i)%AxCa(N+1)
         AxCp1 = members(i)%AxCp(1)
         AxCp2 = members(i)%AxCp(N+1)
     
         JAxCd1 = nodes(members(i)%NodeIndx(1  ))%JAxCd
         JAxCd2 = nodes(members(i)%NodeIndx(1+N))%JAxCd
         JAxCa1 = nodes(members(i)%NodeIndx(1  ))%JAxCa
         JAxCa2 = nodes(members(i)%NodeIndx(1+N))%JAxCa
         JAxCp1 = nodes(members(i)%NodeIndx(1  ))%JAxCp
         JAxCp2 = nodes(members(i)%NodeIndx(1+N))%JAxCp
       
         
         write( UnSum, '(1X,I8,2X,I6,2X,I6,2X,ES12.5,2X,I12, 6(2X,ES12.5),2(2X,L12),21(2X,ES12.5))' )  members(i)%MemberID, &
                       members(i)%NodeIndx(1), members(i)%NodeIndx(N+1), members(i)%RefLength, N, &
                       memberVol, MGvolume, members(i)%Rmg(1), members(i)%Rmg(1)-members(i)%Rin(1), &
                       members(i)%Rmg(N+1), members(i)%Rmg(N+1)-members(i)%Rin(N+1),  &
                       members(i)%PropPot, filledFlag, members(i)%FillDens, members(i)%FillFSLoc, &
                       mass_fill, Cd1, Ca1, Cp1, AxCd1, AxCa1, AxCp1, JAxCd1, JAxCa1, JAxCp1, &
                       Cd2, Ca2, Cp2, AxCd2, AxCa2, AxCp2, JAxCd2, JAxCa2, JAxCp2
      
      end do   ! i = 1,numMembers
               
      
      WRITE( UnSum,  '(//)' ) 
      WRITE( UnSum,  '(A24)' ) 'Requested Member Outputs'
      WRITE( UnSum,  '(/)' ) 
      WRITE( UnSum, '(1X,A10,11(2X,A10))' ) '  Label   ', '    Xi    ',  '    Yi    ', '    Zi    ', ' MemberID ', ' StartXi  ',  ' StartYi  ', ' StartZi  ', '  EndXi   ', '  EndYi   ', '  EndZi   ', '   Loc    '
      WRITE( UnSum, '(1X,A10,11(2X,A10))' ) '   (-)    ', '    (m)   ',  '    (m)   ', '    (m)   ', '   (-)    ', '   (m)    ',  '   (m)    ', '   (m)    ', '   (m)    ', '   (m)    ', '   (m)    ', '   (-)    '
      
      
      DO I = 1,NOutputs

         tmpName =  OutParam(I)%Name
         IF (OutParam(I)%SignM == -1 ) tmpName = tmpName(2:10)
               
         IF ( ( INDEX( 'mM', tmpName(1:1) ) > 0 ) .AND. (OutParam(I)%Units /= 'INVALID' ) ) THEN
               !Get Member index and Node index
            read (tmpName(2:2),*) mbrIndx
            read (tmpName(4:4),*) nodeIndx
            
             
           
            s  = MOutLst(mbrIndx)%NodeLocs(nodeIndx)
            ! Find the member starting and ending node locations
               ! The member output is computed as a linear interpolation of the nearest two markers
            mem   = members(MOutLst(mbrIndx)%MemberIDIndx)
            node1 = nodes(mem%NodeIndx(1))
            node2 = nodes(mem%NodeIndx(mem%NElements+1))
            ! need to add MSL2SWL offset from this because the Positons are relative to SWL, but we should report them relative to MSL here
            pos = node1%Position
            pos(3) = pos(3) + MSL2SWL
            pos2 = node2%Position
            pos2(3) = pos2(3) + MSL2SWL
            outLoc    = pos*(1-s) + pos2*s
            WRITE( UnSum, '(1X,A10,3(2x,F10.4),2x,I10,7(2x,F10.4))' ) OutParam(I)%Name, outLoc,  MOutLst(mbrIndx)%MemberID, pos,pos2, s
         END IF
  
      END DO
      
      
      WRITE( UnSum,  '(//)' ) 
      WRITE( UnSum,  '(A24)' ) 'Requested Joint Outputs'
      WRITE( UnSum,  '(/)' ) 
      WRITE( UnSum, '(1X,A10,5(2X,A10))' ) '  Label   ', '    Xi    ',  '    Yi    ', '    Zi    ', 'InpJointID'
      WRITE( UnSum, '(1X,A10,5(2X,A10))' ) '   (-)    ', '    (m)   ',  '    (m)   ', '    (m)   ', '   (-)    '
      
      
      DO I = 1,NOutputs
         tmpName =  OutParam(I)%Name
         IF (OutParam(I)%SignM == -1 ) tmpName = tmpName(2:10)
               
         IF ( ( INDEX( 'jJ', tmpName(1:1) ) > 0 ) .AND. (OutParam(I)%Units /= 'INVALID') ) THEN
            
               !Get Member index and Node index
            read (tmpName(2:2),*) nodeIndx
            m1 = JOutLst(nodeIndx)%JointIDIndx 
            ! need to add MSL2SWL offset from this because the Positons are relative to SWL, but we should report them relative to MSL here
            pos = nodes(m1)%Position
            pos(3) = pos(3) + MSL2SWL
            WRITE( UnSum, '(1X,A10,3(2x,F10.4),2x,I10)' ) OutParam(I)%Name, pos, JOutLst(nodeIndx)%JointID
            
         END IF
         
         
      END DO
      
   
   call cleanup()
   
contains
!...................................
   subroutine cleanup()
      call MeshDestroy(WRP_Mesh, ErrStat2, ErrMsg2)
      call MeshDestroy(WRP_Mesh_position, ErrStat2, ErrMsg2)
      call MeshMapDestroy(M_P_2_P, ErrStat2, ErrMsg2)
      
      call Morison_DestroyNodeType(node1, ErrStat2, ErrMsg2)
      call Morison_DestroyNodeType(node2, ErrStat2, ErrMsg2)
      call Morison_DestroyMemberType(mem, ErrStat2, ErrMsg2)
   end subroutine cleanup
END SUBROUTINE WriteSummaryFile

!----------------------------------------------------------------------------------------------------------------------------------
subroutine Morison_GenerateSimulationNodes( MSL2SWL, numJoints, inpJoints, numMembers, inpMembers, numNodes, nodes, errStat, errMsg )
   ! This subdivides a Morison member according to its maximum desired 
   ! element length (MDivSize), allocating the member's arrays, and
   ! adding resuling new nodes to the master node array.
   real(ReKi),                          intent (in   ) :: MSL2SWL              ! mean sea level To still water level offset value
   integer,                             intent (in   ) :: numJoints            ! number of joints in the input file
   type(Morison_JointType),             intent (in   ) :: inpJoints(:)         ! array of input joint data structures
   integer,                             intent (in   ) :: numMembers           ! number of members specified in the inputs
   type(Morison_MemberInputType),       intent (inout) :: inpMembers(:)        ! array of input member data structures                                    
   integer,                             intent (inout) :: numNodes             ! the total number of nodes being used for the simulation model
   type(Morison_NodeType), allocatable, intent (inout) :: nodes(:)             ! the array of simulation nodes
   integer,                             intent (  out) :: errStat              ! returns a non-zero value when an error occurs  
   character(*),                        intent (  out) :: errMsg               ! Error message if errStat /= ErrID_None
   

   integer                                     :: numDiv, maxNodes
   integer                                     :: i, j
   real(ReKi)                                  :: s  ! interpolation factor
   real(ReKi)                                  :: memLength  ! member length
   integer                                     :: j1, j2                ! generic integer for counting
   INTEGER(IntKi)                              :: errStat2    ! Error status of the operation (occurs after initial error)
   CHARACTER(errMsgLen)                        :: errMsg2     ! Error message if errStat2 /= ErrID_None

      ! Initialize errStat
         
   errStat = ErrID_None         
   errMsg  = "" 
   
      ! Initialize quantities
   maxNodes         = numJoints
   
   ! Determine maximum nodes in simulation mesh due to internal member subdivision
   do i = 1,numMembers

      j1 = inpMembers(I)%MJointID1Indx
      j2 = inpMembers(I)%MJointID2Indx
      call GetDistance(inpJoints(j1)%Position, inpJoints(j2)%Position, memLength)
      if ( EqualRealNos(memLength, 0.0_ReKi) ) then
         errMsg  = ' Input file member with ID: '//trim(num2lstr(inpMembers(i)%MemberID))//' must have length greater than zero.'
         errStat = ErrID_Fatal
         return
      end if
      numDiv = CEILING( memLength / inpMembers(i)%MDivSize  )
      ! set number of elements in member and element size
      inpMembers(i)%NElements = numDiv
      inpMembers(i)%dl        = memLength/numDiv
      inpMembers(i)%refLength = memLength
      maxNodes = maxNodes + numDiv - 1
      
   end do 
   
   ! Allocate nodes array
   allocate ( nodes(maxNodes), STAT = errStat2 )
      if ( errStat2 /= 0 ) then
         errMsg  = ' Error allocating space for Nodes array for Morison Module.'
         errStat = ErrID_Fatal
         return
      end if
    
   ! Loop over the input file joints and add there positions as the node positions at the beginning of the nodes array
   do i = 1, numJoints
      nodes(i)%Position(1:2) = inpJoints(i)%Position(1:2)
      nodes(i)%Position(3)   = inpJoints(i)%Position(3)   - MSL2SWL  ! Correct the Z-coordinate based on the mean sea level To still water level offset value
   end do
   
   numNodes = numJoints
   ! Now loop over the input file members and create necessary internal nodes and add them to the nodes array
   ! Also augment the input file members data with the new discretization information
   do i = 1,numMembers
      call AllocAry(inpMembers(i)%NodeIndx, inpMembers(i)%NElements+1, 'inpMembers(i)%NodeIndx', errStat2, errMsg2); call SetErrStat(errStat2, errMsg2, errStat, errMsg, 'Morison_GenerateSimulationNodes')
      if (errStat >= AbortErrLev) return
      
      j1 = inpMembers(i)%MJointID1Indx
      j2 = inpMembers(i)%MJointID2Indx
      numDiv = inpMembers(i)%NElements 
      inpMembers(i)%NodeIndx(1) = j1
      inpMembers(i)%NodeIndx(1+numDiv) = j2
      ! If the requested division size is less then the member length, create nodes along the member         
      if (numDiv > 1 ) THEN
         ! loop through the new node locations along the member and add a node at each
         do j = 1, numDiv-1
            numNodes = numNodes + 1
            s = real(j, ReKi) / real(numDiv, ReKi)
            nodes(numNodes)%Position =  inpJoints(j1)%Position*(1-s) + inpJoints(j2)%Position*s
            nodes(numNodes)%Position(3) = nodes(numNodes)%Position(3) - MSL2SWL  ! Correct the Z-coordinate based on the mean sea level To still water level offset value
            inpMembers(i)%NodeIndx(j+1) = numNodes
         end do 
      end if        
    end do     
end subroutine Morison_GenerateSimulationNodes
   
   


!====================================================================================================
SUBROUTINE SetDepthBasedCoefs( z, tMG, NCoefDpth, CoefDpths, Cd, Ca, Cp, AxCd, AxCa, AxCp )
   
   REAL(ReKi), INTENT (IN   )             :: z ! Z location relative to MSL inertial system
   REAL(ReKi), INTENT (IN   )             :: tMG
   INTEGER,    INTENT (IN   )             :: NCoefDpth
   TYPE(Morison_CoefDpths), INTENT (IN   ):: CoefDpths(:)
   REAL(ReKi), INTENT (  OUT)             :: Cd
   REAL(ReKi), INTENT (  OUT)             :: Ca
   REAL(ReKi), INTENT (  OUT)             :: Cp
   REAL(ReKi), INTENT (  OUT)             :: AxCd
   REAL(ReKi), INTENT (  OUT)             :: AxCa
   REAL(ReKi), INTENT (  OUT)             :: AxCp
   
   INTEGER                 :: I, indx1, indx2
   REAL(ReKi)              :: dd, s
   LOGICAL                 :: foundLess 


      ! Find the table entry(ies) which match the node's depth value
      ! The assumption here is that the depth table is stored from largest
      ! to smallest in depth
   
   foundLess = .FALSE.
   indx1     = 1
   indx2     = 1 
   
   if (NCoefDpth == 0) return
   
   DO I = 1, NCoefDpth
      IF ( CoefDpths(I)%Dpth <= z .AND. .NOT. foundLess ) THEN
         indx1 = I
         foundLess = .TRUE.
      END IF
      IF ( CoefDpths(I)%Dpth >= z ) THEN
         indx2 = I
      END IF
      
   END DO
   
      ! Linearly interpolate the coef values based on depth
   !CALL FindInterpFactor( z, CoefDpths(indx1)%Dpth, CoefDpths(indx2)%Dpth, s )
      
   dd = CoefDpths(indx1)%Dpth - CoefDpths(indx2)%Dpth
   IF ( EqualRealNos(dd, 0.0_ReKi) ) THEN
      s = 0
   ELSE
      s = ( CoefDpths(indx1)%Dpth - z ) / dd
   END IF
   if ( tMG > 0.0_ReKi ) then    
      Cd     = CoefDpths(indx1)%DpthCdMG*(1-s)   + CoefDpths(indx2)%DpthCdMG*s
      Ca     = CoefDpths(indx1)%DpthCaMG*(1-s)   + CoefDpths(indx2)%DpthCaMG*s
      Cp     = CoefDpths(indx1)%DpthCpMG*(1-s)   + CoefDpths(indx2)%DpthCpMG*s
      AxCd   = CoefDpths(indx1)%DpthAxCdMG*(1-s) + CoefDpths(indx2)%DpthAxCdMG*s
      AxCa   = CoefDpths(indx1)%DpthAxCaMG*(1-s) + CoefDpths(indx2)%DpthAxCaMG*s
      AxCp   = CoefDpths(indx1)%DpthAxCpMG*(1-s) + CoefDpths(indx2)%DpthAxCpMG*s
   else
      Cd     = CoefDpths(indx1)%DpthCd*(1-s)     + CoefDpths(indx2)%DpthCd*s
      Ca     = CoefDpths(indx1)%DpthCa*(1-s)     + CoefDpths(indx2)%DpthCa*s
      Cp     = CoefDpths(indx1)%DpthCp*(1-s)     + CoefDpths(indx2)%DpthCp*s
      AxCd   = CoefDpths(indx1)%DpthCd*(1-s)     + CoefDpths(indx2)%DpthAxCd*s
      AxCa   = CoefDpths(indx1)%DpthCa*(1-s)     + CoefDpths(indx2)%DpthAxCa*s
      AxCp   = CoefDpths(indx1)%DpthCp*(1-s)     + CoefDpths(indx2)%DpthAxCp*s
   end if
   

END SUBROUTINE SetDepthBasedCoefs



!====================================================================================================
SUBROUTINE SetExternalHydroCoefs(  MSL2SWL, MCoefMod, MmbrCoefIDIndx, SimplCd, SimplCdMG, SimplCa, SimplCaMG, SimplCp, &
                                   SimplCpMG, SimplAxCd, SimplAxCdMG, SimplAxCa, SimplAxCaMG, SimplAxCp, SimplAxCpMG, SimplMCF, CoefMembers,    &
                                   NCoefDpth, CoefDpths, nodes, member )   
!     This private subroutine generates the Cd, Ca, Cp, CdMG, CaMG and CpMG coefs for the member based on
!     the input data.  
!---------------------------------------------------------------------------------------------------- 
   real(ReKi),                             intent(in   )  :: MSL2SWL
   integer(IntKi),                         intent(in   )  :: MCoefMod
   integer(IntKi),                         intent(in   )  :: MmbrCoefIDIndx
   real(ReKi),                             intent(in   )  :: SimplCd 
   real(ReKi),                             intent(in   )  :: SimplCdMG
   real(ReKi),                             intent(in   )  :: SimplCa
   real(ReKi),                             intent(in   )  :: SimplCaMG 
   real(ReKi),                             intent(in   )  :: SimplCp
   real(ReKi),                             intent(in   )  :: SimplCpMG 
   real(ReKi),                             intent(in   )  :: SimplAxCd
   real(ReKi),                             intent(in   )  :: SimplAxCdMG 
   real(ReKi),                             intent(in   )  :: SimplAxCa
   real(ReKi),                             intent(in   )  :: SimplAxCaMG 
   real(ReKi),                             intent(in   )  :: SimplAxCp
   real(ReKi),                             intent(in   )  :: SimplAxCpMG 
   logical,                                intent(in   )  :: SimplMCF
   type(Morison_CoefMembers), allocatable, intent(in   )  :: CoefMembers(:)
   integer(IntKi),                         intent(in   )  :: NCoefDpth
   type(Morison_CoefDpths),   allocatable, intent(in   )  :: CoefDpths(:)
   type(Morison_NodeType),    allocatable, intent(in   )  :: nodes(:)
   type(Morison_MemberType),               intent(inout)  :: member
   
   integer(IntKi)                              :: i
   real(ReKi)                                  :: s
  
   select case ( MCoefMod )
      
   case (1)  ! Simple model : all nodes receive the same coefficients
      do i = 1, member%NElements + 1
         if ( member%tMG(i) > 0.0_ReKi ) then
            member%Cd    (i) = SimplCdMG
            member%Ca    (i) = SimplCaMG
            member%Cp    (i) = SimplCpMG
            member%AxCd  (i) = SimplAxCdMG
            member%AxCa  (i) = SimplAxCaMG
            member%AxCp  (i) = SimplAxCpMG          
         else
            member%Cd    (i) = SimplCd
            member%Ca    (i) = SimplCa
            member%Cp    (i) = SimplCp
            member%AxCd  (i) = SimplAxCd
            member%AxCa  (i) = SimplAxCa
            member%AxCp  (i) = SimplAxCp
         end if
      end do
      member%PropMCF = SimplMCF
   CASE (2) ! Depth-based model: coefficients are set using depth-based table data
      do i = 1, member%NElements + 1
         CALL SetDepthBasedCoefs( nodes(member%NodeIndx(i))%Position(3)+MSL2SWL,  member%tMG(i), NCoefDpth, CoefDpths, member%Cd(i), member%Ca(i), &
                                    member%Cp(i), member%AxCd(i), member%AxCa(i), member%AxCp(i) )
      end do
      member%PropMCF = CoefDpths(1)%DpthMCF
   CASE (3) ! Member-based model: coefficients set using member-specific coefficient tables
       do i = 1, member%NElements + 1
         ! Pull member  end-node data from the tables and then linearly interpolate it onto the interior member nodes    
         s = (real(i,ReKi)-1.0) / real(member%NElements,ReKi)
         if ( member%tMG(i) > 0.0_ReKi ) then
            member%Cd    (i) = CoefMembers(MmbrCoefIDIndx)%MemberCdMG1*(1-s) + CoefMembers(MmbrCoefIDIndx)%MemberCdMG2*s
            member%Ca    (i) = CoefMembers(MmbrCoefIDIndx)%MemberCaMG1*(1-s) + CoefMembers(MmbrCoefIDIndx)%MemberCaMG2*s
            member%Cp    (i) = CoefMembers(MmbrCoefIDIndx)%MemberCpMG1*(1-s) + CoefMembers(MmbrCoefIDIndx)%MemberCpMG2*s 
            member%AxCd  (i) = CoefMembers(MmbrCoefIDIndx)%MemberAxCaMG1*(1-s) + CoefMembers(MmbrCoefIDIndx)%MemberAxCdMG2*s
            member%AxCa  (i) = CoefMembers(MmbrCoefIDIndx)%MemberAxCaMG1*(1-s) + CoefMembers(MmbrCoefIDIndx)%MemberAxCaMG2*s
            member%AxCp  (i) = CoefMembers(MmbrCoefIDIndx)%MemberAxCpMG1*(1-s) + CoefMembers(MmbrCoefIDIndx)%MemberAxCpMG2*s
         else
            member%Cd    (i) = CoefMembers(MmbrCoefIDIndx)%MemberCd1 *(1-s) + CoefMembers(MmbrCoefIDIndx)%MemberCd2 *s
            member%Ca    (i) = CoefMembers(MmbrCoefIDIndx)%MemberCa1 *(1-s) + CoefMembers(MmbrCoefIDIndx)%MemberCa2 *s
            member%Cp    (i) = CoefMembers(MmbrCoefIDIndx)%MemberCp1 *(1-s) + CoefMembers(MmbrCoefIDIndx)%MemberCp2 *s
            member%AxCd  (i) = CoefMembers(MmbrCoefIDIndx)%MemberAxCd1  *(1-s) + CoefMembers(MmbrCoefIDIndx)%MemberAxCd2  *s
            member%AxCa  (i) = CoefMembers(MmbrCoefIDIndx)%MemberAxCa1  *(1-s) + CoefMembers(MmbrCoefIDIndx)%MemberAxCa2  *s
            member%AxCp  (i) = CoefMembers(MmbrCoefIDIndx)%MemberAxCp1  *(1-s) + CoefMembers(MmbrCoefIDIndx)%MemberAxCp2  *s
         end if
      end do
      member%propMCF = CoefMembers(MmbrCoefIDIndx)%MemberMCF
   end select
  
end subroutine SetExternalHydroCoefs

!----------------------------------------------------------------------------------------------------------------------------------
SUBROUTINE SetNodeMG( numMGDepths, MGDepths, node, MSL2SWL, tMG, MGdensity )
   ! sets the margine growth thickness of a single node (previously all nodes)
   INTEGER,                                  INTENT( IN    )  :: numMGDepths
   TYPE(Morison_MGDepthsType), ALLOCATABLE,  INTENT( IN    )  :: MGDepths(:)
   TYPE(Morison_NodeType),                   INTENT( IN    )  :: node
   real(ReKi),                               intent( in    )  :: MSL2SWL
   real(ReKi),                               intent( inout )  :: tMG
   real(ReKi),                               intent( inout )  :: MGdensity
   
   INTEGER                 :: J
   REAL(ReKi)              :: z
   INTEGER                 :: indx1, indx2
   REAL(ReKi)              :: dd, s
   LOGICAL                 :: foundLess = .FALSE.
   

         !Find the table entry(ies) which match the node's depth value
      ! The assumption here is that the depth table is stored from largest
      ! to smallest in depth
      z = node%Position(3) + MSL2SWL ! Place in MSL coordinate system
      foundLess = .FALSE.
      indx1 = 0
      indx2 = 0
      DO J = 1, numMGDepths
         IF ( MGDepths(J)%MGDpth <= z .AND. .NOT. foundLess ) THEN
            indx1 = J
            
            foundLess = .TRUE.
         END IF
         IF ( MGDepths(J)%MGDpth >= z ) THEN
            indx2 = J
         END IF
      
      END DO
      IF ( indx2 == 0 .OR. .NOT. foundLess ) THEN
         !Not at a marine growth depth
         tMG       = 0.0
         MGdensity = 0.0
      ELSE
         ! Linearly interpolate the coef values based on depth
         !CALL FindInterpFactor( z, CoefDpths(indx1)%Dpth, CoefDpths(indx2)%Dpth, s )
      
         dd = MGDepths(indx1)%MGDpth - MGDepths(indx2)%MGDpth
         IF ( EqualRealNos(dd, 0.0_ReKi) ) THEN
            s = 0.0_ReKi
         ELSE
            s = ( MGDepths(indx1)%MGDpth - z ) / dd
         END IF
         tMG       = MGDepths(indx1)%MGThck*(1-s) + MGDepths(indx2)%MGThck*s
         MGdensity = MGDepths(indx1)%MGDens*(1-s) + MGDepths(indx2)%MGDens*s
      END IF
      

END SUBROUTINE SetNodeMG


!----------------------------------------------------------------------------------------------------------------------------------
subroutine AllocateMemberDataArrays( member, memberLoads, errStat, errMsg )
   type(Morison_MemberType),     intent (inout)  :: member
   type(Morison_MemberLoads),    intent (inout)  :: memberLoads
   integer(IntKi),               intent (  out)  :: errStat              ! returns a non-zero value when an error occurs            
   character(*),                 intent (  out)  :: errMsg               ! Error message if errStat /= ErrID_None
   
   integer(IntKi) :: errStat2              ! returns a non-zero value when an error occurs            
   CHARACTER(errMsgLen)  :: errMsg2     ! Error message if errStat2 /= ErrID_None
   character(*), parameter :: routineName = 'AllocateMemberDataArrays'
   
   errStat = ErrID_None
   errMSg  = ''
   call AllocAry(member%NodeIndx     , member%NElements+1, 'member%NodeIndx'     , errStat2, errMsg2); call SetErrStat(errStat2, errMsg2, errStat, errMsg, routineName)
   call AllocAry(member%dRdl_mg      , member%NElements,   'member%dRdl_mg'      , errStat2, errMsg2); call SetErrStat(errStat2, errMsg2, errStat, errMsg, routineName)
   call AllocAry(member%dRdl_in      , member%NElements,   'member%dRdl_in'      , errStat2, errMsg2); call SetErrStat(errStat2, errMsg2, errStat, errMsg, routineName)
   call AllocAry(member%floodstatus  , member%NElements,   'member%floodstatus'  , errStat2, errMsg2); call SetErrStat(errStat2, errMsg2, errStat, errMsg, routineName)
   call AllocAry(member%alpha        , member%NElements,   'member%alpha'        , errStat2, errMsg2); call SetErrStat(errStat2, errMsg2, errStat, errMsg, routineName)
   call AllocAry(member%alpha_fb     , member%NElements,   'member%alpha_fb'     , errStat2, errMsg2); call SetErrStat(errStat2, errMsg2, errStat, errMsg, routineName)
   call AllocAry(member%alpha_fb_star, member%NElements,   'member%alpha_fb_star', errStat2, errMsg2); call SetErrStat(errStat2, errMsg2, errStat, errMsg, routineName)
   call AllocAry(member%m_fb_l       , member%NElements,   'member%m_fb_l       ', errStat2, errMsg2); call SetErrStat(errStat2, errMsg2, errStat, errMsg, routineName)
   call AllocAry(member%m_fb_u       , member%NElements,   'member%m_fb_u       ', errStat2, errMsg2); call SetErrStat(errStat2, errMsg2, errStat, errMsg, routineName)
   call AllocAry(member%h_cfb_l      , member%NElements,   'member%h_cfb_l      ', errStat2, errMsg2); call SetErrStat(errStat2, errMsg2, errStat, errMsg, routineName)
   call AllocAry(member%h_cfb_u      , member%NElements,   'member%h_cfb_u      ', errStat2, errMsg2); call SetErrStat(errStat2, errMsg2, errStat, errMsg, routineName)
   call AllocAry(member%I_lfb_l      , member%NElements,   'member%I_lfb_l      ', errStat2, errMsg2); call SetErrStat(errStat2, errMsg2, errStat, errMsg, routineName)
   call AllocAry(member%I_lfb_u      , member%NElements,   'member%I_lfb_u      ', errStat2, errMsg2); call SetErrStat(errStat2, errMsg2, errStat, errMsg, routineName)
   call AllocAry(member%I_rfb_l      , member%NElements,   'member%I_rfb_l      ', errStat2, errMsg2); call SetErrStat(errStat2, errMsg2, errStat, errMsg, routineName)
   call AllocAry(member%I_rfb_u      , member%NElements,   'member%I_rfb_u      ', errStat2, errMsg2); call SetErrStat(errStat2, errMsg2, errStat, errMsg, routineName)
   call AllocAry(member%m_mg_l       , member%NElements,   'member%m_mg_l       ', errStat2, errMsg2); call SetErrStat(errStat2, errMsg2, errStat, errMsg, routineName)
   call AllocAry(member%m_mg_u       , member%NElements,   'member%m_mg_u       ', errStat2, errMsg2); call SetErrStat(errStat2, errMsg2, errStat, errMsg, routineName)
   call AllocAry(member%h_cmg_l      , member%NElements,   'member%h_cmg_l      ', errStat2, errMsg2); call SetErrStat(errStat2, errMsg2, errStat, errMsg, routineName)
   call AllocAry(member%h_cmg_u      , member%NElements,   'member%h_cmg_u      ', errStat2, errMsg2); call SetErrStat(errStat2, errMsg2, errStat, errMsg, routineName)
   call AllocAry(member%I_lmg_l      , member%NElements,   'member%I_lmg_l      ', errStat2, errMsg2); call SetErrStat(errStat2, errMsg2, errStat, errMsg, routineName)
   call AllocAry(member%I_lmg_u      , member%NElements,   'member%I_lmg_u      ', errStat2, errMsg2); call SetErrStat(errStat2, errMsg2, errStat, errMsg, routineName)
   call AllocAry(member%I_rmg_l      , member%NElements,   'member%I_rmg_l      ', errStat2, errMsg2); call SetErrStat(errStat2, errMsg2, errStat, errMsg, routineName)
   call AllocAry(member%I_rmg_u      , member%NElements,   'member%I_rmg_u      ', errStat2, errMsg2); call SetErrStat(errStat2, errMsg2, errStat, errMsg, routineName)
   call AllocAry(member%Cfl_fb       , member%NElements,   'member%Cfl_fb       ', errStat2, errMsg2); call SetErrStat(errStat2, errMsg2, errStat, errMsg, routineName)
   call AllocAry(member%Cfr_fb       , member%NElements,   'member%Cfr_fb       ', errStat2, errMsg2); call SetErrStat(errStat2, errMsg2, errStat, errMsg, routineName)
   call AllocAry(member%CM0_fb       , member%NElements,   'member%CM0_fb       ', errStat2, errMsg2); call SetErrStat(errStat2, errMsg2, errStat, errMsg, routineName) 
   call AllocAry(member%R            , member%NElements+1, 'member%R            ', errStat2, errMsg2); call SetErrStat(errStat2, errMsg2, errStat, errMsg, routineName)
   call AllocAry(member%RMG          , member%NElements+1, 'member%RMG          ', errStat2, errMsg2); call SetErrStat(errStat2, errMsg2, errStat, errMsg, routineName)
   call AllocAry(member%Rin          , member%NElements+1, 'member%Rin          ', errStat2, errMsg2); call SetErrStat(errStat2, errMsg2, errStat, errMsg, routineName)
   call AllocAry(member%tMG          , member%NElements+1, 'member%tMG          ', errStat2, errMsg2); call SetErrStat(errStat2, errMsg2, errStat, errMsg, routineName)
   call AllocAry(member%MGdensity    , member%NElements+1, 'member%MGdensity    ', errStat2, errMsg2); call SetErrStat(errStat2, errMsg2, errStat, errMsg, routineName)
   call AllocAry(member%Cd           , member%NElements+1, 'member%Cd           ', errStat2, errMsg2); call SetErrStat(errStat2, errMsg2, errStat, errMsg, routineName)
   call AllocAry(member%Ca           , member%NElements+1, 'member%Ca           ', errStat2, errMsg2); call SetErrStat(errStat2, errMsg2, errStat, errMsg, routineName)
   call AllocAry(member%Cp           , member%NElements+1, 'member%Cp           ', errStat2, errMsg2); call SetErrStat(errStat2, errMsg2, errStat, errMsg, routineName)
   call AllocAry(member%AxCd         , member%NElements+1, 'member%AxCd         ', errStat2, errMsg2); call SetErrStat(errStat2, errMsg2, errStat, errMsg, routineName)
   call AllocAry(member%AxCa         , member%NElements+1, 'member%AxCa         ', errStat2, errMsg2); call SetErrStat(errStat2, errMsg2, errStat, errMsg, routineName)
   call AllocAry(member%AxCp         , member%NElements+1, 'member%AxCp         ', errStat2, errMsg2); call SetErrStat(errStat2, errMsg2, errStat, errMsg, routineName)
   call AllocAry( memberLoads%F_D    , 6, member%NElements+1, 'memberLoads%F_D'   , errStat2, errMsg2); call SetErrStat(errStat2, errMsg2, errStat, errMsg, routineName)
   call AllocAry( memberLoads%F_A    , 6, member%NElements+1, 'memberLoads%F_A'   , errStat2, errMsg2); call SetErrStat(errStat2, errMsg2, errStat, errMsg, routineName)
   call AllocAry( memberLoads%F_B    , 6, member%NElements+1, 'memberLoads%F_B'   , errStat2, errMsg2); call SetErrStat(errStat2, errMsg2, errStat, errMsg, routineName)
   call AllocAry( memberLoads%F_BF   , 6, member%NElements+1, 'memberLoads%F_BF'  , errStat2, errMsg2); call SetErrStat(errStat2, errMsg2, errStat, errMsg, routineName)
   call AllocAry( memberLoads%F_I    , 6, member%NElements+1, 'memberLoads%F_I'   , errStat2, errMsg2); call SetErrStat(errStat2, errMsg2, errStat, errMsg, routineName)
   call AllocAry( memberLoads%F_If   , 6, member%NElements+1, 'memberLoads%F_If'  , errStat2, errMsg2); call SetErrStat(errStat2, errMsg2, errStat, errMsg, routineName)
   call AllocAry( memberLoads%F_WMG  , 6, member%NElements+1, 'memberLoads%F_WMG' , errStat2, errMsg2); call SetErrStat(errStat2, errMsg2, errStat, errMsg, routineName)
   call AllocAry( memberLoads%F_IMG  , 6, member%NElements+1, 'memberLoads%F_IMG' , errStat2, errMsg2); call SetErrStat(errStat2, errMsg2, errStat, errMsg, routineName)
   
   if (ErrStat >= AbortErrLev) return

   ! Initialize everything to zero
   member%NodeIndx      = 0.0_ReKi
   member%dRdl_mg       = 0.0_ReKi
   member%dRdl_in       = 0.0_ReKi
   member%floodstatus   = 0.0_ReKi
   member%alpha         = 0.0_ReKi
   member%alpha_fb      = 0.0_ReKi
   member%alpha_fb_star = 0.0_ReKi
   member%m_fb_l        = 0.0_ReKi
   member%m_fb_u        = 0.0_ReKi
   member%h_cfb_l       = 0.0_ReKi
   member%h_cfb_u       = 0.0_ReKi
   member%I_lfb_l       = 0.0_ReKi
   member%I_lfb_u       = 0.0_ReKi
   member%I_rfb_l       = 0.0_ReKi
   member%I_rfb_u       = 0.0_ReKi
   member%m_mg_l        = 0.0_ReKi
   member%m_mg_u        = 0.0_ReKi
   member%h_cmg_l       = 0.0_ReKi
   member%h_cmg_u       = 0.0_ReKi
   member%I_lmg_l       = 0.0_ReKi
   member%I_lmg_u       = 0.0_ReKi
   member%I_rmg_l       = 0.0_ReKi
   member%I_rmg_u       = 0.0_ReKi
   member%Cfl_fb        = 0.0_ReKi
   member%Cfr_fb        = 0.0_ReKi
   member%CM0_fb        = 0.0_ReKi
   member%R             = 0.0_ReKi
   member%RMG           = 0.0_ReKi
   member%Rin           = 0.0_ReKi
   member%tMG           = 0.0_ReKi
   member%MGdensity     = 0.0_ReKi
   member%Cd            = 0.0_ReKi
   member%Ca            = 0.0_ReKi
   member%Cp            = 0.0_ReKi
   member%AxCd          = 0.0_ReKi
   member%AxCa          = 0.0_ReKi
   member%AxCp          = 0.0_ReKi
   memberLoads%F_D      = 0.0_ReKi
   memberLoads%F_A      = 0.0_ReKi
   memberLoads%F_B      = 0.0_ReKi
   memberLoads%F_BF     = 0.0_ReKi
   memberLoads%F_I      = 0.0_ReKi
   memberLoads%F_If     = 0.0_ReKi
   memberLoads%F_WMG    = 0.0_ReKi
   memberLoads%F_IMG    = 0.0_ReKi

end subroutine AllocateMemberDataArrays
!----------------------------------------------------------------------------------------------------------------------------------
subroutine FlipMemberNodeData( member, nodes, doSwap)
   type(Morison_MemberType),     intent (inout)  :: member
   type(Morison_NodeType),       intent (in   )  :: nodes(:)
   logical,                      intent (  out)  :: doSwap
   
   integer(IntKi) :: i, j1, j2, numMemNodes, indx
   
   
   doSwap = .FALSE.
   numMemNodes = member%NElements + 1
   j1 = member%NodeIndx(1)
   j2 = member%NodeIndx(numMemNodes)
   IF ( EqualRealNos(nodes(j1)%Position(3), nodes(j2)%Position(3) ) ) THEN         ! Z1 = Z2          
      IF ( EqualRealNos(nodes(j1)%Position(1), nodes(j2)%Position(1) ) ) THEN      ! X1 = X2
         IF   ( nodes(j1)%Position(2) > nodes(j2)%Position(2) ) THEN
            doSwap = .TRUE.  ! Y1 > Y2
         END IF
      ELSE IF ( nodes(j1)%Position(1) > nodes(j2)%Position(1) ) THEN
         doSwap = .TRUE.  ! X1 > X2
      END IF
   ELSE IF    ( nodes(j1)%Position(3) > nodes(j2)%Position(3) ) THEN
      doSwap = .TRUE.                                ! Z1 > Z2  
   END IF
         
   ! If we swap the the nodes, we need know this later when calculating the normal vector to the ends
   member%Flipped = doSwap
   IF ( doSwap ) THEN
      member%NodeIndx(1) = j2
      member%NodeIndx(numMemNodes) = j1
      
      ! Loop over half the interior nodes and swap their indices
      do i = 1, ceiling( (numMemNodes-2.0_ReKi)/2.0_ReKi)
         indx = member%NodeIndx(1+i)
         member%NodeIndx(1+i) = member%NodeIndx(numMemNodes-i)
         member%NodeIndx(numMemNodes-i) = indx
      end do
      
   end if    
   
end subroutine FlipMemberNodeData
!----------------------------------------------------------------------------------------------------------------------------------
subroutine SetMemberProperties( MSL2SWL, gravity, member, MCoefMod, MmbrCoefIDIndx, MmbrFilledIDIndx, propSet1, propSet2, InitInp, errStat, errMsg )
   real(ReKi),                   intent (in   )  :: MSL2SWL
   real(ReKi),                   intent (in   )  :: gravity
   type(Morison_MemberType),     intent (inout)  :: member
   integer(IntKi),               intent (in   )  :: MCoefMod
   integer(IntKi),               intent (in   )  :: MmbrCoefIDIndx
   integer(IntKi),               intent (in   )  :: MmbrFilledIDIndx
   type(Morison_MemberPropType), intent (in   )  :: propSet1             ! property set of node 1
   type(Morison_MemberPropType), intent (in   )  :: propSet2             ! property set of node N+1
   type(Morison_InitInputType),  intent (in   )  :: InitInp
   integer(IntKi),               intent (  out)  :: errStat              ! returns a non-zero value when an error occurs            
   character(*),                 intent (  out)  :: errMsg               ! Error message if errStat /= ErrID_None

   integer(IntKi) :: N, i
   real(ReKi)     :: WtrDepth,s, dl
   real(ReKi)     :: vec(3)
   real(ReKi)     :: memLength 
   real(ReKi)     :: Za 
   real(ReKi)     :: Zb 
   real(ReKi)     :: phi 
   real(ReKi)     :: sinPhi
   real(ReKi)     :: cosPhi
   real(ReKi)     :: Rmid  
   real(ReKi)     :: RmidMG
   real(ReKi)     :: Rmidin
   real(ReKi)     :: Lmid
   real(ReKi)     :: li
   real(ReKi)     :: Vinner_l, Vinner_u, Vouter_l, Vouter_u, Vballast_l, Vballast_u
   real(ReKi)     :: tk(1,3), Imat(3,3)
   REAL(ReKi)     :: h_c    ! center of mass offset from first node
   
   errStat = ErrID_None
   errMSg  = ''
   
   WtrDepth = InitInp%WtrDpth
   N  = member%NElements
   dl = member%dl
   
   vec     = InitInp%Nodes(member%NodeIndx(N+1))%Position - InitInp%Nodes(member%NodeIndx(1))%Position   
   
   ! calculate reference orientation information.  Note: members are straight to start
   memLength = member%RefLength 
   member%k(1:3) = (vec/memLength)  ! vector along member from start to end point, length > 0 was already checked when the members were parsed and generated from the input file data
   tk(1,1) = member%k(1)
   tk(1,2) = member%k(2)
   tk(1,3) = member%k(3)
   member%kkt    = matmul(transpose(tk),tk)
   call Eye(Imat,errStat,errMsg)
   member%Ak     =  Imat - member%kkt
   phi = acos(vec(3)/memLength)  ! incline angle   
   sinPhi = sin(phi)
   cosPhi = cos(phi)  
   member%cosPhi_ref = cosPhi
   
   ! These are all per node and not done here, yet
   
   do i = 1, member%NElements+1
      call SetNodeMG( InitInp%NMGDepths, InitInp%MGDepths, InitInp%Nodes(member%NodeIndx(i)), InitInp%MSL2SWL, member%tMG(i), member%MGDensity(i) )
   end do

   member%R(  1)   = propSet1%PropD / 2.0            
   member%RMG(1)   = propSet1%PropD / 2.0 + member%tMG(1) 
   member%Rin(1)   = propSet1%PropD / 2.0 - propSet1%PropThck  
   member%R(  N+1) = propSet2%PropD / 2.0            
   member%RMG(N+1) = propSet2%PropD / 2.0 + member%tMG(N+1)
   member%Rin(N+1) = propSet2%PropD / 2.0 - propSet2%PropThck 
   do i = 2,  member%NElements
      s = (real(i,ReKi)-1.0) / real(member%NElements,ReKi)
      member%R(  i) =  member%R(  1)*(1-s) + member%R(  N+1)*s
      member%Rin(i) =  member%Rin(1)*(1-s) + member%Rin(N+1)*s
      member%RMG(i) =  member%R(i) + member%tMG(i)
   end do

   call SetExternalHydroCoefs(  MSL2SWL, MCoefMod, MmbrCoefIDIndx, InitInp%SimplCd, InitInp%SimplCdMG, InitInp%SimplCa, InitInp%SimplCaMG, InitInp%SimplCp, &
                                   InitInp%SimplCpMG, InitInp%SimplAxCd, InitInp%SimplAxCdMG, InitInp%SimplAxCa, InitInp%SimplAxCaMG, InitInp%SimplAxCp, InitInp%SimplAxCpMG, InitInp%SimplMCF, & 
                                   InitInp%CoefMembers, InitInp%NCoefDpth, InitInp%CoefDpths, InitInp%Nodes, member )
   
   ! calculate reference incline angle and heading, and related trig values.  Note: members are straight to start
   Za = InitInp%Nodes(member%NodeIndx(1  ))%Position(3) 
   Zb = InitInp%Nodes(member%NodeIndx(N+1))%Position(3)

   ! Check if members with the MacCamy-Fuchs diffraction model and not modeled by potential flow satisfy the necessary criteria.
   IF ( member%PropMCF .AND. ( .NOT. member%PropPot )) THEN
      ! Check if surface piercing
      IF ( (Za-MSL2SWL)*(Zb-MSL2SWL) > 0 ) THEN ! Two end joints of the member on the same side of the SWL
         CALL SetErrStat(ErrID_Fatal, 'MacCamy-Fuchs members must be surface piercing.  This is not true for Member ID '//trim(num2lstr(member%MemberID)), errStat, errMsg, 'SetMemberProperties' )   
         RETURN
      END IF
      ! Check inclination
      If ( ABS(phi) .GE. 0.174533 ) THEN ! If inclination from vertical is greater than 10 deg
         CALL SetErrStat(ErrID_Fatal, 'MacCamy-Fuchs members must be within 10 degrees from vertical.  This is not true for Member ID '//trim(num2lstr(member%MemberID)), errStat, errMsg, 'SetMemberProperties' )   
         RETURN
      END IF
      ! Check radius
      DO i = 1, member%NElements+1
         IF ( (member%RMG(i) .GT. 1.1_ReKi*REAL(0.5_SiKi*InitInp%MCFD)) .OR. (member%RMG(i) .LT. 0.9_ReKi*REAL(0.5_SiKi*InitInp%MCFD)) ) THEN
            ! Error because MacCamy-Fuchs members must have a diameter within +/-10% of MCFD specified in seastate.
            CALL SetErrStat(ErrID_Fatal, 'MacCamy-Fuchs members must have a diameter within +/-10% of MCFD specified in the SeaState input file.  This is not true for Member ID '//trim(num2lstr(member%MemberID)), errStat, errMsg, 'SetMemberProperties' )   
            RETURN
         END IF
      END DO
      ! Check draft-to-radius ratio
      IF ( (-InitInp%Nodes(member%NodeIndx(1))%Position(3)) < 0.5_SiKi*InitInp%MCFD ) THEN
         CALL SetErrStat(ErrID_Fatal, 'Initial draft of MacCamy-Fuchs members should be at least as large as their radius.  This is not true for Member ID '//trim(num2lstr(member%MemberID)), errStat, errMsg, 'SetMemberProperties' )   
         RETURN
      END IF
   END IF

   ! find fill location of member (previously in SetElementFillProps)
   member%MmbrFilledIDIndx = MmbrFilledIDIndx ! Set this to the parameter version of this member data
   if ( MmbrFilledIDIndx > 0 ) then    
      member%FillDens     =  InitInp%FilledGroups(MmbrFilledIDIndx)%FillDens
      member%FillFSLoc    =  InitInp%FilledGroups(MmbrFilledIDIndx)%FillFSLoc - InitInp%MSL2SWL
       if (member%FillFSLoc >= Zb) then
         member%z_overfill = member%FillFSLoc - Zb
         member%l_fill = member%RefLength
         member%memfloodstatus = 1  ! fully flooded   
       elseif (Za >= member%FillFSLoc) then
          ! No ballast
         member%memfloodstatus = 0  
         member%z_overfill = 0.0_ReKi
         member%l_fill = 0.0_ReKi
      else
         member%z_overfill =0
         if ( Zb <= -InitInp%WtrDpth ) then
            member%memfloodstatus = 0  ! member fully buried in seabed
            member%l_fill = 0
         else
            member%memfloodstatus = 2  ! partially flooded member
            member%l_fill = (member%FillFSLoc - Za)/cosPhi
         end if
      
      end if
      
   else
      member%FillDens     =   0.0
      member%FillFSLoc    =   0.0  ! Future calculations for ballasting MUST verify that MbrFilledIDIndx > 0 for any ballasting calcs or this value will cause errors
      member%z_overfill =0
      member%l_fill = 0
      member%memfloodstatus = 0
   end if

    ! Check the member does not exhibit any of the following conditions
   if (.not. member%PropPot) then 
      if ( abs(Zb) < abs(member%Rmg(N+1)*sinPhi) ) then
         call SetErrStat(ErrID_Fatal, 'The upper end-plate of a member must not cross the water plane.  This is not true for Member ID '//trim(num2lstr(member%MemberID)), errStat, errMsg, 'SetMemberProperties' )   
      end if
      if ( abs(Za) < abs(member%Rmg(1)*sinPhi) ) then
         call SetErrStat(ErrID_Fatal, 'The lower end-plate of a member must not cross the water plane.  This is not true for Member ID '//trim(num2lstr(member%MemberID)), errStat, errMsg, 'SetMemberProperties' )   
      end if
      
      if ( ( Za < -WtrDepth .and. Zb >= -WtrDepth ) .and. ( phi > 10.0*d2r .or. abs((member%RMG(N+1) - member%RMG(1))/member%RefLength)>0.1 ) ) then
         call SetErrStat(ErrID_Fatal, 'A member which crosses the seabed must not be inclined more than 10 degrees from vertical or have a taper larger than 0.1.  This is not true for Member ID '//trim(num2lstr(member%MemberID)), errStat, errMsg, 'SetMemberProperties' )   
      end if
      
   end if
   

   ! calculate h_floor if seabed-piercing
   member%h_floor = 0.0_ReKi
   member%i_floor = member%NElements+1  ! Default to entire member is below the seabed
   member%doEndBuoyancy = .false.
   if (Za < -WtrDepth) then
      do i= 2, member%NElements+1
         Za = InitInp%Nodes(member%NodeIndx(i))%Position(3)
         if (Za > -WtrDepth) then            ! find the lowest node above the seabed
            
            if (cosPhi < 0.173648178 ) then ! phi > 80 degrees and member is seabed crossing
               call SetErrStat(ErrID_Fatal, 'A seabed crossing member must have an inclination angle of <= 80 degrees from vertical.  This is not true for Member ID '//trim(num2lstr(member%MemberID)), errStat, errMsg, 'SetMemberProperties' )
            end if
            
            member%h_floor = (-WtrDepth-Za)/cosPhi  ! get the distance from the node to the seabed along the member axis (negative value)
            member%i_floor = i-1                    ! record the number of the element that pierces the seabed
            member%doEndBuoyancy = .true.
            exit
         else if ( EqualRealNos(Za, -WtrDepth ) ) then
            member%doEndBuoyancy = .true.
         end if
      end do
   else
      member%i_floor = 0 ! lower end is at or above the seabed
   end if


  
   ! calculate element-level values
   
   do i = 1, member%NElements
      member%dRdl_mg(i) = (member%RMG(i+1) - member%RMG(i))/dl
      member%dRdl_in(i) = (member%Rin(i+1) - member%Rin(i))/dl
      
      member%alpha(   i) = GetAlpha(member%RMG(i), member%RMG(i+1))
      member%alpha_fb(i) = GetAlpha(member%Rin(i), member%Rin(i+1))
      
   end do

   member%Vinner = 0.0_ReKi  ! Total  volume of member without marine growth
   member%Vouter = 0.0_ReKi  ! Total outer volume of member including marine growth
   member%Vballast = 0.0_ReKi ! Total ballasted volume of member
   
   ! force-related constants for each element
   do i = 1, member%NElements
   
      Za = InitInp%Nodes(member%NodeIndx(  i))%Position(3)   ! z location of node i
      Zb = InitInp%Nodes(member%NodeIndx(i+1))%Position(3)   ! z location of node i+1
      
      ! ------------------ marine growth weight and inertia ------------------------------------------------
      Vinner_l   = 0.0
      Vouter_l   = 0.0
      Vinner_U   = 0.0
      Vouter_U   = 0.0
      if (i > member%i_floor) then         
         ! full marine growth: get the properties for each half-element lumped to the appropriate node
                  
         Rmid   = 0.5*(member%R(  i)+member%R(  i+1))  ! radius at middle of segment, where division occurs
         RmidMG = 0.5*(member%RMG(i)+member%RMG(i+1))  ! radius with marine growth at middle of segment, where division occurs
         Lmid   = 0.5*dl   ! = 0.5*(R2-R1)/m  half-length of segment

         CALL MarineGrowthPartSegment(member%R(i  ), Rmid, member%RMG(i  ),RmidMG, Lmid, member%MGDensity(i),  Vinner_l, Vouter_l, member%m_mg_l(i), member%h_cmg_l(i), member%I_lmg_l(i), member%I_rmg_l(i))   ! get precomputed quantities for lower half-segment
         CALL MarineGrowthPartSegment(member%R(i+1), Rmid, member%RMG(i+1),RmidMG,-Lmid, member%MGDensity(i),  Vinner_u, Vouter_u, member%m_mg_u(i), member%h_cmg_u(i), member%I_lmg_u(i), member%I_rmg_u(i))   ! get precomputed quantities for upper half-segment
         
      else if (i == member%i_floor) then         
         ! crossing seabed: get the properties for part-element above the seabed and lump to the upper node      

         Rmid   = (-member%h_floor*member%R(  i) +(dl+member%h_floor)*member%R(  i+1))/dl
         RmidMG = (-member%h_floor*member%RMG(i) +(dl+member%h_floor)*member%RMG(i+1))/dl
         Lmid   = -member%h_floor

         CALL MarineGrowthPartSegment(member%R(i+1), Rmid, member%RMG(i+1),RmidMG, -Lmid, member%MGDensity(i),  Vinner_u, Vouter_u, member%m_mg_u(i), member%h_cmg_u(i), member%I_lmg_u(i), member%I_rmg_u(i))   ! get precomputed quantities for upper half-segment
         Vinner_l   = 0.0
         Vouter_l   = 0.0
      end if

      ! ------------------ flooded ballast inertia ---------------------------------------------------------
      Vballast_l = 0.0
      Vballast_U = 0.0
      if (member%memfloodstatus > 0 .and. (member%FillFSLoc > Za)) then
         ! Fully filled element, so split in middle
         if ((i > member%i_floor) .and. (member%FillFSLoc >= Zb)) then

            ! get the properties for each half-element lumped to the appropriate node
            Rmidin = 0.5*(member%Rin(i)+member%Rin(i+1))  ! radius of member interior at middle of segment, where division occurs
            Lmid   = 0.5*dl   ! = 0.5*(R2-R1)/m  half-length of segment
            CALL FloodedBallastPartSegment(member%Rin(i  ), Rmidin,  Lmid, member%FillDens, Vballast_l, member%m_fb_l(i), member%h_cfb_l(i), member%I_lfb_l(i), member%I_rfb_l(i))   ! get precomputed quantities for lower half-segment
            CALL FloodedBallastPartSegment(member%Rin(i+1), Rmidin, -Lmid, member%FillDens, Vballast_u, member%m_fb_u(i), member%h_cfb_u(i), member%I_lfb_u(i), member%I_rfb_u(i))   ! get precomputed quantities for upper half-segment
 
         ! partially filled element, so split at FillFSLoc
         else if ((i > member%i_floor)  .AND. (member%FillFSLoc < Zb)) then

            ! get the properties for each partial-element lumped to the appropriate node
            Lmid   = member%FillFSLoc - Za 
            Rmidin = member%Rin(i)+(Lmid/(Zb-Za))*(member%Rin(i+1)-member%Rin(i))  ! radius of member interior at middle of segment, where division occurs
            CALL FloodedBallastPartSegment(member%Rin(i  ), Rmidin,  Lmid, member%FillDens, Vballast_l, member%m_fb_l(i), member%h_cfb_l(i), member%I_lfb_l(i), member%I_rfb_l(i))   ! get precomputed quantities for lower half-segment
            CALL FloodedBallastPartSegment(member%Rin(i+1), Rmidin, -Lmid, 0.0, Vballast_u, member%m_fb_u(i), member%h_cfb_u(i), member%I_lfb_u(i), member%I_rfb_u(i))   ! get precomputed quantities for upper half-segment
 
         else if (i == member%i_floor) then     ! Hopefully we don't have a partially filled element crossing the seabed.
 
            ! crossing seabed: get the properties for part-element above the seabed and lump to the upper node
            RmidMG = (-member%h_floor*member%RMG(i) +(dl+member%h_floor)*member%RMG(i+1))/dl
            Rmidin = (-member%h_floor*member%Rin(i) +(dl+member%h_floor)*member%Rin(i+1))/dl
            Lmid   = -member%h_floor
            CALL FloodedBallastPartSegment(member%Rin(i+1), Rmidin, -Lmid, member%FillDens,  Vballast_u, member%m_fb_u(i), member%h_cfb_u(i), member%I_lfb_u(i), member%I_rfb_u(i))   ! get precomputed quantities for upper half-segment
            Vballast_l = 0.0
 
         end if
      else  ! Either no ballast flooding in member, or this particular element isn't flooded at all
         Vballast_u        = 0.0
         Vballast_l        = 0.0
         member%m_fb_u(i)  = 0.0
         member%h_cfb_u(i) = 0.0
         member%I_lfb_u(i) = 0.0
         member%I_rfb_u(i) = 0.0
      endif
         

      
      ! Determine volumes to add to Non-WAMIT modeled members, etc.
      if (.not. member%PropPot) then
         
         if (Zb < -WtrDepth) then
            ! fully buried element, do not add these volume contributions to totals
         else if (0.0 >= Zb) then   ! Bug fix per OpenFAST issue #844   GJH 2/3/2022
            ! fully submerged elements.  
            ! NOTE: For an element which is fractionaly in the seabed, the entire element volume is added to totals
            member%Vinner = member%Vinner + Vinner_l + Vinner_u
            member%Vouter = member%Vouter + Vouter_l + Vouter_u
            member%Vsubmerged = member%Vsubmerged + Vouter_l + Vouter_u
         else if ((0.0 > Za) .AND. (0.0 < Zb)) then ! Bug fix per OpenFAST issue #844   GJH 2/3/2022
            if (i == 1) then
               call SetErrStat(ErrID_Fatal, 'The lowest element of a member must not cross the free surface.  This is true for MemberID '//trim(num2lstr(member%MemberID)), errStat, errMsg, 'SetMemberProperties')
            end if
            
            ! partially submerged element
            member%Vinner = member%Vinner + Vinner_l + Vinner_u
            member%Vouter = member%Vouter + Vouter_l + Vouter_u
            ! compute volume portion which is submerged
            Lmid = -Za/cosPhi 
            call TaperCalc( member%Rmg(i), member%Rmg(i)+Lmid*member%dRdl_mg(i), Lmid, Vouter_l, h_c)
            
            member%Vsubmerged = member%Vsubmerged + Vouter_l 
            
         else ! fully above the water
            member%Vinner = member%Vinner + Vinner_l + Vinner_u
            member%Vouter = member%Vouter + Vouter_l + Vouter_u
         end if 
      end if
      
      ! ------------------ flooded ballast weight (done) --------------------
      ! NOTE: this section of code is somewhat redundant with "flooded ballast inertia" section above

      li = dl*(i-1)
      ! fully buried element
      if (Zb < -WtrDepth) then
         member%floodstatus(i) = 0
      
      ! fully filled elements 
      else if (member%memfloodstatus > 0 .and. member%FillFSLoc > Zb) then  
         member%floodstatus(i) = 1
         member%Vballast = member%Vballast + Vballast_l + Vballast_u
         ! depth-adjusted force distribution constant
         member%alpha_fb_star(i) = member%alpha_fb(i)*( Zb - member%FillFSLoc )**3 / ( ( (1-member%alpha_fb(i))*(Za - member%FillFSLoc))**3 + member%alpha_fb(i)*(Zb - member%FillFSLoc)**3 )
         
         ! force and moment magnitude constants

         
         member%Cfl_fb(i) = TwoPi * member%dRdl_in(i) * member%FillDens * gravity * dl *( (li - member%l_fill)*member%Rin(i) + 0.5*((li - member%l_fill)* member%dRdl_in(i) + member%Rin(i))*dl + 1.0/3.0* member%dRdl_in(i)*dl**2 )
         member%Cfr_fb(i) =    Pi *                     member%FillDens * gravity * dl *( member%Rin(i)**2 +  member%dRdl_in(i)*member%Rin(i)*dl +1.0/3.0 * member%dRdl_in(i)**2 *dl**2 )
         member%CM0_fb(i) = TwoPi *                     member%FillDens * gravity * dl *( 0.25*dl**3* member%dRdl_in(i)**4 + 0.25*dl**3* member%dRdl_in(i)**2 + dl**2* member%dRdl_in(i)**3*member%Rin(i) + 2.0/3.0*dl**2* member%dRdl_in(i)*member%Rin(i) + 1.5*dl* member%dRdl_in(i)**2*member%Rin(i)**2 + 0.5*dl*member%Rin(i)**2 +  member%dRdl_in(i)*member%Rin(i)**3 )
         
         
      ! partially filled element
      else if ((member%memfloodstatus > 0) .and. (member%FillFSLoc > Za) .AND. (member%FillFSLoc < Zb)) then
         
         ! Need to enforce the modeling requirement that the first/bottom-most element of a member be fully flooded
         if (i == 1) then
            call SetErrStat(ErrID_Fatal,'The modeling of partially flooded/ballested members requires that the first/bottom-most element of a member must be fully flooded. This is not true for MemberID '//trim(num2lstr(member%MemberID)),ErrStat,ErrMsg,'SetMemberProperties')
            return
         end if
         ! Need to enforce the modeling requirement that a partially flooded member must not be close to horizontal
         if ( (InitInp%Nodes(member%NodeIndx(N+1))%Position(3) - member%Rin(N+1)*sinPhi) < member%FillFSLoc ) then
            call SetErrStat(ErrID_Fatal,'The modeling of partially flooded/ballested members requires the the member not be near horizontal.  This is not true for MemberID '//trim(num2lstr(member%MemberID)),ErrStat,ErrMsg,'SetMemberProperties') 
            return
         end if
         
         member%floodstatus(i) = 2
         
         ! length along axis from node i to fill level
         member%h_fill = member%l_fill - (i-1)*dl
         !Since this element is only partially flooded/ballasted, compute the Volume fraction which is filled
         call TaperCalc( member%Rin(i), member%Rin(i)+member%h_fill*member%dRdl_in(i), member%h_fill, Vballast_l, h_c)
         Vballast_u = 0.0
         member%Vballast = member%Vballast + Vballast_l + Vballast_u ! Note: Vballast_l will match calculations above
       
         
         ! depth-adjusted force distribution constant
         member%alpha_fb_star(i) = (1 - member%alpha_fb(i))*( Za - member%FillFSLoc )**3 / ( ( (1-member%alpha_fb(i))*(Za - member%FillFSLoc))**3 - member%alpha_fb(i)*(Zb - member%FillFSLoc)**3 )
         
         ! force and moment magnitude constants
         member%Cfl_fb(i) = TwoPi * member%dRdl_in(i) * member%FillDens * gravity * member%h_fill *( (li - member%l_fill)*member%Rin(i) + 0.5*((li - member%l_fill)*member%dRdl_in(i) + member%Rin(i))*member%h_fill + 1.0/3.0*member%dRdl_in(i)*member%h_fill**2 )
         member%Cfr_fb(i) =    Pi * member%FillDens * gravity * member%h_fill *( member%Rin(i)**2 + member%dRdl_in(i)*member%Rin(i)*member%h_fill +1.0/3.0 *member%dRdl_in(i)**2 *member%h_fill**2 )
         member%CM0_fb(i) = TwoPi * member%FillDens * gravity * member%h_fill *( 0.25*member%h_fill**3*member%dRdl_in(i)**4 + 0.25*member%h_fill**3*member%dRdl_in(i)**2 + member%h_fill**2*member%dRdl_in(i)**3*member%Rin(i) + 2.0/3.0*member%h_fill**2*member%dRdl_in(i)*member%Rin(i)  &
                                                                                 + 1.5*member%h_fill*member%dRdl_in(i)**2*member%Rin(i)**2 + 0.5*member%h_fill*member%Rin(i)**2 + member%dRdl_in(i)*member%Rin(i)**3 ) &
                                    -0.25 * member%FillDens * gravity * Pi * (  member%Rin(i) + member%h_fill*member%dRdl_in(i))**4
      
      ! unflooded element
      else
         member%floodstatus(i) = 0
      
      end if
      

   end do ! end looping through elements   
  
 
end subroutine SetMemberProperties

!----------------------------------------------------------------------------------------------------------------------------------
subroutine SetupMembers( InitInp, p, m, errStat, errMsg )
   type(Morison_InitInputType),  intent (inout)  :: InitInp
   type(Morison_ParameterType),  intent (inout)  :: p
   type(Morison_MiscVarType),    intent (inout)  :: m
   integer(IntKi),               intent (  out)  :: errStat              ! returns a non-zero value when an error occurs            
   character(*),                 intent (  out)  :: errMsg               ! Error message if errStat /= ErrID_None

   integer(IntKi) :: i, prop1Indx, prop2Indx
   integer(IntKi) :: errStat2              ! returns a non-zero value when an error occurs            
   CHARACTER(errMsgLen)                        :: errMsg2     ! Error message if errStat2 /= ErrID_None
   logical       :: doSwap
   
   
   errStat = ErrID_None
   errMSg  = ''   
   
   ! allocate and copy in the InpMembers array
   p%NMembers = InitInp%NMembers
   ALLOCATE ( p%Members(p%NMembers), STAT = errStat2 )
   IF ( errStat2 /= 0 ) THEN
      errMsg  = ' Error allocating space for the members array.'
      errStat = ErrID_Fatal
      RETURN
   END IF   
   
   ALLOCATE ( m%MemberLoads(p%NMembers), STAT = errStat2 )
   IF ( errStat2 /= 0 ) THEN
      errMsg  = ' Error allocating space for the memberLoads array.'
      errStat = ErrID_Fatal
      RETURN
   END IF  
        
   do i = 1, p%NMembers
      p%Members(i)%MemberID  = InitInp%InpMembers(i)%MemberID
      p%Members(i)%RefLength = InitInp%InpMembers(i)%RefLength
      p%Members(i)%dl        = InitInp%InpMembers(i)%dl
      p%Members(i)%NElements = InitInp%InpMembers(i)%NElements
      p%Members(i)%PropPot   = InitInp%InpMembers(i)%PropPot
      ! p%Members(i)%MCF       = InitInp%InpMembers(i)%MCF
      
      call AllocateMemberDataArrays(p%Members(i), m%MemberLoads(i), errStat2, errMsg2)
      call SetErrStat(errStat2, errMsg2, errStat, errMsg, 'SetupMembers')
      if (ErrStat >= AbortErrLev) return
        
      p%Members(i)%NodeIndx  = InitInp%InpMembers(i)%NodeIndx ! now that the parameter version is allocated, copy the data from the InitInp version
      
      ! only reorder the nodes if the end nodes do not follow the necessary coordinate ordering rules
      call FlipMemberNodeData(p%Members(i), InitInp%nodes, doSwap)
      if (doSwap) then
            prop2Indx = InitInp%InpMembers(I)%MPropSetID1Indx
            prop1Indx = InitInp%InpMembers(I)%MPropSetID2Indx
      else
            prop1Indx = InitInp%InpMembers(I)%MPropSetID1Indx
            prop2Indx = InitInp%InpMembers(I)%MPropSetID2Indx
      end if
      ! Now populate the various member data arrays using the HydroDyn input file data
      call SetMemberProperties( InitInp%MSL2SWL, InitInp%Gravity, p%Members(i), InitInp%InpMembers(i)%MCoefMod, InitInp%InpMembers(i)%MmbrCoefIDIndx, InitInp%InpMembers(i)%MmbrFilledIDIndx, InitInp%MPropSets(prop1Indx), InitInp%MPropSets(prop2Indx), InitInp, errStat2, errMsg2 ) 
      call SetErrStat(errStat2, errMsg2, errStat, errMsg, 'SetupMembers')
      if (ErrStat >= AbortErrLev) return
   end do
      
end subroutine SetupMembers
!----------------------------------------------------------------------------------------------------------------------------------
!> This routine is called at the start of the simulation to perform initialization steps. 
!! The parameters are set here and not changed during the simulation.
!! The initial states and initial guess for the input are defined.
!! A lot of the model setup has been done previously in Morison_ProcessMorisonGeometry, and stored in InitInp.
SUBROUTINE Morison_Init( InitInp, u, p, x, xd, z, OtherState, y, m, Interval, InitOut, errStat, errMsg )
!..................................................................................................................................

   TYPE(Morison_InitInputType),       INTENT(INOUT)  :: InitInp     !< Input data for initialization routine !intent out because of MOVE_ALLOC
   TYPE(Morison_InputType),           INTENT(  OUT)  :: u           !< An initial guess for the input; input mesh must be defined
   TYPE(Morison_ParameterType),       INTENT(  OUT)  :: p           !< Parameters      
   TYPE(Morison_ContinuousStateType), INTENT(  OUT)  :: x           !< Initial continuous states
   TYPE(Morison_DiscreteStateType),   INTENT(  OUT)  :: xd          !< Initial discrete states
   TYPE(Morison_ConstraintStateType), INTENT(  OUT)  :: z           !< Initial guess of the constraint states
   TYPE(Morison_OtherStateType),      INTENT(  OUT)  :: OtherState  !< Initial other states (this contains the Members array) 
   TYPE(Morison_OutputType),          INTENT(  OUT)  :: y           !< Initial system outputs (outputs are not calculated; 
                                                                     !!   only the output mesh is initialized)
   TYPE(Morison_MiscVarType),         INTENT(  OUT)  :: m           !< Initial misc/optimization variables            
   REAL(DbKi),                        INTENT(INOUT)  :: Interval    !< Coupling interval in seconds: the rate that 
                                                                     !!   (1) Morison_UpdateStates() is called in loose coupling &
                                                                     !!   (2) Morison_UpdateDiscState() is called in tight coupling.
                                                                     !!   Input is the suggested time from the glue code; 
                                                                     !!   Output is the actual coupling interval that will be used 
                                                                     !!   by the glue code.
   TYPE(Morison_InitOutputType),      INTENT(  OUT)  :: InitOut     !< Output for initialization routine
   INTEGER(IntKi),                    INTENT(  OUT)  :: errStat     !< Error status of the operation
   CHARACTER(*),                      INTENT(  OUT)  :: errMsg      !< Error message if errStat /= ErrID_None
   
   character(*), parameter                           :: RoutineName = 'Morison_Init'

   TYPE(Morison_MemberType) :: member    ! the current member
   INTEGER                  :: i, j, k
   REAL(ReKi)               :: v2D(3,1), pos(3)
   real(ReKi)               :: An(3), An_drag(3), Vn(3), I_n(3), sgn, Amag, Amag_drag, Vmag, Imag, Ir_MG_end, Il_MG_end, R_I(3,3), IRl_mat(3,3), tMG, MGdens
   integer(IntKi)           :: MemberEndIndx
   INTEGER, ALLOCATABLE       :: commonNodeLst(:)
   LOGICAL, ALLOCATABLE       :: usedJointList(:)
   integer(IntKi)           :: errStat2              ! returns a non-zero value when an error occurs            
   CHARACTER(errMsgLen)     :: errMsg2     ! Error message if errStat2 /= ErrID_None

      
      ! Initialize errStat        
   errStat = ErrID_None         
   errMsg  = ""               
      
  
      
      ! Initialize the NWTC Subroutine Library         
   CALL NWTC_Init(  )

      ! Define parameters here:  
   p%DT         = Interval
   p%WtrDens    = InitInp%WtrDens
   p%WtrDpth    = InitInp%WtrDpth
   p%Gravity    = InitInp%Gravity
   p%NNodes     = InitInp%NNodes
   p%NJoints    = InitInp%NJoints
   p%NStepWave  = InitInp%NStepWave
   p%NumOuts    = InitInp%NumOuts
   p%NMOutputs  = InitInp%NMOutputs                       ! Number of members to output [ >=0 and <10]
   p%MSL2SWL    = InitInp%MSL2SWL
   p%WaveDisp   = InitInp%WaveDisp
   p%AMMod      = InitInp%AMMod
   p%WaveStMod  = InitInp%WaveStMod

   ! Only compute added-mass force up to the free surface if wave stretching is enabled
   IF ( p%WaveStMod .EQ. 0_IntKi ) THEN
       ! Setting AMMod to zero just in case. Probably redundant.
       p%AMMod = 0_IntKi
   END IF

   p%WaveElev1  => InitInp%WaveElev1
   IF (associated(InitInp%WaveElev2)) THEN
      p%WaveElev2 => InitInp%WaveElev2
   END IF

   ALLOCATE ( p%MOutLst(p%NMOutputs), STAT = errStat2 )
   IF ( errStat2 /= 0 ) THEN
      call SetErrStat(ErrID_Fatal,'Error allocating space for MOutLst array.', ErrStat, ErrMsg, RoutineName)
      RETURN
   END IF
   IF (ALLOCATED(InitInp%MOutLst) ) then
      do i=1,size(InitInp%MOutLst)
         call  Morison_CopyMOutput( InitInp%MOutLst(i), p%MOutLst(i), MESH_NEWCOPY, ErrStat2, ErrMsg2 )                 ! Member output data
         call SetErrStat( errStat2, errMsg2, errStat, errMsg, 'Morison_Init' )
      end do
   end if
      
   p%NJOutputs = InitInp%NJOutputs                        ! Number of joints to output [ >=0 and <10]
      
   ALLOCATE ( p%JOutLst(p%NJOutputs), STAT = errStat2 )
   IF ( errStat2 /= 0 ) THEN
      call SetErrStat(ErrID_Fatal,'Error allocating space for JOutLst array.', ErrStat, ErrMsg, RoutineName)
      RETURN
   END IF
   IF (ALLOCATED(InitInp%JOutLst) ) &
      p%JOutLst =    InitInp%JOutLst            ! Joint output data
 
   ! ----------------------- set up the members -----------------------
   call SetupMembers( InitInp, p, m, errStat2, errMsg2 ) 
   call SetErrStat( errStat2, errMsg2, errStat, errMsg, RoutineName )
   if ( errStat >= AbortErrLev ) return
   
   !------------------------ set up joint (or joint-node) properties --
   do i = 1, InitInp%NJoints
      InitInp%Nodes(i)%JAxCd = InitInp%AxialCoefs(InitInp%InpJoints(i)%JointAxIDIndx)%AxCd
      InitInp%Nodes(i)%JAxCa = InitInp%AxialCoefs(InitInp%InpJoints(i)%JointAxIDIndx)%AxCa
      InitInp%Nodes(i)%JAxCp = InitInp%AxialCoefs(InitInp%InpJoints(i)%JointAxIDIndx)%AxCp
      
      !InitInp%Nodes(i)%JAxCd = InitInp%AxialCoefs(InitInp%InpJoints(i)%JointAxIDIndx)%AxCd
      !InitInp%Nodes(i)%JAxCa = InitInp%AxialCoefs(InitInp%InpJoints(i)%JointAxIDIndx)%AxCa
      !InitInp%Nodes(i)%JAxCp = InitInp%AxialCoefs(InitInp%InpJoints(i)%JointAxIDIndx)%AxCp
      
      InitInp%Nodes(i)%JAxFDMod   = InitInp%AxialCoefs(InitInp%InpJoints(i)%JointAxIDIndx)%AxFDMod
      InitInp%Nodes(i)%JAxVnCOff  = InitInp%AxialCoefs(InitInp%InpJoints(i)%JointAxIDIndx)%AxVnCOff
      InitInp%Nodes(i)%JAxFDLoFSc = InitInp%AxialCoefs(InitInp%InpJoints(i)%JointAxIDIndx)%AxFDLoFSc
  
      ! Redundant work (these are already assigned to the member data arrays, 
      ! but is needed on the joint data because we report the tMG, and MGDensity at each Joint node in the Summary File
      call SetNodeMG( InitInp%NMGDepths, InitInp%MGDepths, InitInp%Nodes(i), InitInp%MSL2SWL, InitInp%Nodes(i)%tMG, InitInp%Nodes(i)%MGDensity )
   end do

   ! allocate and copy in node-based load and hydrodynamic arrays
   call AllocateNodeLoadVariables(InitInp, p, m, p%NNodes, errStat2, errMsg2 )
   call SetErrStat( errStat2, errMsg2, errStat, errMsg, RoutineName )
   if ( errStat >= AbortErrLev ) return
   call MOVE_ALLOC( InitInp%nodeInWater, p%nodeInWater )   
   
   ! Create the input and output meshes associated with loads at the nodes     
   CALL MeshCreate( BlankMesh      = u%Mesh          &
                     ,IOS          = COMPONENT_INPUT        &
                     ,Nnodes       = p%NNodes      &
                     ,errStat      = errStat                &
                     ,ErrMess      = errMsg2                &
                     ,TranslationDisp = .TRUE.              &
                     ,Orientation     = .TRUE.              &
                     ,TranslationVel  = .TRUE.              &
                     ,RotationVel     = .TRUE.              &
                     ,TranslationAcc  = .TRUE.              &
                     ,RotationAcc     = .TRUE.               )

   call SetErrStat( errStat2, errMsg2, errStat, errMsg, RoutineName )
   if ( errStat >= AbortErrLev ) return

!TODO: Do we still need this for visualization?  How is it used? GJH 3/26/2020 Actually need a line mesh to properly visualize the members
   !CALL AllocAry( Morison_Rad, numDistribMarkers, 'Morison_Rad', errStat, errMsg)
   !IF ( errStat >= AbortErrLev ) RETURN
   
   
   DO I=1,p%NNodes
   ! This needs to change so that the Position is relative to MSL NOT SWL:
      pos = InitInp%Nodes(I)%Position
      pos(3) = pos(3) + InitInp%MSL2SWL
         ! Create the node on the mesh 
      CALL MeshPositionNode (u%Mesh                &
                        , i                        &      
                        , pos                      &  ! this info comes from HydroDyn input file and the subroutine: Morison_GenerateSimulationNodes
                        , errStat2                  &
                        , errMsg2                   &
                        ) !, transpose(p%Nodes(I)%R_LToG)          )
      call SetErrStat( errStat2, errMsg2, errStat, errMsg, RoutineName )
      if ( errStat >= AbortErrLev ) return

!TODO: Do we still need this for visualization?  How is it used? GJH 3/26/2020  Actually need a line mesh to properly visualize the members
     ! Morison_Rad(count) = p%Nodes(I)%R   ! set this for FAST visualization
      
     
   
         ! Create the mesh element
   
      CALL MeshConstructElement (u%Mesh   &
                            , ELEMENT_POINT      &                                  
                            , errStat2            &
                            , errMsg2  &
                            , i                  &
                                        )
         call SetErrStat( errStat2, errMsg2, errStat, errMsg, RoutineName )
         if ( errStat >= AbortErrLev ) return
                            

   END DO

   CALL MeshCommit ( u%Mesh   &
                      , errStat2            &
                      , errMsg2             )
   
   call SetErrStat( errStat2, errMsg2, errStat, errMsg, RoutineName )
   if ( errStat >= AbortErrLev ) return

   
      ! Initialize the inputs
   DO I=1,u%Mesh%Nnodes
      u%Mesh%Orientation(:,:,I) = u%Mesh%RefOrientation(:,:,I)
   END DO
   
   u%Mesh%TranslationDisp = 0.0
   u%Mesh%TranslationVel  = 0.0
   u%Mesh%RotationVel     = 0.0
   u%Mesh%TranslationAcc  = 0.0
   u%Mesh%RotationAcc     = 0.0
   
   ! Duplicate the input mesh to create the output mesh
   CALL MeshCopy (    SrcMesh      = u%Mesh &
                     ,DestMesh     = y%Mesh         &
                     ,CtrlCode     = MESH_SIBLING           &
                     ,IOS          = COMPONENT_OUTPUT       &
                     ,errStat      = errStat2               &
                     ,ErrMess      = errMsg2                &
                     ,Force        = .TRUE.                 &
                     ,Moment       = .TRUE.                 )
   call SetErrStat( errStat2, errMsg2, errStat, errMsg, RoutineName )
   if ( errStat >= AbortErrLev ) return
   u%Mesh%RemapFlag = .TRUE.
   y%Mesh%RemapFlag = .TRUE.

         ! Define initial system states here:

   x%DummyContState           = 0
   !xd%DummyDiscState          = 0
   ALLOCATE ( xd%V_rel_n_FiltStat(p%NJoints), STAT = ErrStat )
   IF ( ErrStat /= ErrID_None ) THEN
      ErrMsg  = ' Error allocating space for V_rel_n_FiltStat array.'
      ErrStat = ErrID_Fatal
      RETURN
   END IF
   xd%V_rel_n_FiltStat = 0.0_ReKi

   z%DummyConstrState         = 0
   OtherState%DummyOtherState = 0
   m%LastIndWave              = 1

   
   ! allocate and initialize joint-specific arrays   
      
   ALLOCATE ( commonNodeLst(10), STAT = errStat2 )
   IF ( errStat2 /= 0 ) THEN
      call SetErrStat(ErrID_Fatal,'Error allocating space for commonNodeLst array.', ErrStat, ErrMsg, RoutineName)
      RETURN
   END IF 
   commonNodeLst = -1
   
   ALLOCATE ( usedJointList(p%NJoints), STAT = errStat2 )
   IF ( errStat2 /= 0 ) THEN
      call SetErrStat(ErrID_Fatal,'Error allocating space for UsedJointList array.', ErrStat, ErrMsg, RoutineName)
      RETURN
   END IF  
   usedJointList = .FALSE.
   
   ! loop through joints to calculate joint quantities (the joints are the first NJoints nodes)

   usedJointList = .FALSE.   
   commonNodeLst = -1
   !TODO: Error Handling
   
   
   do i = 1,p%NJoints      

      An        = 0.0
      Vn        = 0.0
      I_n       = 0.0
      MGdens    = 0.0
      tMG       = -999.0
      An_drag   = 0.0
      
      IF ( InitInp%InpJoints(i)%Position(3) >= -p%WtrDpth ) THEN
   
         ! loop through each member attached to the joint, getting the radius of its appropriate end
         DO J = 1, InitInp%InpJoints(I)%NConnections
      
            ! identify attached member and which end to us
            IF (InitInp%InpJoints(I)%ConnectionList(J) > 0) THEN         ! set up for end node 1
               !TODO: Should not perform a copy here?  A pointer to data would be better?
               member = p%Members(InitInp%InpJoints(I)%ConnectionList(J))   
               MemberEndIndx = 1
            ELSE     
               ! set up for end node N+1
               ! NOTE:  %ConnectionList(J) is negative valued if InitInp%Morison%InpMembers(I)%MJointID2 == InitInp%Morison%InpJoints(J)%JointID.  See HydroDynInput_ProcessInitData, members section
               member = p%Members(-InitInp%InpJoints(I)%ConnectionList(J))
               MemberEndIndx = member%NElements + 1
            END IF
      
            ! Compute the signed area*outward facing normal of this member
            sgn = 1.0
            
            IF ( MemberEndIndx == 1 ) THEN
               sgn = -1.0                                ! Local coord sys points into member at starting node, so flip sign of local z vector
            ELSE
               sgn = 1.0                                 ! Local coord sys points out of member at ending node, so leave sign of local z vector
            END IF

            ! Account for reordering of what the original node for the end was -- This affects the sign of the An term which can pose a problem for members crossing the waterline
            if (member%Flipped)   sgn = -1.0 * sgn
               
            ! Compute the signed quantities for this member end (for drag regardless of PropPot value), and add them to the joint values
            An_drag = An_drag + sgn* member%k*Pi*(member%RMG(MemberEndIndx))**2     ! area-weighted normal vector
               
            ! For the following quantities, the attached member cannot be modeled using WAMIT if we're to count it
            IF  (.NOT. member%PropPot) THEN

               ! Compute the signed quantities for this member end, and add them to the joint values
               An = An + sgn* member%k*Pi*(member%RMG(MemberEndIndx))**2     ! area-weighted normal vector
               Vn = Vn + sgn* member%k*   (member%RMG(MemberEndIndx))**3     ! r^3-weighted normal vector used for mass
               I_n=I_n + sgn* member%k*Pi*(member%RMG(MemberEndIndx))**4     ! r^4-weighted normal vector used for moments of inertia
               if (tMG == -999.0) then
                  ! All member nodes at this joint will have the same MG thickness and density, so only do this once
                  tMG = member%tMG(MemberEndIndx)
                  MGdens = member%MGdensity(MemberEndIndx) 
               end if
            END IF
         
         END DO   !J = 1, InitInp%InpJoints(I)%NConnections
         
         Vn = Vn*TwoPi/3.0_ReKi ! Semisphere volume is Vn = 2/3 pi \sum (r_MG^3 k)
         
         p%An_End(:,i) = An_drag 
         Amag_drag = Dot_Product(An_drag ,An_drag)
         Amag = Dot_Product(An ,An)
         IF (EqualRealNos(Amag_drag, 0.0_ReKi)) THEN
            p%DragConst_End(i) =  0.0
         ELSE
            p%DragConst_End(i) = InitInp%Nodes(i)%JAxCd*p%WtrDens / ( 4.0_ReKi * Amag_drag )
         END IF
         ! magnitudes of normal-weighted values
         Amag = sqrt(Amag)
         Vmag = sqrt(Dot_Product(Vn ,Vn))
         Imag = sqrt(Dot_Product(I_n,I_n))
      
         ! Constant part of the external hydrodynamic added mass term
         if ( Vmag > 0.0 ) then
            v2D(:,1) = Vn        
            p%AM_End(:,:,i) = (InitInp%Nodes(I)%JAxCa*InitInp%WtrDens/ Vmag)*matmul(v2D,transpose(v2D)) 
         end if
         
         ! Constant part of the external hydrodynamic dynamic pressure force
         if ( Amag > 0.0 ) then
            p%DP_Const_End(:,i) = -InitInp%Nodes(i)%JAxCp*An 
         endif
         
         ! marine growth mass/inertia magnitudes
         p%Mass_MG_End(i) = MGdens * tMG * Amag
         p%F_WMG_End(3,i) =        -MGdens * tMG * Amag * InitInp%Gravity  ! Z component of the directional force due to marine growth mass at joint
         Ir_MG_end   =  0.25 * MGdens * tMG * Imag  ! radial moment of inertia magnitude
         Il_MG_end   =  0.5  * MGdens * tMG * Imag  ! axial moment of inertia magnitude
      
         ! get rotation matrix for moment of inertia orientations
         call RodrigMat(I_n, R_I, errStat, errMsg)
         IF ( errStat >= AbortErrLev ) RETURN

         ! globally-oreinted moment of inertia matrix for joint
         Irl_mat = 0.0
         Irl_mat(1,1) = Ir_MG_end
         Irl_mat(2,2) = Ir_MG_end
         Irl_mat(3,3) = Il_MG_end
      
         p%I_MG_End(:,:,i) = MatMul( MatMul(R_I, Irl_mat), Transpose(R_I) ) ! final moment of inertia matrix for node
         

      END IF  ! InitInp%InpJoints(i)%Position(3) >= -p%WtrDpth
   
      p%DragMod_End   (i) = InitInp%Nodes(i)%JAxFDMod
      IF ( InitInp%Nodes(i)%JAxVnCOff .LE. 0.0_ReKi) THEN
         p%VRelNFiltConst(i) = 1.0_ReKi
         p%DragLoFSc_End (i) = 1.0_ReKi
      ELSE
         p%VRelNFiltConst(i) = exp(-2.0*Pi*InitInp%Nodes(i)%JAxVnCOff * p%DT)
         p%DragLoFSc_End (i) = InitInp%Nodes(i)%JAxFDLoFSc
      END IF

   END DO ! looping through nodes that are joints, i
          
         ! Define initial guess for the system inputs here:
         !    u%DummyInput = 0
         ! Define system output initializations (set up mesh) here:  
         ! Define initialization-routine output here:
         
   
   ! Setup the 4D grid information for the Interpolatin Module
   p%seast_interp_p = InitInp%seast_interp_p

   ! Setup 3D SWL grids needed for wave stretching
   
   IF (p%WaveStMod > 0_IntKi) THEN ! Wave stretching enabled
      
      ! Allocate variables for the wave dynamics at the SWL - Needed for wave stretching
      ALLOCATE ( p%WaveDynP0 (0:p%NStepWave,p%seast_interp_p%n(2),p%seast_interp_p%n(3)), STAT=errStat2 )
         IF ( errStat2 /= 0 ) call SetErrStat(ErrID_Fatal,'Error allocating space for p%WaveDynP0.', ErrStat, ErrMsg, RoutineName)
      ALLOCATE ( p%WaveVel0 (0:p%NStepWave,p%seast_interp_p%n(2),p%seast_interp_p%n(3),3), STAT=errStat2 )
         IF ( errStat2 /= 0 ) call SetErrStat(ErrID_Fatal,'Error allocating space for p%WaveVel0.', ErrStat, ErrMsg, RoutineName)
      ALLOCATE ( p%WaveAcc0 (0:p%NStepWave,p%seast_interp_p%n(2),p%seast_interp_p%n(3),3), STAT=errStat2 )
         IF ( errStat2 /= 0 ) call SetErrStat(ErrID_Fatal,'Error allocating space for p%WaveAcc0.', ErrStat, ErrMsg, RoutineName)
      ALLOCATE ( p%WaveAccMCF0 (0:p%NStepWave,p%seast_interp_p%n(2),p%seast_interp_p%n(3),3), STAT=errstat2 )
         IF ( errStat2 /= 0 ) call SetErrStat(ErrID_Fatal,'Error allocating space for p%WaveAccMCF0.', ErrStat, ErrMsg, RoutineName)
         
      if (ErrStat >= AbortErrLev) RETURN
   
      ! Copy the wave data at the SWL
      DO i = 1,p%seast_interp_p%n(2)
        DO j = 1,p%seast_interp_p%n(3)
          p%WaveDynP0(:,i,j) = p%WaveDynP(:,i,j,p%seast_interp_p%n(4))
          DO k = 1,3
            p%WaveVel0(:,i,j,k) = p%WaveVel(:,i,j,p%seast_interp_p%n(4),k)
            p%WaveAcc0(:,i,j,k) = p%WaveAcc(:,i,j,p%seast_interp_p%n(4),k)
          END DO
        END DO
      END DO
   
      ! Also copy the MacCamy-Fuchs scaled wave acceleration at the SWL if available
      IF (ASSOCIATED(p%WaveAccMCF)) THEN
        DO i = 1,p%seast_interp_p%n(2)
          DO j = 1,p%seast_interp_p%n(3)
            DO k = 1,3
              p%WaveAccMCF0(:,i,j,k) = p%WaveAccMCF(:,i,j,p%seast_interp_p%n(4),k)
            END DO
          END DO
        END DO
      END IF
   
   END IF
   
   ! Initialize the outputs      
   CALL MrsnOUT_Init( InitInp, y, p, InitOut, errStat2, errMsg2 )
   call SetErrStat( errStat2, errMsg2, errStat, errMsg, RoutineName )
   if ( errStat >= AbortErrLev ) return
   
   ! We will call CalcOutput to compute the loads for the initial reference position
   ! Then we can use the computed load components in the Summary File
   ! NOTE: Morison module has no states, otherwise we could no do this. GJH
   
   call Morison_CalcOutput(0.0_DbKi, u, p, x, xd, z, OtherState, y, m, errStat2, errMsg2 )
   call SetErrStat( errStat2, errMsg2, errStat, errMsg, RoutineName )
   if ( errStat >= AbortErrLev ) return
   
      ! Write Summary information to *HydroDyn* summary file now that everything has been initialized. 
   CALL WriteSummaryFile( InitInp%UnSum, InitInp%MSL2SWL, InitInp%NJoints, InitInp%NNodes, InitInp%Nodes, p%NMembers, p%Members, &
                          p%NumOuts, p%OutParam, p%MOutLst, p%JOutLst, u%Mesh, y%Mesh, p, m, errStat2, errMsg2 )
   call SetErrStat( errStat2, errMsg2, errStat, errMsg, RoutineName )
   if ( errStat >= AbortErrLev ) return
                                                       
   !Contains:
   !   SUBROUTINE CleanUpInitOnErr
   !   IF (ALLOCATED(sw(1)%array))  DEALLOCATE(sw(1)%array, STAT=aviFail)
   !   END SUBROUTINE

END SUBROUTINE Morison_Init
!----------------------------------------------------------------------------------------------------------------------------------
SUBROUTINE RodrigMat(a, R, errStat, errMsg)
   ! calculates rotation matrix R to rotate unit vertical vector to direction of input vector a
   
   REAL(ReKi),      INTENT ( IN    )  :: a(3)    ! input vector
   REAL(ReKi),      INTENT ( INOUT )  :: R(3,3)  ! rotation matrix from Rodrigues's rotation formula
   INTEGER(IntKi),  INTENT(  OUT)     :: errStat     ! Error status of the operation
   CHARACTER(*),    INTENT(  OUT)     :: errMsg      ! Error message if errStat /= ErrID_None

   REAL(ReKi)                         :: vec(3)  ! scaled and adjusted input vector
   REAL(ReKi)                         :: factor  ! denomenator used for scaling                     
   ErrStat  = ErrID_None
   ErrMsg   = ""
   factor = Dot_Product(a,a)
   ! Return the identity if the vector is zero.  We are defining it this way because of how this is used
   if ( EqualRealNos(factor, 0.0_ReKi) ) then
      CALL EYE(R, errStat,errMsg)
   else IF ( EqualRealNos(a(1), 0.0_ReKi) .AND. EqualRealNos(a(2), 0.0_ReKi) ) THEN    ! return identity if vertical
      CALL EYE(R, errStat,errMsg)
      IF (a(3) < 0) THEN
         R = -R
      END IF   
   else   
      vec = a/SQRT(factor) ! normalize a
      vec(3) = vec(3) + 1
   
      factor = 2.0/Dot_Product(vec, vec)
      
      R(1,1) = factor*vec(1)*vec(1) - 1
      R(1,2) = factor*vec(1)*vec(2)
      R(1,3) = factor*vec(1)*vec(3)
      R(2,1) = factor*vec(2)*vec(1)
      R(2,2) = factor*vec(2)*vec(2) - 1
      R(2,3) = factor*vec(2)*vec(3)
      R(3,1) = factor*vec(3)*vec(1)
      R(3,2) = factor*vec(3)*vec(2)
      R(3,3) = factor*vec(3)*vec(3) - 1
   end if
   
END SUBROUTINE RodrigMat

!----------------------------------------------------------------------------------------------------------------------------------
FUNCTION GetAlpha(R1,R2)
   ! calculates relative center of volume location for a (tapered) cylindrical element
   real(ReKi)    :: GetAlpha
   REAL(ReKi),                     INTENT    ( IN    )  :: R1  ! interior radius of element at node point
   REAL(ReKi),                     INTENT    ( IN    )  :: R2  ! interior radius of other end of part-element
   
      
   GetAlpha = (R1*R1 + 2.0*R1*R2 + 3.0*R2*R2)/4.0/(R1*R1 + R1*R2 + R2*R2)

   
END FUNCTION GetAlpha

!----------------------------------------------------------------------------------------------------------------------------------
SUBROUTINE AllocateNodeLoadVariables(InitInp, p, m, NNodes, errStat, errMsg )
   TYPE(Morison_InitInputType),       INTENT(IN   )  :: InitInp     ! Initialization inputs
   TYPE(Morison_ParameterType),       INTENT(INOUT)  :: p           ! parameter variables
   TYPE(Morison_MiscVarType),         INTENT(INOUT)  :: m           ! Misc/optimization variables            
   INTEGER(IntKi),                    INTENT(IN   )  :: NNodes      ! number of nodes in node list
   INTEGER(IntKi),                    INTENT(  OUT)  :: errStat     ! Error status of the operation
   CHARACTER(*),                      INTENT(  OUT)  :: errMsg      ! Error message if errStat /= ErrID_None
   integer(IntKi)           :: errStat2              ! returns a non-zero value when an error occurs            
   CHARACTER(errMsgLen)     :: errMsg2     ! Error message if errStat2 /= ErrID_None
   character(*), parameter :: routineName = 'AllocateNodeLoadVariables'
   
      ! Initialize errStat
         
   errStat = ErrID_None         
   errMsg  = ""               
      
   call AllocAry( m%nodeInWater        , NNodes   , 'm%nodeInWater'  , errStat2, errMsg2); call SetErrStat(errStat2, errMsg2, errStat, errMsg, routineName)
   call AllocAry( m%vrel         ,    3, NNodes   , 'm%vrel'         , errStat2, errMsg2); call SetErrStat(errStat2, errMsg2, errStat, errMsg, routineName)
   !call AllocAry( m%F_D          ,    6, NNodes   , 'm%F_D'          , errStat2, errMsg2); call SetErrStat(errStat2, errMsg2, errStat, errMsg, routineName)
   !call AllocAry( m%F_A          ,    6, NNodes   , 'm%F_A'          , errStat2, errMsg2); call SetErrStat(errStat2, errMsg2, errStat, errMsg, routineName)
   !call AllocAry( m%F_B          ,    6, NNodes   , 'm%F_B'          , errStat2, errMsg2); call SetErrStat(errStat2, errMsg2, errStat, errMsg, routineName)
   !call AllocAry( m%F_BF         ,    6, NNodes   , 'm%F_BF'         , errStat2, errMsg2); call SetErrStat(errStat2, errMsg2, errStat, errMsg, routineName)
   !call AllocAry( m%F_I          ,    6, NNodes   , 'm%F_I'          , errStat2, errMsg2); call SetErrStat(errStat2, errMsg2, errStat, errMsg, routineName)
   !call AllocAry( m%F_If         ,    6, NNodes   , 'm%F_If'         , errStat2, errMsg2); call SetErrStat(errStat2, errMsg2, errStat, errMsg, routineName)
   !call AllocAry( m%F_WMG        ,    6, NNodes   , 'm%F_WMG'        , errStat2, errMsg2); call SetErrStat(errStat2, errMsg2, errStat, errMsg, routineName)
   !call AllocAry( m%F_IMG        ,    6, NNodes   , 'm%F_IMG'        , errStat2, errMsg2); call SetErrStat(errStat2, errMsg2, errStat, errMsg, routineName)
   call AllocAry( m%FV           ,    3, NNodes   , 'm%FV'           , errStat2, errMsg2); call SetErrStat(errStat2, errMsg2, errStat, errMsg, routineName)
   call AllocAry( m%FA           ,    3, NNodes   , 'm%FA'           , errStat2, errMsg2); call SetErrStat(errStat2, errMsg2, errStat, errMsg, routineName)
   call AllocAry( m%FAMCF        ,    3, NNodes   , 'm%FAMCF'        , errStat2, errMsg2); call SetErrStat(errStat2, errMsg2, errStat, errMsg, routineName)
   call AllocAry( m%FDynP        ,       NNodes   , 'm%FDynP'        , errStat2, errMsg2); call SetErrStat(errStat2, errMsg2, errStat, errMsg, routineName)
   call AllocAry( m%WaveElev     ,       NNodes   , 'm%WaveElev'        , errStat2, errMsg2); call SetErrStat(errStat2, errMsg2, errStat, errMsg, routineName)
   call AllocAry( m%WaveElev1    ,       NNodes   , 'm%WaveElev1'        , errStat2, errMsg2); call SetErrStat(errStat2, errMsg2, errStat, errMsg, routineName)
   call AllocAry( m%WaveElev2    ,       NNodes   , 'm%WaveElev2'        , errStat2, errMsg2); call SetErrStat(errStat2, errMsg2, errStat, errMsg, routineName)
   call AllocAry( p%An_End       ,    3, p%NJoints, 'p%An_End'       , errStat2, errMsg2); call SetErrStat(errStat2, errMsg2, errStat, errMsg, routineName)
   call AllocAry( p%DragConst_End,       p%NJoints, 'p%DragConst_End', errStat2, errMsg2); call SetErrStat(errStat2, errMsg2, errStat, errMsg, routineName)
   call AllocAry( m%F_I_End      ,    3, p%NJoints, 'm%F_I_End'      , errStat2, errMsg2); call SetErrStat(errStat2, errMsg2, errStat, errMsg, routineName)
   call AllocAry( m%F_BF_End     ,    6, p%NJoints, 'm%F_BF_End'     , errStat2, errMsg2); call SetErrStat(errStat2, errMsg2, errStat, errMsg, routineName)
   call AllocAry( m%F_A_End      ,    3, p%NJoints, 'm%F_A_End'      , errStat2, errMsg2); call SetErrStat(errStat2, errMsg2, errStat, errMsg, routineName)
   call AllocAry( m%F_D_End      ,    3, p%NJoints, 'm%F_D_End'      , errStat2, errMsg2); call SetErrStat(errStat2, errMsg2, errStat, errMsg, routineName)
   call AllocAry( m%F_B_End      ,    6, p%NJoints, 'm%F_B_End'      , errStat2, errMsg2); call SetErrStat(errStat2, errMsg2, errStat, errMsg, routineName)
   call AllocAry( m%F_IMG_End    ,    6, p%NJoints, 'm%F_IMG_End'    , errStat2, errMsg2); call SetErrStat(errStat2, errMsg2, errStat, errMsg, routineName)
   call AllocAry( p%I_MG_End     , 3, 3, p%NJoints, 'p%I_MG_End'     , errStat2, errMsg2); call SetErrStat(errStat2, errMsg2, errStat, errMsg, routineName)
   call AllocAry( p%F_WMG_End    ,    3, p%NJoints, 'p%F_WMG_End'    , errStat2, errMsg2); call SetErrStat(errStat2, errMsg2, errStat, errMsg, routineName)
   call AllocAry( p%Mass_MG_End  ,       p%NJoints, 'p%Mass_MG_End'  , errStat2, errMsg2); call SetErrStat(errStat2, errMsg2, errStat, errMsg, routineName)
   call AllocAry( p%AM_End       , 3, 3, p%NJoints, 'p%AM_End'       , errStat2, errMsg2); call SetErrStat(errStat2, errMsg2, errStat, errMsg, routineName)
   call AllocAry( p%DP_Const_End ,    3, p%NJoints, 'p%DP_Const_End' , errStat2, errMsg2); call SetErrStat(errStat2, errMsg2, errStat, errMsg, routineName)
<<<<<<< HEAD
   if (errStat >= AbortErrLev) return
=======

   call AllocAry( m%V_rel_n        ,     p%NJoints, 'm%V_rel_n'        , errStat2, errMsg2); call SetErrStat(errStat2, errMsg2, errStat, errMsg, routineName)
   call AllocAry( m%V_rel_n_HiPass ,     p%NJoints, 'm%V_rel_n_HiPass' , errStat2, errMsg2); call SetErrStat(errStat2, errMsg2, errStat, errMsg, routineName)

   call AllocAry( p%DragMod_End ,     p%NJoints, 'p%DragMod_End' , errStat2, errMsg2); call SetErrStat(errStat2, errMsg2, errStat, errMsg, routineName)
   call AllocAry( p%DragLoFSc_End ,     p%NJoints, 'p%DragLoFSc_End' , errStat2, errMsg2); call SetErrStat(errStat2, errMsg2, errStat, errMsg, routineName)
   call AllocAry( p%VRelNFiltConst ,     p%NJoints, 'p%VRelNFiltConst' , errStat2, errMsg2); call SetErrStat(errStat2, errMsg2, errStat, errMsg, routineName)

   if (errStat == ErrID_Fatal) return
>>>>>>> 48e56802
   
   m%nodeInWater   = 0
   m%vrel          = 0.0_ReKi
   !m%F_D           = 0.0_ReKi
   !m%F_A           = 0.0_ReKi 
   !m%F_B           = 0.0
   !m%F_BF          = 0.0
   !m%F_I           = 0.0
   !m%F_If          = 0.0
   !m%F_WMG         = 0.0
   !m%F_IMG         = 0.0
   m%FV            = 0.0_ReKi
   m%FA            = 0.0_ReKi
   m%FDynP         = 0.0_ReKi
   p%An_End        = 0.0
   p%DragConst_End = 0.0
   m%F_I_End       = 0.0
   m%F_BF_End      = 0.0
   m%F_A_End       = 0.0
   m%F_D_End       = 0.0
   m%F_B_End       = 0.0
   m%F_IMG_End     = 0.0
   p%DP_Const_End  = 0.0
   p%I_MG_End      = 0.0
   p%Mass_MG_End   = 0.0
   p%F_WMG_End     = 0.0
   p%AM_End        = 0.0
   
   m%V_rel_n        = 0.0_ReKi
   m%V_rel_n_HiPass = 0.0_ReKi

   p%WaveVel    => InitInp%WaveVel      
   p%WaveAcc    => InitInp%WaveAcc
   p%WaveDynP   => InitInp%WaveDynP    
   p%WaveTime   => InitInp%WaveTime   
   p%PWaveVel0  => InitInp%PWaveVel0      
   p%PWaveAcc0  => InitInp%PWaveAcc0
   p%PWaveDynP0 => InitInp%PWaveDynP0
   
   p%WaveAccMCF => InitInp%WaveAccMCF
   p%PWaveAccMCF0 => InitInp%PWaveAccMCF0
   

   


END SUBROUTINE AllocateNodeLoadVariables

!----------------------------------------------------------------------------------------------------------------------------------
!> This routine is similar to InterpWrappedStpReal, except it returns only the slope for the interpolation.
!! By returning the slope based on Time, we don't have to calculate this for every variable (Yary) we want to interpolate.
!! NOTE: p%WaveTime (and most arrays here) start with index of 0 instead of 1, so we will subtract 1 from "normal" interpolation
!! schemes.
FUNCTION GetInterpolationSlope(Time, p, m, IntWrapIndx) RESULT( InterpSlope )
      REAL(DbKi),                        INTENT(IN   )  :: Time        !< Current simulation time in seconds
      TYPE(Morison_ParameterType),       INTENT(IN   )  :: p           !< Parameters
      TYPE(Morison_MiscVarType),         INTENT(INOUT)  :: m           !< Misc/optimization variables            
      INTEGER, OPTIONAL,                 INTENT(  OUT)  :: IntWrapIndx

      REAL(SiKi)                                        :: Time_SiKi
      REAL(SiKi)                                        :: TimeMod
      REAL(ReKi)                                        :: InterpSlope

      Time_SiKi = REAL(Time, SiKi)
      TimeMod = MOD(Time_SiKi, p%WaveTime(p%NStepWave)) !p%WaveTime starts at index 0, so it has p%NStepWave+1 elements
      IF ( TimeMod <= p%WaveTime(1) )  THEN !second element
         m%LastIndWave = 0
      END IF
      
      IF ( TimeMod <= p%WaveTime(0) )  THEN
         m%LastIndWave = 0
         InterpSlope = 0.0_ReKi  ! returns values at m%LastIndWave
         IF(PRESENT(IntWrapIndx)) IntWrapIndx = 0
      ELSE IF ( TimeMod >= p%WaveTime(p%NStepWave) )  THEN
         m%LastIndWave = p%NStepWave-1
         InterpSlope = 1.0_ReKi  ! returns values at p%NStepWave
         IF(PRESENT(IntWrapIndx)) IntWrapIndx = p%NStepWave
      ELSE
         m%LastIndWave = MAX( MIN( m%LastIndWave, p%NStepWave-1 ), 0 )

         DO

            IF ( TimeMod < p%WaveTime(m%LastIndWave) )  THEN

               m%LastIndWave = m%LastIndWave - 1

            ELSE IF ( TimeMod >= p%WaveTime(m%LastIndWave+1) )  THEN

               m%LastIndWave = m%LastIndWave + 1

            ELSE
               IF(PRESENT(IntWrapIndx)) IntWrapIndx = m%LastIndWave
               
               InterpSlope = ( TimeMod - p%WaveTime(m%LastIndWave) )/( p%WaveTime(m%LastIndWave+1) - p%WaveTime(m%LastIndWave) )
               RETURN ! stop checking DO loop
            END IF

         END DO
   
      END IF
      
END FUNCTION GetInterpolationSlope
!----------------------------------------------------------------------------------------------------------------------------------
!> Use in conjunction with GetInterpolationSlope, to replace InterpWrappedStpReal here.
FUNCTION InterpolateWithSlope(InterpSlope, Ind, YAry)
      REAL(ReKi), INTENT(IN)                            :: InterpSlope
      INTEGER(IntKi), INTENT(IN )                       :: Ind           !< Misc/optimization variables
      REAL(SiKi), INTENT(IN)                            :: YAry(0:)
      REAL(ReKi)                                        :: InterpolateWithSlope

      InterpolateWithSlope = ( YAry(Ind+1) - YAry(Ind) )*InterpSlope + YAry(Ind)

END FUNCTION InterpolateWithSlope
!----------------------------------------------------------------------------------------------------------------------------------
!> Use in conjunction with GetInterpolationSlope, to replace InterpWrappedStpReal here.
FUNCTION InterpolateWithSlopeR(InterpSlope, Ind, YAry)
      REAL(ReKi), INTENT(IN)                            :: InterpSlope
      INTEGER(IntKi), INTENT(IN )                       :: Ind           !< Misc/optimization variables
      REAL(ReKi), INTENT(IN)                            :: YAry(0:)
      REAL(ReKi)                                        :: InterpolateWithSlopeR

      InterpolateWithSlopeR = ( YAry(Ind+1) - YAry(Ind) )*InterpSlope + YAry(Ind)

END FUNCTION InterpolateWithSlopeR
!----------------------------------------------------------------------------------------------------------------------------------
!> Routine for computing outputs, used in both loose and tight coupling.
SUBROUTINE Morison_CalcOutput( Time, u, p, x, xd, z, OtherState, y, m, errStat, errMsg )   
!..................................................................................................................................
   
   REAL(DbKi),                        INTENT(IN   )  :: Time        !< Current simulation time in seconds
   TYPE(Morison_InputType),           INTENT(IN   )  :: u           !< Inputs at Time
   TYPE(Morison_ParameterType),       INTENT(IN   )  :: p           !< Parameters
   TYPE(Morison_ContinuousStateType), INTENT(IN   )  :: x           !< Continuous states at Time
   TYPE(Morison_DiscreteStateType),   INTENT(IN   )  :: xd          !< Discrete states at Time
   TYPE(Morison_ConstraintStateType), INTENT(IN   )  :: z           !< Constraint states at Time
   TYPE(Morison_OtherStateType),      INTENT(IN   )  :: OtherState  !< Other states at Time
   TYPE(Morison_OutputType),          INTENT(INOUT)  :: y           !< Outputs computed at Time (Input only so that mesh con-
                                                                     !!   nectivity information does not have to be recalculated)
   TYPE(Morison_MiscVarType),         INTENT(INOUT)  :: m           !< Misc/optimization variables            
   INTEGER(IntKi),                    INTENT(  OUT)  :: errStat     !< Error status of the operation
   CHARACTER(*),                      INTENT(  OUT)  :: errMsg      !< Error message if errStat /= ErrID_None

      ! Local variables
                  
   INTEGER(IntKi)                                    :: errStat2    ! Error status of the operation (occurs after initial error)
   CHARACTER(errMsgLen)                              :: errMsg2     ! Error message if errStat2 /= ErrID_None
   character(*), parameter                           :: RoutineName = 'Morison_CalcOutput'
      
<<<<<<< HEAD
   REAL(ReKi)                                        :: vmag
   INTEGER                                           :: I, J
=======
   REAL(ReKi)                                        :: F_DP(6), kvec(3), v(3),  vf(3), vrel(3), vmag, vmagf
   INTEGER                                           :: I, J, K, nodeIndx, IntWrapIndx
>>>>>>> 48e56802
   REAL(ReKi)                                        :: AllOuts(MaxMrsnOutputs)
   REAL(ReKi)                                        :: qdotdot(6)      ! The structural acceleration of a mesh node


      
   TYPE(Morison_MemberType) :: mem     ! the current member
   INTEGER                  :: N       ! Number of elements within a given member
   REAL(ReKi)               :: dl      ! Element length within a given member, m
   REAL(ReKi)               :: vec(3)  ! Vector pointing from a member's 1st node to its last node
   REAL(ReKi)               :: phi, phi1, phi2     ! member tilt angle
   REAL(ReKi)               :: cosPhi, cosPhi1, cosPhi2
   REAL(ReKi)               :: sinPhi, sinPhi1, sinPhi2
   REAL(ReKi)               :: tanPhi
   REAL(ReKi)               :: sinBeta, sinBeta1, sinBeta2
   REAL(ReKi)               :: cosBeta, cosBeta1, cosBeta2
   real(ReKi)               :: CMatrix(3,3), CTrans(3,3) ! Direction cosine matrix for element, and its transpose
   REAL(ReKi)               :: z1
   REAL(ReKi)               :: z2
   REAL(ReKi)               :: r1
   REAL(ReKi)               :: r2
   REAL(ReKi)               :: dRdl_mg     ! shorthand for taper including marine growth of element i
   real(ReKi)               :: g     ! gravity constant
   REAL(ReKi)               :: h0    ! distances along cylinder centerline from point 1 to the waterplane
   real(ReKi)               :: k_hat(3), k_hat1(3), k_hat2(3) ! Elemental unit vector pointing from 1st node to 2nd node of the element
   REAL(ReKi)               :: rh    ! radius of cylinder at point where its centerline crosses the waterplane
   REAL(ReKi)               :: Vs    ! segment submerged volume
   REAL(ReKi)               :: a0    ! waterplane ellipse shape
   REAL(ReKi)               :: b0    
<<<<<<< HEAD
   REAL(ReKi)               :: cr    ! centroid of segment submerged volume relative to its lower node
   REAL(ReKi)               :: cl 
   REAL(ReKi)               :: cx 
=======
  !REAL(ReKi)               :: cr    ! centroid of segment submerged volume relative to its lower node
  !REAL(ReKi)               :: cl 
  !REAL(ReKi)               :: cx 
  !REAL(ReKi)               :: cz
   REAL(ReKi)               :: ZetaP, ZetaM, dZetadx, dZetady
   REAL(ReKi)               :: n_hat(3), t_hat(3), s_hat(3), r_hat(3)
   REAL(ReKi)               :: sinGamma, cosGamma, tanGamma
   REAL(ReKi)               :: s0, Vrc, Vhc, Z0
   REAL(ReKi)               :: FbVec(3), MbVec(3)
>>>>>>> 48e56802
   REAL(ReKi)               :: pwr   ! exponent for buoyancy node distribution smoothing
   REAL(ReKi)               :: alpha ! final load distribution factor for element
   REAL(ReKi)               :: Fb    !buoyant force
   REAL(ReKi)               :: Fr    !radial component of buoyant force
   REAL(ReKi)               :: Fl    !axial component of buoyant force
   REAL(ReKi)               :: Moment     !moment induced about the center of the cylinder's bottom face
   integer(IntKi)           :: im    ! counter   
   real(ReKi)               :: a_s1(3)       
   real(ReKi)               :: alpha_s1(3)
   real(ReKi)               :: omega_s1(3)
   real(ReKi)               :: a_s2(3)       
   real(ReKi)               :: alpha_s2(3)
   real(ReKi)               :: omega_s2(3)
   real(ReKi)               :: pos1(3), pos2(3), positionXY(2)   
   real(ReKi)               :: Imat(3,3)
   real(ReKi)               :: iArm(3), iTerm(3), Ioffset, h_c, dRdl_p, dRdl_pp, f_hydro(3), Am(3,3), lstar, deltal
   real(ReKi)               :: C_1, C_2, a0b0, z1d, z2d, h, h_c_AM, deltal_AM
   real(ReKi)               :: F_WMG(6), F_IMG(6), F_If(6), F_B1(6), F_B2(6)

   ! Local variables needed for wave stretching and load smoothing/redistribution
   INTEGER(IntKi)           :: FSElem
   REAL(ReKi)               :: SubRatio
   REAL(ReKi)               :: Zeta1
   REAL(ReKi)               :: Zeta2
   REAL(ReKi)               :: FSInt(3)
   REAL(ReKi)               :: F_D0(3)
   REAL(ReKi)               :: F_I0(3)
   REAL(ReKi)               :: F_0(3)
   REAL(ReKi)               :: F_DS(3)
   REAL(ReKi)               :: F_IS(3)
   REAL(ReKi)               :: F_S(3)
   REAL(ReKi)               :: f_redist
   REAL(ReKi)               :: Df_hydro(3)
   REAL(ReKi)               :: DM_hydro(3)
   REAL(ReKi)               :: Df_hydro_lumped(6)
   REAL(ReKi)               :: FVFSInt(3)
   REAL(ReKi)               :: FAFSInt(3)
   REAL(ReKi)               :: FDynPFSInt
   REAL(ReKi)               :: vrelFSInt(3)
   REAL(ReKi)               :: pos1Prime(3)
   REAL(ReKi)               :: WtrDpth
   REAL(ReKi)               :: FAMCFFSInt(3)

   ! Initialize errStat
   errStat = ErrID_None         
   errMsg  = ""               
   Imat    = 0.0_ReKi   
   g       = p%Gravity
   WtrDpth = p%WtrDpth + p%MSL2SWL ! Water depth measured from the free surface
   
   !InterpolationSlope = GetInterpolationSlope(Time, p, m, IntWrapIndx)

   !===============================================================================================
   ! Calculate the fluid kinematics at all mesh nodes and store for use in the equations below

   DO j = 1, p%NNodes
      !m%nodeInWater(j) = REAL( p%nodeInWater(IntWrapIndx,j), ReKi )
      !TODO: Update for Wave Kinematics grid  
      IF (p%WaveDisp == 0 ) THEN
         ! use the initial X,Y location
         pos1(1) = u%Mesh%Position(1,j)
         pos1(2) = u%Mesh%Position(2,j)
      ELSE
         ! Use current X,Y location
         pos1(1) = u%Mesh%TranslationDisp(1,j) + u%Mesh%Position(1,j)
         pos1(2) = u%Mesh%TranslationDisp(2,j) + u%Mesh%Position(2,j)
      END IF
      
      IF (p%WaveStMod > 0 .AND. p%WaveDisp /= 0) THEN ! Wave stretching enabled
        pos1(3) = u%Mesh%Position(3,j) + u%Mesh%TranslationDisp(3,j) - p%MSL2SWL  ! Use the current Z location.
      ELSE ! Wave stretching disabled
        pos1(3) = u%Mesh%Position(3,j) - p%MSL2SWL  ! We are intentionally using the undisplaced Z position of the node.
      END IF
            
      ! Compute the free surface elevation at the x/y position of all nodes
      positionXY = (/pos1(1),pos1(2)/)      
      m%WaveElev1(j) = SeaSt_Interp_3D( Time, positionXY, p%WaveElev1, p%seast_interp_p, ErrStat2, ErrMsg2 )
        CALL SetErrStat( ErrStat2, ErrMsg2, ErrStat, ErrMsg, RoutineName )
      IF (associated(p%WaveElev2)) THEN
        m%WaveElev2(j) = SeaSt_Interp_3D( Time, positionXY, p%WaveElev2, p%seast_interp_p, ErrStat2, ErrMsg2 )
          CALL SetErrStat( ErrStat2, ErrMsg2, ErrStat, ErrMsg, RoutineName )
        m%WaveElev(j) =  m%WaveElev1(j) + m%WaveElev2(j)
      ELSE
        m%WaveElev(j) =  m%WaveElev1(j) 
      END IF      
      
      
      IF (p%WaveStMod == 0) THEN ! No wave stretching
    
          IF ( pos1(3) <= 0.0_ReKi) THEN ! Node is at or below the SWL
              ! Use location to obtain interpolated values of kinematics         
              call SeaSt_Interp_Setup( Time, pos1, p%seast_interp_p, m%seast_interp_m, ErrStat2, ErrMsg2 ) 
                call SetErrStat( ErrStat2, ErrMsg2, ErrStat, ErrMsg, RoutineName )
              m%FV(:,j)  = SeaSt_Interp_4D_Vec( p%WaveVel, m%seast_interp_m, ErrStat2, ErrMsg2 )
                call SetErrStat( ErrStat2, ErrMsg2, ErrStat, ErrMsg, RoutineName )
              m%FA(:,j) = SeaSt_Interp_4D_Vec( p%WaveAcc, m%seast_interp_m, ErrStat2, ErrMsg2 )
                call SetErrStat( ErrStat2, ErrMsg2, ErrStat, ErrMsg, RoutineName )
              m%FDynP(j)  = SeaSt_Interp_4D    ( p%WaveDynP, m%seast_interp_m, ErrStat2, ErrMsg2 )
                call SetErrStat( ErrStat2, ErrMsg2, ErrStat, ErrMsg, RoutineName )
              m%vrel(:,j) = m%FV(:,j) - u%Mesh%TranslationVel(:,j)
              m%nodeInWater(j) = 1_IntKi
          ELSE ! Node is above the SWL
              m%FV(:,j)  = 0.0
              m%FA(:,j)  = 0.0
              m%FDynP(j) = 0.0
              m%vrel(:,j) = 0.0  
              m%nodeInWater(j) = 0_IntKi
          END IF
      
      ELSE ! Wave stretching enabled
      
          IF ( pos1(3) <= m%WaveElev(j)) THEN ! Node is submerged
          
              m%nodeInWater(j) = 1_IntKi
 
              IF (p%WaveStMod <3) THEN ! Vertical or extrapolated wave stretching
          
                  IF ( pos1(3) <= 0.0_SiKi) THEN ! Node is below the SWL - evaluate wave dynamics as usual
          
                      ! Use location to obtain interpolated values of kinematics         
                      call SeaSt_Interp_Setup( Time, pos1, p%seast_interp_p, m%seast_interp_m, ErrStat2, ErrMsg2 ) 
                        call SetErrStat( ErrStat2, ErrMsg2, ErrStat, ErrMsg, RoutineName )
                      m%FV(:,j)  = SeaSt_Interp_4D_Vec( p%WaveVel, m%seast_interp_m, ErrStat2, ErrMsg2 )
                        call SetErrStat( ErrStat2, ErrMsg2, ErrStat, ErrMsg, RoutineName )
                      m%FA(:,j) = SeaSt_Interp_4D_Vec( p%WaveAcc, m%seast_interp_m, ErrStat2, ErrMsg2 )
                        call SetErrStat( ErrStat2, ErrMsg2, ErrStat, ErrMsg, RoutineName )
                      m%FDynP(j)  = SeaSt_Interp_4D    ( p%WaveDynP, m%seast_interp_m, ErrStat2, ErrMsg2 )
                        call SetErrStat( ErrStat2, ErrMsg2, ErrStat, ErrMsg, RoutineName )
          
                  ELSE ! Node is above SWL - need wave stretching
          
                      ! Vertical wave stretching
                      m%FV(:,j)  = SeaSt_Interp_3D_vec( Time, positionXY, p%WaveVel0, p%seast_interp_p,  ErrStat2, ErrMsg2 )
                        call SetErrStat( ErrStat2, ErrMsg2, ErrStat, ErrMsg, RoutineName )
                      m%FA(:,j)  = SeaSt_Interp_3D_vec( Time, positionXY, p%WaveAcc0, p%seast_interp_p,  ErrStat2, ErrMsg2 )
                        call SetErrStat( ErrStat2, ErrMsg2, ErrStat, ErrMsg, RoutineName )
                      m%FDynP(j) = SeaSt_Interp_3D    ( Time, positionXY, p%WaveDynP0, p%seast_interp_p, ErrStat2, ErrMsg2 )
                        call SetErrStat( ErrStat2, ErrMsg2, ErrStat, ErrMsg, RoutineName )
                      
                      ! Extrapoled wave stretching
                      IF (p%WaveStMod == 2) THEN 
                        m%FV(:,j)  = m%FV(:,j)  + SeaSt_Interp_3D_vec( Time, positionXY, p%PWaveVel0,  p%seast_interp_p, ErrStat2, ErrMsg2 ) * pos1(3)
                          call SetErrStat( ErrStat2, ErrMsg2, ErrStat, ErrMsg, RoutineName )
                        m%FA(:,j)  = m%FA(:,j)  + SeaSt_Interp_3D_vec( Time, positionXY, p%PWaveAcc0,  p%seast_interp_p, ErrStat2, ErrMsg2 ) * pos1(3)
                          call SetErrStat( ErrStat2, ErrMsg2, ErrStat, ErrMsg, RoutineName )
                        m%FDynP(j) = m%FDynP(j) + SeaSt_Interp_3D    ( Time, positionXY, p%PWaveDynP0, p%seast_interp_p, ErrStat2, ErrMsg2 ) * pos1(3)
                          call SetErrStat( ErrStat2, ErrMsg2, ErrStat, ErrMsg, RoutineName )
                      END IF
          
                  END IF ! Node is submerged
 
              ELSE ! Wheeler stretching - no need to check whether the node is above or below SWL
                  
                  ! Map the node z-position linearly from [-WtrDpth,m%WaveElev(j)] to [-WtrDpth,0] 
                  pos1Prime = pos1
                  pos1Prime(3) = WtrDpth*(WtrDpth+pos1(3))/(WtrDpth+m%WaveElev(j))-WtrDpth
                  
                  ! Obtain the wave-field variables by interpolation with the mapped position.
                  call SeaSt_Interp_Setup( Time, pos1Prime, p%seast_interp_p, m%seast_interp_m, ErrStat2, ErrMsg2 ) 
                    call SetErrStat( ErrStat2, ErrMsg2, ErrStat, ErrMsg, RoutineName )
                  m%FV(:,j)  = SeaSt_Interp_4D_Vec( p%WaveVel, m%seast_interp_m, ErrStat2, ErrMsg2 )
                    call SetErrStat( ErrStat2, ErrMsg2, ErrStat, ErrMsg, RoutineName )
                  m%FA(:,j) = SeaSt_Interp_4D_Vec( p%WaveAcc, m%seast_interp_m, ErrStat2, ErrMsg2 )
                    call SetErrStat( ErrStat2, ErrMsg2, ErrStat, ErrMsg, RoutineName )
                  m%FDynP(j)  = SeaSt_Interp_4D    ( p%WaveDynP, m%seast_interp_m, ErrStat2, ErrMsg2 )
                    call SetErrStat( ErrStat2, ErrMsg2, ErrStat, ErrMsg, RoutineName )
              
              END IF
          
              m%vrel(:,j) = m%FV(:,j) - u%Mesh%TranslationVel(:,j)
        
          ELSE ! Node is out of water - zero-out all wave dynamics
          
              m%nodeInWater(j) = 0_IntKi  
              m%FV(:,j)  = 0.0
              m%FA(:,j)  = 0.0
              m%FDynP(j) = 0.0
              m%vrel(:,j) = 0.0 
          
          END IF ! If node is in or out of water
      
      END IF ! If wave stretching is on or off

   END DO ! j = 1, p%NNodes
   
   ! Scaled fluid acceleration for the MacCamy-Fuchs model
   IF ( ASSOCIATED(p%WaveAccMCF) ) THEN
      DO im = 1,p%NMembers
         IF ( p%Members(im)%PropMCF .AND. ( .NOT. p%Members(im)%PropPot ) ) THEN
            DO i = 1,p%Members(im)%NElements+1
               j = p%Members(im)%NodeIndx(i)
               
               IF (p%WaveDisp == 0 ) THEN
                  ! use the initial X,Y location
                  pos1(1) = u%Mesh%Position(1,j)
                  pos1(2) = u%Mesh%Position(2,j)
               ELSE
                  ! Use current X,Y location
                  pos1(1) = u%Mesh%TranslationDisp(1,j) + u%Mesh%Position(1,j)
                  pos1(2) = u%Mesh%TranslationDisp(2,j) + u%Mesh%Position(2,j)
               END IF
      
               IF (p%WaveStMod > 0 .AND. p%WaveDisp /= 0) THEN ! Wave stretching enabled
                  pos1(3) = u%Mesh%Position(3,j) + u%Mesh%TranslationDisp(3,j) - p%MSL2SWL  ! Use the current Z location.
               ELSE ! Wave stretching disabled
                  pos1(3) = u%Mesh%Position(3,j) - p%MSL2SWL  ! We are intentionally using the undisplaced Z position of the node.
               END IF
            
               ! Compute the free surface elevation at the x/y position of all nodes
               positionXY = (/pos1(1),pos1(2)/)
               
               IF (p%WaveStMod == 0) THEN ! No wave stretching
    
                  IF ( pos1(3) <= 0.0_ReKi) THEN ! Node is at or below the SWL
                     ! Use location to obtain interpolated values of kinematics         
                     call SeaSt_Interp_Setup( Time, pos1, p%seast_interp_p, m%seast_interp_m, ErrStat2, ErrMsg2 ) 
                        call SetErrStat( ErrStat2, ErrMsg2, ErrStat, ErrMsg, RoutineName )
                     m%FAMCF(:,j) = SeaSt_Interp_4D_Vec( p%WaveAccMCF, m%seast_interp_m, ErrStat2, ErrMsg2 )
                        call SetErrStat( ErrStat2, ErrMsg2, ErrStat, ErrMsg, RoutineName )
                  ELSE ! Node is above the SWL
                     m%FAMCF(:,j)  = 0.0
                  END IF
      
               ELSE ! Wave stretching enabled
      
                  IF ( pos1(3) <= m%WaveElev(j)) THEN ! Node is submerged
      
                     IF (p%WaveStMod <3) THEN ! Vertical or extrapolated wave stretching

                        IF ( pos1(3) <= 0.0_SiKi) THEN ! Node is below the SWL - evaluate wave dynamics as usual
                           ! Use location to obtain interpolated values of kinematics         
                           call SeaSt_Interp_Setup( Time, pos1, p%seast_interp_p, m%seast_interp_m, ErrStat2, ErrMsg2 ) 
                              call SetErrStat( ErrStat2, ErrMsg2, ErrStat, ErrMsg, RoutineName )
                           m%FAMCF(:,j) = SeaSt_Interp_4D_Vec( p%WaveAccMCF, m%seast_interp_m, ErrStat2, ErrMsg2 )
                              call SetErrStat( ErrStat2, ErrMsg2, ErrStat, ErrMsg, RoutineName )
                        ELSE ! Node is above SWL - need wave stretching
                           
                           
                           ! Vertical wave stretching
                           m%FAMCF(:,j)  = SeaSt_Interp_3D_vec( Time, positionXY, p%WaveAccMCF0, p%seast_interp_p,  ErrStat2, ErrMsg2 )
                              call SetErrStat( ErrStat2, ErrMsg2, ErrStat, ErrMsg, RoutineName )
                           
                           ! Extrapoled wave stretching
                           IF (p%WaveStMod == 2) THEN 
                              m%FAMCF(:,j)  = m%FAMCF(:,j)  + SeaSt_Interp_3D_vec( Time, positionXY, p%PWaveAccMCF0,  p%seast_interp_p, ErrStat2, ErrMsg2 ) * pos1(3)
                                 call SetErrStat( ErrStat2, ErrMsg2, ErrStat, ErrMsg, RoutineName )
                           END IF
          
                        END IF ! Node is submerged
 
                     ELSE ! Wheeler stretching - no need to check whether the node is above or below SWL
                  
                        ! Map the node z-position linearly from [-WtrDpth,m%WaveElev(j)] to [-WtrDpth,0] 
                        pos1Prime = pos1
                        pos1Prime(3) = WtrDpth*(WtrDpth+pos1(3))/(WtrDpth+m%WaveElev(j))-WtrDpth
                  
                        ! Obtain the wave-field variables by interpolation with the mapped position.
                        call SeaSt_Interp_Setup( Time, pos1Prime, p%seast_interp_p, m%seast_interp_m, ErrStat2, ErrMsg2 ) 
                           call SetErrStat( ErrStat2, ErrMsg2, ErrStat, ErrMsg, RoutineName )
                        m%FAMCF(:,j) = SeaSt_Interp_4D_Vec( p%WaveAccMCF, m%seast_interp_m, ErrStat2, ErrMsg2 )
                           call SetErrStat( ErrStat2, ErrMsg2, ErrStat, ErrMsg, RoutineName )
              
                    END IF
        
                  ELSE ! Node is out of water - zero-out all wave dynamics
          
                     m%FAMCF(:,j)  = 0.0
          
                  END IF ! If node is in or out of water
      
               END IF ! If wave stretching is on or off

            END DO
         END IF
      END DO
   END IF

   ! ==============================================================================================
   ! Calculate instantaneous loads on each member except for the hydrodynamic loads on member ends.
   ! This covers aspects of the load calculations previously in CreateDistributedMesh.  

   ! Zero out previous time-steps loads (these are loads which are computed at the member-level and summed onto a node, 
   !    so they need to be zeroed out before the summations happen)
   !m%F_WMG   = 0.0_ReKi
   !m%F_IMG   = 0.0_ReKi
   m%F_BF_End= 0.0_ReKi
   !m%F_If    = 0.0_ReKi
   !m%F_D     = 0.0_ReKi
   !m%F_A     = 0.0_ReKi
   !m%F_I     = 0.0_ReKi
   !m%F_B     = 0.0_ReKi
   !m%F_BF    = 0.0_ReKi
   m%F_B_End = 0.0_ReKi
   y%Mesh%Force  = 0.0_ReKi
   y%Mesh%Moment = 0.0_ReKi
   
   ! Loop through each member
   DO im = 1, p%NMembers    
      N   = p%Members(im)%NElements      
      mem = p%Members(im)   !@mhall: does this have much overhead?

      !zero member loads
      m%memberLoads(im)%F_B = 0.0_ReKi
      m%memberLoads(im)%F_BF = 0.0_ReKi
      m%memberLoads(im)%F_D = 0.0_ReKi
      m%memberLoads(im)%F_A = 0.0_ReKi
      m%memberLoads(im)%F_I = 0.0_ReKi
      m%memberLoads(im)%F_WMG = 0.0_ReKi
      m%memberLoads(im)%F_IMG = 0.0_ReKi
      m%memberLoads(im)%F_If = 0.0_ReKi

      DO i =1,N    ! loop through member elements

         if ( i >= mem%i_floor )  then ! Member element is not completely buried in the seabed. Bug fix for OpenFast issue #847 GJH 2/3/2022
         
            ! calculate isntantaneous incline angle and heading, and related trig values
         ! the first and last NodeIndx values point to the corresponding Joint nodes idices which are at the start of the Mesh

         pos1    = u%Mesh%TranslationDisp(:, mem%NodeIndx(i))   + u%Mesh%Position(:, mem%NodeIndx(i)) 
         pos1(3) = pos1(3) - p%MSL2SWL
         pos2    = u%Mesh%TranslationDisp(:, mem%NodeIndx(i+1)) + u%Mesh%Position(:, mem%NodeIndx(i+1)) 
         pos2(3) = pos2(3) - p%MSL2SWL

         call GetOrientationAngles( pos1, pos2, phi, sinPhi, cosPhi, tanPhi, sinBeta, cosBeta, k_hat, errStat2, errMsg2 )
         call Morison_DirCosMtrx( pos1, pos2, CMatrix )
         CTrans  = transpose(CMatrix)
         ! save some commonly used variables   
         dl      = mem%dl
         z1      = pos1(3)   ! get node z locations from input mesh
         z2      = pos2(3)
         r1      = mem%RMG(i  )                         ! outer radius element nodes including marine growth
         r2      = mem%RMG(i+1)
         dRdl_mg = mem%dRdl_mg(i)                                    ! Taper of element including marine growth
         a_s1    = u%Mesh%TranslationAcc(:, mem%NodeIndx(i  ))
         alpha_s1= u%Mesh%RotationAcc   (:, mem%NodeIndx(i  ))
         omega_s1= u%Mesh%RotationVel   (:, mem%NodeIndx(i  ))
         a_s2    = u%Mesh%TranslationAcc(:, mem%NodeIndx(i+1))
         alpha_s2= u%Mesh%RotationAcc   (:, mem%NodeIndx(i+1))
         omega_s2= u%Mesh%RotationVel   (:, mem%NodeIndx(i+1))
         
         IF ( .NOT. mem%PropPot ) THEN ! Member is NOT modeled with Potential Flow Theory
            ! should i_floor theshold be applied to below calculations to avoid wasting time on computing zero-valued things? <<<<<
            ! should lumped half-element coefficients get combined at initialization? <<<
              
            ! ------------------ marine growth: Sides: Section 4.1.2 --------------------  
            F_WMG = 0.0_ReKi

            ! lower node
            !m%F_WMG(3, mem%NodeIndx(i  )) = m%F_WMG(3, mem%NodeIndx(i  )) - mem%m_mg_l(i)*g ! weight force  : Note: this is a constant
            !m%F_WMG(4, mem%NodeIndx(i  )) = m%F_WMG(4, mem%NodeIndx(i  )) - mem%m_mg_l(i)*g * mem%h_cmg_l(i)* sinPhi * sinBeta! weight force
            !m%F_WMG(5, mem%NodeIndx(i  )) = m%F_WMG(5, mem%NodeIndx(i  )) + mem%m_mg_l(i)*g * mem%h_cmg_l(i)* sinPhi * cosBeta! weight force
            
            F_WMG(3) = - mem%m_mg_l(i)*g ! weight force  : Note: this is a constant
            F_WMG(4) = - mem%m_mg_l(i)*g * mem%h_cmg_l(i)* sinPhi * sinBeta! weight force
            F_WMG(5) =   mem%m_mg_l(i)*g * mem%h_cmg_l(i)* sinPhi * cosBeta! weight force
            m%memberLoads(im)%F_WMG(:,i) = m%memberLoads(im)%F_WMG(:,i) + F_WMG
            y%Mesh%Force (:,mem%NodeIndx(i)) = y%Mesh%Force (:,mem%NodeIndx(i)) + F_WMG(1:3)
            y%Mesh%Moment(:,mem%NodeIndx(i)) = y%Mesh%Moment(:,mem%NodeIndx(i)) + F_WMG(4:6)
            
            ! upper node
            !m%F_WMG(3, mem%NodeIndx(i+1)) = m%F_WMG(3, mem%NodeIndx(i+1)) - mem%m_mg_u(i)*g ! weight force  : Note: this is a constant 
            !m%F_WMG(4, mem%NodeIndx(i+1)) = m%F_WMG(4, mem%NodeIndx(i+1)) - mem%m_mg_u(i)*g * mem%h_cmg_u(i)* sinPhi * sinBeta! weight force
            !m%F_WMG(5, mem%NodeIndx(i+1)) = m%F_WMG(5, mem%NodeIndx(i+1)) + mem%m_mg_u(i)*g * mem%h_cmg_u(i)* sinPhi * cosBeta! weight force
            F_WMG(3) = - mem%m_mg_u(i)*g ! weight force  : Note: this is a constant 
            F_WMG(4) = - mem%m_mg_u(i)*g * mem%h_cmg_u(i)* sinPhi * sinBeta! weight force
            F_WMG(5) =   mem%m_mg_u(i)*g * mem%h_cmg_u(i)* sinPhi * cosBeta! weight force
            m%memberLoads(im)%F_WMG(:,i+1) = m%memberLoads(im)%F_WMG(:,i+1) + F_WMG  
            y%Mesh%Force (:,mem%NodeIndx(i+1)) = y%Mesh%Force (:,mem%NodeIndx(i+1)) + F_WMG(1:3)
            y%Mesh%Moment(:,mem%NodeIndx(i+1)) = y%Mesh%Moment(:,mem%NodeIndx(i+1)) + F_WMG(4:6)
            
            ! lower node
            Ioffset   = mem%h_cmg_l(i)*mem%h_cmg_l(i)*mem%m_mg_l(i)
            Imat(1,1) = mem%I_rmg_l(i) - Ioffset
            Imat(2,2) = mem%I_rmg_l(i) - Ioffset
            Imat(3,3) = mem%I_lmg_l(i) - Ioffset
            Imat      =  matmul(matmul(CMatrix, Imat), CTrans)
            iArm = mem%h_cmg_l(i) * k_hat
            iTerm     = ( -a_s1 - cross_product(omega_s1, cross_product(omega_s1,iArm )) - cross_product(alpha_s1,iArm) ) * mem%m_mg_l(i)
            !m%F_IMG(1:3, mem%NodeIndx(i  )) = m%F_IMG(1:3, mem%NodeIndx(i  )) + iTerm
            !m%F_IMG(4:6, mem%NodeIndx(i  )) = m%F_IMG(4:6, mem%NodeIndx(i  )) &
            !                                  - cross_product(a_s1 * mem%m_mg_l(i), mem%h_cmg_l(i) * k_hat) &
            !                                  + matmul(Imat, alpha_s1)  &
            !                                  - cross_product(omega_s1,matmul(Imat,omega_s1))
            F_IMG(1:3) = iTerm
            F_IMG(4:6) = - cross_product(a_s1 * mem%m_mg_l(i), mem%h_cmg_l(i) * k_hat) + matmul(Imat, alpha_s1)  &
                         - cross_product(omega_s1,matmul(Imat,omega_s1))
            m%memberLoads(im)%F_IMG(:,i) = m%memberLoads(im)%F_IMG(:,i) + F_IMG
            y%Mesh%Force (:,mem%NodeIndx(i)) = y%Mesh%Force (:,mem%NodeIndx(i)) + F_IMG(1:3)
            y%Mesh%Moment(:,mem%NodeIndx(i)) = y%Mesh%Moment(:,mem%NodeIndx(i)) + F_IMG(4:6)
            
            ! upper node
            Ioffset   = mem%h_cmg_u(i)*mem%h_cmg_u(i)*mem%m_mg_u(i)
            Imat(1,1) = mem%I_rmg_u(i) - Ioffset
            Imat(2,2) = mem%I_rmg_u(i) - Ioffset
            Imat(3,3) = mem%I_lmg_u(i) - Ioffset
            Imat      =  matmul(matmul(CMatrix, Imat), CTrans)
            iArm = mem%h_cmg_u(i) * k_hat
            iTerm     = ( -a_s2 - cross_product(omega_s2, cross_product(omega_s2,iArm )) - cross_product(alpha_s2,iArm) ) * mem%m_mg_u(i)
            !m%F_IMG(1:3, mem%NodeIndx(i+1)) = m%F_IMG(1:3, mem%NodeIndx(i+1)) + iTerm
            !m%F_IMG(4:6, mem%NodeIndx(i+1)) = m%F_IMG(4:6, mem%NodeIndx(i+1)) &
            !                                  - cross_product(a_s2 * mem%m_mg_u(i), mem%h_cmg_u(i) * k_hat) &
            !                                  + matmul(Imat, alpha_s2) &
            !                                  - cross_product(omega_s2,matmul(Imat,omega_s2))
            F_IMG(1:3) = iTerm
            F_IMG(4:6) = - cross_product(a_s2 * mem%m_mg_u(i), mem%h_cmg_u(i) * k_hat) + matmul(Imat, alpha_s2) &
                         - cross_product(omega_s2,matmul(Imat,omega_s2))
            m%memberLoads(im)%F_IMG(:,i+1) = m%memberLoads(im)%F_IMG(:,i+1) + F_IMG
            y%Mesh%Force (:,mem%NodeIndx(i+1)) = y%Mesh%Force (:,mem%NodeIndx(i+1)) + F_IMG(1:3)
            y%Mesh%Moment(:,mem%NodeIndx(i+1)) = y%Mesh%Moment(:,mem%NodeIndx(i+1)) + F_IMG(4:6)

            ! ------------------- buoyancy loads: sides: Sections 3.1 and 3.2 ------------------------
            IF ( p%WaveStMod > 0_IntKi ) THEN ! If wave stretching is enabled, compute buoyancy up to free surface
               CALL GetTotalWaveElev( Time, (/pos1(1),pos1(2)/), Zeta1, ErrStat2, ErrMsg2 )
               CALL GetTotalWaveElev( Time, (/pos2(1),pos2(2)/), Zeta2, ErrStat2, ErrMsg2 )
                 CALL SetErrStat( ErrStat2, ErrMsg2, ErrStat, ErrMsg, 'Morison_CalcOutput' )
            ELSE ! Without wave stretching, compute buoyancy based on SWL
               Zeta1 = 0.0_ReKi
               Zeta2 = 0.0_ReKi
            END IF

            IF ( z1 < Zeta1 ) THEN  ! If element is at least partially submerged

               IF (z2 >= Zeta2) THEN  ! Partially submerged element

                  ! Check that this is not the 1st element of the member
                  IF (( i == 1 ) .AND. (z2 > Zeta2)) THEN
                    CALL SeterrStat(ErrID_Fatal, 'The lowest element of a Morison member has become partially submerged!  This is not allowed.  Please review your model and create a discretization such that even with displacements, the lowest element of a member does not become partially submerged.', errStat, errMsg, 'Morison_CalcOutput' )
                    RETURN
                  END IF

                  ! Submergence ratio
                  SubRatio = ( Zeta1-pos1(3) ) / ( (Zeta1-pos1(3)) - (Zeta2-pos2(3)) )
                  ! The position of the intersection between the free surface and the element
                  FSInt    = SubRatio * (pos2-pos1) + pos1
                  ! Distances along element centerline from point 1 to the waterplane
                  h0       = SubRatio * dl

                  ! radius of element at point where its centerline crosses the waterplane
                  rh    = r1 + h0*dRdl_mg    

                  ! Estimate the free-surface normal at the free-surface intersection, n_hat
                  IF ( p%WaveStMod > 0_IntKi ) THEN ! If wave stretching is enabled, compute free surface normal
                     CALL GetTotalWaveElev( Time, (/FSInt(1)+rh,FSInt(2)/), ZetaP, ErrStat2, ErrMsg2 )
                     CALL GetTotalWaveElev( Time, (/FSInt(1)-rh,FSInt(2)/), ZetaM, ErrStat2, ErrMsg2 )
                       CALL SetErrStat( ErrStat2, ErrMsg2, ErrStat, ErrMsg, 'Morison_CalcOutput' )
                     dZetadx = (ZetaP-ZetaM)/(2.0_ReKi*rh)
                     CALL GetTotalWaveElev( Time, (/FSInt(1),FSInt(2)+rh/), ZetaP, ErrStat2, ErrMsg2 )
                     CALL GetTotalWaveElev( Time, (/FSInt(1),FSInt(2)-rh/), ZetaM, ErrStat2, ErrMsg2 )
                       CALL SetErrStat( ErrStat2, ErrMsg2, ErrStat, ErrMsg, 'Morison_CalcOutput' )
                     dZetady = (ZetaP-ZetaM)/(2.0_ReKi*rh)
                     n_hat = (/-dZetadx,-dZetady,1.0_ReKi/)
                     n_hat = n_hat / SQRT(Dot_Product(n_hat,n_hat))
                  ELSE ! Without wave stretching, use the normal of the SWL
                     n_hat = (/0.0_ReKi,0.0_ReKi,1.0_ReKi/)
                  END IF

                  ! Get other relevant unit vectors, t_hat, r_hat, and s_hat
                  t_hat    = Cross_Product(k_hat,n_hat)
                  sinGamma = SQRT(Dot_Product(t_hat,t_hat))
                  cosGamma = Dot_Product(k_hat,n_hat)
                  tanGamma = sinGamma/cosGamma
                  IF (sinGamma < 0.0001) THEN  ! Free surface normal is aligned with the element
                     ! Arbitrary choice for t_hat as long as it is perpendicular to k_hat
                     IF ( k_hat(3) < 0.999999_ReKi ) THEN
                        t_hat = (/-k_hat(2),k_hat(1),0.0_ReKi/)   
                        t_hat = t_hat / SQRT(Dot_Product(t_hat,t_hat))
                     ELSE ! k_hat is close to vertical (0,0,1)
                        t_hat = (/1.0_ReKi,0.0_ReKi,0.0_ReKi/);
                     END IF
                  ELSE
                     t_hat = t_hat / sinGamma
                  END IF
                  s_hat = Cross_Product(t_hat,n_hat)
                  r_hat = Cross_Product(t_hat,k_hat)

                  ! Compute the waterplane shape, the submerged volume, and it's geometric center
                  IF (abs(dRdl_mg) < 0.0001) THEN  ! non-tapered member

                     IF (cosGamma < 0.0001) THEN
                        CALL SetErrStat(ErrID_Fatal, 'Element cannot be parallel to the free surface.  This has happened for Member ID '//trim(num2lstr(mem%MemberID)), errStat, errMsg, 'Morison_CalcOutput' )
                     END IF

                     a0   = r1/cosGamma                                       ! Semi major axis of waterplane
                     b0   = r1                                                ! Semi minor axis of waterplane
                     a0b0 = a0*b0
                     s0   = 0.0_ReKi                                          ! Distance from the center of the waterplane to the element centerline
                     Vs   =       Pi*r1**2*h0                                 ! volume of total submerged portion
                     Vrc  = -0.25*Pi*r1**4*tanGamma                           ! Submerged Volume * r_c
                     Vhc  = 0.125*Pi*r1**2* (4.0*h0**2 + r1**2 * tanGamma**2) ! Submerged Volume * h_c

                  ELSE  ! tapered member

                     C_1  = 1.0_ReKi - dRdl_mg**2 * tanGamma**2
                     IF (C_1 < 0.0001) THEN ! The free surface is nearly tangent to the element wall
                        CALL SetErrStat(ErrID_Fatal, 'Element cannot be parallel to the free surface.  This has happened for Member ID '//trim(num2lstr(mem%MemberID)), errStat, errMsg, 'Morison_CalcOutput' )
                     END IF

                     a0   = rh/(C_1*cosGamma)                                 ! Semi major axis of waterplane
                     b0   = rh/sqrt(C_1)                                      ! Semi minor axis of waterplane
                     a0b0 = a0*b0
                     C_2  = a0b0*rh*cosGamma - r1**3
                     s0   = -rh*dRdl_mg*tanGamma/C_1/cosGamma                  ! Distance from the center of the waterplane to the element centerline
                     Vs   =  Pi*C_2/(3.0*dRdl_mg)                              ! volume of total submerged portion
                     Vrc  = -0.25*Pi *  a0b0*rh**2*sinGamma/C_1                                                   ! Submerged Volume * r_c
                     Vhc  =  0.25*Pi * (a0b0*rh**2*cosGamma/C_1 - r1**4 - 4.0_ReKi/3.0_ReKi*r1*C_2 ) /dRdl_mg**2   ! Submerged Volume * h_c

                  END IF

                  ! z-coordinate of the center of the waterplane in the global earth-fixed system
                  Z0 = z1+h0*k_hat(3)+s0*s_hat(3)  

                  ! Hydrostatic force on element
                  FbVec = (/0.0_ReKi,0.0_ReKi,Vs/) - Pi*a0b0*Z0*n_hat + Pi*r1**2*z1*k_hat
                  FbVec = p%WtrDens * g * FbVec

                  ! Hydrostatic moment on element about the lower node
                  MbVec = Cross_Product( Vrc*r_hat+Vhc*k_hat, (/0.0_ReKi,0.0_ReKi,1.0_ReKi/) ) &
                          + 0.25*Pi*a0b0*  ( ( s_hat(3)*a0*a0 + 4.0*(s0-h0*sinGamma)*Z0 )*t_hat - t_hat(3)*b0*b0*s_hat ) &
                          - 0.25*Pi*r1**4* (   r_hat(3)                                  *t_hat - t_hat(3)   *   r_hat )
                  MbVec = p%WtrDens * g * MbVec

                  ! Distribute element load to nodes
                  pwr = 3
                  alpha = (1.0-mem%alpha(i))*(z1-Zeta1)**pwr / ( -mem%alpha(i)*(z2-Zeta2)**pwr + (1.0-mem%alpha(i))*(z1-Zeta1)**pwr )

                  ! Hydrostatic force
                  F_B1(1:3) =    alpha  * FbVec
                  F_B2(1:3) = (1-alpha) * FbVec

                  ! Hydrostatic moment correction followed by redistribution
                  MbVec = MbVec - Cross_Product( -k_hat*dl, F_B2(1:3))
                  F_B1(4:6) =    alpha  * MbVec
                  F_B2(4:6) = (1-alpha) * MbVec

                  ! Add nodal loads to mesh
                  m%memberLoads(im)%F_B(:, i)   = m%memberLoads(im)%F_B(:, i  ) + F_B1  ! alpha
                  m%memberLoads(im)%F_B(:, i-1) = m%memberLoads(im)%F_B(:, i-1) + F_B2  ! 1-alpha
                  y%Mesh%Force (:,mem%NodeIndx(i  )) = y%Mesh%Force (:,mem%NodeIndx(i  )) + F_B1(1:3)
                  y%Mesh%Moment(:,mem%NodeIndx(i  )) = y%Mesh%Moment(:,mem%NodeIndx(i  )) + F_B1(4:6)
                  y%Mesh%Force (:,mem%NodeIndx(i-1)) = y%Mesh%Force (:,mem%NodeIndx(i-1)) + F_B2(1:3)
                  y%Mesh%Moment(:,mem%NodeIndx(i-1)) = y%Mesh%Moment(:,mem%NodeIndx(i-1)) + F_B2(4:6)

               ELSE ! fully submerged element

                  ! Compute the waterplane shape, the submerged volume, and it's geometric center
                  ! No need to consider tapered and non-tapered elements separately
                  Vs   =  Pi*dl   *(r1**2 +     r1*r2 +     r2**2 ) /  3.0_ReKi   ! volume of total submerged portion
                  Vhc  =  Pi*dl**2*(r1**2 + 2.0*r1*r2 + 3.0*r2**2 ) / 12.0_ReKi   ! Submerged Volume * h_c

                  ! Hydrostatic force on element
                  FbVec = (/0.0_ReKi,0.0_ReKi,Vs/) - Pi*( r2*r2*z2 - r1*r1*z1) *k_hat
                  FbVec = p%WtrDens * g * FbVec

                  ! Hydrostatic moment on element about the lower node
                  MbVec = (Vhc+0.25*Pi*(r2**4-r1**4)) * Cross_Product(k_hat,(/0.0_ReKi,0.0_ReKi,1.0_ReKi/))
                  MbVec = p%WtrDens * g * MbVec

                  ! Distribute element load to nodes
                  pwr = 3
                  alpha = mem%alpha(i)*(z2-Zeta2)**pwr/(mem%alpha(i)*(z2-Zeta2)**pwr+(1.0_ReKi-mem%alpha(i))*(z1-Zeta1)**pwr)

                  ! Hydrostatic force
                  F_B1(1:3) =    alpha  * FbVec
                  F_B2(1:3) = (1-alpha) * FbVec

                  ! Hydrostatic moment correction followed by redistribution
                  MbVec = MbVec - Cross_Product( k_hat*dl, F_B1(1:3))
                  F_B1(4:6) =    alpha  * MbVec
                  F_B2(4:6) = (1-alpha) * MbVec

                  ! Add nodal loads to mesh
                  m%memberLoads(im)%F_B(:,i+1) = m%memberLoads(im)%F_B(:,i+1) + F_B1  ! alpha
                  m%memberLoads(im)%F_B(:,i  ) = m%memberLoads(im)%F_B(:,i  ) + F_B2  ! 1-alpha
                  y%Mesh%Force (:,mem%NodeIndx(i+1)) = y%Mesh%Force (:,mem%NodeIndx(i+1)) + F_B1(1:3)
                  y%Mesh%Moment(:,mem%NodeIndx(i+1)) = y%Mesh%Moment(:,mem%NodeIndx(i+1)) + F_B1(4:6)
                  y%Mesh%Force (:,mem%NodeIndx(i  )) = y%Mesh%Force (:,mem%NodeIndx(i  )) + F_B2(1:3)
                  y%Mesh%Moment(:,mem%NodeIndx(i  )) = y%Mesh%Moment(:,mem%NodeIndx(i  )) + F_B2(4:6)

               END IF  ! submergence cases

            END IF ! element at least partially submerged

         END IF ! NOT Modeled with Potential flow theory
      
         ! ------------------ flooded ballast inertia: sides: Section 6.1.1 : Always compute regardless of PropPot setting ---------------------

         ! lower node
         Ioffset   = mem%h_cfb_l(i)*mem%h_cfb_l(i)*mem%m_fb_l(i)
         Imat(1,1) = mem%I_rfb_l(i) - Ioffset
         Imat(2,2) = mem%I_rfb_l(i) - Ioffset
         Imat(3,3) = mem%I_lfb_l(i) - Ioffset
         iArm = mem%h_cfb_l(i) * k_hat
         iTerm     = ( -a_s1  - cross_product(omega_s1, cross_product(omega_s1,iArm ))  -  cross_product(alpha_s1,iArm) ) * mem%m_fb_l(i)
         !m%F_If(1:3, mem%NodeIndx(i  )) = m%F_If(1:3, mem%NodeIndx(i  )) + iTerm
         !m%F_If(4:6, mem%NodeIndx(i  )) = m%F_If(4:6, mem%NodeIndx(i  )) &
         !                                 - cross_product(a_s1 * mem%m_fb_l(i), mem%h_cfb_l(i) * k_hat) &
         !                                 + matmul(Imat, alpha_s1) &
         !                                 - cross_product(omega_s1,matmul(Imat,omega_s1)) 
         F_If(1:3) =  iTerm
         F_If(4:6) =  - cross_product(a_s1 * mem%m_fb_l(i), mem%h_cfb_l(i) * k_hat) + matmul(Imat, alpha_s1) &
                      - cross_product(omega_s1,matmul(Imat,omega_s1)) 
         m%memberLoads(im)%F_If(:,i) = m%memberLoads(im)%F_If(:,i) + F_If
         y%Mesh%Force (:,mem%NodeIndx(i)) = y%Mesh%Force (:,mem%NodeIndx(i)) + F_If(1:3)
         y%Mesh%Moment(:,mem%NodeIndx(i)) = y%Mesh%Moment(:,mem%NodeIndx(i)) + F_If(4:6)
         
        ! upper node
         Ioffset   = mem%h_cfb_u(i)*mem%h_cfb_u(i)*mem%m_fb_u(i)
         Imat(1,1) = mem%I_rfb_u(i) - Ioffset
         Imat(2,2) = mem%I_rfb_u(i) - Ioffset
         Imat(3,3) = mem%I_lfb_u(i) - Ioffset
         iArm = mem%h_cfb_u(i) * k_hat
         iTerm     = ( -a_s2  - cross_product(omega_s2, cross_product(omega_s2,iArm ))  -  cross_product(alpha_s2,iArm) ) * mem%m_fb_u(i)
         !m%F_If(1:3, mem%NodeIndx(i+1)) = m%F_If(1:3, mem%NodeIndx(i+1)) + iTerm
         !m%F_If(4:6, mem%NodeIndx(i+1)) = m%F_If(4:6, mem%NodeIndx(i+1)) &
         !                                 - cross_product(a_s2 * mem%m_fb_u(i), mem%h_cfb_u(i) * k_hat) &
         !                                 + matmul(Imat, alpha_s2) &
         !                                 - cross_product(omega_s2,matmul(Imat,omega_s2)) 
         F_If(1:3) = iTerm
         F_If(4:6) = - cross_product(a_s2 * mem%m_fb_u(i), mem%h_cfb_u(i) * k_hat) + matmul(Imat, alpha_s2) &
                     - cross_product(omega_s2,matmul(Imat,omega_s2)) 
         m%memberLoads(im)%F_If(:,i+1) = m%memberLoads(im)%F_If(:,i+1) + F_If
         y%Mesh%Force (:,mem%NodeIndx(i+1)) = y%Mesh%Force (:,mem%NodeIndx(i+1)) + F_If(1:3)
         y%Mesh%Moment(:,mem%NodeIndx(i+1)) = y%Mesh%Moment(:,mem%NodeIndx(i+1)) + F_If(4:6)  
         
         ! ------------------ flooded ballast weight : sides : Section 5.1.2 & 5.2.2  : Always compute regardless of PropPot setting ---------------------
         
         ! NOTE: For memfloodstatus and floodstatus: 0 = fully buried or not ballasted, 1 = fully flooded, 2 = partially flooded
         
         ! fully filled elements
         if (mem%floodstatus(i) == 1) then
            
            ! Compute lstar
            if ( mem%memfloodstatus == 2) then  
               ! partially flooded MEMBER
               lstar = dl*(i-1) - mem%l_fill
            elseif (cosPhi >= 0.0 ) then
               lstar = dl*(i-N-1) 
            else
               lstar = dl*(i-1)
            end if
            Fl =TwoPi * mem%dRdl_in(i) * mem%FillDens * p%gravity * dl *( -( mem%Rin(i) + 0.5* mem%dRdl_in(i)*dl )*mem%z_overfill +  &
                        ( lstar*mem%Rin(i) + 0.5*(lstar*mem%dRdl_in(i) + mem%Rin(i) )*dl + mem%dRdl_in(i)*dl**2/3.0 )*cosphi )

            ! forces and moment in tilted coordinates about node i
            !Fl = mem%Cfl_fb(i)*cosPhi     
            Fr = mem%Cfr_fb(i)*sinPhi     
            Moment  = mem%CM0_fb(i)*sinPhi - Fr*mem%alpha_fb_star(i)*dl
           
            ! calculate full vector and distribute to nodes
            !call DistributeElementLoads(Fl, Fr, Moment, sinPhi, cosPhi, sinBeta, cosBeta, (1-mem%alpha_fb_star(i)), m%F_BF(:, mem%NodeIndx(i)), m%F_BF(:, mem%NodeIndx(i+1)))
            call DistributeElementLoads(Fl, Fr, Moment, sinPhi, cosPhi, sinBeta, cosBeta, (1-mem%alpha_fb_star(i)), F_B1, F_B2)
            m%memberLoads(im)%F_BF(:, i)   = m%memberLoads(im)%F_BF(:, i) + F_B2  ! 1-alpha
            m%memberLoads(im)%F_BF(:, i+1) = m%memberLoads(im)%F_BF(:, i+1) + F_B1 ! alpha
            y%Mesh%Force (:,mem%NodeIndx(i  )) = y%Mesh%Force (:,mem%NodeIndx(i  )) + F_B2(1:3)
            y%Mesh%Moment(:,mem%NodeIndx(i  )) = y%Mesh%Moment(:,mem%NodeIndx(i  )) + F_B2(4:6)
            y%Mesh%Force (:,mem%NodeIndx(i+1)) = y%Mesh%Force (:,mem%NodeIndx(i+1)) + F_B1(1:3)
            y%Mesh%Moment(:,mem%NodeIndx(i+1)) = y%Mesh%Moment(:,mem%NodeIndx(i+1)) + F_B1(4:6)
           
         ! partially filled element
         else if (mem%floodstatus(i) == 2) then
           
            ! forces and moment in tilted coordinates about node i
            Fl = mem%Cfl_fb(i)*cosPhi     
            Fr = mem%Cfr_fb(i)*sinPhi     
            Moment  = mem%CM0_fb(i)*sinPhi + Fr*(1 - mem%alpha_fb_star(i))*dl
        
            ! calculate full vector and distribute to nodes
            !call DistributeElementLoads(Fl, Fr, Moment, sinPhi, cosPhi, sinBeta, cosBeta, mem%alpha_fb_star(i), m%F_BF(:, mem%NodeIndx(i)), m%F_BF(:, mem%NodeIndx(i-1)))
            call DistributeElementLoads(Fl, Fr, Moment, sinPhi, cosPhi, sinBeta, cosBeta, mem%alpha_fb_star(i), F_B1, F_B2)
            m%memberLoads(im)%F_BF(:, i) = m%memberLoads(im)%F_BF(:, i) + F_B1     ! alpha
            m%memberLoads(im)%F_BF(:, i-1) = m%memberLoads(im)%F_BF(:, i-1) + F_B2 ! 1- alpha
            y%Mesh%Force (:,mem%NodeIndx(i  )) = y%Mesh%Force (:,mem%NodeIndx(i  )) + F_B1(1:3)
            y%Mesh%Moment(:,mem%NodeIndx(i  )) = y%Mesh%Moment(:,mem%NodeIndx(i  )) + F_B1(4:6)
            y%Mesh%Force (:,mem%NodeIndx(i-1)) = y%Mesh%Force (:,mem%NodeIndx(i-1)) + F_B2(1:3)
            y%Mesh%Moment(:,mem%NodeIndx(i-1)) = y%Mesh%Moment(:,mem%NodeIndx(i-1)) + F_B2(4:6)    
        
         ! no load for unflooded element or element fully below seabed
        
         end if

      endif    ! i >= ifloor  
           
         
   
      END DO ! i =1,N    ! loop through member elements       

       
       
      !-----------------------------------------------------------------------------------------------------!
      !                               External Hydrodynamic Side Loads - Start                              !
      !-----------------------------------------------------------------------------------------------------!
      ! Get the initial z-positions of the two end nodes of the member to determine whether the member should 
      ! be surface piercing
      z1 = u%Mesh%Position(3, mem%NodeIndx(1))   - p%MSL2SWL
      z2 = u%Mesh%Position(3, mem%NodeIndx(N+1)) - p%MSL2SWL
      IF ( z2 > 0.0_SiKi .AND. z1 <= 0.0_SiKi .AND. p%WaveStMod > 0) THEN 
      
      !----------------------------Surface Piercing Member with Wave Stretching-----------------------------!
                
        FSElem = -1 ! Initialize the No. of the partially wetted element as -1
      
        DO i = mem%i_floor+1,N ! loop through member nodes starting from the first node above seabed, but skip the last node which should not be submerged anyways
           
           ! Get positions of node i and i+1
           IF (p%WaveDisp /= 0) THEN ! Use current position
              pos1    = u%Mesh%TranslationDisp(:, mem%NodeIndx(i))   + u%Mesh%Position(:, mem%NodeIndx(i))  
              pos2    = u%Mesh%TranslationDisp(:, mem%NodeIndx(i+1)) + u%Mesh%Position(:, mem%NodeIndx(i+1))
           ELSE ! Use initial position
              pos1    = u%Mesh%Position(:, mem%NodeIndx(i))  
              pos2    = u%Mesh%Position(:, mem%NodeIndx(i+1))
           END if
           ! We need to subtract the MSL2SWL offset to place this in the SWL reference system
           pos1(3) = pos1(3) - p%MSL2SWL
           pos2(3) = pos2(3) - p%MSL2SWL 
           
           ! Free surface elevation above or below node i and i+1
           Zeta1 = m%WaveElev(mem%NodeIndx(i))
           Zeta2 = m%WaveElev(mem%NodeIndx(i+1))

           ! Compute deltal and h_c
           IF ( i == 1 ) THEN ! First node
              deltal = mem%dl/2.0_ReKi
              h_c    = mem%dl/4.0_ReKi
           ELSE IF ( i == mem%i_floor + 1 ) THEN ! This node is the upper node of an element which crosses the seabed
              ! Superceded by i==1 above if mem%i_floor = 0
              deltal = mem%dl/2.0_ReKi - mem%h_floor
              h_c    = 0.5_ReKi*(mem%dl/2.0_ReKi + mem%h_floor)
           ELSE
              ! This node is an interior node. Note: Element crossing the free surface will be handled at the end in conjunction with wave stretching
              deltal = mem%dl
              h_c    = 0.0_ReKi           
           END IF ! Note: No need to consider i==N+1 because we do not allow the top node to become submerged. The loop also does not reach N+1.
           
           IF ( pos1(3) <= Zeta1 .AND. pos2(3) > Zeta2 ) THEN ! element is partially wetted
             ! Record the number of the partially wetted element
             FSElem = i
             ! Calculate submergence ratio
             SubRatio = ( Zeta1-pos1(3) ) / ( (Zeta1-pos1(3)) - (Zeta2-pos2(3)) )
             ! Calculate the position of the intersection between the free surface and the element
             FSInt = SubRatio * (pos2-pos1) + pos1
           END IF
         
           ! Compute the slope of member radius
           IF (i == 1) THEN
              dRdl_p  = abs(mem%dRdl_mg(i))
              dRdl_pp = mem%dRdl_mg(i)   
           ELSE IF ( i > 1 .AND. i < (N+1)) THEN
              dRdl_p  = 0.5*( abs(mem%dRdl_mg(i-1)) + abs(mem%dRdl_mg(i)) )
              dRdl_pp = 0.5*( mem%dRdl_mg(i-1) + mem%dRdl_mg(i) )
           ELSE
              dRdl_p  = abs(mem%dRdl_mg(N))
              dRdl_pp = mem%dRdl_mg(N)
           END IF
       
           !-------------------- hydrodynamic drag loads: sides: Section 7.1.2 ------------------------!
           vec = matmul( mem%Ak,m%vrel(:,mem%NodeIndx(i)) )
           f_hydro = mem%Cd(i)*p%WtrDens*mem%RMG(i)*TwoNorm(vec)*vec  +  &
                     0.5*mem%AxCd(i)*p%WtrDens*pi*mem%RMG(i)*dRdl_p * matmul( dot_product( mem%k, m%vrel(:,mem%NodeIndx(i)) )*mem%kkt, m%vrel(:,mem%NodeIndx(i)) )
           CALL LumpDistrHydroLoads( f_hydro, mem%k, deltal, h_c, m%memberLoads(im)%F_D(:, i) )
           y%Mesh%Force (:,mem%NodeIndx(i)) = y%Mesh%Force (:,mem%NodeIndx(i)) + m%memberLoads(im)%F_D(1:3, i)
           y%Mesh%Moment(:,mem%NodeIndx(i)) = y%Mesh%Moment(:,mem%NodeIndx(i)) + m%memberLoads(im)%F_D(4:6, i)
           IF (i == FSElem) THEN ! Save the distributed load at the first node below the free surface
             F_D0 = f_hydro
           END IF
           
           IF ( .NOT. mem%PropPot ) THEN
              !-------------------- hydrodynamic added mass loads: sides: Section 7.1.3 ------------------------!
              Am = mem%Ca(i)*p%WtrDens*pi*mem%RMG(i)*mem%RMG(i)*mem%Ak + 2.0*mem%AxCa(i)*p%WtrDens*pi*mem%RMG(i)*mem%RMG(i)*dRdl_p*mem%kkt
              f_hydro = -matmul( Am, u%Mesh%TranslationAcc(:,mem%NodeIndx(i)) )

              IF ( p%AMMod .EQ. 0_IntKi ) THEN ! Compute added-mass force up to the SWL
                 z1 = u%Mesh%Position(3, mem%NodeIndx(i)) - p%MSL2SWL ! Undisplaced z-position of the current node
                 IF ( z1 > 0.0_ReKi ) THEN ! Node is above SWL undisplaced; zero added-mass force
                    f_hydro = 0.0_ReKi
                 ELSE
                    ! Need to compute deltal_AM and h_c_AM based on the formulation without wave stretching.
                    z2 = u%Mesh%Position(3, mem%NodeIndx(i+1)) - p%MSL2SWL ! Undisplaced z-position of the next node
                    IF ( z2 > 0.0_ReKi ) THEN ! Element i crosses the SWL
                       h = -z1 / mem%cosPhi_ref ! Length of Element i between SWL and node i, h>=0
                       deltal_AM = mem%dl/2.0 + h
                       h_c_AM    = 0.5*(h-mem%dl/2.0)
                    ELSE
                       deltal_AM = deltal;
                       h_c_AM    = h_c
                    END IF
                    ! Note: Do not overwrite deltal and h_c here. Still need them for the fluid inertia and drag forces.
                    CALL LumpDistrHydroLoads( f_hydro, mem%k, deltal_AM, h_c_AM, m%memberLoads(im)%F_A(:, i) )
                 END IF
              ELSE ! Compute added-mass force up to the instantaneous free surface
                 f_hydro = f_hydro * m%nodeInWater(mem%NodeIndx(i)) ! Zero the force if node above free surface
                 CALL LumpDistrHydroLoads( f_hydro, mem%k, deltal, h_c, m%memberLoads(im)%F_A(:, i) )
                 IF (i == FSElem) THEN ! Save the distributed load at the first node below the free surface
                    F_A0 = f_hydro
                 END IF
              END IF ! AMMod 0 or 1
              y%Mesh%Force (:,mem%NodeIndx(i)) = y%Mesh%Force (:,mem%NodeIndx(i)) + m%memberLoads(im)%F_A(1:3, i)
              y%Mesh%Moment(:,mem%NodeIndx(i)) = y%Mesh%Moment(:,mem%NodeIndx(i)) + m%memberLoads(im)%F_A(4:6, i)
              
           
              !--------------------- hydrodynamic inertia loads: sides: Section 7.1.4 --------------------------!
              IF (mem%PropMCF) THEN
                 f_hydro=                     p%WtrDens*pi*mem%RMG(i)*mem%RMG(i)       * matmul( mem%Ak,  m%FAMCF(:,mem%NodeIndx(i)) ) + &
                              2.0*mem%AxCa(i)*p%WtrDens*pi*mem%RMG(i)*mem%RMG(i)*dRdl_p * matmul( mem%kkt, m%FA(:,mem%NodeIndx(i)) ) + &
                              2.0*m%FDynP(mem%NodeIndx(i))*mem%AxCp(i)*pi*mem%RMG(i)*dRdl_pp*mem%k 
              ELSE
                 f_hydro=(mem%Ca(i)+mem%Cp(i))*p%WtrDens*pi*mem%RMG(i)*mem%RMG(i)       * matmul( mem%Ak,  m%FA(:,mem%NodeIndx(i)) ) + &
                              2.0*mem%AxCa(i)*p%WtrDens*pi*mem%RMG(i)*mem%RMG(i)*dRdl_p * matmul( mem%kkt, m%FA(:,mem%NodeIndx(i)) ) + &
                              2.0*m%FDynP(mem%NodeIndx(i))*mem%AxCp(i)*pi*mem%RMG(i)*dRdl_pp*mem%k 
              END IF
              
              CALL LumpDistrHydroLoads( f_hydro, mem%k, deltal, h_c, m%memberLoads(im)%F_I(:, i) )
              y%Mesh%Force (:,mem%NodeIndx(i)) = y%Mesh%Force (:,mem%NodeIndx(i)) + m%memberLoads(im)%F_I(1:3, i)
              y%Mesh%Moment(:,mem%NodeIndx(i)) = y%Mesh%Moment(:,mem%NodeIndx(i)) + m%memberLoads(im)%F_I(4:6, i)
              IF (i == FSElem) THEN ! Save the distributed load at the first node below the free surface
                 F_I0 = f_hydro
              END IF
           END IF
           
        END DO ! i =1,N+1    ! loop through member nodes  

        IF (FSElem < 0) THEN ! No partially wetted element identified - Bad!
          CALL SetErrStat(ErrID_Fatal, 'No partially wetted element identified for an initially surface-piercing member.  This has happend to Member ID '//trim(num2lstr(mem%MemberID)), errStat, errMsg, 'Morison_CalcOutput' )   
          RETURN
        ELSE IF (FSElem < 3) THEN ! Only one or no element is fully submerged - Bad!
          CALL SetErrStat(ErrID_Fatal, 'For each surface-piercing member, at least two elements must remain fully submerged.  This is not true for Member ID '//trim(num2lstr(mem%MemberID)), errStat, errMsg, 'Morison_CalcOutput' )   
          RETURN
        END IF

        !----------------------------------------------------------------------------------------------------!
        ! Compute the distributed loads at the point of intersection between the member and the free surface !
        !----------------------------------------------------------------------------------------------------!   
        ! Get wave dynamics at the free surface intersection
        IF (p%WaveStMod <3) THEN ! Vertical or extrapolated stretching
           
           IF ( FSInt(3) <= 0.0_ReKi) THEN ! Intersection is below SWL - evaluate wave dynamics as usual
              
              ! Use location to obtain interpolated values of kinematics
              CALL SeaSt_Interp_Setup( Time, FSInt, p%seast_interp_p, m%seast_interp_m, ErrStat2, ErrMsg2 ) 
                CALL SetErrStat( ErrStat2, ErrMsg2, ErrStat, ErrMsg, RoutineName )
              FVFSInt = SeaSt_Interp_4D_Vec( p%WaveVel, m%seast_interp_m, ErrStat2, ErrMsg2 )
                CALL SetErrStat( ErrStat2, ErrMsg2, ErrStat, ErrMsg, RoutineName )
              FAFSInt = SeaSt_Interp_4D_Vec( p%WaveAcc, m%seast_interp_m, ErrStat2, ErrMsg2 )
                CALL SetErrStat( ErrStat2, ErrMsg2, ErrStat, ErrMsg, RoutineName )
              FDynPFSInt = SeaSt_Interp_4D    ( p%WaveDynP, m%seast_interp_m, ErrStat2, ErrMsg2 )
                CALL SetErrStat( ErrStat2, ErrMsg2, ErrStat, ErrMsg, RoutineName )
           
           ELSE ! Intersection is above SWL - need wave stretching
              
              ! Vertical wave stretching
              FVFSInt    = SeaSt_Interp_3D_vec( Time, FSInt(1:2), p%WaveVel0, p%seast_interp_p,  ErrStat2, ErrMsg2 )
                CALL SetErrStat( ErrStat2, ErrMsg2, ErrStat, ErrMsg, RoutineName )
              FAFSInt    = SeaSt_Interp_3D_vec( Time, FSInt(1:2), p%WaveAcc0, p%seast_interp_p,  ErrStat2, ErrMsg2 )
                CALL SetErrStat( ErrStat2, ErrMsg2, ErrStat, ErrMsg, RoutineName )
              FDynPFSInt = SeaSt_Interp_3D    ( Time, FSInt(1:2), p%WaveDynP0, p%seast_interp_p, ErrStat2, ErrMsg2 )
                CALL SetErrStat( ErrStat2, ErrMsg2, ErrStat, ErrMsg, RoutineName )
              
              ! Extrapolated wave stretching
              IF (p%WaveStMod == 2) THEN 
                FVFSInt    = FVFSInt    + SeaSt_Interp_3D_vec( Time, FSInt(1:2), p%PWaveVel0,  p%seast_interp_p, ErrStat2, ErrMsg2 ) * FSInt(3)
                  CALL SetErrStat( ErrStat2, ErrMsg2, ErrStat, ErrMsg, RoutineName )
                FAFSInt    = FAFSInt    + SeaSt_Interp_3D_vec( Time, FSInt(1:2), p%PWaveAcc0,  p%seast_interp_p, ErrStat2, ErrMsg2 ) * FSInt(3)
                  CALL SetErrStat( ErrStat2, ErrMsg2, ErrStat, ErrMsg, RoutineName )
                FDynPFSInt = FDynPFSInt + SeaSt_Interp_3D    ( Time, FSInt(1:2), p%PWaveDynP0, p%seast_interp_p, ErrStat2, ErrMsg2 ) * FSInt(3)
                  CALL SetErrStat( ErrStat2, ErrMsg2, ErrStat, ErrMsg, RoutineName )
              END IF
              
           END IF
           
        ELSE ! Wheeler stretching
           
           ! Points on the free surface is always mapped back to z=0 of the unstretched wave field
           ! Can evaluate the wave-field variables in the same way as vertical stretching
           FVFSInt = SeaSt_Interp_3D_vec( Time, FSInt(1:2), p%WaveVel0, p%seast_interp_p, ErrStat2, ErrMsg2 )
             CALL SetErrStat( ErrStat2, ErrMsg2, ErrStat, ErrMsg, RoutineName )
           FAFSInt = SeaSt_Interp_3D_vec( Time, FSInt(1:2), p%WaveAcc0, p%seast_interp_p, ErrStat2, ErrMsg2 )
             CALL SetErrStat( ErrStat2, ErrMsg2, ErrStat, ErrMsg, RoutineName )
           FDynPFSInt = SeaSt_Interp_3D( Time, FSInt(1:2), p%WaveDynP0, p%seast_interp_p, ErrStat2, ErrMsg2 )
             CALL SetErrStat( ErrStat2, ErrMsg2, ErrStat, ErrMsg, RoutineName )
           
        END IF


        IF ( mem%PropMCF .AND. ( .NOT. mem%PropPot ) ) THEN
           IF (p%WaveStMod <3) THEN ! Vertical or extrapolated stretching
           
              IF ( FSInt(3) <= 0.0_ReKi) THEN ! Intersection is below SWL - evaluate wave dynamics as usual
              
              ! Use location to obtain interpolated values of kinematics
              CALL SeaSt_Interp_Setup( Time, FSInt, p%seast_interp_p, m%seast_interp_m, ErrStat2, ErrMsg2 ) 
                CALL SetErrStat( ErrStat2, ErrMsg2, ErrStat, ErrMsg, RoutineName )
              FAMCFFSInt = SeaSt_Interp_4D_Vec( p%WaveAccMCF, m%seast_interp_m, ErrStat2, ErrMsg2 )
                CALL SetErrStat( ErrStat2, ErrMsg2, ErrStat, ErrMsg, RoutineName )

              ELSE ! Intersection is above SWL - need wave stretching
              
                 ! Vertical wave stretching
                 FAMCFFSInt    = SeaSt_Interp_3D_vec( Time, FSInt(1:2), p%WaveAccMCF0, p%seast_interp_p,  ErrStat2, ErrMsg2 )
                   CALL SetErrStat( ErrStat2, ErrMsg2, ErrStat, ErrMsg, RoutineName )

                 ! Extrapolated wave stretching
                 IF (p%WaveStMod == 2) THEN 
                    FAMCFFSInt    = FAMCFFSInt    + SeaSt_Interp_3D_vec( Time, FSInt(1:2), p%PWaveAccMCF0,  p%seast_interp_p, ErrStat2, ErrMsg2 ) * FSInt(3)
                      CALL SetErrStat( ErrStat2, ErrMsg2, ErrStat, ErrMsg, RoutineName )
                 END IF
              
              END IF
           
           ELSE ! Wheeler stretching
           
              ! Points on the free surface is always mapped back to z=0 of the unstretched wave field
              ! Can evaluate the wave-field variables in the same way as vertical stretching
              FAMCFFSInt = SeaSt_Interp_3D_vec( Time, FSInt(1:2), p%WaveAccMCF0, p%seast_interp_p, ErrStat2, ErrMsg2 )
                CALL SetErrStat( ErrStat2, ErrMsg2, ErrStat, ErrMsg, RoutineName )
           END IF
        END IF

        ! Viscous drag:
        ! Compute relative velocity at the free surface intersection. 
        ! Linear interpolation between the two nodes of the element is used to estimate velocity of the structure
        vrelFSInt = FVFSInt - ( & 
               SubRatio  * u%Mesh%TranslationVel(:,mem%NodeIndx(FSElem+1)) + &
          (1.0-SubRatio) * u%Mesh%TranslationVel(:,mem%NodeIndx(FSElem  ))   &
        )
        dRdl_p  = 0.5*( abs(mem%dRdl_mg(FSElem-1)) + abs(mem%dRdl_mg(FSElem)) )
        vec = matmul( mem%Ak,vrelFSInt )
        F_DS = mem%Cd(FSElem)*p%WtrDens*mem%RMG(FSElem)*TwoNorm(vec)*vec  +  &
                  0.5*mem%AxCd(FSElem)*p%WtrDens*pi*mem%RMG(FSElem)*dRdl_p * & 
                  matmul( dot_product( mem%k, vrelFSInt )*mem%kkt, vrelFSInt )
        
        ! Hydrodynamic added mass and inertia loads
        IF ( .NOT. mem%PropPot ) THEN
           
           ! ------------------- hydrodynamic added mass loads: sides: Section 7.1.3 ------------------------
           IF (p%AMMod > 0_IntKi) THEN
              Am =      mem%Ca(FSElem)*p%WtrDens*pi*mem%RMG(FSElem)*mem%RMG(FSElem)*mem%Ak + &
                  2.0*mem%AxCa(FSElem)*p%WtrDens*pi*mem%RMG(FSElem)*mem%RMG(FSElem)*dRdl_p*mem%kkt
              F_AS = -matmul( Am, &
                         SubRatio  * u%Mesh%TranslationAcc(:,mem%NodeIndx(FSElem+1)) + &
                    (1.0-SubRatio) * u%Mesh%TranslationAcc(:,mem%NodeIndx(FSElem  )) )
           END IF
         
           ! ------------------- hydrodynamic inertia loads: sides: Section 7.1.4 ------------------------
           IF ( mem%PropMCF) THEN
              F_IS=                             p%WtrDens*pi*mem%RMG(FSElem)*mem%RMG(FSElem)   * matmul( mem%Ak,  FAMCFFSInt ) + &
                           2.0*mem%AxCa(FSElem)*p%WtrDens*pi*mem%RMG(FSElem)*mem%RMG(FSElem)*dRdl_p  * matmul( mem%kkt, FAFSInt ) + &
                           2.0*mem%AxCp(FSElem)          *pi*mem%RMG(FSElem)                *dRdl_pp * FDynPFSInt*mem%k
           ELSE
              F_IS=(mem%Ca(FSElem)+mem%Cp(FSElem))*p%WtrDens*pi*mem%RMG(FSElem)*mem%RMG(FSElem)   * matmul( mem%Ak,  FAFSInt ) + &
                           2.0*mem%AxCa(FSElem)*p%WtrDens*pi*mem%RMG(FSElem)*mem%RMG(FSElem)*dRdl_p  * matmul( mem%kkt, FAFSInt ) + &
                           2.0*mem%AxCp(FSElem)          *pi*mem%RMG(FSElem)                *dRdl_pp * FDynPFSInt*mem%k
           END IF
        END IF
        
        !----------------------------------------------------------------------------------------------------!
        !                         Perform the load redistribution for smooth time series                     !
        !----------------------------------------------------------------------------------------------------!
        ! Evaluate the load redistribution function
        f_redist = 2.0_ReKi * SubRatio**3 - 3.5_ReKi * SubRatio**2 + SubRatio + 0.5_ReKi
        
        ! deltal = mem%dl and h_c = 0 should always be used here by design. Moment correction will be applied separately
        deltal = mem%dl
        h_c    = 0.0_ReKi
        
        ! Viscous drag
        ! Apply load redistribution to the first node below the free surface
        Df_hydro = ((SubRatio-1.0_ReKi)/(2.0_ReKi)-f_redist)*F_D0 + SubRatio/2.0_ReKi*F_DS
        CALL LumpDistrHydroLoads( Df_hydro, mem%k, deltal, h_c, Df_hydro_lumped)
        m%memberLoads(im)%F_D(:, FSElem) = m%memberLoads(im)%F_D(:, FSElem) + Df_hydro_lumped
        y%Mesh%Force (:,mem%NodeIndx(FSElem)) = y%Mesh%Force (:,mem%NodeIndx(FSElem)) + Df_hydro_lumped(1:3)
        y%Mesh%Moment(:,mem%NodeIndx(FSElem)) = y%Mesh%Moment(:,mem%NodeIndx(FSElem)) + Df_hydro_lumped(4:6)
        
        ! Apply load redistribution to the second node below the free surface
        Df_hydro = f_redist * F_D0
        CALL LumpDistrHydroLoads( Df_hydro, mem%k, deltal, h_c, Df_hydro_lumped)
        m%memberLoads(im)%F_D(:, FSElem-1) = m%memberLoads(im)%F_D(:, FSElem-1) + Df_hydro_lumped
        y%Mesh%Force (:,mem%NodeIndx(FSElem-1)) = y%Mesh%Force (:,mem%NodeIndx(FSElem-1)) + Df_hydro_lumped(1:3)
        y%Mesh%Moment(:,mem%NodeIndx(FSElem-1)) = y%Mesh%Moment(:,mem%NodeIndx(FSElem-1)) + Df_hydro_lumped(4:6)

        ! Hydrodynamic added mass and inertia loads
        IF ( .NOT. mem%PropPot ) THEN
           
           IF ( p%AMMod > 0_IntKi ) THEN
              !-------------------- hydrodynamic added mass loads: sides: Section 7.1.3 ------------------------!
              ! Apply load redistribution to the first node below the free surface
              Df_hydro = ((SubRatio-1.0_ReKi)/(2.0_ReKi)-f_redist)*F_A0 + SubRatio/2.0_ReKi*F_AS
              CALL LumpDistrHydroLoads( Df_hydro, mem%k, deltal, h_c, Df_hydro_lumped)
              m%memberLoads(im)%F_A(:, FSElem) = m%memberLoads(im)%F_A(:, FSElem) + Df_hydro_lumped
              y%Mesh%Force (:,mem%NodeIndx(FSElem)) = y%Mesh%Force (:,mem%NodeIndx(FSElem)) + Df_hydro_lumped(1:3)
              y%Mesh%Moment(:,mem%NodeIndx(FSElem)) = y%Mesh%Moment(:,mem%NodeIndx(FSElem)) + Df_hydro_lumped(4:6)
        
              ! Apply load redistribution to the second node below the free surface
              Df_hydro = f_redist * F_A0
              CALL LumpDistrHydroLoads( Df_hydro, mem%k, deltal, h_c, Df_hydro_lumped)
              m%memberLoads(im)%F_A(:, FSElem-1) = m%memberLoads(im)%F_A(:, FSElem-1) + Df_hydro_lumped
              y%Mesh%Force (:,mem%NodeIndx(FSElem-1)) = y%Mesh%Force (:,mem%NodeIndx(FSElem-1)) + Df_hydro_lumped(1:3)
              y%Mesh%Moment(:,mem%NodeIndx(FSElem-1)) = y%Mesh%Moment(:,mem%NodeIndx(FSElem-1)) + Df_hydro_lumped(4:6)
           END IF
           
           !-------------------- hydrodynamic inertia loads: sides: Section 7.1.4 --------------------------!
           ! Apply load redistribution to the first node below the free surface
           Df_hydro = ((SubRatio-1.0_ReKi)/(2.0_ReKi)-f_redist)*F_I0 + SubRatio/2.0_ReKi*F_IS
           CALL LumpDistrHydroLoads( Df_hydro, mem%k, deltal, h_c, Df_hydro_lumped)
           m%memberLoads(im)%F_I(:, FSElem) = m%memberLoads(im)%F_I(:, FSElem) + Df_hydro_lumped
           y%Mesh%Force (:,mem%NodeIndx(FSElem)) = y%Mesh%Force (:,mem%NodeIndx(FSElem)) + Df_hydro_lumped(1:3)
           y%Mesh%Moment(:,mem%NodeIndx(FSElem)) = y%Mesh%Moment(:,mem%NodeIndx(FSElem)) + Df_hydro_lumped(4:6)
        
           ! Apply load redistribution to the second node below the free surface
           Df_hydro = f_redist * F_I0
           CALL LumpDistrHydroLoads( Df_hydro, mem%k, deltal, h_c, Df_hydro_lumped)
           m%memberLoads(im)%F_I(:, FSElem-1) = m%memberLoads(im)%F_I(:, FSElem-1) + Df_hydro_lumped
           y%Mesh%Force (:,mem%NodeIndx(FSElem-1)) = y%Mesh%Force (:,mem%NodeIndx(FSElem-1)) + Df_hydro_lumped(1:3)
           y%Mesh%Moment(:,mem%NodeIndx(FSElem-1)) = y%Mesh%Moment(:,mem%NodeIndx(FSElem-1)) + Df_hydro_lumped(4:6)
           
        END IF

        !----------------------------------------------------------------------------------------------------!
        !                     Perform moment correction to compensate for load redistribution                !
        !----------------------------------------------------------------------------------------------------!
        ! Moment correction to the first and second nodes below the free surface
        F_S = F_DS
        F_0 = F_D0
        IF ( .NOT. mem%PropPot) THEN
           F_S = F_S + F_IS
           F_0 = F_0 + F_I0
           IF ( p%AMMod > 0_IntKi) THEN
              F_S = F_S + F_AS
              F_0 = F_0 + F_A0
           END IF
        END IF
        ! First node below the free surface
        DM_hydro = 0.5_ReKi * SubRatio**2 * deltal * cross_product(mem%k, F_S)
        y%Mesh%Moment(:,mem%NodeIndx(FSElem))   = y%Mesh%Moment(:,mem%NodeIndx(FSElem))   + DM_hydro * deltal
        ! Second node below the free surface
        DM_hydro =               f_redist * deltal * cross_product(mem%k, F_0)
        y%Mesh%Moment(:,mem%NodeIndx(FSElem-1)) = y%Mesh%Moment(:,mem%NodeIndx(FSElem-1)) + DM_hydro * deltal


      ELSE !-------------------------------Fully Submerged Member or No Wave Stretching-------------------------------!
      
        DO i = mem%i_floor+1,N+1    ! loop through member nodes starting from the first node above seabed
           ! We need to subtract the MSL2SWL offset to place this in the SWL reference system
           ! Using the initial z-position to be consistent with the evaluation of wave kinematics
           IF (p%WaveStMod > 0 .AND. p%WaveDisp /= 0) THEN
              ! Use current z-position
              z1 = u%Mesh%Position(3, mem%NodeIndx(i)) + u%Mesh%TranslationDisp(3, mem%NodeIndx(i)) - p%MSL2SWL
           ELSE
              ! Use initial z-position
              z1 = u%Mesh%Position(3, mem%NodeIndx(i)) - p%MSL2SWL 
           END IF
           
           ! When wave stretching is enabled, we do not allow an initially fully submerged member to breach the free surface during the simulation
           IF ( p%WaveStMod>0 .AND. z1>m%WaveElev(mem%NodeIndx(i)) ) THEN
              CALL SetErrStat(ErrID_Fatal, 'An initially fully submerged member cannot pierce the free surface.  This has happend for Member ID ' & 
                                     //trim(num2lstr(mem%MemberID)), errStat, errMsg, 'Morison_CalcOutput' )   
              RETURN
           END IF
                      
           !---------------------------------------------Compute deltal and h_c------------------------------------------!
           ! Default value for fully submerged interior node
           deltal = mem%dl
           h_c    = 0.0_ReKi
           
           ! Special cases
           IF ( i == 1 ) THEN ! First node. Note: Having i == 1 also implies mem%i_floor = 0.
              deltal =  mem%dl/2.0_ReKi
              h_c    =  mem%dl/4.0_ReKi
           ELSE IF ( i == mem%i_floor+1 ) THEN ! First node above seabed.
              ! Note: This part is superceded by i==1 above when mem%i_floor = 0.
              !       This is the correct behavior.
              deltal =  mem%dl/2.0_ReKi - mem%h_floor
              h_c    =  0.5_ReKi*(mem%dl/2.0_ReKi + mem%h_floor)
           ELSE IF ( i == N+1 ) THEN ! Last node
              deltal =  mem%dl/2.0_ReKi
              h_c    = -mem%dl/4.0_ReKi
           ELSE ! Interior node
              ! Need to check if element crosses the SWL, but only if WaveStMod == 0
              ! With wave stretching, will error out anyway unless all nodes are submerged
              IF (p%WaveStMod==0) THEN ! No wave stretching
                 ! Initial z position will always be used
                 z2 = u%Mesh%Position(3, mem%NodeIndx(i+1)) - p%MSL2SWL
                 IF (z1 <= 0.0_ReKi .AND. z2 > 0.0_ReKi) THEN ! Element i crosses the SWL
                    h = -z1 / mem%cosPhi_ref ! Length of Element i between SWL and node i, h>=0
                    deltal = mem%dl/2.0 + h
                    h_c    = 0.5*(h-mem%dl/2.0)
                 END IF
              END IF
           END IF
           
           ! Compute the slope of the member radius
           IF (i == 1) THEN
              dRdl_p  = abs(mem%dRdl_mg(i))
              dRdl_pp = mem%dRdl_mg(i)   
           ELSE IF ( i > 1 .AND. i < (N+1)) THEN
              dRdl_p  = 0.5*( abs(mem%dRdl_mg(i-1)) + abs(mem%dRdl_mg(i)) )
              dRdl_pp = 0.5*( mem%dRdl_mg(i-1) + mem%dRdl_mg(i) )
           ELSE
              dRdl_p  = abs(mem%dRdl_mg(N))
              dRdl_pp = mem%dRdl_mg(N)
           END IF
         
           !--------------------- hydrodynamic drag loads: sides: Section 7.1.2 --------------------------------! 
           vec = matmul( mem%Ak,m%vrel(:,mem%NodeIndx(i)) )
           f_hydro = mem%Cd(i)*p%WtrDens*mem%RMG(i)*TwoNorm(vec)*vec  +  &
                     0.5*mem%AxCd(i)*p%WtrDens*pi*mem%RMG(i)*dRdl_p * matmul( dot_product( mem%k, m%vrel(:,mem%NodeIndx(i)) )*mem%kkt, m%vrel(:,mem%NodeIndx(i)) )
           CALL LumpDistrHydroLoads( f_hydro, mem%k, deltal, h_c, m%memberLoads(im)%F_D(:, i) )
           y%Mesh%Force (:,mem%NodeIndx(i)) = y%Mesh%Force (:,mem%NodeIndx(i)) + m%memberLoads(im)%F_D(1:3, i)
           y%Mesh%Moment(:,mem%NodeIndx(i)) = y%Mesh%Moment(:,mem%NodeIndx(i)) + m%memberLoads(im)%F_D(4:6, i)
            
           IF ( .NOT. mem%PropPot ) THEN
              !-------------------- hydrodynamic added mass loads: sides: Section 7.1.3 ------------------------!
              Am = mem%Ca(i)*p%WtrDens*pi*mem%RMG(i)*mem%RMG(i)*mem%Ak + 2.0*mem%AxCa(i)*p%WtrDens*pi*mem%RMG(i)*mem%RMG(i)*dRdl_p*mem%kkt
              f_hydro = -matmul( Am, u%Mesh%TranslationAcc(:,mem%NodeIndx(i)) )  * m%nodeInWater(mem%NodeIndx(i))
              CALL LumpDistrHydroLoads( f_hydro, mem%k, deltal, h_c, m%memberLoads(im)%F_A(:, i) )
              y%Mesh%Force (:,mem%NodeIndx(i)) = y%Mesh%Force (:,mem%NodeIndx(i)) + m%memberLoads(im)%F_A(1:3, i)
              y%Mesh%Moment(:,mem%NodeIndx(i)) = y%Mesh%Moment(:,mem%NodeIndx(i)) + m%memberLoads(im)%F_A(4:6, i)
           
              !-------------------- hydrodynamic inertia loads: sides: Section 7.1.4 ---------------------------!
              
              IF ( mem%PropMCF ) THEN
                 f_hydro=                     p%WtrDens*pi*mem%RMG(i)*mem%RMG(i)        * matmul( mem%Ak,  m%FAMCF(:,mem%NodeIndx(i)) ) + &
                              2.0*mem%AxCa(i)*p%WtrDens*pi*mem%RMG(i)*mem%RMG(i)*dRdl_p * matmul( mem%kkt, m%FA(:,mem%NodeIndx(i)) ) + &
                              2.0*m%FDynP(mem%NodeIndx(i))*mem%AxCp(i)*pi*mem%RMG(i)*dRdl_pp*mem%k 
              ELSE
                 f_hydro=(mem%Ca(i)+mem%Cp(i))*p%WtrDens*pi*mem%RMG(i)*mem%RMG(i)       * matmul( mem%Ak,  m%FA(:,mem%NodeIndx(i)) ) + &
                              2.0*mem%AxCa(i)*p%WtrDens*pi*mem%RMG(i)*mem%RMG(i)*dRdl_p * matmul( mem%kkt, m%FA(:,mem%NodeIndx(i)) ) + &
                              2.0*m%FDynP(mem%NodeIndx(i))*mem%AxCp(i)*pi*mem%RMG(i)*dRdl_pp*mem%k 
              END IF
                           
                           
              CALL LumpDistrHydroLoads( f_hydro, mem%k, deltal, h_c, m%memberLoads(im)%F_I(:, i) )
              y%Mesh%Force (:,mem%NodeIndx(i)) = y%Mesh%Force (:,mem%NodeIndx(i)) + m%memberLoads(im)%F_I(1:3, i)
              y%Mesh%Moment(:,mem%NodeIndx(i)) = y%Mesh%Moment(:,mem%NodeIndx(i)) + m%memberLoads(im)%F_I(4:6, i)
           END IF

        END DO ! i = 1,N+1    ! loop through member nodes       
      
      END IF ! Check if the member is surface piercing
      !-----------------------------------------------------------------------------------------------------!
      !                                External Hydrodynamic Side Loads - End                               !
      !-----------------------------------------------------------------------------------------------------!
            
      !-----------------------------------------------------------------------------------------------------!
      !             Any end plate loads that are modeled on a per-member basis: F_B and F_BF                !
      !-----------------------------------------------------------------------------------------------------!
      ! reassign convenience variables to correspond to member ends
      ! We need to subtract the MSL2SWL offset to place this  in the SWL reference system
      pos1    = u%Mesh%TranslationDisp(:, mem%NodeIndx(1)) + u%Mesh%Position(:, mem%NodeIndx(1)) 
      pos1(3) = pos1(3) - p%MSL2SWL
      pos2    = u%Mesh%TranslationDisp(:, mem%NodeIndx(2)) + u%Mesh%Position(:, mem%NodeIndx(2)) 
      pos2(3) = pos2(3) - p%MSL2SWL
      z1 = pos1(3)
      
      call GetOrientationAngles( pos1, pos2, phi1, sinPhi1, cosPhi1, tanPhi, sinBeta1, cosBeta1, k_hat1, errStat2, errMsg2 )
      if ( N == 1 ) then       ! Only one element in member
         sinPhi2 = sinPhi1
         cosPhi2 = cosPhi1
         sinBeta2  = sinBeta1
         cosBeta2  = cosBeta1
      else
         !  We need to subtract the MSL2SWL offset to place this  in the SWL reference system
         pos1    = u%Mesh%TranslationDisp(:, mem%NodeIndx(N))   + u%Mesh%Position(:, mem%NodeIndx(N))
         pos1(3) = pos1(3) - p%MSL2SWL
         pos2    = u%Mesh%TranslationDisp(:, mem%NodeIndx(N+1)) + u%Mesh%Position(:, mem%NodeIndx(N+1))
         pos2(3) = pos2(3) - p%MSL2SWL
         call GetOrientationAngles( pos1, pos2, phi2, sinPhi2, cosPhi2, tanPhi, sinBeta2, cosBeta2, k_hat2, errStat2, errMsg2 )
      end if
      
      ! We need to subtract the MSL2SWL offset to place this  in the SWL reference system
      pos2    = u%Mesh%TranslationDisp(:, mem%NodeIndx(N+1)) + u%Mesh%Position(:, mem%NodeIndx(N+1))
      pos2(3) = pos2(3) - p%MSL2SWL
      z2 = pos2(3)
      
      !----------------------------------- filled buoyancy loads: starts -----------------------------------!
      !TODO: Do the equations below still work if z1 > z2 ?
      !TODO: Should not have to test seabed crossing in time-marching loop
      if ( mem%i_floor == 0 ) then   ! both ends are above seabed
         !--- Water ballast buoyancy ---
         ! if member is fully flooded
         if (mem%memfloodstatus == 1) then
         !if (mem%z_overfill >= 0) then 
            Fl      = -mem%FillDens * g * pi *mem%Rin(  1)**2* (mem%z_overfill + max(z2-z1, 0.0_ReKi))
            Moment  =  mem%FillDens * g * pi *0.25*mem%Rin(  1)**4*sinPhi
            call AddEndLoad(Fl, Moment, sinPhi1, cosPhi1, sinBeta1, cosBeta1, m%F_BF_End(:, mem%NodeIndx(1)))
            
            Fl      =   mem%FillDens * g * pi *mem%Rin(N+1)**2* (mem%z_overfill + max(z1-z2, 0.0_ReKi))
            Moment  =  -mem%FillDens * g * pi *0.25*mem%Rin(N+1)**4*sinPhi            
            call AddEndLoad(Fl, Moment, sinPhi2, cosPhi2, sinBeta2, cosBeta2, m%F_BF_End(:, mem%NodeIndx(N+1)))
            
         ! if member is partially flooded
         else if (mem%l_fill > 0) then 
            Fl      = -mem%FillDens * g * pi *mem%Rin(1)**2*mem%l_fill*cosPhi
            Moment  =  mem%FillDens * g * pi *0.25*mem%Rin(1)**4*sinPhi
            call AddEndLoad(Fl, Moment, sinPhi1, cosPhi1, sinBeta1, cosBeta1, m%F_BF_End(:, mem%NodeIndx(1)))
         else
            ! no load if member is not flooded at all
         end if
         
      elseif ( mem%i_floor < mem%NElements+1 ) then ! upper node is still above the seabed, but lower node is below seabed
         !if (mem%z_overfill >= 0) then 
         if (mem%memfloodstatus == 1) then
            Fl      =   mem%FillDens * g * pi *mem%Rin(N+1)**2* (mem%z_overfill + max(z1-z2, 0.0_ReKi))
            Moment  =  -mem%FillDens * g * pi *0.25*mem%Rin(N+1)**4*sinPhi            
            call AddEndLoad(Fl, Moment, sinPhi2, cosPhi2, sinBeta2, cosBeta2, m%F_BF_End(:, mem%NodeIndx(N+1)))
         end if
         
      else    
         ! no loads because both end nodes are below seabed
      end if

      !------------------------------------ filled buoyancy loads: ends ------------------------------------!

      ! --- no inertia loads from water ballast modeled on ends

      !---------------------------------- external buoyancy loads: starts ----------------------------------!
      if ( .not. mem%PropPot ) then

         ! Get positions of member end nodes
         pos1    = u%Mesh%TranslationDisp(:, mem%NodeIndx(1)) + u%Mesh%Position(:, mem%NodeIndx(1)) 
         pos1(3) = pos1(3) - p%MSL2SWL
         z1      = pos1(3)
         pos2    = u%Mesh%TranslationDisp(:, mem%NodeIndx(N+1)) + u%Mesh%Position(:, mem%NodeIndx(N+1))
         pos2(3) = pos2(3) - p%MSL2SWL
         z2      = pos2(3)

         ! Get free surface elevation vertically above or below the end nodes
         IF ( p%WaveStMod > 0_IntKi ) THEN ! If wave stretching is enabled, computed buoyancy based on free-surface elevation
            CALL GetTotalWaveElev( Time, (/pos1(1),pos1(2)/), Zeta1, ErrStat2, ErrMsg2 )
            CALL GetTotalWaveElev( Time, (/pos2(1),pos2(2)/), Zeta2, ErrStat2, ErrMsg2 )
              CALL SetErrStat( ErrStat2, ErrMsg2, ErrStat, ErrMsg, 'Morison_CalcOutput' )
         ELSE ! Without wave stretching, computed buoyancy based on SWL
            Zeta1 = 0.0_ReKi
            Zeta2 = 0.0_ReKi
         END IF

         !----------------------- Check if the end plates are partially wetted: Start -----------------------!
         !-------- End plate of node 1 --------
         IF ( p%WaveStMod > 0_IntKi ) THEN ! If wave stretching is enabled, compute the normal of the free surface
            ! Estimate the free-surface normal vertically above or below node 1, n_hat
            CALL GetTotalWaveElev( Time, (/pos1(1)+r1,pos1(2)/), ZetaP, ErrStat2, ErrMsg2 )
            CALL GetTotalWaveElev( Time, (/pos1(1)-r1,pos1(2)/), ZetaM, ErrStat2, ErrMsg2 )
              CALL SetErrStat( ErrStat2, ErrMsg2, ErrStat, ErrMsg, 'Morison_CalcOutput' )
            dZetadx = (ZetaP-ZetaM)/(2.0_ReKi*r1)
            CALL GetTotalWaveElev( Time, (/pos1(1),pos1(2)+r1/), ZetaP, ErrStat2, ErrMsg2 )
            CALL GetTotalWaveElev( Time, (/pos1(1),pos1(2)-r1/), ZetaM, ErrStat2, ErrMsg2 )
              CALL SetErrStat( ErrStat2, ErrMsg2, ErrStat, ErrMsg, 'Morison_CalcOutput' )
            dZetady = (ZetaP-ZetaM)/(2.0_ReKi*r1)
            n_hat = (/-dZetadx,-dZetady,1.0_ReKi/)
            n_hat = n_hat / SQRT(Dot_Product(n_hat,n_hat))
         ELSE ! Without wave stretching, use normal of SWL
            n_hat = (/0.0_ReKi,0.0_ReKi,1.0_ReKi/)
         END IF
         
         ! Get t_hat and r_hat
         t_hat    = Cross_Product(k_hat,n_hat)
         sinGamma = SQRT(Dot_Product(t_hat,t_hat))
         IF (sinGamma < 0.0001) THEN  ! Free surface normal is aligned with the element
            ! Arbitrary choice for t_hat as long as it is perpendicular to k_hat
            IF ( k_hat(3) < 0.999999_ReKi ) THEN
               t_hat = (/-k_hat(2),k_hat(1),0.0_ReKi/)   
               t_hat = t_hat / SQRT(Dot_Product(t_hat,t_hat))
            ELSE ! k_hat is close to vertical (0,0,1)
               t_hat = (/1.0_ReKi,0.0_ReKi,0.0_ReKi/);
            END IF
         ELSE
            t_hat = t_hat / sinGamma
         END IF
            r_hat = Cross_Product(t_hat,k_hat)
         IF ( ABS((Zeta1-z1)*n_hat(3)) < r1*Dot_Product(r_hat,n_hat) ) THEN ! End plate is only partially wetted
            CALL SetErrStat(ErrID_Fatal, 'End plates cannot be partially wetted. This has happened to the first node of Member ID ' //trim(num2lstr(mem%MemberID)), errStat, errMsg, 'Morison_CalcOutput' )
         END IF

         !-------- End plate of node N+1 --------
         IF ( p%WaveStMod > 0_IntKi ) THEN ! If wave stretching is enabled, compute the normal of the free surface
            ! Estimate the free-surface normal vertically above or below node N+1, n_hat
            CALL GetTotalWaveElev( Time, (/pos2(1)+r2,pos2(2)/), ZetaP, ErrStat2, ErrMsg2 )
            CALL GetTotalWaveElev( Time, (/pos2(1)-r2,pos2(2)/), ZetaM, ErrStat2, ErrMsg2 )
              CALL SetErrStat( ErrStat2, ErrMsg2, ErrStat, ErrMsg, 'Morison_CalcOutput' )
            dZetadx = (ZetaP-ZetaM)/(2.0_ReKi*r2)
            CALL GetTotalWaveElev( Time, (/pos2(1),pos2(2)+r2/), ZetaP, ErrStat2, ErrMsg2 )
            CALL GetTotalWaveElev( Time, (/pos2(1),pos2(2)-r2/), ZetaM, ErrStat2, ErrMsg2 )
              CALL SetErrStat( ErrStat2, ErrMsg2, ErrStat, ErrMsg, 'Morison_CalcOutput' )
            dZetady = (ZetaP-ZetaM)/(2.0_ReKi*r2)
            n_hat = (/-dZetadx,-dZetady,1.0_ReKi/)
            n_hat = n_hat / SQRT(Dot_Product(n_hat,n_hat))
         ELSE ! Without wave stretching, use normal of SWL
            n_hat = (/0.0_ReKi,0.0_ReKi,1.0_ReKi/)
         END IF
         
         ! Get t_hat and r_hat
         t_hat    = Cross_Product(k_hat,n_hat)
         sinGamma = SQRT(Dot_Product(t_hat,t_hat))
         IF (sinGamma < 0.0001) THEN  ! Free surface normal is aligned with the element
            ! Arbitrary choice for t_hat as long as it is perpendicular to k_hat
            IF ( k_hat(3) < 0.999999_ReKi ) THEN
               t_hat = (/-k_hat(2),k_hat(1),0.0_ReKi/)   
               t_hat = t_hat / SQRT(Dot_Product(t_hat,t_hat))
            ELSE ! k_hat is close to vertical (0,0,1)
               t_hat = (/1.0_ReKi,0.0_ReKi,0.0_ReKi/);
            END IF
         ELSE
            t_hat = t_hat / sinGamma
         END IF
            r_hat = Cross_Product(t_hat,k_hat)
         IF ( ABS((Zeta2-z2)*n_hat(3)) < r2*Dot_Product(r_hat,n_hat) ) THEN ! End plate is only partially wetted
            CALL SetErrStat(ErrID_Fatal, 'End plates cannot be partially wetted. This has happened to the last node of Member ID ' //trim(num2lstr(mem%MemberID)), errStat, errMsg, 'Morison_CalcOutput' )
         END IF
         !------------------------ Check if the end plates are partially wetted: End ------------------------!
      
         if (mem%i_floor == 0) then  ! both ends above or at seabed
            if ( z2 < Zeta2 ) then
               ! Compute loads on the end plate of node N+1          
               Fl      =  p%WtrDens * g * pi *mem%RMG(N+1)**2*z2
               Moment  =  p%WtrDens * g * pi *0.25*mem%RMG(N+1)**4*sinPhi
               call AddEndLoad(Fl, Moment, sinPhi2, cosPhi2, sinBeta2, cosBeta2, m%F_B_End(:, mem%NodeIndx(N+1)))
            end if
            if ( z1 < Zeta1 ) then
               ! Compute loads on the end plate of node 1
               Fl      = -p%WtrDens * g * pi *mem%RMG(1)**2*z1
               Moment  = -p%WtrDens * g * pi *0.25*mem%RMG(1)**4*sinPhi
               call AddEndLoad(Fl, Moment, sinPhi1, cosPhi1, sinBeta1, cosBeta1, m%F_B_End(:, mem%NodeIndx(1)))
            end if
         elseif ( (mem%doEndBuoyancy) .and. (z2 < Zeta2) ) then ! The member crosses the seabed line so only the upper end could have bouyancy effects, if below free surface
            ! Only compute the buoyancy contribution from the upper end
            Fl      = p%WtrDens * g * pi *mem%RMG(N+1)**2*z2
            Moment  = p%WtrDens * g * pi *0.25*mem%RMG(N+1)**4*sinPhi
            call AddEndLoad(Fl, Moment, sinPhi2, cosPhi2, sinBeta2, cosBeta2, m%F_B_End(:, mem%NodeIndx(N+1)))
         else
            ! entire member is buried below the seabed
         end if
         
      end if   ! PropPot
      !----------------------------------- external buoyancy loads: ends -----------------------------------!

   end do ! im - looping through members
      
   !do j = 1, p%NNodes    
   !   ! Sum side load components onto output mesh
   !   DO i=1,6
   !      IF (i < 4 ) THEN 
   !         y%Mesh%Force(I,J)    =  m%F_D(I,J) + m%F_A(I,J) + m%F_I(I,J) + m%F_B(I,J) + m%F_BF(I,J) + m%F_If(i,j) + m%F_WMG(i,j) + m%F_IMG(i,j)
   !      ELSE 
   !         y%Mesh%Moment(I-3,J) =  m%F_D(I,J) + m%F_A(I,J) + m%F_I(I,J) + m%F_B(I,J) + m%F_BF(I,J) + m%F_If(i,j) + m%F_WMG(i,j) + m%F_IMG(i,j)   
   !      END IF
   !   END DO  ! 
   !end do
 
   !---------------------------------------------------------------------------------------------------------------!
   !                                     External Hydrodynamic Joint Loads - Start                                 !
   !                                        F_D_End, F_I_End, F_A_End, F_IMG_End                                   !
   !---------------------------------------------------------------------------------------------------------------!      
   ! NOTE:  All wave kinematics have already been zeroed out above the SWL or instantaneous wave height (for WaveStMod > 0), 
   ! so loads derived from the kinematics will be correct without the use of a nodeInWater value, but other loads need to be 
   ! multiplied by nodeInWater to zero them out above the SWL or instantaneous wave height.
   !TODO: Where's F_WMF_End computed?
      
   DO J = 1, p%NJoints
     
      ! Obtain the node index because WaveVel, WaveAcc, and WaveDynP are defined in the node indexing scheme, not the markers (No longer relevant?)
      ! The first NJoints nodes are all the joints with the rest being the internal nodes. See Morison_GenerateSimulationNodes.
            
      ! NOTE: 
      ! The PropPot values are only for members, and when the p%AM_End, p%DP_Const_End, p%Mass_MG_End, and p%I_MG_End are computed at init,
      ! contributions to these values are added only if the member connecting to the joint is NOT modeled with potential flow theory
      ! However, the p%An_End term used data from ALL members attached to a node, regardless of the PropPot setting, because the drag force is alway on.
      ! Therefore, no need to check PropPot here.
      
      ! Effect of wave stretching already baked into m%FDynP, m%FA, and m%vrel. No additional modification needed.
         
      ! Lumped added mass loads
      qdotdot                 = reshape((/u%Mesh%TranslationAcc(:,J),u%Mesh%RotationAcc(:,J)/),(/6/)) 
      m%F_A_End(:,J)          = m%nodeInWater(j) * matmul( p%AM_End(:,:,J) , ( - qdotdot(1:3)) )
         
      ! TODO: The original code did not multiply by nodeInWater, but should we? GJH
      ! Should be ok because m%FDynP and m%FA are both zeroed above the SWL (when WaveStMod=0) or the instantaneous free surface (when WaveStMod>0)
      m%F_I_End(:,J) =   (p%DP_Const_End(:,j) * m%FDynP(j) + matmul(p%AM_End(:,:,j),m%FA(:,j)))
         
      ! Marine growth inertia: ends: Section 4.2.2
      ! With wave stretching, m%nodeInWater is based on the instantaneous free surface and the current body position if (WaveDisp/=0).
      ! This should still be ok because with wave stretching, we do not allow joints to come out of water if initially submerged or 
      ! enter water if initially out of water. This is enforced when computing the side loads above.
      m%F_IMG_End(1:3,j) = -m%nodeInWater(j) * p%Mass_MG_End(j)*qdotdot(1:3)
      m%F_IMG_End(4:6,j) = -m%nodeInWater(j) * (matmul(p%I_MG_End(:,:,j),qdotdot(4:6)) - cross_product(u%Mesh%RotationVel(:,J),matmul(p%I_MG_End(:,:,j),u%Mesh%RotationVel(:,J))))

      ! Compute the dot product of the relative velocity vector with the directional Area of the Joint
      ! m%nodeInWater(j) is probably not necessary because m%vrel is zeroed when the node is out of water
      vmag  = m%nodeInWater(j) * ( m%vrel(1,j)*p%An_End(1,J) + m%vrel(2,j)*p%An_End(2,J) + m%vrel(3,j)*p%An_End(3,J) )
      ! High-pass filtering
      vmagf = p%VRelNFiltConst(J) * (vmag + xd%v_rel_n_FiltStat(J))

      ! Record most up-to-date vmagf and vmag at join J
      m%v_rel_n(j) = vmag
      m%v_rel_n_HiPass(j) = vmagf
         
      ! Evaluate drag force and combine all per-joint loads
      DO I=1,6
         IF (I < 4 ) THEN ! Three force components
            IF ( p%DragMod_End(J) .EQ. 0_IntKi ) THEN
               ! Note: vmag is zero if node is not in the water
               m%F_D_End(i,j) = (1.0_ReKi - p%DragLoFSc_End(j)) * p%An_End(i,j) * p%DragConst_End(j) * abs(vmagf)*vmagf &   
                                          + p%DragLoFSc_End(j)  * p%An_End(i,j) * p%DragConst_End(j) * abs(vmag )*vmag  
            ELSE IF (p%DragMod_End(J) .EQ. 1_IntKi) THEN
               ! Note: vmag is zero if node is not in the water
               m%F_D_End(i,j) = (1.0_ReKi - p%DragLoFSc_End(j)) * p%An_End(i,j) * p%DragConst_End(j) * abs(vmagf)*max(vmagf,0.0_ReKi) &
                                          + p%DragLoFSc_End(j)  * p%An_End(i,j) * p%DragConst_End(j) * abs(vmag) *max(vmag, 0.0_ReKi)
               m%F_D_End(i,j) = 2.0_ReKi * m%F_D_End(i,j)
            END IF
            
            y%Mesh%Force(i,j)    = y%Mesh%Force(i,j)    + m%F_D_End(i,j) + m%F_I_End(i,j) + p%F_WMG_End(i,j) + m%F_B_End(i,j) + m%F_BF_End(i,j) + m%F_A_End(i,j) + m%F_IMG_End(i,j)
         ELSE ! Three moment components
            y%Mesh%Moment(i-3,j) = y%Mesh%Moment(i-3,j) + m%F_B_End(i,j) + m%F_BF_End(i,j)  + m%F_IMG_End(i,j)
         END IF
      END DO  ! I=1,6
         
   END DO  ! J = 1, p%NJoints
   
   !---------------------------------------------------------------------------------------------------------------!
   !                                      External Hydrodynamic Joint Loads - End                                  !
   !---------------------------------------------------------------------------------------------------------------!    
   ! Map calculated results into the AllOuts Array
   CALL MrsnOut_MapOutputs(y, p, u, m, AllOuts)
        
   ! Put the output data in the WriteOutput array
   DO I = 1,p%NumOuts
      y%WriteOutput(I) = p%OutParam(I)%SignM * AllOuts( p%OutParam(I)%Indx )
   END DO


   CONTAINS
   SUBROUTINE GetTotalWaveElev( Time, positionXY, Zeta, ErrStat, ErrMsg )
      REAL(DbKi),      INTENT( IN    ) :: Time
      REAL(ReKi),      INTENT( IN    ) :: positionXY(2)
      REAL(ReKi),      INTENT(   OUT ) :: Zeta
      INTEGER(IntKi),  INTENT(   OUT ) :: ErrStat     ! Error status of the operation
      CHARACTER(*),    INTENT(   OUT ) :: ErrMsg      ! Error message if errStat /= ErrID_None
      ErrStat   = ErrID_None
      ErrMsg    = ""
      Zeta = SeaSt_Interp_3D( Time, positionXY, p%WaveElev1, p%seast_interp_p, ErrStat, ErrMsg )
      IF (associated(p%WaveElev2)) THEN
         Zeta = Zeta + SeaSt_Interp_3D( Time, positionXY, p%WaveElev2, p%seast_interp_p, ErrStat, ErrMsg )
      END IF
   END SUBROUTINE GetTotalWaveElev

END SUBROUTINE Morison_CalcOutput
!----------------------------------------------------------------------------------------------------------------------------------
subroutine LumpDistrHydroLoads( f_hydro, k_hat, dl, h_c, lumpedLoad )
   real(ReKi), intent(in   ) :: f_hydro(3)
   real(ReKi), intent(in   ) :: k_hat(3)
   real(ReKi), intent(in   ) :: dl
   real(ReKi), intent(in   ) :: h_c
   real(ReKi), intent(inout) :: lumpedLoad(6)
   !lumpedLoad(1:3) = lumpedLoad(1:3) + f_hydro*dl
   !lumpedLoad(4:6) = lumpedLoad(4:6) + cross_product(k_hat*h_c, f_hydro)*dl
   lumpedLoad(1:3) = f_hydro*dl
   lumpedLoad(4:6) = cross_product(k_hat*h_c, f_hydro)*dl
end subroutine LumpDistrHydroLoads
!----------------------------------------------------------------------------------------------------------------------------------
! Takes loads on node i in element tilted frame and converts to 6DOF loads at node i and adjacent node
SUBROUTINE DistributeElementLoads(Fl, Fr, M, sinPhi, cosPhi, SinBeta, cosBeta, alpha, F1, F2)
   
   REAL(ReKi),                     INTENT    ( IN    )  :: Fl        ! (N)   axial load about node i
   REAL(ReKi),                     INTENT    ( IN    )  :: Fr        ! (N)   radial load about node i in direction of tilt
   REAL(ReKi),                     INTENT    ( IN    )  :: M         ! (N-m) radial moment about node i, positive in direction of tilt angle
   REAL(ReKi),                     INTENT    ( IN    )  :: sinPhi    ! trig functions of  tilt angle 
   REAL(ReKi),                     INTENT    ( IN    )  :: cosPhi   
   REAL(ReKi),                     INTENT    ( IN    )  :: sinBeta   ! trig functions of heading of tilt
   REAL(ReKi),                     INTENT    ( IN    )  :: cosBeta  
   REAL(ReKi),                     INTENT    ( IN    )  :: alpha     ! fraction of load staying with node i (1-alpha goes to other node)  
   
   REAL(ReKi),                     INTENT    ( OUT   )  :: F1(6)   ! (N, Nm) force/moment vector for node i
   REAL(ReKi),                     INTENT    ( OUT   )  :: F2(6)   ! (N, Nm) force/moment vector for the other node (whether i+1, or i-1)
         

   !F1(1) = F1(1) +  cosBeta*(Fl*sinPhi + Fr*cosPhi)*alpha
   !F1(2) = F1(2) -  sinBeta*(Fl*sinPhi + Fr*cosPhi)*alpha
   !F1(3) = F1(3) +          (Fl*cosPhi - Fr*sinPhi)*alpha
   !F1(4) = F1(4) +  sinBeta * M                    *alpha
   !F1(5) = F1(5) +  cosBeta * M                    *alpha
   !!F1(6) = F1(6) + 0.0
   !   
   !F2(1) = F2(1) +  cosBeta*(Fl*sinPhi + Fr*cosPhi)*(1-alpha)
   !F2(2) = F2(2) -  sinBeta*(Fl*sinPhi + Fr*cosPhi)*(1-alpha)
   !F2(3) = F2(3) +          (Fl*cosPhi - Fr*sinPhi)*(1-alpha)
   !F2(4) = F2(4) +  sinBeta * M                    *(1-alpha)
   !F2(5) = F2(5) +  cosBeta * M                    *(1-alpha)
   !!F2(6) = F2(6) + 0.0
   
   F1(1) =  cosBeta*(Fl*sinPhi + Fr*cosPhi)*alpha
   F1(2) =  sinBeta*(Fl*sinPhi + Fr*cosPhi)*alpha
   F1(3) =         (Fl*cosPhi - Fr*sinPhi)*alpha
   F1(4) =  -sinBeta * M                    *alpha
   F1(5) =  cosBeta * M                    *alpha
   F1(6) =  0.0
      
   F2(1) =  cosBeta*(Fl*sinPhi + Fr*cosPhi)*(1-alpha)
   F2(2) =  sinBeta*(Fl*sinPhi + Fr*cosPhi)*(1-alpha)
   F2(3) =          (Fl*cosPhi - Fr*sinPhi)*(1-alpha)
   F2(4) =  -sinBeta * M                    *(1-alpha)
   F2(5) =  cosBeta * M                    *(1-alpha)
   F2(6) = 0.0
   
   !F1(1) =  cosBeta*(-Fl*sinPhi + Fr*cosPhi)*alpha
   !F1(2) =  sinBeta*(-Fl*sinPhi + Fr*cosPhi)*alpha
   !F1(3) =         (Fl*cosPhi + Fr*sinPhi)*alpha
   !F1(4) =  -sinBeta * M                    *alpha
   !F1(5) =  cosBeta * M                    *alpha
   !F1(6) =  0.0
   !   
   !F2(1) =  cosBeta*(-Fl*sinPhi + Fr*cosPhi)*(1-alpha)
   !F2(2) =  sinBeta*(-Fl*sinPhi + Fr*cosPhi)*(1-alpha)
   !F2(3) =          (Fl*cosPhi + Fr*sinPhi)*(1-alpha)
   !F2(4) =  -sinBeta * M                    *(1-alpha)
   !F2(5) =  cosBeta * M                    *(1-alpha)
   !F2(6) = 0.0

END SUBROUTINE DistributeElementLoads
!----------------------------------------------------------------------------------------------------------------------------------
! Takes loads on end node i and converts to 6DOF loads, adding to the nodes existing loads
SUBROUTINE AddEndLoad(Fl, M, sinPhi, cosPhi, SinBeta, cosBeta, Fi)
   
   REAL(ReKi),                     INTENT    ( IN    )  :: Fl        ! (N)   axial load about node i
   REAL(ReKi),                     INTENT    ( IN    )  :: M         ! (N-m) radial moment about node i, positive in direction of tilt angle
   REAL(ReKi),                     INTENT    ( IN    )  :: sinPhi    ! trig functions of  tilt angle 
   REAL(ReKi),                     INTENT    ( IN    )  :: cosPhi   
   REAL(ReKi),                     INTENT    ( IN    )  :: sinBeta   ! trig functions of heading of tilt
   REAL(ReKi),                     INTENT    ( IN    )  :: cosBeta  
   REAL(ReKi),                     INTENT    ( INOUT )  :: Fi(6)   ! (N, Nm) force/moment vector for end node i
   
   Fi(1) = Fi(1) + Fl*sinPhi*cosBeta
   Fi(2) = Fi(2) + Fl*sinPhi*sinBeta
   Fi(3) = Fi(3) + Fl*cosPhi
   Fi(4) = Fi(4) - M*sinBeta
   Fi(5) = Fi(5) + M*cosBeta
   
END SUBROUTINE AddEndLoad


<<<<<<< HEAD
=======
!----------------------------------------------------------------------------------------------------------------------------------
!> Tight coupling routine for computing derivatives of continuous states
SUBROUTINE Morison_CalcContStateDeriv( Time, u, p, x, xd, z, OtherState, m, dxdt, errStat, errMsg )  
!..................................................................................................................................
   
      REAL(DbKi),                        INTENT(IN   )  :: Time        !< Current simulation time in seconds
      TYPE(Morison_InputType),           INTENT(IN   )  :: u           !< Inputs at Time                    
      TYPE(Morison_ParameterType),       INTENT(IN   )  :: p           !< Parameters                             
      TYPE(Morison_ContinuousStateType), INTENT(IN   )  :: x           !< Continuous states at Time
      TYPE(Morison_DiscreteStateType),   INTENT(IN   )  :: xd          !< Discrete states at Time
      TYPE(Morison_ConstraintStateType), INTENT(IN   )  :: z           !< Constraint states at Time
      TYPE(Morison_OtherStateType),      INTENT(IN   )  :: OtherState  !< Other states at Time                   
      TYPE(Morison_MiscVarType),         INTENT(INOUT)  :: m           !< Misc/optimization variables            
      TYPE(Morison_ContinuousStateType), INTENT(  OUT)  :: dxdt        !< Continuous state derivatives at Time
      INTEGER(IntKi),                    INTENT(  OUT)  :: errStat     !< Error status of the operation     
      CHARACTER(*),                      INTENT(  OUT)  :: errMsg      !< Error message if errStat /= ErrID_None

               
         ! Initialize errStat
         
      errStat = ErrID_None         
      errMsg  = ""               
      
      
         ! Compute the first time derivatives of the continuous states here:
      
      dxdt%DummyContState = 0.0
         

END SUBROUTINE Morison_CalcContStateDeriv
!----------------------------------------------------------------------------------------------------------------------------------
!> Tight coupling routine for updating discrete states
SUBROUTINE Morison_UpdateDiscState( Time, u, p, x, xd, z, OtherState, m, errStat, errMsg )   
!..................................................................................................................................
   
      REAL(DbKi),                        INTENT(IN   )  :: Time        !< Current simulation time in seconds   
      TYPE(Morison_InputType),           INTENT(IN   )  :: u           !< Inputs at Time                       
      TYPE(Morison_ParameterType),       INTENT(IN   )  :: p           !< Parameters                                 
      TYPE(Morison_ContinuousStateType), INTENT(IN   )  :: x           !< Continuous states at Time
      TYPE(Morison_DiscreteStateType),   INTENT(INOUT)  :: xd          !< Input: Discrete states at Time; 
                                                                       !!   Output: Discrete states at Time + Interval
      TYPE(Morison_ConstraintStateType), INTENT(IN   )  :: z           !< Constraint states at Time
      TYPE(Morison_OtherStateType),      INTENT(IN   )  :: OtherState  !< Other states at Time          
      TYPE(Morison_MiscVarType),         INTENT(INOUT)  :: m           !< Misc/optimization variables            
      INTEGER(IntKi),                    INTENT(  OUT)  :: errStat     !< Error status of the operation
      CHARACTER(*),                      INTENT(  OUT)  :: errMsg      !< Error message if errStat /= ErrID_None

      INTEGER(IntKi)           :: J                    
               
         ! Initialize errStat
         
      errStat = ErrID_None         
      errMsg  = ""               
      
      
         ! Update discrete states here:
      
      ! Update state of the velocity high-pass filter
         DO J = 1, p%NJoints
              xd%V_rel_n_FiltStat(J) = m%V_rel_n_HiPass(J)-m%V_rel_n(J)
         END DO

END SUBROUTINE Morison_UpdateDiscState
!----------------------------------------------------------------------------------------------------------------------------------
!> Tight coupling routine for solving for the residual of the constraint state equations
SUBROUTINE Morison_CalcConstrStateResidual( Time, u, p, x, xd, z, OtherState, m, z_residual, errStat, errMsg )   
!..................................................................................................................................
   
      REAL(DbKi),                        INTENT(IN   )  :: Time        !< Current simulation time in seconds   
      TYPE(Morison_InputType),           INTENT(IN   )  :: u           !< Inputs at Time                       
      TYPE(Morison_ParameterType),       INTENT(IN   )  :: p           !< Parameters                           
      TYPE(Morison_ContinuousStateType), INTENT(IN   )  :: x           !< Continuous states at Time
      TYPE(Morison_DiscreteStateType),   INTENT(IN   )  :: xd          !< Discrete states at Time
      TYPE(Morison_ConstraintStateType), INTENT(IN   )  :: z           !< Constraint states at Time
      TYPE(Morison_OtherStateType),      INTENT(IN   )  :: OtherState  !< Other states at Time       
      TYPE(Morison_MiscVarType),         INTENT(INOUT)  :: m           !< Misc/optimization variables            
      TYPE(Morison_ConstraintStateType), INTENT(  OUT)  :: z_residual  !< Residual of the constraint state equations using  
                                                                       !!     the input values described above      
      INTEGER(IntKi),                    INTENT(  OUT)  :: errStat     !< Error status of the operation
      CHARACTER(*),                      INTENT(  OUT)  :: errMsg      !< Error message if errStat /= ErrID_None

               
         ! Initialize errStat
         
      errStat = ErrID_None         
      errMsg  = ""               
      
      
         ! Solve for the constraint states here:
      
      z_residual%DummyConstrState = 0.0_ReKi

END SUBROUTINE Morison_CalcConstrStateResidual
!----------------------------------------------------------------------------------------------------------------------------------
   
>>>>>>> 48e56802
END MODULE Morison
!**********************************************************************************************************************************<|MERGE_RESOLUTION|>--- conflicted
+++ resolved
@@ -40,6 +40,7 @@
    
    PUBLIC :: Morison_Init                           ! Initialization routine
    PUBLIC :: Morison_CalcOutput                     ! Routine for computing outputs
+   PUBLIC :: Morison_UpdateDiscState                ! Routine for updating discrete states
    
 CONTAINS
 !----------------------------------------------------------------------------------------------------------------------------------
@@ -2395,9 +2396,6 @@
    call AllocAry( p%Mass_MG_End  ,       p%NJoints, 'p%Mass_MG_End'  , errStat2, errMsg2); call SetErrStat(errStat2, errMsg2, errStat, errMsg, routineName)
    call AllocAry( p%AM_End       , 3, 3, p%NJoints, 'p%AM_End'       , errStat2, errMsg2); call SetErrStat(errStat2, errMsg2, errStat, errMsg, routineName)
    call AllocAry( p%DP_Const_End ,    3, p%NJoints, 'p%DP_Const_End' , errStat2, errMsg2); call SetErrStat(errStat2, errMsg2, errStat, errMsg, routineName)
-<<<<<<< HEAD
-   if (errStat >= AbortErrLev) return
-=======
 
    call AllocAry( m%V_rel_n        ,     p%NJoints, 'm%V_rel_n'        , errStat2, errMsg2); call SetErrStat(errStat2, errMsg2, errStat, errMsg, routineName)
    call AllocAry( m%V_rel_n_HiPass ,     p%NJoints, 'm%V_rel_n_HiPass' , errStat2, errMsg2); call SetErrStat(errStat2, errMsg2, errStat, errMsg, routineName)
@@ -2406,8 +2404,7 @@
    call AllocAry( p%DragLoFSc_End ,     p%NJoints, 'p%DragLoFSc_End' , errStat2, errMsg2); call SetErrStat(errStat2, errMsg2, errStat, errMsg, routineName)
    call AllocAry( p%VRelNFiltConst ,     p%NJoints, 'p%VRelNFiltConst' , errStat2, errMsg2); call SetErrStat(errStat2, errMsg2, errStat, errMsg, routineName)
 
-   if (errStat == ErrID_Fatal) return
->>>>>>> 48e56802
+   if (errStat >= AbortErrLev) return
    
    m%nodeInWater   = 0
    m%vrel          = 0.0_ReKi
@@ -2556,13 +2553,8 @@
    CHARACTER(errMsgLen)                              :: errMsg2     ! Error message if errStat2 /= ErrID_None
    character(*), parameter                           :: RoutineName = 'Morison_CalcOutput'
       
-<<<<<<< HEAD
-   REAL(ReKi)                                        :: vmag
-   INTEGER                                           :: I, J
-=======
    REAL(ReKi)                                        :: F_DP(6), kvec(3), v(3),  vf(3), vrel(3), vmag, vmagf
    INTEGER                                           :: I, J, K, nodeIndx, IntWrapIndx
->>>>>>> 48e56802
    REAL(ReKi)                                        :: AllOuts(MaxMrsnOutputs)
    REAL(ReKi)                                        :: qdotdot(6)      ! The structural acceleration of a mesh node
 
@@ -2591,11 +2583,6 @@
    REAL(ReKi)               :: Vs    ! segment submerged volume
    REAL(ReKi)               :: a0    ! waterplane ellipse shape
    REAL(ReKi)               :: b0    
-<<<<<<< HEAD
-   REAL(ReKi)               :: cr    ! centroid of segment submerged volume relative to its lower node
-   REAL(ReKi)               :: cl 
-   REAL(ReKi)               :: cx 
-=======
   !REAL(ReKi)               :: cr    ! centroid of segment submerged volume relative to its lower node
   !REAL(ReKi)               :: cl 
   !REAL(ReKi)               :: cx 
@@ -2605,7 +2592,6 @@
    REAL(ReKi)               :: sinGamma, cosGamma, tanGamma
    REAL(ReKi)               :: s0, Vrc, Vhc, Z0
    REAL(ReKi)               :: FbVec(3), MbVec(3)
->>>>>>> 48e56802
    REAL(ReKi)               :: pwr   ! exponent for buoyancy node distribution smoothing
    REAL(ReKi)               :: alpha ! final load distribution factor for element
    REAL(ReKi)               :: Fb    !buoyant force
@@ -2632,9 +2618,11 @@
    REAL(ReKi)               :: Zeta2
    REAL(ReKi)               :: FSInt(3)
    REAL(ReKi)               :: F_D0(3)
+   REAL(ReKi)               :: F_A0(3)
    REAL(ReKi)               :: F_I0(3)
    REAL(ReKi)               :: F_0(3)
    REAL(ReKi)               :: F_DS(3)
+   REAL(ReKi)               :: F_AS(3)
    REAL(ReKi)               :: F_IS(3)
    REAL(ReKi)               :: F_S(3)
    REAL(ReKi)               :: f_redist
@@ -4142,38 +4130,6 @@
 END SUBROUTINE AddEndLoad
 
 
-<<<<<<< HEAD
-=======
-!----------------------------------------------------------------------------------------------------------------------------------
-!> Tight coupling routine for computing derivatives of continuous states
-SUBROUTINE Morison_CalcContStateDeriv( Time, u, p, x, xd, z, OtherState, m, dxdt, errStat, errMsg )  
-!..................................................................................................................................
-   
-      REAL(DbKi),                        INTENT(IN   )  :: Time        !< Current simulation time in seconds
-      TYPE(Morison_InputType),           INTENT(IN   )  :: u           !< Inputs at Time                    
-      TYPE(Morison_ParameterType),       INTENT(IN   )  :: p           !< Parameters                             
-      TYPE(Morison_ContinuousStateType), INTENT(IN   )  :: x           !< Continuous states at Time
-      TYPE(Morison_DiscreteStateType),   INTENT(IN   )  :: xd          !< Discrete states at Time
-      TYPE(Morison_ConstraintStateType), INTENT(IN   )  :: z           !< Constraint states at Time
-      TYPE(Morison_OtherStateType),      INTENT(IN   )  :: OtherState  !< Other states at Time                   
-      TYPE(Morison_MiscVarType),         INTENT(INOUT)  :: m           !< Misc/optimization variables            
-      TYPE(Morison_ContinuousStateType), INTENT(  OUT)  :: dxdt        !< Continuous state derivatives at Time
-      INTEGER(IntKi),                    INTENT(  OUT)  :: errStat     !< Error status of the operation     
-      CHARACTER(*),                      INTENT(  OUT)  :: errMsg      !< Error message if errStat /= ErrID_None
-
-               
-         ! Initialize errStat
-         
-      errStat = ErrID_None         
-      errMsg  = ""               
-      
-      
-         ! Compute the first time derivatives of the continuous states here:
-      
-      dxdt%DummyContState = 0.0
-         
-
-END SUBROUTINE Morison_CalcContStateDeriv
 !----------------------------------------------------------------------------------------------------------------------------------
 !> Tight coupling routine for updating discrete states
 SUBROUTINE Morison_UpdateDiscState( Time, u, p, x, xd, z, OtherState, m, errStat, errMsg )   
@@ -4208,37 +4164,5 @@
 
 END SUBROUTINE Morison_UpdateDiscState
 !----------------------------------------------------------------------------------------------------------------------------------
-!> Tight coupling routine for solving for the residual of the constraint state equations
-SUBROUTINE Morison_CalcConstrStateResidual( Time, u, p, x, xd, z, OtherState, m, z_residual, errStat, errMsg )   
-!..................................................................................................................................
-   
-      REAL(DbKi),                        INTENT(IN   )  :: Time        !< Current simulation time in seconds   
-      TYPE(Morison_InputType),           INTENT(IN   )  :: u           !< Inputs at Time                       
-      TYPE(Morison_ParameterType),       INTENT(IN   )  :: p           !< Parameters                           
-      TYPE(Morison_ContinuousStateType), INTENT(IN   )  :: x           !< Continuous states at Time
-      TYPE(Morison_DiscreteStateType),   INTENT(IN   )  :: xd          !< Discrete states at Time
-      TYPE(Morison_ConstraintStateType), INTENT(IN   )  :: z           !< Constraint states at Time
-      TYPE(Morison_OtherStateType),      INTENT(IN   )  :: OtherState  !< Other states at Time       
-      TYPE(Morison_MiscVarType),         INTENT(INOUT)  :: m           !< Misc/optimization variables            
-      TYPE(Morison_ConstraintStateType), INTENT(  OUT)  :: z_residual  !< Residual of the constraint state equations using  
-                                                                       !!     the input values described above      
-      INTEGER(IntKi),                    INTENT(  OUT)  :: errStat     !< Error status of the operation
-      CHARACTER(*),                      INTENT(  OUT)  :: errMsg      !< Error message if errStat /= ErrID_None
-
-               
-         ! Initialize errStat
-         
-      errStat = ErrID_None         
-      errMsg  = ""               
-      
-      
-         ! Solve for the constraint states here:
-      
-      z_residual%DummyConstrState = 0.0_ReKi
-
-END SUBROUTINE Morison_CalcConstrStateResidual
-!----------------------------------------------------------------------------------------------------------------------------------
-   
->>>>>>> 48e56802
 END MODULE Morison
 !**********************************************************************************************************************************