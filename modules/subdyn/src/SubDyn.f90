!..................................................................................................................................
! LICENSING
! Copyright (C) 2013-2016  National Renewable Energy Laboratory
!
!    This file is part of SubDyn.   
!
! Licensed under the Apache License, Version 2.0 (the "License");
! you may not use this file except in compliance with the License.
! You may obtain a copy of the License at
!
!     http://www.apache.org/licenses/LICENSE-2.0
!
! Unless required by applicable law or agreed to in writing, software
! distributed under the License is distributed on an "AS IS" BASIS,
! WITHOUT WARRANTIES OR CONDITIONS OF ANY KIND, either express or implied.
! See the License for the specific language governing permissions and
! limitations under the License.
!
!**********************************************************************************************************************************
!> SubDyn is a time-domain structural-dynamics module for multi-member fixed-bottom substructures.
!! SubDyn relies on two main engineering schematizations: (1) a linear frame finite-element beam model (LFEB), and 
!! (2) a dynamics system reduction via Craig-Bampton's (C-B) method, together with a Static-Improvement method, greatly reducing 
!!  the number of modes needed to obtain an accurate solution.   
Module SubDyn
   
   USE NWTC_Library
   USE SubDyn_Types
   USE SubDyn_Output
   USE SubDyn_Tests
   USE SD_FEM
   
   IMPLICIT NONE

   PRIVATE
   
   !............................
   ! NOTE: for debugging, add preprocessor definition SD_SUMMARY_DEBUG
   !       this will add additional matrices to the SubDyn summary file.
   !............................
   TYPE(ProgDesc), PARAMETER  :: SD_ProgDesc = ProgDesc( 'SubDyn', '', '' )
      
   ! ..... Public Subroutines ...................................................................................................
   PUBLIC :: SD_Init                           ! Initialization routine
   PUBLIC :: SD_End                            ! Ending routine (includes clean up)
   PUBLIC :: SD_UpdateStates                   ! Loose coupling routine for solving for constraint states, integrating
   PUBLIC :: SD_CalcOutput                     ! Routine for computing outputs
   PUBLIC :: SD_CalcContStateDeriv             ! Tight coupling routine for computing derivatives of continuous states
   
CONTAINS

SUBROUTINE CreateTPMeshes( TP_RefPoint, inputMesh, outputMesh, ErrStat, ErrMsg )
   REAL(ReKi),                INTENT( IN    ) :: TP_RefPoint(3)
   TYPE(MeshType),            INTENT( INOUT ) :: inputMesh  ! u%TPMesh
   TYPE(MeshType),            INTENT( INOUT ) :: outputMesh ! y%Y1Mesh
   INTEGER(IntKi),            INTENT(   OUT)  :: ErrStat     ! Error status of the operation
   CHARACTER(*),              INTENT(   OUT)  :: ErrMsg      ! Error message if ErrStat /= ErrID_None
   
   ! NOTE: The initialization of the fields for these meshes is to be handled by FAST/Driver
   CALL MeshCreate( BlankMesh        = inputMesh         &
                  ,IOS               = COMPONENT_INPUT   &
                  ,Nnodes            = 1                 &
                  ,ErrStat           = ErrStat           &
                  ,ErrMess           = ErrMsg            &
                  ,TranslationDisp   = .TRUE.            &
                  ,Orientation       = .TRUE.            &
                  ,TranslationVel    = .TRUE.            &
                  ,RotationVel       = .TRUE.            &
                  ,TranslationAcc    = .TRUE.            &
                  ,RotationAcc       = .TRUE.            )
   ! Create the node and mesh element, note: assumes identiy matrix as reference orientation
   CALL MeshPositionNode (inputMesh, 1, TP_RefPoint, ErrStat, ErrMsg); IF(ErrStat>=AbortErrLev) return
   CALL MeshConstructElement(inputMesh, ELEMENT_POINT, ErrStat, ErrMsg, 1)
   CALL MeshCommit( inputMesh, ErrStat, ErrMsg); if(ErrStat >= AbortErrLev) return
   
   ! Create the Transition Piece reference point output mesh as a sibling copy of the input mesh
   CALL MeshCopy ( SrcMesh      = inputMesh              &
                  ,DestMesh     = outputMesh             &
                  ,CtrlCode     = MESH_SIBLING           &
                  ,IOS          = COMPONENT_OUTPUT       &
                  ,ErrStat      = ErrStat                &
                  ,ErrMess      = ErrMsg                 &
                  ,Force        = .TRUE.                 &
                  ,Moment       = .TRUE.                 ) 
END SUBROUTINE CreateTPMeshes
!---------------------------------------------------------------------------
!> Create output (Y2, for motion) and input (u, for forces)meshes, based on SubDyn nodes
!! Ordering of nodes is the same as SubDyn (used to be : I L C)
SUBROUTINE CreateInputOutputMeshes( NNode, Nodes, inputMesh, outputMesh, ErrStat, ErrMsg )
   INTEGER(IntKi),            INTENT( IN    ) :: NNode                     !total number of nodes in the structure, used to size the array Nodes, i.e. its rows
   REAL(ReKi),                INTENT( IN    ) :: Nodes(NNode, JointsCol)
   TYPE(MeshType),            INTENT( INOUT ) :: inputMesh   ! u%LMesh
   TYPE(MeshType),            INTENT( INOUT ) :: outputMesh  ! y%Y2Mesh
   INTEGER(IntKi),            INTENT(   OUT ) :: ErrStat                   ! Error status of the operation
   CHARACTER(*),              INTENT(   OUT ) :: ErrMsg                    ! Error message if ErrStat /= ErrID_None
   ! Local variables
   REAL(ReKi), dimension(3) :: Point
   INTEGER         :: I, iOffset, iNode  ! generic counter variable
   INTEGER         :: nodeIndx
   
   CALL MeshCreate( BlankMesh        = inputMesh         &
                  ,IOS               = COMPONENT_INPUT   &
                  ,Nnodes            = size(Nodes,1)     &
                  ,ErrStat           = ErrStat           &
                  ,ErrMess           = ErrMsg            &
                  ,Force             = .TRUE.            &
                  ,Moment            = .TRUE.            )

   DO I = 1,size(Nodes,1)
      Point = Nodes(I, 2:4)
      CALL MeshPositionNode(inputMesh, I, Point, ErrStat, ErrMsg); IF(ErrStat/=ErrID_None) RETURN
      CALL MeshConstructElement(inputMesh, ELEMENT_POINT, ErrStat, ErrMsg, I)
   ENDDO 
   CALL MeshCommit ( inputMesh, ErrStat, ErrMsg); IF(ErrStat/=ErrID_None) RETURN
         
   ! Create the Interior Points output mesh as a sibling copy of the input mesh
   CALL MeshCopy (    SrcMesh      = inputMesh              &
                     ,DestMesh     = outputMesh             &
                     ,CtrlCode     = MESH_SIBLING           &
                     ,IOS          = COMPONENT_OUTPUT       &
                     ,ErrStat      = ErrStat                &
                     ,ErrMess      = ErrMsg                 &
                     ,TranslationDisp   = .TRUE.            &
                     ,Orientation       = .TRUE.            &
                     ,TranslationVel    = .TRUE.            &
                     ,RotationVel       = .TRUE.            &
                     ,TranslationAcc    = .TRUE.            &
                     ,RotationAcc       = .TRUE.            ) 
   
    ! Set the Orientation (rotational) field for the nodes based on assumed 0 (rotational) deflections
    !Identity should mean no rotation, which is our first guess at the output -RRD
    CALL Eye( outputMesh%Orientation, ErrStat, ErrMsg )         
        
END SUBROUTINE CreateInputOutputMeshes
!---------------------------------------------------------------------------
!> This routine is called at the start of the simulation to perform initialization steps.
!! The parameters are set here and not changed during the simulation.
!! The initial states and initial guess for the input are defined.
SUBROUTINE SD_Init( InitInput, u, p, x, xd, z, OtherState, y, m, Interval, InitOut, ErrStat, ErrMsg )
   TYPE(SD_InitInputType),       INTENT(IN   )  :: InitInput   !< Input data for initialization routine         
   TYPE(SD_InputType),           INTENT(  OUT)  :: u           !< An initial guess for the input; input mesh must be defined
   TYPE(SD_ParameterType),       INTENT(  OUT)  :: p           !< Parameters
   TYPE(SD_ContinuousStateType), INTENT(  OUT)  :: x           !< Initial continuous states
   TYPE(SD_DiscreteStateType),   INTENT(  OUT)  :: xd          !< Initial discrete states
   TYPE(SD_ConstraintStateType), INTENT(  OUT)  :: z           !< Initial guess of the constraint states
   TYPE(SD_OtherStateType),      INTENT(  OUT)  :: OtherState  !< Initial other states
   TYPE(SD_OutputType),          INTENT(  OUT)  :: y           !< Initial system outputs (outputs are not calculated;
                                                               !!    only the output mesh is initialized)
   REAL(DbKi),                   INTENT(INOUT)  :: Interval    !< Coupling interval in seconds: the rate that
                                                               !!   (1) Mod1_UpdateStates() is called in loose coupling &
                                                               !!   (2) Mod1_UpdateDiscState() is called in tight coupling.
                                                               !!   Input is the suggested time from the glue code;
                                                               !!   Output is the actual coupling interval that will be used
                                                               !!   by the glue code.
   TYPE(SD_MiscVarType),         INTENT(  OUT)  :: m           !< Initial misc/optimization variables
   TYPE(SD_InitOutputType),      INTENT(  OUT)  :: InitOut     !< Output for initialization routine
   INTEGER(IntKi),               INTENT(  OUT)  :: ErrStat     !< Error status of the operation
   CHARACTER(*),                 INTENT(  OUT)  :: ErrMsg      !< Error message if ErrStat /= ErrID_None
   ! local variables
   TYPE(SD_InitType)    :: Init
   TYPE(CB_MatArrays)   :: CBparams      ! CB parameters to be stored and written to summary file
   INTEGER(IntKi)       :: ErrStat2      ! Error status of the operation
   CHARACTER(ErrMsgLen) :: ErrMsg2       ! Error message if ErrStat /= ErrID_None
   
   ! Initialize variables
   ErrStat = ErrID_None
   ErrMsg  = ""
   
   ! Initialize the NWTC Subroutine Library
   CALL NWTC_Init( )

   ! Display the module information
   CALL DispNVD( SD_ProgDesc )   
   InitOut%Ver = SD_ProgDesc

   ! --- Test TODO remove me in the future
   if (DEV_VERSION) then
     CALL SD_Tests(ErrStat2, ErrMsg2); if(Failed()) return
   endif
   
   ! transfer glue-code information to data structure for SubDyn initialization:
   Init%g           = InitInput%g   
   Init%TP_RefPoint = InitInput%TP_RefPoint
   Init%SubRotateZ  = InitInput%SubRotateZ

   !bjj added this ugly check (mostly for checking SubDyn driver). not sure if anyone would want to play with different values of gravity so I don't return an error.
   IF (Init%g < 0.0_ReKi ) CALL ProgWarn( ' SubDyn calculations use gravity assuming it is input as a positive number; the input value is negative.' ) 
   
   ! Establish the GLUECODE requested/suggested time step.  This may be overridden by SubDyn based on the SDdeltaT parameter of the SubDyn input file.
   Init%DT  = Interval
   IF ( LEN_TRIM(Init%RootName) == 0 ) THEN
      CALL GetRoot( InitInput%SDInputFile, Init%RootName )
   ELSE
      Init%RootName = TRIM(InitInput%RootName)//'.SD'
   END IF
   
   ! Parse the SubDyn inputs 
   CALL SD_Input(InitInput%SDInputFile, Init, p, ErrStat2, ErrMsg2); if(Failed()) return

   ! --------------------------------------------------------------------------------
   ! --- Manipulation of Init and parameters
   ! --------------------------------------------------------------------------------
   ! Discretize the structure according to the division size 
   ! sets p%nNodes, Init%NElm
   CALL SD_Discrt(Init, p, ErrStat2, ErrMsg2); if(Failed()) return
      
   ! Set element properties (p%ElemProps)
   CALL SetElementProperties(Init, p, ErrStat2, ErrMsg2); if(Failed()) return

   !Store mapping between nodes and elements      
   CALL NodeCon(Init, p, ErrStat2, ErrMsg2); if(Failed()) return

   ! --- Allocate DOF indices to joints and members 
   call DistributeDOF(Init, p ,ErrStat2, ErrMsg2); if(Failed()) return; 

   ! Assemble Stiffness and mass matrix
   CALL AssembleKM(Init, p, ErrStat2, ErrMsg2); if(Failed()) return

   ! Insert soil stiffness and mass matrix (NOTE: using NodesDOF, unreduced matrix)
   CALL InsertSoilMatrices(Init%M, Init%K, p%NodesDOF, Init, p, ErrStat2, ErrMsg2); if(Failed()) return

   ! --- Elimination of constraints (reset M, K, D, to lower size, and BCs IntFc )
   CALL DirectElimination(Init, p, ErrStat2, ErrMsg2); if(Failed()) return

   ! --- Additional Damping and stiffness at pin/ball/universal joints
   CALL InsertJointStiffDamp(p, Init, ErrStat2, ErrMsg2); if(Failed()) return


   ! --------------------------------------------------------------------------------
   ! --- CB, Misc  
   ! --------------------------------------------------------------------------------
   ! --- Partitioning 
   ! Nodes into (I,C,L,R):  I=Interface ,C=Boundary (bottom), R=(I+C), L=Interior
   ! DOFs  into (B,F,L):    B=Leader (i.e. Rbar) ,F=Fixed, L=Interior
   call PartitionDOFNodes(Init, m, p, ErrStat2, ErrMsg2) ; if(Failed()) return

   ! --- Craig-Bampton reduction (sets many parameters)
   CALL SD_Craig_Bampton(Init, p, CBparams, ErrStat2, ErrMsg2); if(Failed()) return

   ! --- Initial system states 
   IF ( p%nDOFM > 0 ) THEN
      CALL AllocAry(x%qm,       p%nDOFM, 'x%qm',       ErrStat2, ErrMsg2 ); if(Failed()) return
      CALL AllocAry(x%qmdot,    p%nDOFM, 'x%qmdot',    ErrStat2, ErrMsg2 ); if(Failed()) return
      CALL AllocAry(m%qmdotdot, p%nDOFM, 'm%qmdotdot', ErrStat2, ErrMsg2 ); if(Failed()) return
      x%qm      = 0.0_ReKi   
      x%qmdot   = 0.0_ReKi
      m%qmdotdot= 0.0_ReKi
   END IF
   
   xd%DummyDiscState  = 0.0_ReKi
   z%DummyConstrState = 0.0_ReKi

   ! Allocate OtherState%xdot if using multi-step method; initialize n
   IF ( ( p%IntMethod .eq. 2) .OR. ( p%IntMethod .eq. 3)) THEN
      !bjj: note that the way SD_UpdateStates is implemented, "n" doesn't need to be initialized here
      Allocate( OtherState%xdot(4), STAT=ErrStat2 )
      IF (ErrStat2 /= 0) THEN
         CALL SetErrStat ( ErrID_Fatal, 'Error allocating OtherState%xdot', ErrStat, ErrMsg, 'SD_Init' )
         CALL CleanUp()
         RETURN
      END IF
   ENDIF
 
   ! Allocate miscellaneous variables, used only to avoid temporary copies of variables allocated/deallocated and sometimes recomputed each time
   CALL AllocMiscVars(p, m, ErrStat2, ErrMsg2); if(Failed()) return
      
   ! --------------------------------------------------------------------------------
   ! --- Initialize Inputs and Outputs
   ! --------------------------------------------------------------------------------
   ! Create the input and output meshes associated with Transition Piece reference point       
   CALL CreateTPMeshes( InitInput%TP_RefPoint, u%TPMesh, y%Y1Mesh, ErrStat2, ErrMsg2 ); if(Failed()) return
   
   ! Construct the input mesh (u%LMesh, force on nodes) and output mesh (y%Y2Mesh, displacements)
   CALL CreateInputOutputMeshes( p%nNodes, Init%Nodes, u%LMesh, y%Y2Mesh, ErrStat2, ErrMsg2 ); if(Failed()) return

   ! --- Write the summary file
   IF ( Init%SSSum ) THEN 
      ! note p%KBB/MBB are KBBt/MBBt
      ! Write a summary of the SubDyn Initialization                     
      CALL OutSummary(Init, p, InitInput, CBparams,  ErrStat2, ErrMsg2); if(Failed()) return
   ENDIF 
   
   ! Initialize the outputs & Store mapping between nodes and elements  
   CALL SDOUT_Init( Init, y, p, m, InitOut, InitInput%WtrDpth, ErrStat2, ErrMsg2 ); if(Failed()) return
   
   ! Determine if we need to perform output file handling
   IF ( p%OutSwtch == 1 .OR. p%OutSwtch == 3 ) THEN  
       CALL SDOUT_OpenOutput( SD_ProgDesc, Init%RootName, p, InitOut, ErrStat2, ErrMsg2 ); if(Failed()) return
   END IF
      
   
   ! Tell GLUECODE the SubDyn timestep interval 
   Interval = p%SDdeltaT
   CALL CleanUp()

CONTAINS
   LOGICAL FUNCTION Failed()
        call SetErrStat(ErrStat2, ErrMsg2, ErrStat, ErrMsg, 'SD_Init') 
        Failed =  ErrStat >= AbortErrLev
        if (Failed) call CleanUp()
   END FUNCTION Failed
   
   SUBROUTINE CleanUp()   
      CALL SD_DestroyInitType(Init,   ErrStat2, ErrMsg2)
      CALL SD_DestroyCB_MatArrays(  CBparams,  ErrStat2, ErrMsg2 )  ! local variables
   END SUBROUTINE CleanUp

END SUBROUTINE SD_Init

!----------------------------------------------------------------------------------------------------------------------------------
!> Loose coupling routine for solving for constraint states, integrating continuous states, and updating discrete and other states.
!! Continuous, discrete, constraint, and other states are updated for t + Interval.
SUBROUTINE SD_UpdateStates( t, n, Inputs, InputTimes, p, x, xd, z, OtherState, m, ErrStat, ErrMsg )
      REAL(DbKi),                         INTENT(IN   ) :: t               !< Current simulation time in seconds
      INTEGER(IntKi),                     INTENT(IN   ) :: n               !< Current step of the simulation: t = n*Interval
      TYPE(SD_InputType),                 INTENT(INOUT) :: Inputs(:)       !< Inputs at Times
      REAL(DbKi),                         INTENT(IN   ) :: InputTimes(:)   !< Times in seconds associated with Inputs
      TYPE(SD_ParameterType),             INTENT(IN   ) :: p               !< Parameters
      TYPE(SD_ContinuousStateType),       INTENT(INOUT) :: x               !< Input: Continuous states at t;
                                                                           !!   Output: Continuous states at t + Interval
      TYPE(SD_DiscreteStateType),         INTENT(INOUT) :: xd              !< Input: Discrete states at t;
                                                                           !!   Output: Discrete states at t + Interval
      TYPE(SD_ConstraintStateType),       INTENT(INOUT) :: z               !< Input: Constraint states at t;
                                                                           !!   Output: Constraint states at t + Interval
      TYPE(SD_OtherStateType),            INTENT(INOUT) :: OtherState      !< Input: Other states at t;
                                                                           !!   Output: Other states at t + Interval
      TYPE(SD_MiscVarType),               INTENT(INOUT) :: m               !< Misc/optimization variables
      INTEGER(IntKi),                     INTENT(  OUT) :: ErrStat         !< Error status of the operation
      CHARACTER(*),                       INTENT(  OUT) :: ErrMsg          !< Error message if ErrStat /= ErrID_None
      ! Initialize variables
      ErrStat   = ErrID_None           ! no error has occurred
      ErrMsg    = ""
            
      IF ( p%nDOFM == 0) RETURN ! no retained modes = no states
        
      IF (p%IntMethod .eq. 1) THEN
         CALL SD_RK4( t, n, Inputs, InputTimes, p, x, xd, z, OtherState, m, ErrStat, ErrMsg )
      ELSEIF (p%IntMethod .eq. 2) THEN
         CALL SD_AB4( t, n, Inputs, InputTimes, p, x, xd, z, OtherState, m, ErrStat, ErrMsg )
      ELSEIF (p%IntMethod .eq. 3) THEN
         CALL SD_ABM4( t, n, Inputs, InputTimes, p, x, xd, z, OtherState, m, ErrStat, ErrMsg )
      ELSE  
         CALL SD_AM2( t, n, Inputs, InputTimes, p, x, xd, z, OtherState, m, ErrStat, ErrMsg )
      END IF
      
END SUBROUTINE SD_UpdateStates


!----------------------------------------------------------------------------------------------------------------------------------
!> Routine for computing outputs, used in both loose and tight coupling.
SUBROUTINE SD_CalcOutput( t, u, p, x, xd, z, OtherState, y, m, ErrStat, ErrMsg )
      REAL(DbKi),                   INTENT(IN   )  :: t           !< Current simulation time in seconds
      TYPE(SD_InputType),           INTENT(IN   )  :: u           !< Inputs at t
      TYPE(SD_ParameterType),target,INTENT(IN   )  :: p           !< Parameters
      TYPE(SD_ContinuousStateType), INTENT(IN   )  :: x           !< Continuous states at t
      TYPE(SD_DiscreteStateType),   INTENT(IN   )  :: xd          !< Discrete states at t
      TYPE(SD_ConstraintStateType), INTENT(IN   )  :: z           !< Constraint states at t
      TYPE(SD_OtherStateType),      INTENT(IN   )  :: OtherState  !< Other states at t
      TYPE(SD_OutputType),          INTENT(INOUT)  :: y           !< Outputs computed at t (Input only so that mesh con-
                                                                  !!   nectivity information does not have to be recalculated)
      TYPE(SD_MiscVarType),         INTENT(INOUT)  :: m           !< Misc/optimization variables
      INTEGER(IntKi),               INTENT(  OUT)  :: ErrStat     !< Error status of the operation
      CHARACTER(*),                 INTENT(  OUT)  :: ErrMsg      !< Error message if ErrStat /= ErrID_None
      !locals
      INTEGER(IntKi)               :: L1,L2       ! partial Lengths of state and input arrays
      INTEGER(IntKi)               :: I,J          ! Counters
      INTEGER(IntKi)               :: iSDNode, iY2Node
      REAL(ReKi)                   :: AllOuts(0:MaxOutPts+p%OutAllInt*p%OutAllDims)
      REAL(ReKi)                   :: rotations(3)
      REAL(ReKi)                   :: ULS(p%nDOF__L),  UL0m(p%nDOF__L),  FLt(p%nDOF__L)  ! Temporary values in static improvement method
      REAL(ReKi)                   :: Y1(6)
      REAL(ReKi)                   :: Y1_ExtraMoment(3) ! Lever arm moment contributions due to interface displacement
      INTEGER(IntKi), pointer      :: DOFList(:)
      INTEGER(IntKi)               :: startDOF
      REAL(ReKi)                   :: DCM(3,3),junk(6,p%nNodes_L)
      REAL(ReKi)                   :: HydroForces(6*p%nNodes_I) !  !Forces from all interface nodes listed in one big array  ( those translated to TP ref point HydroTP(6) are implicitly calculated in the equations)
      TYPE(SD_ContinuousStateType) :: dxdt        ! Continuous state derivatives at t- for output file qmdotdot purposes only
      INTEGER(IntKi)               :: ErrStat2    ! Error status of the operation (occurs after initial error)
      CHARACTER(ErrMsgLen)         :: ErrMsg2     ! Error message if ErrStat2 /= ErrID_None
      ! Initialize ErrStat
      ErrStat = ErrID_None
      ErrMsg  = ""
                                    
      ! Compute the small rotation angles given the input direction cosine matrix
      rotations  = GetSmllRotAngs(u%TPMesh%Orientation(:,:,1), ErrStat2, Errmsg2); if(Failed()) return
      
      ! Inputs at the transition piece:
      m%u_TP       = (/REAL(u%TPMesh%TranslationDisp(:,1),ReKi), rotations/)
      m%udot_TP    = (/u%TPMesh%TranslationVel( :,1), u%TPMesh%RotationVel(:,1)/)
      m%udotdot_TP = (/u%TPMesh%TranslationAcc( :,1), u%TPMesh%RotationAcc(:,1)/)

      ! Inputs on interior nodes:
      CALL GetExtForceOnInternalDOF( u, p, m, m%UFL )

      !________________________________________
      ! Set motion outputs on y%Y2mesh
      !________________________________________
      ! Y2 = C2*x + D2*u + F2 (Eq. 17)
      m%UR_bar        =                                      matmul( p%TI      , m%u_TP       )  ! UR_bar         [ Y2(1) =       0*x(1) + D2(1,1)*u(1) ]      
      m%UR_bar_dot    =                                      matmul( p%TI      , m%udot_TP    )  ! UR_bar_dot     [ Y2(3) =       0*x(1) + D2(3,2)*u(2) ]
      m%UR_bar_dotdot =                                      matmul( p%TI      , m%udotdot_TP )  ! U_R_bar_dotdot [ Y2(5) =       0*x(2) + D2(5,3)*u(3) ] 

      IF ( p%nDOFM > 0) THEN
         m%UL            = matmul( p%PhiM,  x%qm    )      + matmul( p%PhiRb_TI, m%u_TP       )  ! UL             [ Y2(2) = C2(2,1)*x(1) + D2(2,1)*u(1) ] : IT MAY BE MODIFIED LATER IF STATIC IMPROVEMENT
         m%UL_dot        = matmul( p%PhiM,  x%qmdot )      + matmul( p%PhiRb_TI, m%udot_TP    )  ! UL_dot         [ Y2(4) = C2(2,2)*x(2) + D2(4,2)*u(2) ]      
         m%UL_dotdot     = matmul( p%C2_61, x%qm    )      + matmul( p%C2_62   , x%qmdot )    &  ! UL_dotdot      [ Y2(6) = C2(6,1)*x(1) + C2(6,2)*x(2) ...
                         + matmul( p%D2_63, m%udotdot_TP ) + matmul( p%D2_64,    m%UFL      ) &  !                        + D2(6,3)*u(3) + D2(6,4)*u(4) ...  ! -> bjj: this line takes up a lot of time. are any matrices sparse?
                                  + p%F2_61                                                                                 !                        + F2(6) ]                  
      ELSE ! There are no states when p%nDOFM=0 (i.e., no retained modes: p%nDOFM=0), so we omit those portions of the equations
         m%UL            =                                   matmul( p%PhiRb_TI, m%u_TP       )  ! UL             [ Y2(2) =       0*x(1) + D2(2,1)*u(1) ] : IT MAY BE MODIFIED LATER IF STATIC IMPROVEMENT
         m%UL_dot        =                                   matmul( p%PhiRb_TI, m%udot_TP    )  ! UL_dot         [ Y2(4) =       0*x(2) + D2(4,2)*u(2) ]      
         m%UL_dotdot     =                                   matmul( p%PhiRb_TI, m%udotdot_TP )  ! UL_dotdot      [ Y2(6) =       0*x(:) + D2(6,3)*u(3) + 0*u(4) + 0]
      END IF
      
      !STATIC IMPROVEMENT METHOD  ( modify UL )
      if (p%SttcSolve/=idSIM_None) then
         if (p%SttcSolve==idSIM_Full) then
            FLt  = MATMUL(p%PhiL_T      , m%UFL + p%FGL)
            ULS  = MATMUL(p%PhiLInvOmgL2, FLt )
            ! TODO New
            !ULS  = p%UL_st_g + MATMUL(p%KLLm1, m%UFL)
         elseif (p%SttcSolve==idSIM_GravOnly) then
            FLt  = MATMUL(p%PhiL_T      , p%FGL) 
            ULS  = MATMUL(p%PhiLInvOmgL2, FLt )
            ! TODO New
            !ULS  = p%UL_st_g
         else
            STOP ! Should never happen
         endif
         m%UL = m%UL + ULS 
         if ( p%nDOFM > 0) then
            UL0M = MATMUL(p%PhiLInvOmgL2(:,1:p%nDOFM), FLt(1:p%nDOFM)       )
            ! TODO new
            ! <<<
            m%UL = m%UL - UL0M 
         end if          
      endif    
      ! --- Build original DOF vectors (DOF before the CB reduction)
      m%U_red       (p%IDI__) = m%UR_bar
      m%U_red       (p%ID__L) = m%UL     
      m%U_red       (p%IDC_Rb)= 0    ! TODO
      m%U_red       (p%ID__F) = 0
      m%U_red_dot   (p%IDI__) = m%UR_bar_dot
      m%U_red_dot   (p%ID__L) = m%UL_dot     
      m%U_red_dot   (p%IDC_Rb)= 0    ! TODO
      m%U_red_dot   (p%ID__F) = 0
      m%U_red_dotdot(p%IDI__) = m%UR_bar_dotdot
      m%U_red_dotdot(p%ID__L) = m%UL_dotdot    
      m%U_red_dotdot(p%IDC_Rb)= 0    ! TODO
      m%U_red_dotdot(p%ID__F) = 0

      m%U_full        = matmul(p%T_red, m%U_red)
      m%U_full_dot    = matmul(p%T_red, m%U_red_dot)
      m%U_full_dotdot = matmul(p%T_red, m%U_red_dotdot)
                                                            
      ! --- Place displacement/velocity/acceleration into Y2 output mesh        
      DO iSDNode = 1,p%nNodes
         iY2Node = iSDNode
         DOFList => p%NodesDOF(iSDNode)%List  ! Alias to shorten notations
         ! TODO TODO which orientation to give for joints with more than 6 dofs?
         ! Construct the direction cosine matrix given the output angles
         CALL SmllRotTrans( 'UR_bar input angles', m%U_full(DOFList(4)), m%U_full(DOFList(5)), m%U_full(DOFList(6)), DCM, '', ErrStat2, ErrMsg2)
         CALL SetErrStat(ErrStat2, ErrMsg2, ErrStat, ErrMsg, 'SD_CalcOutput')
         y%Y2mesh%Orientation     (:,:,iY2Node)   = DCM
         y%Y2mesh%TranslationDisp (:,iY2Node)     = m%U_full        (DOFList(1:3))
         y%Y2mesh%TranslationVel  (:,iY2Node)     = m%U_full_dot    (DOFList(1:3))
         y%Y2mesh%TranslationAcc  (:,iY2Node)     = m%U_full_dotdot (DOFList(1:3))
         y%Y2mesh%RotationVel     (:,iY2Node)     = m%U_full_dot    (DOFList(4:6))
         y%Y2mesh%RotationAcc     (:,iY2Node)     = m%U_full_dotdot (DOFList(4:6))
      enddo
      !________________________________________
      ! Set loads outputs on y%Y1Mesh
      !________________________________________
      ! ---------------------------------------------------------------------------------
      !Y1= TP reaction Forces, i.e. force that the jacket exerts onto the TP and above  
      ! ---------------------------------------------------------------------------------
      ! Eq. 15: Y1 = -(C1*x + D1*u + FY)  [note the negative sign!!!!]
      !NEED TO ADD HYDRODYNAMIC FORCES AT THE Interface NODES
        !Aggregate the forces and moments at the interface nodes to the reference point
        !TODO: where are these HydroTP, HydroForces documented?
      DO I = 1, p%nNodes_I 
         iSDNode = p%Nodes_I(I,1)
         iY2Node = iSDNode
         startDOF = (I-1)*6 + 1 ! NOTE: this works since interface is assumed to be sorted like LMesh and have 6 DOF per nodes
         !Take care of Hydrodynamic Forces that will go into INterface Forces later
         HydroForces(startDOF:startDOF+5) =  (/u%LMesh%Force(1:3,iY2Node),u%LMesh%Moment(1:3,iY2Node)/)  !(6,NNODES_I)
      ENDDO
                
      !HydroTP =  matmul(transpose(p%TI),HydroForces) ! (6,1) calculated below
      ! note: matmul( HydroForces, p%TI ) = matmul( transpose(p%TI), HydroForces) because HydroForces is 1-D            
      IF ( p%nDOFM > 0) THEN
         Y1 = -(   matmul(p%C1_11, x%qm) + matmul(p%C1_12,x%qmdot)                                    &  ! -(   C1(1,1)*x(1) + C1(1,2)*x(2)
                 + matmul(p%KBB,   m%u_TP) + matmul(p%D1_13, m%udotdot_TP) + matmul(p%D1_14, m%UFL)   &  !    + D1(1,1)*u(1) + 0*u(2) + D1(1,3)*u(3) + D1(1,4)*u(4)
                 - matmul( HydroForces, p%TI )  + p%FY )                                                                            !    + D1(1,5)*u(5) + Fy(1) )
      ELSE ! No retained modes, so there are no states
         Y1 = -( matmul(p%KBB,   m%u_TP) + matmul(p%MBB, m%udotdot_TP) + matmul(p%D1_14, m%UFL)   &  ! -(  0*x + D1(1,1)*u(1) + 0*u(2) + D1(1,3)*u(3) + D1(1,4)*u(4)
                 - matmul( HydroForces, p%TI )  + p%FY )                                             !    + D1(1,5)*u(5) + Fy(1) )
      END IF
      ! Computing extra moments due to lever arm introduced by interface displacement
      !               Y1(:3) = -f_TP
      !               MExtra = -u_TP x f_TP
      ! Y1_MExtra = - MExtra = -u_TP x Y1(1:3) ! NOTE: double cancelling of signs 
      if (p%ExtraMoment) then
         Y1_ExtraMoment(1) = - m%u_TP(2) * Y1(3) + m%u_TP(3) * Y1(2)
         Y1_ExtraMoment(2) = - m%u_TP(3) * Y1(1) + m%u_TP(1) * Y1(3)
         Y1_ExtraMoment(3) = - m%u_TP(1) * Y1(2) + m%u_TP(2) * Y1(1)
         Y1(4:6) = Y1(4:6) + Y1_ExtraMoment 
      endif
      
      ! values on the interface mesh are Y1 (SubDyn forces) + Hydrodynamic forces
      y%Y1Mesh%Force (:,1) = Y1(1:3) 
      y%Y1Mesh%Moment(:,1) = Y1(4:6)
            
     !________________________________________
     ! CALCULATE OUTPUT TO BE WRITTEN TO FILE 
     !________________________________________
     ! OutSwtch determines whether or not to actually output results via the WriteOutput array
     !    0 = No one needs the SubDyn outputs provided via the WriteOutput array.
     !    1 = SubDyn will generate an output file of its own.  
     !    2 = the caller will handle the outputs, but SubDyn needs to provide them.
     !    3 = Both 1 and 2
      IF ( p%OutSwtch > 0 ) THEN
         ! call CalcContStateDeriv one more time to store these qmdotdot for debugging purposes in the output file
         !find xdot at t
         IF ( p%nDOFM > 0 ) THEN
            ! note that this re-sets m%udotdot_TP and m%UFL, but they are the same values as earlier in this routine so it doesn't change results in SDOut_MapOutputs()
            CALL SD_CalcContStateDeriv( t, u, p, x, xd, z, OtherState, m, dxdt, ErrStat2, ErrMsg2 ); if(Failed()) return
            !Assign the acceleration to the x variable since it will be used for output file purposes for SSqmdd01-99, and dxdt will disappear
            m%qmdotdot=dxdt%qmdot
            ! Destroy dxdt because it is not necessary for the rest of the subroutine
            CALL SD_DestroyContState( dxdt, ErrStat2, ErrMsg2); if(Failed()) return
         END IF
          
         ! Write the previous output data into the output file           
         IF ( ( p%OutSwtch == 1 .OR. p%OutSwtch == 3 ) .AND. ( t > m%LastOutTime ) ) THEN
            IF ((m%Decimat .EQ. p%OutDec) .OR. (m%Decimat .EQ. 0))  THEN
               m%Decimat=1  !reset counter
               CALL SDOut_WriteOutputs( p%UnJckF, m%LastOutTime, m%SDWrOutput, p, ErrStat2, ErrMsg2 ); if(Failed()) return
            ELSE      
               m%Decimat=m%Decimat+1
            ENDIF
         END IF        
         
         ! Map calculated results into the AllOuts Array + perform averaging and all necessary extra calculations
         CALL SDOut_MapOutputs(t, u, p, x, y, m, AllOuts, ErrStat2, ErrMsg2); if(Failed()) return
            
         ! Put the output data in the WriteOutput array
         DO I = 1,p%NumOuts+p%OutAllInt*p%OutAllDims
            y%WriteOutput(I) = p%OutParam(I)%SignM * AllOuts( p%OutParam(I)%Indx )
            IF ( p%OutSwtch == 1 .OR. p%OutSwtch == 3 ) THEN
               m%SDWrOutput(I) = y%WriteOutput(I)            
            END IF                        
         END DO
         m%LastOutTime   = t
      ENDIF           
  
CONTAINS
   LOGICAL FUNCTION Failed()
        call SetErrStat(ErrStat2, ErrMsg2, ErrStat, ErrMsg, 'SD_CalcOutput') 
        Failed =  ErrStat >= AbortErrLev
        if (Failed) call CleanUp()
   END FUNCTION Failed
   
   SUBROUTINE CleanUp
       CALL SD_DestroyContState( dxdt, ErrStat2, ErrMsg2)
   END SUBROUTINE CleanUp

END SUBROUTINE SD_CalcOutput

!----------------------------------------------------------------------------------------------------------------------------------
!> Tight coupling routine for computing derivatives of continuous states
!! note that this also sets m%UFL and m%udotdot_TP
SUBROUTINE SD_CalcContStateDeriv( t, u, p, x, xd, z, OtherState, m, dxdt, ErrStat, ErrMsg )
      REAL(DbKi),                   INTENT(IN   )  :: t           !< Current simulation time in seconds
      TYPE(SD_InputType),           INTENT(IN   )  :: u           !< Inputs at t
      TYPE(SD_ParameterType),       INTENT(IN   )  :: p           !< Parameters
      TYPE(SD_ContinuousStateType), INTENT(IN)     :: x           !< Continuous states at t -WHY IS THIS INOUT and not JUST IN? RRD, changed to IN on2/19/14 check with Greg
      TYPE(SD_DiscreteStateType),   INTENT(IN   )  :: xd          !< Discrete states at t
      TYPE(SD_ConstraintStateType), INTENT(IN   )  :: z           !< Constraint states at t
      TYPE(SD_OtherStateType),      INTENT(IN   )  :: OtherState  !< Other states at t
      TYPE(SD_MiscVarType),         INTENT(INOUT)  :: m           !< Misc/optimization variables
      TYPE(SD_ContinuousStateType), INTENT(  OUT)  :: dxdt        !< Continuous state derivatives at t
      INTEGER(IntKi),               INTENT(  OUT)  :: ErrStat     !< Error status of the operation
      CHARACTER(*),                 INTENT(  OUT)  :: ErrMsg      !< Error message if ErrStat /= ErrID_None
      INTEGER(IntKi)       :: ErrStat2
      CHARACTER(ErrMsgLen) :: ErrMsg2
      ! Initialize ErrStat
      ErrStat = ErrID_None
      ErrMsg  = ""
          
      ! INTENT(OUT) automatically deallocates the arrays on entry, we have to allocate them here
      CALL AllocAry(dxdt%qm,    p%nDOFM, 'dxdt%qm',    ErrStat2, ErrMsg2 ); CALL SetErrStat ( ErrStat2, ErrMsg2, ErrStat, ErrMsg, 'SD_CalcContStateDeriv' )
      CALL AllocAry(dxdt%qmdot, p%nDOFM, 'dxdt%qmdot', ErrStat2, ErrMsg2 ); CALL SetErrStat ( ErrStat2, ErrMsg2, ErrStat, ErrMsg, 'SD_CalcContStateDeriv' )
      IF ( ErrStat >= AbortErrLev ) RETURN
         
      IF ( p%nDOFM == 0 ) RETURN
      
      ! form u(3) in Eq. 10:
      m%udotdot_TP = (/u%TPMesh%TranslationAcc(:,1), u%TPMesh%RotationAcc(:,1)/)
      
      ! form u(4) in Eq. 10:
      CALL GetExtForceOnInternalDOF( u, p, m, m%UFL )
      
      !Equation 12: X=A*x + B*u + Fx (Eq 12)
      dxdt%qm= x%qmdot

      ! NOTE: matmul( TRANSPOSE(p%PhiM), m%UFL ) = matmul( m%UFL, p%PhiM ) because UFL is 1-D
                != a(2,1) * x(1)   +   a(2,2) * x(2)         +  b(2,3) * u(3)                       + b(2,4) * u(4)                   + fx(2) 
     !dxdt%qmdot = p%NOmegaM2*x%qm + p%N2OmegaMJDamp*x%qmdot - matmul(p%MMB,m%udotdot_TP)  + matmul(p%PhiM_T,m%UFL) + p%FX 
      dxdt%qmdot = p%NOmegaM2*x%qm + p%N2OmegaMJDamp*x%qmdot - matmul(p%MMB,m%udotdot_TP)  + matmul(m%UFL, p%PhiM ) + p%FX 

END SUBROUTINE SD_CalcContStateDeriv

!-----------------------------------------------------------------------------------------------------------------------
SUBROUTINE SD_Input(SDInputFile, Init, p, ErrStat,ErrMsg)
   CHARACTER(*),            INTENT(IN)     :: SDInputFile
   TYPE(SD_InitType) ,      INTENT(INOUT)  :: Init
   TYPE(SD_ParameterType) , INTENT(INOUT)  :: p
   INTEGER(IntKi),          INTENT(  OUT)  :: ErrStat   ! Error status of the operation
   CHARACTER(*),            INTENT(  OUT)  :: ErrMsg    ! Error message if ErrStat /= ErrID_None
! local variable for input and output
<<<<<<< HEAD
CHARACTER(1024)              :: PriPath                                         ! The path to the primary input file
CHARACTER(1024)              :: Line                                            ! String to temporarially hold value of read line

=======
CHARACTER(1024)              :: PriPath          ! The path to the primary input file
CHARACTER(1024)              :: Line, Dummy_Str  ! String to temporarially hold value of read line
INTEGER                      :: Sttus
CHARACTER(64), ALLOCATABLE   :: StrArray(:)  ! Array of strings, for better control of table inputs
>>>>>>> 2ae10489
LOGICAL                      :: Echo  
LOGICAL                      :: LegacyFormat
LOGICAL                      :: bNumeric
INTEGER(IntKi)               :: UnIn
INTEGER(IntKi)               :: nColumns, nColValid, nColNumeric
INTEGER(IntKi)               :: IOS
INTEGER(IntKi)               :: UnEc   !Echo file ID
REAL(ReKi),PARAMETER        :: WrongNo=-9999.   ! Placeholder value for bad(old) values in JDampings
INTEGER(IntKi)               :: I, J, flg, K, nColsReactInterf
REAL(ReKi)                   :: Dummy_ReAry(SDMaxInpCols) , DummyFloat 
INTEGER(IntKi)               :: Dummy_IntAry(SDMaxInpCols)
LOGICAL                      :: Dummy_Bool
INTEGER(IntKi)       :: ErrStat2
CHARACTER(ErrMsgLen) :: ErrMsg2
! Initialize ErrStat
ErrStat = ErrID_None
ErrMsg  = ""

UnEc = -1 
Echo = .FALSE.

CALL GetNewUnit( UnIn )   
  
CALL OpenFInpfile(UnIn, TRIM(SDInputFile), ErrStat2, ErrMsg2)

IF ( ErrStat2 /= ErrID_None ) THEN
   Call Fatal('Could not open SubDyn input file')
   return
END IF

CALL GetPath( SDInputFile, PriPath )    ! Input files will be relative to the path where the primary input file is located.


!-------------------------- HEADER ---------------------------------------------
CALL ReadCom( UnIn, SDInputFile, 'SubDyn input file header line 1', ErrStat2, ErrMsg2 ); if(Failed()) return
CALL ReadCom( UnIn, SDInputFile, 'SubDyn input file header line 2', ErrStat2, ErrMsg2 ); if(Failed()) return

!-------------------------- SIMULATION CONTROL PARAMETERS ----------------------
CALL ReadCom( UnIn, SDInputFile, ' SIMULATION CONTROL PARAMETERS ', ErrStat2, ErrMsg2 ); if(Failed()) return
CALL ReadVar(UnIn, SDInputFile, Echo, 'Echo', 'Echo Input File Logic Variable',ErrStat2, ErrMsg2); if(Failed()) return

IF ( Echo )  THEN 
   CALL OpenEcho ( UnEc, TRIM(Init%RootName)//'.ech' ,ErrStat2, ErrMsg2)
   IF ( ErrStat2 /= 0 ) THEN
      CALL Fatal("Could not open SubDyn echo file")
      return
   END IF
   REWIND(UnIn)
   !bjj: note we don't need to do error checking here; it was already checked (this is just a repeat of above)
   CALL ReadCom( UnIn, SDInputFile, 'SubDyn input file header line 1', ErrStat2, ErrMsg2 )
   CALL ReadCom( UnIn, SDInputFile, 'SubDyn input file header line 2', ErrStat2, ErrMsg2 )
   CALL ReadCom( UnIn, SDInputFile, 'SIMULATION CONTROL PARAMETERS'  , ErrStat2, ErrMsg2, UnEc )
   CALL ReadVar( UnIn, SDInputFile, Echo, 'Echo', 'Echo Input File Logic Variable',ErrStat2, ErrMsg2, UnEc )
ENDIF 

! Read time step   ("default" means use the glue-code default)
CALL ReadVar( UnIn, SDInputFile, Line, 'SDdeltaT', 'Subdyn Time Step',ErrStat2, ErrMsg2, UnEc ); if(Failed()) return

CALL Conv2UC( Line )    ! Convert Line to upper case.
IF ( TRIM(Line) == 'DEFAULT' )  THEN   ! .TRUE. when one wants to use the default value timestep provided by the glue code.
    p%SDdeltaT=Init%DT
ELSE                                   ! The input must have been specified numerically.
   READ (Line,*,IOSTAT=IOS)  p%SDdeltaT
   CALL CheckIOS ( IOS, SDInputFile, 'SDdeltaT', NumType, ErrStat2,ErrMsg2 ); if(Failed()) return

   IF ( ( p%SDdeltaT <=  0 ) )  THEN 
      call Fatal('SDdeltaT must be greater than or equal to 0.')
      return         
   END IF  
END IF
      
CALL ReadVar ( UnIn, SDInputFile, p%IntMethod, 'IntMethod', 'Integration Method',ErrStat2, ErrMsg2, UnEc ); if(Failed()) return
CALL ReadVar (UnIn, SDInputFile, Dummy_Str, 'SttcSolve', 'Solve dynamics about static equilibrium point', ErrStat2, ErrMsg2, UnEc); if(Failed()) return
p%SttcSolve = idSIM_None
if (is_numeric(Dummy_Str, DummyFloat)) then
   p%SttcSolve = int(DummyFloat)
else if (is_logical(Dummy_Str, Dummy_Bool)) then
   if (Dummy_Bool) p%SttcSolve = idSIM_Full
else
   call Fatal('SttcSolve should be an integer or a logical, received: '//trim(Dummy_Str))
   return
endif
IF (Check(.not.(any(idSIM_Valid==p%SttcSolve)), 'Invalid value entered for SttcSolve')) return

! ExtraMoment  - For legacy, allowing this line to be a comment
CALL ReadVar (UnIn, SDInputFile, Dummy_Str, 'ExtraMoment', 'Add extra lever arm contribution to interface loads', ErrStat2, ErrMsg2, UnEc); if(Failed()) return
if (is_logical(Dummy_Str, Dummy_Bool)) then ! the parameter was present
   p%ExtraMoment=Dummy_Bool
   ! We still need to read the comment on the next line 
   CALL ReadCom  ( UnIn, SDInputFile, ' FEA and CRAIG-BAMPTON PARAMETERS ', ErrStat2, ErrMsg2, UnEc ); if(Failed()) return
else ! we have a actually read a comment line, we do nothing. 
   p%ExtraMoment=.False.  ! For Legacy, ExtraMoment is False
endif

!-------------------- FEA and CRAIG-BAMPTON PARAMETERS---------------------------
CALL ReadIVar ( UnIn, SDInputFile, Init%FEMMod, 'FEMMod', 'FEM analysis mode'             ,ErrStat2, ErrMsg2, UnEc ); if(Failed()) return ! 0= Euler-Bernoulli(E-B); 1=Tapered E-B; 2= Timoshenko; 3= tapered Timoshenko
CALL ReadIVar ( UnIn, SDInputFile, Init%NDiv  , 'NDiv'  , 'Number of divisions per member',ErrStat2, ErrMsg2, UnEc ); if(Failed()) return
CALL ReadLVar ( UnIn, SDInputFile, Init%CBMod , 'CBMod' , 'C-B mod flag'                  ,ErrStat2, ErrMsg2, UnEc ); if(Failed()) return

IF (Check( (p%IntMethod < 1) .OR.(p%IntMethod > 4)     , 'IntMethod must be 1 through 4.')) return
IF (Check( (Init%FEMMod < 0 ) .OR. ( Init%FEMMod > 4 ) , 'FEMMod must be 0, 1, 2, or 3.')) return
IF (Check( Init%NDiv < 1                               , 'NDiv must be a positive integer')) return
IF (Check( Init%FEMMod==2  , 'FEMMod = 2 (tapered Euler-Bernoulli) not implemented')) return
IF (Check( Init%FEMMod==4  , 'FEMMod = 4 (tapered Timoshenko) not implemented')) return

IF (Init%CBMod) THEN
   ! Nmodes - Number of interal modes to retain.
   CALL ReadIVar ( UnIn, SDInputFile, p%nDOFM, 'Nmodes', 'Number of internal modes',ErrStat2, ErrMsg2, UnEc ); if(Failed()) return

   IF (Check( p%nDOFM < 0 , 'Nmodes must be a non-negative integer.')) return
   
   if ( p%nDOFM > 0 ) THEN
      ! Damping ratios for retained modes
      CALL AllocAry(Init%JDampings, p%nDOFM, 'JDamping', ErrStat2, ErrMsg2) ; if(Failed()) return
      Init%JDampings=WrongNo !Initialize
   
      CALL ReadAry( UnIn, SDInputFile, Init%JDampings, p%nDOFM, 'JDamping', 'Damping ratio of the internal modes', ErrStat2, ErrMsg2, UnEc );
      ! note that we don't check the ErrStat2 here; if the user entered fewer than Nmodes values, we will use the
      ! last entry to fill in remaining values.
      !Check 1st value, we need at least one good value from user or throw error
      IF ((Init%JDampings(1) < 0 ) .OR. (Init%JDampings(1) >= 100.0)) THEN
            CALL Fatal('Damping ratio should be larger than 0 and less than 100')
            return
      ELSE
         DO I = 2, p%nDOFM
            IF ( Init%JDampings(I) .EQ. WrongNo ) THEN
               Init%Jdampings(I:p%nDOFM)=Init%JDampings(I-1)
               IF (i /= 2) THEN ! display an informational message if we're repeating the last value (unless we only entered one value)
                  ErrStat = ErrID_Info
                  ErrMsg  = 'Using damping ratio '//trim(num2lstr(Init%JDampings(I-1)))//' for modes '//trim(num2lstr(I))//' - '//trim(num2lstr(p%nDOFM))//'.'
               END IF
               EXIT
            ELSEIF ( ( Init%JDampings(I) < 0 ) .OR.( Init%JDampings(I) >= 100.0 ) ) THEN    
               CALL Fatal('Damping ratio should be larger than 0 and less than 100')
               return
            ENDIF      
        ENDDO
      ENDIF   
      IF (ErrStat2 /= ErrID_None .AND. Echo) THEN ! ReadAry had an error because it couldn't read the entire array so it didn't write this to the echo file; we assume the last-read values are used for remaining JDampings
         WRITE( UnEc, Ec_ReAryFrmt ) 'JDamping', 'Damping ratio of the internal modes', Init%Jdampings(1:MIN(p%nDOFM,NWTC_MaxAryLen))              
      END IF
   ELSE
      CALL ReadCom( UnIn, SDInputFile, 'JDamping', ErrStat2, ErrMsg2, UnEc ); if(Failed()) return
   END IF

ELSE   !CBMOD=FALSE  : all modes are retained, not sure how many they are yet
   !note at this stage I do not know nDOFL yet; Nmodes will be updated later for the FULL FEM CASE. 
   p%nDOFM = -1
   !Ignore next line
   CALL ReadCom( UnIn, SDInputFile, 'Nmodes', ErrStat2, ErrMsg2, UnEc ); if(Failed()) return
   !Read 1 damping value for all modes
   CALL AllocAry(Init%JDampings, 1, 'JDamping', ErrStat2, ErrMsg2) ; if(Failed()) return
   CALL ReadVar ( UnIn, SDInputFile, Init%JDampings(1), 'JDampings', 'Damping ratio',ErrStat2, ErrMsg2, UnEc ); if(Failed()) return
   IF ( ( Init%JDampings(1) < 0 ) .OR.( Init%JDampings(1) >= 100.0 ) ) THEN 
         CALL Fatal('Damping ratio should be larger than 0 and less than 100.')
         RETURN
   ENDIF
ENDIF

IF ((p%nDOFM > 0) .OR. (.NOT.(Init%CBMod))) THEN !This if should not be at all, dampings should be divided by 100 regardless, also if CBmod=false p%nDOFM is undefined, but if Nmodes=0 then JDampings does not exist
   Init%JDampings = Init%JDampings/100.0_ReKi   !now the 20 is .20 as it should in all cases for 1 or Nmodes JDampings
END IF

!--------------------- STRUCTURE JOINTS: joints connect structure members -------------------------------
CALL ReadCom  ( UnIn, SDInputFile,               'STRUCTURE JOINTS'           ,ErrStat2, ErrMsg2, UnEc ); if(Failed()) return
CALL ReadIVar ( UnIn, SDInputFile, Init%NJoints, 'NJoints', 'Number of joints',ErrStat2, ErrMsg2, UnEc ); if(Failed()) return
CALL ReadCom  ( UnIn, SDInputFile,               'Joint Coordinates Headers'  ,ErrStat2, ErrMsg2, UnEc ); if(Failed()) return
CALL ReadCom  ( UnIn, SDInputFile,               'Joint Coordinates Units'    ,ErrStat2, ErrMsg2, UnEc ); if(Failed()) return
CALL AllocAry(Init%Joints, Init%NJoints, JointsCol, 'Joints', ErrStat2, ErrMsg2 ); if(Failed()) return
IF (Check(  Init%NJoints < 2, 'NJoints must be greater than 1')) return
! --- Reading first line to detect file format
READ(UnIn, FMT='(A)', IOSTAT=ErrStat2) Line  ; ErrMsg2='First line of joints array'; if (Failed()) return
! --- Reading first line to detect file format based on number of columns
nColumns=JointsCol
CALL AllocAry(StrArray, nColumns, 'StrArray',ErrStat2,ErrMsg2); if (Failed()) return 
CALL ReadCAryFromStr ( Line, StrArray, nColumns, 'Joints', 'First line of joints array', ErrStat2, ErrMsg2 )
if (ErrStat2/=0) then
   ! We try with 4 columns (legacy format)
   nColumns = 4
   deallocate(StrArray)
   CALL AllocAry(StrArray, nColumns, 'StrArray',ErrStat2,ErrMsg2); if (Failed()) return 
   CALL ReadCAryFromStr ( Line, StrArray, nColumns, 'Joints', 'First line of joints array', ErrStat2, ErrMsg2 ); if(Failed()) return
   print*,'!!!!!!!!!!!!!!!!!!!!!!!!!!!!!!!!!!!!!!!!!!!!!!!!!!!!!!!!!!!!!!!!!!!!!!!!!!!!!!!!!!!!'
   print*,'Warning: Legacy joints table format detected in SubDyn input file!' 
   print*,'         Some feature might be missing and only partial legacy support is provided.'
   print*,'         All joints are assumed cantilever, all members regular beams.' 
   print*,'         Visit: https://openfast.readthedocs.io/en/dev/source/user/api_change.html'
   print*,'         Look at the SubDyn API changes to adapt your input files.'
   print*,'!!!!!!!!!!!!!!!!!!!!!!!!!!!!!!!!!!!!!!!!!!!!!!!!!!!!!!!!!!!!!!!!!!!!!!!!!!!!!!!!!!!'
   Init%Joints(:,iJointType) = idJointCantilever ! All joints assumed cantilever
   Init%Joints(:,iJointType+1:JointsCol) = 0.0 ! remaining columns set to 0
   LegacyFormat=.True.  ! Legacy format - Delete me in 2024
else
   ! New format
   LegacyFormat=.False.
endif
! Extract fields from first line
DO I = 1, nColumns
   bNumeric = is_numeric(StrArray(I), Init%Joints(1,I)) ! Convert from string to float
   if (.not.bNumeric) then
      CALL Fatal(' Error in file "'//TRIM(SDInputFile)//'": Non numeric character found in Joints line. Problematic line: "'//trim(Line)//'"')
      return
   endif
ENDDO
deallocate(StrArray)
! Read remaining lines
DO I = 2, Init%NJoints
   CALL ReadAry( UnIn, SDInputFile, Dummy_ReAry, nColumns, 'Joints', 'Joint number and coordinates', ErrStat2, ErrMsg2, UnEc ); if(Failed()) return
   Init%Joints(I,1:nColumns) = Dummy_ReAry(1:nColumns)
ENDDO
IF (Check(  Init%NJoints < 2, 'NJoints must be greater than 1')) return

!---------- GO AHEAD  and ROTATE STRUCTURE IF DESIRED TO SIMULATE WINDS FROM OTHER DIRECTIONS -------------
CALL SubRotate(Init%Joints,Init%NJoints,Init%SubRotateZ)

!------------------- BASE REACTION JOINTS: T/F for Locked/Free DOF @ each Reaction Node ---------------------
! The joints should be all clamped for now 
CALL ReadCom  ( UnIn, SDInputFile,           'BASE REACTION JOINTS'                           ,ErrStat2, ErrMsg2, UnEc ); if(Failed()) return
CALL ReadIVar ( UnIn, SDInputFile, p%nNodes_C, 'NReact', 'Number of joints with reaction forces',ErrStat2, ErrMsg2, UnEc ); if(Failed()) return
CALL ReadCom  ( UnIn, SDInputFile,           'Base reaction joints headers '                  ,ErrStat2, ErrMsg2, UnEc ); if(Failed()) return
CALL ReadCom  ( UnIn, SDInputFile,           'Base reaction joints units   '                  ,ErrStat2, ErrMsg2, UnEc ); if(Failed()) return

CALL AllocAry(p%Nodes_C, p%nNodes_C, ReactCol , 'Reacts', ErrStat2, ErrMsg2 ); if(Failed()) return
p%Nodes_C(:,:) = 1  ! Important: By default all DOFs are contrained
p%Nodes_C(:,1) = -1 ! First column is node, initalize to wrong value for safety

call AllocAry(Init%SSIfile,  p%nNodes_C, 'SSIFile', ErrStat2, ErrMsg2); if(Failed()) return
call AllocAry(Init%SSIK, 21, p%nNodes_C, 'SSIK',    ErrStat2, ErrMsg2); if(Failed()) return
call AllocAry(Init%SSIM, 21, p%nNodes_C, 'SSIM',    ErrStat2, ErrMsg2); if(Failed()) return
Init%SSIfile(:) = ''
Init%SSIK       = 0.0_ReKi ! Important init TODO: read these matrices on the fly in SD_FEM maybe?
Init%SSIM       = 0.0_ReKi ! Important init
! Reading reaction lines one by one, allowing for 1, 7 or 8 columns, with col8 being a string for the SSIfile
DO I = 1, p%nNodes_C
   READ(UnIn, FMT='(A)', IOSTAT=ErrStat2) Line; ErrMsg2='Error reading reaction line'; if (Failed()) return
   call ReadIAryFromStr(Line, p%Nodes_C(I,:), 8, nColValid, nColNumeric, Init%SSIfile(I:I));
   if (nColValid==1 .and. nColNumeric==1) then
      ! Temporary allowing this
      print*,'Warning: SubDyn reaction line has only 1 column. Please use 7 or 8 values'
   else if (nColNumeric==7 .and.(nColValid==7.or.nColValid==8)) then
      ! This is fine.
   else
      CALL Fatal(' Error in file "'//TRIM(SDInputFile)//'": Reaction lines must consist of 7 numerical values, followed by an optional string. Problematic line: "'//trim(Line)//'"')
      return
   endif
ENDDO
IF (Check ( p%nNodes_C > Init%NJoints , 'NReact must be less than number of joints')) return


! Reading SSI matrices  if present
DO I = 1, p%nNodes_C
   if ( Init%SSIfile(I)/='' .and. (ANY(p%Nodes_C(I,2:ReactCol)==0))) then
      Init%SSIfile(I) = trim(PriPath)//trim(Init%SSIfile(I))
      CALL ReadSSIfile( Init%SSIfile(I), p%Nodes_C(I,1), Init%SSIK(:,I),Init%SSIM(:,I), ErrStat, ErrMsg, UnEc ); if(Failed()) return
   endif
enddo
       


!------- INTERFACE JOINTS: T/F for Locked (to the TP)/Free DOF @each Interface Joint (only Locked-to-TP implemented thus far (=rigid TP)) ---------
! Joints with reaction forces, joint number and locked/free dof
CALL ReadCom  ( UnIn, SDInputFile,              'INTERFACE JOINTS'                     ,ErrStat2, ErrMsg2, UnEc ); if(Failed()) return
CALL ReadIVar ( UnIn, SDInputFile, p%nNodes_I, 'NInterf', 'Number of joints fixed to TP',ErrStat2, ErrMsg2, UnEc ); if(Failed()) return
CALL ReadCom  ( UnIn, SDInputFile,            'Interface joints headers',ErrStat2, ErrMsg2, UnEc ); if(Failed()) return
CALL ReadCom  ( UnIn, SDInputFile,            'Interface joints units  ',ErrStat2, ErrMsg2, UnEc ); if(Failed()) return

CALL AllocAry(p%Nodes_I, p%nNodes_I, InterfCol, 'Interf', ErrStat2, ErrMsg2); if(Failed()) return
p%Nodes_I(:,:) = 1  ! Important: By default all DOFs are contrained
p%Nodes_I(:,1) = -1 ! First column is node, initalize to wrong value for safety
! Reading interface lines one by one, allowing for 1 or 7 columns (cannot use ReadIAry)
DO I = 1, p%nNodes_I
   READ(UnIn, FMT='(A)', IOSTAT=ErrStat2) Line  ; ErrMsg2='Error reading interface line'; if (Failed()) return
   call ReadIAryFromStr(Line, p%Nodes_I(I,:), 7, nColValid, nColNumeric);
   if ((nColValid/=nColNumeric).or.((nColNumeric/=1).and.(nColNumeric/=7)) ) then
      CALL Fatal(' Error in file "'//TRIM(SDInputFile)//'": Interface line must consist of 1 or 7 numerical values. Problematic line: "'//trim(Line)//'"')
      return
   endif
   if (any(p%Nodes_I(I,:)<=0)) then
      CALL Fatal(' Error in file "'//TRIM(SDInputFile)//'": For now, all DOF must be activated for interface lines. Problematic line: "'//trim(Line)//'"')
      return
   endif
ENDDO
IF (Check( ( p%nNodes_I < 0 ) .OR. (p%nNodes_I > Init%NJoints), 'NInterf must be non-negative and less than number of joints.')) RETURN

!----------------------------------- MEMBERS --------------------------------------
! One day we will need to take care of COSMIDs for non-circular members
CALL ReadCom  ( UnIn, SDInputFile,             'Members '                     ,ErrStat2, ErrMsg2, UnEc ); if(Failed()) return
CALL ReadIVar ( UnIn, SDInputFile, p%NMembers, 'NMembers', 'Number of members',ErrStat2, ErrMsg2, UnEc ); if(Failed()) return
CALL ReadCom  ( UnIn, SDInputFile,             'Members Headers'              ,ErrStat2, ErrMsg2, UnEc ); if(Failed()) return
CALL ReadCom  ( UnIn, SDInputFile,             'Members Units  '              ,ErrStat2, ErrMsg2, UnEc ); if(Failed()) return
CALL AllocAry(Init%Members, p%NMembers, MembersCol, 'Members', ErrStat2, ErrMsg2)
Init%Members(:,:) = 0.0_ReKi
if (LegacyFormat) then
   nColumns = 5
   Init%Members(:,iMType) = idMemberBeam ! Important, in legacy all members are beams
else
   nColumns = MembersCol
endif
DO I = 1, p%NMembers
   CALL ReadAry( UnIn, SDInputFile, Dummy_IntAry, nColumns, 'Members line '//Num2LStr(I), 'Member number and connectivity ', ErrStat2,ErrMsg2, UnEc); if(Failed()) return
   Init%Members(I,1:nColumns) = Dummy_IntAry(1:nColumns)
ENDDO   
IF (Check( p%NMembers < 1 , 'NMembers must be > 0')) return

!------------------ MEMBER X-SECTION PROPERTY data 1/2 [isotropic material for now: use this table if circular-tubular elements ------------------------
CALL ReadCom  ( UnIn, SDInputFile,                 ' Member X-Section Property Data 1/2 ',ErrStat2, ErrMsg2, UnEc ); if(Failed()) return
CALL ReadIVar ( UnIn, SDInputFile, Init%NPropSetsB, 'NPropSets', 'Number of property sets',ErrStat2, ErrMsg2, UnEc ); if(Failed()) return
CALL ReadCom  ( UnIn, SDInputFile,                 'Property Data 1/2 Header'            ,ErrStat2, ErrMsg2, UnEc ); if(Failed()) return
CALL ReadCom  ( UnIn, SDInputFile,                 'Property Data 1/2 Units '            ,ErrStat2, ErrMsg2, UnEc ); if(Failed()) return
CALL AllocAry(Init%PropSetsB, Init%NPropSetsB, PropSetsBCol, 'ProSets', ErrStat2, ErrMsg2) ; if(Failed()) return
DO I = 1, Init%NPropSetsB
   CALL ReadAry( UnIn, SDInputFile, Dummy_ReAry, PropSetsBCol, 'PropSets', 'PropSets number and values ', ErrStat2 , ErrMsg2, UnEc); if(Failed()) return
   Init%PropSetsB(I,:) = Dummy_ReAry(1:PropSetsBCol)
ENDDO   
IF (Check( Init%NPropSetsB < 1 , 'NPropSets must be >0')) return

!------------------ MEMBER X-SECTION PROPERTY data 2/2 [isotropic material for now: use this table if any section other than circular, however provide COSM(i,j) below) ------------------------
CALL ReadCom  ( UnIn, SDInputFile,                  'Member X-Section Property Data 2/2 '               ,ErrStat2, ErrMsg2, UnEc ); if(Failed()) return
CALL ReadIVar ( UnIn, SDInputFile, Init%NPropSetsX, 'NXPropSets', 'Number of non-circular property sets',ErrStat2, ErrMsg2, UnEc ); if(Failed()) return
CALL ReadCom  ( UnIn, SDInputFile,                  'Property Data 2/2 Header'                          ,ErrStat2, ErrMsg2, UnEc ); if(Failed()) return
CALL ReadCom  ( UnIn, SDInputFile,                  'Property Data 2/2 Unit  '                          ,ErrStat2, ErrMsg2, UnEc ); if(Failed()) return
CALL AllocAry(Init%PropSetsX, Init%NPropSetsX, PropSetsXCol, 'XPropSets', ErrStat2, ErrMsg2); if(Failed()) return
DO I = 1, Init%NPropSetsX
   CALL ReadAry( UnIn, SDInputFile, Init%PropSetsX(I,:), PropSetsXCol, 'XPropSets', 'XPropSets ID and values ', ErrStat2, ErrMsg2, UnEc ); if(Failed()) return
ENDDO   
IF (Check( Init%NPropSetsX < 0, 'NXPropSets must be >=0')) return

if (.not. LegacyFormat) then
   !-------------------------- CABLE PROPERTIES  -------------------------------------
   CALL ReadCom  ( UnIn, SDInputFile,                  'Cable properties'                                 ,ErrStat2, ErrMsg2, UnEc ); if(Failed()) return
   CALL ReadIVar ( UnIn, SDInputFile, Init%NPropSetsC, 'NPropSetsC', 'Number of cable properties' ,ErrStat2, ErrMsg2, UnEc ); if(Failed()) return
   CALL ReadCom  ( UnIn, SDInputFile,                  'Cable properties Header'                          ,ErrStat2, ErrMsg2, UnEc ); if(Failed()) return
   CALL ReadCom  ( UnIn, SDInputFile,                  'Cable properties Unit  '                          ,ErrStat2, ErrMsg2, UnEc ); if(Failed()) return
   CALL AllocAry(Init%PropSetsC, Init%NPropSetsC, PropSetsCCol, 'PropSetsC', ErrStat2, ErrMsg2); if(Failed()) return
   DO I = 1, Init%NPropSetsC
      CALL ReadAry( UnIn, SDInputFile, Init%PropSetsC(I,:), PropSetsCCol, 'PropSetsC', 'PropSetsC ID and values ', ErrStat2, ErrMsg2, UnEc ); if(Failed()) return
   ENDDO   
   IF (Check( Init%NPropSetsC < 0, 'NPropSetsCable must be >=0')) return
   !----------------------- RIGID LINK PROPERTIES ------------------------------------
   CALL ReadCom  ( UnIn, SDInputFile,                  'Rigid link properties'                                 ,ErrStat2, ErrMsg2, UnEc ); if(Failed()) return
   CALL ReadIVar ( UnIn, SDInputFile, Init%NPropSetsR, 'NPropSetsR', 'Number of rigid link properties' ,ErrStat2, ErrMsg2, UnEc ); if(Failed()) return
   CALL ReadCom  ( UnIn, SDInputFile,                  'Rigid link properties Header'                          ,ErrStat2, ErrMsg2, UnEc ); if(Failed()) return
   CALL ReadCom  ( UnIn, SDInputFile,                  'Rigid link properties Unit  '                          ,ErrStat2, ErrMsg2, UnEc ); if(Failed()) return
   CALL AllocAry(Init%PropSetsR, Init%NPropSetsR, PropSetsRCol, 'RigidPropSets', ErrStat2, ErrMsg2); if(Failed()) return
   DO I = 1, Init%NPropSetsR
      CALL ReadAry( UnIn, SDInputFile, Init%PropSetsR(I,:), PropSetsRCol, 'RigidPropSets', 'RigidPropSets ID and values ', ErrStat2, ErrMsg2, UnEc ); if(Failed()) return
   ENDDO   
   IF (Check( Init%NPropSetsR < 0, 'NPropSetsRigid must be >=0')) return
else
   Init%NPropSetsC=0
   Init%NPropSetsR=0
   CALL AllocAry(Init%PropSetsC, Init%NPropSetsC, PropSetsCCol, 'PropSetsC', ErrStat2, ErrMsg2); if(Failed()) return
   CALL AllocAry(Init%PropSetsR, Init%NPropSetsR, PropSetsRCol, 'RigidPropSets', ErrStat2, ErrMsg2); if(Failed()) return
endif

!---------------------- MEMBER COSINE MATRICES COSM(i,j) ------------------------
CALL ReadCom  ( UnIn, SDInputFile,              'Member direction cosine matrices '                   ,ErrStat2, ErrMsg2, UnEc ); if(Failed()) return
CALL ReadIVar ( UnIn, SDInputFile, Init%NCOSMs, 'NCOSMs', 'Number of unique direction cosine matrices',ErrStat2, ErrMsg2, UnEc ); if(Failed()) return
CALL ReadCom  ( UnIn, SDInputFile,              'Cosine Matrices Headers'                             ,ErrStat2, ErrMsg2, UnEc ); if(Failed()) return
CALL ReadCom  ( UnIn, SDInputFile,              'Cosine Matrices Units  '                             ,ErrStat2, ErrMsg2, UnEc ); if(Failed()) return
CALL AllocAry(Init%COSMs, Init%NCOSMs, COSMsCol, 'COSMs', ErrStat2, ErrMsg2); if(Failed()) return
DO I = 1, Init%NCOSMs
   CALL ReadAry( UnIn, SDInputFile, Init%COSMs(I,:), COSMsCol, 'CosM', 'Cosine Matrix IDs  and Values ', ErrStat2, ErrMsg2, UnEc ); if(Failed()) return
ENDDO   
IF (Check( Init%NCOSMs < 0     ,'NCOSMs must be >=0')) return

!------------------------ JOINT ADDITIONAL CONCENTRATED MASSES--------------------------
CALL ReadCom  ( UnIn, SDInputFile,              'Additional concentrated masses at joints '               ,ErrStat2, ErrMsg2, UnEc ); if(Failed()) return
CALL ReadIVar ( UnIn, SDInputFile, Init%nCMass, 'nCMass', 'Number of joints that have concentrated masses',ErrStat2, ErrMsg2, UnEc); if(Failed()) return
CALL ReadCom  ( UnIn, SDInputFile,              'Concentrated Mass Headers'                               ,ErrStat2, ErrMsg2, UnEc ); if(Failed()) return
CALL ReadCom  ( UnIn, SDInputFile,              'Concentrated Mass Units'                                 ,ErrStat2, ErrMsg2, UnEc ); if(Failed()) return
CALL AllocAry(Init%CMass, Init%nCMass, CMassCol, 'CMass', ErrStat2, ErrMsg2); if(Failed()) return
Init%CMass = 0.0 ! Important init since we allow user to only provide diagonal terms
DO I = 1, Init%nCMass
   !   CALL ReadAry( UnIn, SDInputFile, Init%CMass(I,:), CMassCol, 'CMass', 'Joint number and mass values ', ErrStat2, ErrMsg2, UnEc ); if(Failed()) return
   READ(UnIn, FMT='(A)', IOSTAT=ErrStat2) Line; ErrMsg2='Error reading concentrated mass line'; if (Failed()) return
   call ReadFAryFromStr(Line, Init%CMass(I,:), CMassCol, nColValid, nColNumeric);
   if ((nColValid/=nColNumeric).or.((nColNumeric/=5).and.(nColNumeric/=11)) ) then
      CALL Fatal(' Error in file "'//TRIM(SDInputFile)//'": Interface line must consist of 5 or 11 numerical values. Problematic line: "'//trim(Line)//'"')
      return
   endif
   if (Init%CMass(I,1)<=0) then ! Further checks in JointIDs are done in SD_FEM
      CALL Fatal(' Error in file "'//TRIM(SDInputFile)//'": Invalid concentrated mass JointID.  Problematic line: "'//trim(Line)//'"')
      return
   endif
ENDDO   
IF (Check( Init%nCMass < 0     , 'NCMass must be >=0')) return

!---------------------------- OUTPUT: SUMMARY & OUTFILE ------------------------------
CALL ReadCom (UnIn, SDInputFile,               'OUTPUT'                                            ,ErrStat2, ErrMsg2, UnEc ); if(Failed()) return
CALL ReadLVar(UnIn, SDInputFile, Init%SSSum  , 'SSSum'  , 'Summary File Logic Variable'            ,ErrStat2, ErrMsg2, UnEc ); if(Failed()) return
CALL ReadLVar(UnIn, SDInputFile, Init%OutCOSM, 'OutCOSM', 'Cosine Matrix Logic Variable'           ,ErrStat2, ErrMsg2, UnEc ); if(Failed()) return !bjj: TODO: OutCOSM isn't used anywhere else.
CALL ReadLVar(UnIn, SDInputFile, p%OutAll    , 'OutAll' , 'Output all Member Forces Logic Variable',ErrStat2, ErrMsg2, UnEc ); if(Failed()) return
!Store an integer version of it
p%OutAllInt= 1
IF ( .NOT. p%OutAll ) p%OutAllInt= 0
CALL ReadIVar(UnIn, SDInputFile, p%OutSwtch, 'OutSwtch', 'Output to which file variable',ErrStat2, ErrMsg2, UnEc ); if(Failed()) return
IF (Check( ( p%OutSwtch < 1 ) .OR. ( p%OutSwtch > 3) ,'OutSwtch must be >0 and <4')) return

Swtch: SELECT CASE (p%OutSwtch)
 CASE (1, 3) Swtch
    !p%OutJckF = TRIM(Init%RootName)//'.out'
 CASE (2)  Swtch
    !pass to glue code
 CASE DEFAULT Swtch
    CALL Fatal(' Error in file "'//TRIM(SDInputFile)//'": OutSwtch must be >0 and <4')
    return
 END SELECT Swtch
     
! TabDelim - Output format for tabular data.
CALL ReadLVar ( UnIn,  SDInputFile, Init%TabDelim, 'TabDelim', 'Use Tab Delimitation for numerical outputs',ErrStat2, ErrMsg2, UnEc); if(Failed()) return
IF ( Init%TabDelim ) THEN
         p%Delim = TAB
ELSE
         p%Delim = ' '
END IF

CALL ReadIVar( UnIn, SDInputFile, p%OutDec  , 'OutDec'  , 'Output Decimation'                , ErrStat2 , ErrMsg2 , UnEc ); if(Failed()) return
CALL ReadVar ( UnIn, SDInputFile, p%OutFmt  , 'OutFmt'  , 'Format for numerical outputs'     , ErrStat2 , ErrMsg2 , UnEc ); if(Failed()) return
CALL ReadVar ( UnIn, SDInputFile, p%OutSFmt , 'OutSFmt' , 'Format for output column headers' , ErrStat2 , ErrMsg2 , UnEc ); if(Failed()) return
CALL ReadCom ( UnIn, SDInputFile,             ' Member Output List SECTION ',ErrStat2, ErrMsg2, UnEc ); if(Failed()) return
CALL ReadIVar( UnIn, SDInputFile, p%NMOutputs, 'NMOutputs', 'Number of Members whose output must go into OutJckF and/or FAST .out',ErrStat2, ErrMsg2, UnEc )
if (Failed()) return
IF (Check ( (p%NMOutputs < 0) .OR. (p%NMOutputs > p%NMembers) .OR. (p%NMOutputs > 9), 'NMOutputs must be >=0 and <= minimim(NMembers,9)')) return

CALL ReadCom( UnIn, SDInputFile, ' Output Member Headers',ErrStat2, ErrMsg2, UnEc) ; if(Failed()) return
CALL ReadCom( UnIn, SDInputFile, ' Output Member Units'  ,ErrStat2, ErrMsg2, UnEc) ; if(Failed()) return

IF ( p%NMOutputs > 0 ) THEN
   ! Allocate memory for filled group arrays
   ALLOCATE ( p%MOutLst(p%NMOutputs), STAT = ErrStat2 )     !this list contains different arrays for each of its elements
   IF ( ErrStat2 /= ErrID_None ) THEN
      CALL  Fatal(' Error in file "'//TRIM(SDInputFile)//': Error allocating MOutLst arrays')
      RETURN
   END IF

   DO I = 1,p%NMOutputs
      READ(UnIn,'(A)',IOSTAT=ErrStat2) Line      !read into a line 
      IF (ErrStat2 == 0) THEN
         READ(Line,*,IOSTAT=ErrStat2) p%MOutLst(I)%MemberID, p%MOutLst(I)%NOutCnt
         IF ( ErrStat2 /= 0 .OR. p%MOutLst(I)%NOutCnt < 1 .OR. p%MOutLst(I)%NOutCnt > 9 .OR. p%MOutLst(I)%NOutCnt > Init%Ndiv+1) THEN
            CALL Fatal(' Error in file "'//TRIM(SDInputFile)//'": NOutCnt must be >= 1 and <= minimim(Ndiv+1,9)')
            RETURN
         END IF            
         CALL AllocAry( p%MOutLst(I)%NodeCnt, p%MOutLst(I)%NOutCnt, 'NodeCnt', ErrStat2, ErrMsg2); if(Failed()) return

         READ(Line,*,IOSTAT=ErrStat2) p%MOutLst(I)%MemberID,  p%MOutLst(I)%NOutCnt,  p%MOutLst(I)%NodeCnt
         IF ( Check( ErrStat2 /= 0 , 'Failed to read member output list properties.')) return

         ! Check if MemberID is in the member list and the NodeCnt is a valid number
         flg = 0
         DO J = 1, p%NMembers
            IF(p%MOutLst(I)%MemberID .EQ. Init%Members(j, 1)) THEN
               flg = flg + 1 ! flg could be greater than 1, when there are more than 9 internal nodes of a member.
               IF( (p%MOutLst(I)%NOutCnt < 10) .and. ((p%MOutLst(I)%NOutCnt > 0)) ) THEN
                  DO K = 1,p%MOutLst(I)%NOutCnt
                     ! node number should be less than NDiv + 1
                     IF( (p%MOutLst(I)%NodeCnt(k) > (Init%NDiv+1)) .or. (p%MOutLst(I)%NodeCnt(k) < 1) ) THEN
                        CALL Fatal(' NodeCnt should be less than NDIV+1 and greater than 0. ')
                        RETURN
                     ENDIF
                  ENDDO
               ELSE
                  CALL Fatal(' NOutCnt should be less than 10 and greater than 0. ')
                  RETURN
               ENDIF
            ENDIF
         ENDDO
         IF (Check (flg .EQ. 0 , ' MemberID is not in the Members list. ')) return

         IF ( Echo ) THEN
            WRITE( UnEc, '(A)' ) TRIM(Line)
         END IF
      END IF
   END DO
END IF 

! OutList - list of requested parameters to output to a file
CALL ReadCom( UnIn, SDInputFile, 'SSOutList',ErrStat2, ErrMsg2, UnEc ); if(Failed()) return

ALLOCATE(Init%SSOutList(MaxOutChs), STAT=ErrStat2)
If (Check( ErrStat2 /= ErrID_None ,'Error allocating SSOutList arrays')) return
CALL ReadOutputList ( UnIn, SDInputFile, Init%SSOutList, p%NumOuts, 'SSOutList', 'List of outputs requested', ErrStat2, ErrMsg2, UnEc ); if(Failed()) return
CALL CleanUp()

CONTAINS

   LOGICAL FUNCTION Check(Condition, ErrMsg_in)
        logical, intent(in) :: Condition
        character(len=*), intent(in) :: ErrMsg_in
        Check=Condition
        if (Check) call Fatal(' Error in file '//TRIM(SDInputFile)//': '//trim(ErrMsg_in))
   END FUNCTION Check

   LOGICAL FUNCTION Failed()
        call SetErrStat(ErrStat2, ErrMsg2, ErrStat, ErrMsg, 'SD_Input') 
        Failed =  ErrStat >= AbortErrLev
        if (Failed) call CleanUp()
   END FUNCTION Failed

   SUBROUTINE Fatal(ErrMsg_in)
      character(len=*), intent(in) :: ErrMsg_in
      CALL SetErrStat(ErrID_Fatal, ErrMsg_in, ErrStat, ErrMsg, 'SD_Input');
      CALL CleanUp()
   END SUBROUTINE Fatal

   SUBROUTINE CleanUp()
      CLOSE( UnIn )
      if(allocated(StrArray)) deallocate(StrArray)
      IF (Echo) CLOSE( UnEc )
   END SUBROUTINE
END SUBROUTINE SD_Input

!> Extract integers from a string (space delimited substrings)
!! If StrArrayOut is present, non numeric strings are also returned
!! Example Str="1 2 not_a_int 3" -> IntArray = (/1,2,3/)  StrArrayOut=(/"not_a_int"/)
!! No need for error handling, the caller will check how many valid inputs were on the line
!! TODO, place me in NWTC LIb 
SUBROUTINE ReadIAryFromStr(Str, IntArray, nColMax, nColValid, nColNumeric, StrArrayOut)
   character(len=*),               intent(in)            :: Str                    !< 
   integer(IntKi), dimension(:),   intent(inout)         :: IntArray               !< NOTE: inout, to allow for init values
   integer(IntKi),                 intent(in)            :: nColMax
   integer(IntKi),                 intent(out)           :: nColValid, nColNumeric !< 
   character(len=*), dimension(:), intent(out), optional :: StrArrayOut(:)         !< Array of strings that are non numeric
   character(255), allocatable :: StrArray(:) ! Array of strings extracted from line
   real(ReKi)                 :: DummyFloat
   integer(IntKi)             :: J, nColStr
   integer(IntKi)             :: ErrStat2
   character(ErrMsgLen)       :: ErrMsg2
   nColValid   = 0             ;
   nColNumeric = 0             ;
   nColStr     = 0             ;
   ! --- First extract the different sub strings
   CALL AllocAry(StrArray, nColMax, 'StrArray', ErrStat2, ErrMsg2); 
   if (ErrStat2/=ErrID_None) then
      return ! User should notice that there is 0 valid columns
   endif
   StrArray(:)='';
   CALL ReadCAryFromStr(Str, StrArray, nColMax, 'StrArray', 'StrArray', ErrStat2, ErrMsg2)! NOTE:No Error handling!
   ! --- Then look for numerical values
   do J = 1, nColMax
      if (len(trim(StrArray(J)))>0) then
         nColValid=nColValid+1
         if (is_numeric(StrArray(J), DummyFloat) ) then !< TODO we should check for int here!
            nColNumeric=nColNumeric+1
            if (nColNumeric<=size(IntArray)) then 
               IntArray(nColNumeric) = int(DummyFloat)
            endif
         else
            nColStr = nColStr+1
            if (present(StrArrayOut)) then
               if (nColStr <=size(StrArrayOut) )then
                  StrArrayOut(nColStr) = StrArray(J)
               endif
            endif
         endif
      endif
   enddo
   if(allocated(StrArray)) deallocate(StrArray)
END SUBROUTINE ReadIAryFromStr

!> See ReadIAryFromStr, same but for floats
SUBROUTINE ReadFAryFromStr(Str, FloatArray, nColMax, nColValid, nColNumeric, StrArrayOut)
   character(len=*),               intent(in)            :: Str                    !< 
   real(ReKi),     dimension(:),   intent(inout)         :: FloatArray             !< NOTE: inout, to allow for init values
   integer(IntKi),                 intent(in)            :: nColMax
   integer(IntKi),                 intent(out)           :: nColValid, nColNumeric !< 
   character(len=*), dimension(:), intent(out), optional :: StrArrayOut(:)         !< Array of strings that are non numeric
   character(255), allocatable :: StrArray(:) ! Array of strings extracted from line
   real(ReKi)                 :: DummyFloat
   integer(IntKi)             :: J, nColStr
   integer(IntKi)             :: ErrStat2
   character(ErrMsgLen)       :: ErrMsg2
   nColValid   = 0             ;
   nColNumeric = 0             ;
   nColStr     = 0             ;
   ! --- First extract the different sub strings
   CALL AllocAry(StrArray, nColMax, 'StrArray', ErrStat2, ErrMsg2); 
   if (ErrStat2/=ErrID_None) then
      return ! User should notice that there is 0 valid columns
   endif
   StrArray(:)='';
   CALL ReadCAryFromStr(Str, StrArray, nColMax, 'StrArray', 'StrArray', ErrStat2, ErrMsg2)! NOTE:No Error handling!
   ! --- Then look for numerical values
   do J = 1, nColMax
      if (len(trim(StrArray(J)))>0) then
         nColValid=nColValid+1
         if (is_numeric(StrArray(J), DummyFloat) ) then !< TODO we should check for int here!
            nColNumeric=nColNumeric+1
            if (nColNumeric<=size(FloatArray)) then 
               FloatArray(nColNumeric) = DummyFloat
            endif
         else
            nColStr = nColStr+1
            if (present(StrArrayOut)) then
               if (nColStr <=size(StrArrayOut) )then
                  StrArrayOut(nColStr) = StrArray(J)
               endif
            endif
         endif
      endif
   enddo
   if(allocated(StrArray)) deallocate(StrArray)
END SUBROUTINE ReadFAryFromStr




!----------------------------------------------------------------------------------------------------------------------------------
!> Rotate the joint coordinates with respect to global z
SUBROUTINE SubRotate(Joints,NJoints,SubRotZ)
   REAL(ReKi),                       INTENT(IN)       :: SubRotZ    ! Rotational angle in degrees
   INTEGER(IntKi),                   INTENT(IN)       :: NJOINTS    ! Row size of Joints 
   REAL(ReKi), DIMENSION(NJOINTS,3), INTENT(INOUT)    :: JOINTS     ! Rotational angle in degrees (Njoints,4)
   !locals
   REAL(ReKi)                 :: rot  !angle in rad
   REAL(ReKi), DIMENSION(2,2) :: ROTM !rotational matrix (cos matrix with -theta)
   
   rot=pi*SubRotz/180.
   ROTM=transpose(reshape([ COS(rot),    -SIN(rot) , &
                            SIN(rot) ,    COS(rot)], [2,2] ))
   Joints(:,2:3)= transpose(matmul(ROTM,transpose(Joints(:,2:3))))

END SUBROUTINE  SubRotate           

!----------------------------------------------------------------------------------------------------------------------------------
!> This routine is called at the end of the simulation.
SUBROUTINE SD_End( u, p, x, xd, z, OtherState, y, m, ErrStat, ErrMsg )
      TYPE(SD_InputType),           INTENT(INOUT)  :: u           !< System inputs
      TYPE(SD_ParameterType),       INTENT(INOUT)  :: p           !< Parameters     
      TYPE(SD_ContinuousStateType), INTENT(INOUT)  :: x           !< Continuous states
      TYPE(SD_DiscreteStateType),   INTENT(INOUT)  :: xd          !< Discrete states
      TYPE(SD_ConstraintStateType), INTENT(INOUT)  :: z           !< Constraint states
      TYPE(SD_OtherStateType),      INTENT(INOUT)  :: OtherState  !< Other states            
      TYPE(SD_OutputType),          INTENT(INOUT)  :: y           !< System outputs
      TYPE(SD_MiscVarType),         INTENT(INOUT)  :: m           !< Misc/optimization variables
      INTEGER(IntKi),               INTENT(  OUT)  :: ErrStat     !< Error status of the operation
      CHARACTER(*),                 INTENT(  OUT)  :: ErrMsg      !< Error message if ErrStat /= ErrID_None
      ! Initialize ErrStat
      ErrStat = ErrID_None         
      ErrMsg  = ""               

      ! Determine if we need to close the output file
      IF ( p%OutSwtch == 1 .OR. p%OutSwtch == 3 ) THEN   
         IF ((m%Decimat .EQ. p%OutDec) .OR. (m%Decimat .EQ. 0))  THEN
               ! Write out the last stored set of outputs before closing
            CALL SDOut_WriteOutputs( p%UnJckF, m%LastOutTime, m%SDWrOutput, p, ErrStat, ErrMsg )   
         ENDIF
         CALL SDOut_CloseOutput( p, ErrStat, ErrMsg )         
      END IF 
      
      ! Destroy data
      CALL SD_DestroyInput( u, ErrStat, ErrMsg )
      CALL SD_DestroyParam( p, ErrStat, ErrMsg )
      CALL SD_DestroyContState(   x,           ErrStat, ErrMsg )
      CALL SD_DestroyDiscState(   xd,          ErrStat, ErrMsg )
      CALL SD_DestroyConstrState( z,           ErrStat, ErrMsg )
      CALL SD_DestroyOtherState(  OtherState,  ErrStat, ErrMsg )
      CALL SD_DestroyMisc( m,  ErrStat, ErrMsg )
      CALL SD_DestroyOutput( y, ErrStat, ErrMsg )

END SUBROUTINE SD_End

!----------------------------------------------------------------------------------------------------------------------------------
!> This subroutine implements the fourth-order Adams-Bashforth Method (RK4) for numerically integrating ordinary differential 
!! equations:
!!
!!   Let f(t, x) = xdot denote the time (t) derivative of the continuous states (x). 
!!
!!   x(t+dt) = x(t)  + (dt / 24.) * ( 55.*f(t,x) - 59.*f(t-dt,x) + 37.*f(t-2.*dt,x) - 9.*f(t-3.*dt,x) )
!!
!!  See, e.g.,
!!    - http://en.wikipedia.org/wiki/Linear_multistep_method
!!    - K. E. Atkinson, "An Introduction to Numerical Analysis", 1989, John Wiley & Sons, Inc, Second Edition.
SUBROUTINE SD_AB4( t, n, u, utimes, p, x, xd, z, OtherState, m, ErrStat, ErrMsg )
      REAL(DbKi),                     INTENT(IN   )  :: t           !< Current simulation time in seconds
      INTEGER(IntKi),                 INTENT(IN   )  :: n           !< time step number
      TYPE(SD_InputType),             INTENT(INOUT)  :: u(:)        !< Inputs at t
      REAL(DbKi),                     INTENT(IN   )  :: utimes(:)   !< times of input
      TYPE(SD_ParameterType),         INTENT(IN   )  :: p           !< Parameters
      TYPE(SD_ContinuousStateType),   INTENT(INOUT)  :: x           !< Continuous states at t on input at t + dt on output
      TYPE(SD_DiscreteStateType),     INTENT(IN   )  :: xd          !< Discrete states at t
      TYPE(SD_ConstraintStateType),   INTENT(IN   )  :: z           !< Constraint states at t (possibly a guess)
      TYPE(SD_OtherStateType),        INTENT(INOUT)  :: OtherState  !< Other states at t on input at t + dt on output
      TYPE(SD_MiscVarType),           INTENT(INOUT)  :: m           !< Misc/optimization variables
      INTEGER(IntKi),                 INTENT(  OUT)  :: ErrStat     !< Error status of the operation
      CHARACTER(*),                   INTENT(  OUT)  :: ErrMsg      !< Error message if ErrStat /= ErrID_None
      ! local variables
      TYPE(SD_ContinuousStateType) :: xdot       ! Continuous state derivs at t
      TYPE(SD_InputType)           :: u_interp

      ErrStat = ErrID_None
      ErrMsg  = "" 

      ! need xdot at t
      CALL SD_CopyInput(u(1), u_interp, MESH_NEWCOPY, ErrStat, ErrMsg  )  ! we need to allocate input arrays/meshes before calling ExtrapInterp...
      CALL SD_Input_ExtrapInterp(u, utimes, u_interp, t, ErrStat, ErrMsg)
      CALL SD_CalcContStateDeriv( t, u_interp, p, x, xd, z, OtherState, m, xdot, ErrStat, ErrMsg ) ! initializes xdot
      CALL SD_DestroyInput( u_interp, ErrStat, ErrMsg)   ! we don't need this local copy anymore

      if (n <= 2) then
         OtherState%n = n
         !OtherState%xdot ( 3 - n ) = xdot
         CALL SD_CopyContState( xdot, OtherState%xdot ( 3 - n ), MESH_UPDATECOPY, ErrStat, ErrMsg )
         CALL SD_RK4(t, n, u, utimes, p, x, xd, z, OtherState, m, ErrStat, ErrMsg )
      else
         if (OtherState%n < n) then
            OtherState%n = n
            CALL SD_CopyContState( OtherState%xdot ( 3 ), OtherState%xdot ( 4 ), MESH_UPDATECOPY, ErrStat, ErrMsg )
            CALL SD_CopyContState( OtherState%xdot ( 2 ), OtherState%xdot ( 3 ), MESH_UPDATECOPY, ErrStat, ErrMsg )
            CALL SD_CopyContState( OtherState%xdot ( 1 ), OtherState%xdot ( 2 ), MESH_UPDATECOPY, ErrStat, ErrMsg )
            !OtherState%xdot(4)    = OtherState%xdot(3)
            !OtherState%xdot(3)    = OtherState%xdot(2)
            !OtherState%xdot(2)    = OtherState%xdot(1)
         elseif (OtherState%n > n) then
            ErrStat = ErrID_Fatal
            ErrMsg = ' Backing up in time is not supported with a multistep method '
            RETURN
         endif
         CALL SD_CopyContState( xdot, OtherState%xdot ( 1 ), MESH_UPDATECOPY, ErrStat, ErrMsg )
         !OtherState%xdot ( 1 )     = xdot  ! make sure this is most up to date
         x%qm    = x%qm    + (p%SDDeltaT / 24.) * ( 55.*OtherState%xdot(1)%qm - 59.*OtherState%xdot(2)%qm    + 37.*OtherState%xdot(3)%qm  &
                                       - 9. * OtherState%xdot(4)%qm )
         x%qmdot = x%qmdot + (p%SDDeltaT / 24.) * ( 55.*OtherState%xdot(1)%qmdot - 59.*OtherState%xdot(2)%qmdot  &
                                          + 37.*OtherState%xdot(3)%qmdot  - 9.*OtherState%xdot(4)%qmdot )
      endif
      CALL SD_DestroyContState(xdot, ErrStat, ErrMsg)
      CALL SD_DestroyInput(u_interp, ErrStat, ErrMsg)
END SUBROUTINE SD_AB4

!----------------------------------------------------------------------------------------------------------------------------------
!> This subroutine implements the fourth-order Adams-Bashforth-Moulton Method (RK4) for numerically integrating ordinary 
!! differential equations:
!!
!!   Let f(t, x) = xdot denote the time (t) derivative of the continuous states (x). 
!!
!!   Adams-Bashforth Predictor:
!!   x^p(t+dt) = x(t)  + (dt / 24.) * ( 55.*f(t,x) - 59.*f(t-dt,x) + 37.*f(t-2.*dt,x) - 9.*f(t-3.*dt,x) )
!!
!!   Adams-Moulton Corrector:
!!   x(t+dt) = x(t)  + (dt / 24.) * ( 9.*f(t+dt,x^p) + 19.*f(t,x) - 5.*f(t-dt,x) + 1.*f(t-2.*dt,x) )
!!
!!  See, e.g.,
!!     - http://en.wikipedia.org/wiki/Linear_multistep_method
!!     - K. E. Atkinson, "An Introduction to Numerical Analysis", 1989, John Wiley & Sons, Inc, Second Edition.
SUBROUTINE SD_ABM4( t, n, u, utimes, p, x, xd, z, OtherState, m, ErrStat, ErrMsg )
      REAL(DbKi),                     INTENT(IN   )  :: t           !< Current simulation time in seconds
      INTEGER(IntKi),                 INTENT(IN   )  :: n           !< time step number
      TYPE(SD_InputType),             INTENT(INOUT)  :: u(:)        !< Inputs at t
      REAL(DbKi),                     INTENT(IN   )  :: utimes(:)   !< times of input
      TYPE(SD_ParameterType),         INTENT(IN   )  :: p           !< Parameters
      TYPE(SD_ContinuousStateType),   INTENT(INOUT)  :: x           !< Continuous states at t on input at t + dt on output
      TYPE(SD_DiscreteStateType),     INTENT(IN   )  :: xd          !< Discrete states at t
      TYPE(SD_ConstraintStateType),   INTENT(IN   )  :: z           !< Constraint states at t (possibly a guess)
      TYPE(SD_OtherStateType),        INTENT(INOUT)  :: OtherState  !< Other states at t on input at t + dt on output
      TYPE(SD_MiscVarType),           INTENT(INOUT)  :: m           !< Misc/optimization variables
      INTEGER(IntKi),                 INTENT(  OUT)  :: ErrStat     !< Error status of the operation
      CHARACTER(*),                   INTENT(  OUT)  :: ErrMsg      !< Error message if ErrStat /= ErrID_None
      ! local variables
      TYPE(SD_InputType)            :: u_interp        ! Continuous states at t
      TYPE(SD_ContinuousStateType)  :: x_pred          ! Continuous states at t
      TYPE(SD_ContinuousStateType)  :: xdot_pred       ! Continuous states at t

      ErrStat = ErrID_None
      ErrMsg  = "" 

      CALL SD_CopyContState(x, x_pred, MESH_NEWCOPY, ErrStat, ErrMsg) !initialize x_pred      
      CALL SD_AB4( t, n, u, utimes, p, x_pred, xd, z, OtherState, m, ErrStat, ErrMsg )

      if (n > 2) then
         CALL SD_CopyInput( u(1), u_interp, MESH_NEWCOPY, ErrStat, ErrMsg) ! make copy so that arrays/meshes get initialized/allocated for ExtrapInterp
         CALL SD_Input_ExtrapInterp(u, utimes, u_interp, t + p%SDDeltaT, ErrStat, ErrMsg)

         CALL SD_CalcContStateDeriv(t + p%SDDeltaT, u_interp, p, x_pred, xd, z, OtherState, m, xdot_pred, ErrStat, ErrMsg ) ! initializes xdot_pred
         CALL SD_DestroyInput( u_interp, ErrStat, ErrMsg) ! local copy no longer needed

         x%qm    = x%qm    + (p%SDDeltaT / 24.) * ( 9. * xdot_pred%qm +  19. * OtherState%xdot(1)%qm - 5. * OtherState%xdot(2)%qm &
                                          + 1. * OtherState%xdot(3)%qm )
   
         x%qmdot = x%qmdot + (p%SDDeltaT / 24.) * ( 9. * xdot_pred%qmdot + 19. * OtherState%xdot(1)%qmdot - 5. * OtherState%xdot(2)%qmdot &
                                          + 1. * OtherState%xdot(3)%qmdot )
         CALL SD_DestroyContState( xdot_pred, ErrStat, ErrMsg) ! local copy no longer needed
      else
         x%qm    = x_pred%qm
         x%qmdot = x_pred%qmdot
      endif

      CALL SD_DestroyContState( x_pred, ErrStat, ErrMsg) ! local copy no longer needed
      
END SUBROUTINE SD_ABM4

!----------------------------------------------------------------------------------------------------------------------------------
!> This subroutine implements the fourth-order Runge-Kutta Method (RK4) for numerically integrating ordinary differential equations:
!!
!!   Let f(t, x) = xdot denote the time (t) derivative of the continuous states (x). 
!!   Define constants k1, k2, k3, and k4 as 
!!        k1 = dt * f(t        , x_t        )
!!        k2 = dt * f(t + dt/2 , x_t + k1/2 )
!!        k3 = dt * f(t + dt/2 , x_t + k2/2 ), and
!!        k4 = dt * f(t + dt   , x_t + k3   ).
!!   Then the continuous states at t = t + dt are
!!        x_(t+dt) = x_t + k1/6 + k2/3 + k3/3 + k4/6 + O(dt^5)
!!
!! For details, see:
!! Press, W. H.; Flannery, B. P.; Teukolsky, S. A.; and Vetterling, W. T. "Runge-Kutta Method" and "Adaptive Step Size Control for 
!!   Runge-Kutta." sections 16.1 and 16.2 in Numerical Recipes in FORTRAN: The Art of Scientific Computing, 2nd ed. Cambridge, England: 
!!   Cambridge University Press, pp. 704-716, 1992.
SUBROUTINE SD_RK4( t, n, u, utimes, p, x, xd, z, OtherState, m, ErrStat, ErrMsg )
      REAL(DbKi),                     INTENT(IN   )  :: t           !< Current simulation time in seconds
      INTEGER(IntKi),                 INTENT(IN   )  :: n           !< time step number
      TYPE(SD_InputType),             INTENT(INOUT)  :: u(:)        !< Inputs at t
      REAL(DbKi),                     INTENT(IN   )  :: utimes(:)   !< times of input
      TYPE(SD_ParameterType),         INTENT(IN   )  :: p           !< Parameters
      TYPE(SD_ContinuousStateType),   INTENT(INOUT)  :: x           !< Continuous states at t on input at t + dt on output
      TYPE(SD_DiscreteStateType),     INTENT(IN   )  :: xd          !< Discrete states at t
      TYPE(SD_ConstraintStateType),   INTENT(IN   )  :: z           !< Constraint states at t (possibly a guess)
      TYPE(SD_OtherStateType),        INTENT(INOUT)  :: OtherState  !< Other states at t on input at t + dt on output
      TYPE(SD_MiscVarType),           INTENT(INOUT)  :: m           !< Misc/optimization variables
      INTEGER(IntKi),                 INTENT(  OUT)  :: ErrStat     !< Error status of the operation
      CHARACTER(*),                   INTENT(  OUT)  :: ErrMsg      !< Error message if ErrStat /= ErrID_None
      ! local variables
      TYPE(SD_ContinuousStateType)                 :: xdot        ! time derivatives of continuous states      
      TYPE(SD_ContinuousStateType)                 :: k1          ! RK4 constant; see above
      TYPE(SD_ContinuousStateType)                 :: k2          ! RK4 constant; see above 
      TYPE(SD_ContinuousStateType)                 :: k3          ! RK4 constant; see above 
      TYPE(SD_ContinuousStateType)                 :: k4          ! RK4 constant; see above 
      TYPE(SD_ContinuousStateType)                 :: x_tmp       ! Holds temporary modification to x
      TYPE(SD_InputType)                           :: u_interp    ! interpolated value of inputs 
      ! Initialize ErrStat
      ErrStat = ErrID_None
      ErrMsg  = "" 

      ! Initialize interim vars
      !bjj: the state type contains allocatable arrays, so we must first allocate space:
      CALL SD_CopyContState( x, k1,       MESH_NEWCOPY, ErrStat, ErrMsg )
      CALL SD_CopyContState( x, k2,       MESH_NEWCOPY, ErrStat, ErrMsg )
      CALL SD_CopyContState( x, k3,       MESH_NEWCOPY, ErrStat, ErrMsg )
      CALL SD_CopyContState( x, k4,       MESH_NEWCOPY, ErrStat, ErrMsg )
      CALL SD_CopyContState( x, x_tmp,    MESH_NEWCOPY, ErrStat, ErrMsg )
      
      ! interpolate u to find u_interp = u(t)
      CALL SD_CopyInput(u(1), u_interp, MESH_NEWCOPY, ErrStat, ErrMsg  )  ! we need to allocate input arrays/meshes before calling ExtrapInterp...     
      CALL SD_Input_ExtrapInterp( u, utimes, u_interp, t, ErrStat, ErrMsg )

      ! find xdot at t
      CALL SD_CalcContStateDeriv( t, u_interp, p, x, xd, z, OtherState, m, xdot, ErrStat, ErrMsg ) !initializes xdot
      k1%qm       = p%SDDeltaT * xdot%qm
      k1%qmdot    = p%SDDeltaT * xdot%qmdot
      x_tmp%qm    = x%qm    + 0.5 * k1%qm
      x_tmp%qmdot = x%qmdot + 0.5 * k1%qmdot
      ! interpolate u to find u_interp = u(t + dt/2)
      CALL SD_Input_ExtrapInterp(u, utimes, u_interp, t+0.5*p%SDDeltaT, ErrStat, ErrMsg)

      ! find xdot at t + dt/2
      CALL SD_CalcContStateDeriv( t + 0.5*p%SDDeltaT, u_interp, p, x_tmp, xd, z, OtherState, m, xdot, ErrStat, ErrMsg )
      k2%qm    = p%SDDeltaT * xdot%qm
      k2%qmdot = p%SDDeltaT * xdot%qmdot
      x_tmp%qm    = x%qm    + 0.5 * k2%qm
      x_tmp%qmdot = x%qmdot + 0.5 * k2%qmdot

      ! find xdot at t + dt/2
      CALL SD_CalcContStateDeriv( t + 0.5*p%SDDeltaT, u_interp, p, x_tmp, xd, z, OtherState, m, xdot, ErrStat, ErrMsg )
      k3%qm       = p%SDDeltaT * xdot%qm
      k3%qmdot    = p%SDDeltaT * xdot%qmdot
      x_tmp%qm    = x%qm    + k3%qm
      x_tmp%qmdot = x%qmdot + k3%qmdot
      ! interpolate u to find u_interp = u(t + dt)
      CALL SD_Input_ExtrapInterp(u, utimes, u_interp, t + p%SDDeltaT, ErrStat, ErrMsg)

      ! find xdot at t + dt
      CALL SD_CalcContStateDeriv( t + p%SDDeltaT, u_interp, p, x_tmp, xd, z, OtherState, m, xdot, ErrStat, ErrMsg )
      k4%qm    = p%SDDeltaT * xdot%qm
      k4%qmdot = p%SDDeltaT * xdot%qmdot
      x%qm     = x%qm    +  ( k1%qm    + 2. * k2%qm    + 2. * k3%qm    + k4%qm    ) / 6.
      x%qmdot  = x%qmdot +  ( k1%qmdot + 2. * k2%qmdot + 2. * k3%qmdot + k4%qmdot ) / 6.

      CALL CleanUp()
      
CONTAINS       

   SUBROUTINE CleanUp()
      INTEGER(IntKi)             :: ErrStat3    ! The error identifier (ErrStat)
      CHARACTER(ErrMsgLen)       :: ErrMsg3     ! The error message (ErrMsg)
      CALL SD_DestroyContState( xdot,     ErrStat3, ErrMsg3 )
      CALL SD_DestroyContState( k1,       ErrStat3, ErrMsg3 )
      CALL SD_DestroyContState( k2,       ErrStat3, ErrMsg3 )
      CALL SD_DestroyContState( k3,       ErrStat3, ErrMsg3 )
      CALL SD_DestroyContState( k4,       ErrStat3, ErrMsg3 )
      CALL SD_DestroyContState( x_tmp,    ErrStat3, ErrMsg3 )
      CALL SD_DestroyInput(     u_interp, ErrStat3, ErrMsg3 )
   END SUBROUTINE CleanUp            
      
END SUBROUTINE SD_RK4

!----------------------------------------------------------------------------------------------------------------------------------
!> This subroutine implements the 2nd-order Adams-Moulton Implicit Method (AM2,Trapezoidal rule) for numerically integrating ordinary differential equations:
!!
!!   Let f(t, x) = xdot denote the time (t) derivative of the continuous states (x). 
!!   Define constants k1, k2, k3, and k4 as 
!!        k1 =  f(t       , x_t         )
!!        k2 =  f(t + dt  , x_t+dt      )
!!   Then the continuous states at t = t + dt are
!!        x_(t+dt) =x_n+1 = x_t + deltat/2*(k1 + k2) + O(dt^3)
!!   Now this can be re-written as: 0=Z(x_n+1) = x_n - x_n+1 +dt/2 *(f_n + f_n+1) = 0
!!         f_n= A*x_n + B*u_n + Fx  from Eq. 1.12 of the manual
!!         So to solve this linear system, I can just use x(k)=x(k-1) -J^-1 * Z(x(k-1))  (this is a simple root solver of the linear equation)
!!         with J=dZ/dx_n+1 = -I +dt/2*A 
!!
!!   Thus x_n+1 = x_n - J^-1 *dt/2 * (2*A*x_n + B *(u_n + u_n+1) +2*Fx)
!!  or    J*( x_n - x_n+1 ) = dt * ( A*x_n +  B *(u_n + u_n+1)/2 + Fx)
SUBROUTINE SD_AM2( t, n, u, utimes, p, x, xd, z, OtherState, m, ErrStat, ErrMsg )
   USE NWTC_LAPACK, only: LAPACK_getrs
   REAL(DbKi),                     INTENT(IN   )   :: t              !< Current simulation time in seconds
   INTEGER(IntKi),                 INTENT(IN   )   :: n              !< time step number
   TYPE(SD_InputType),             INTENT(INOUT)   :: u(:)           !< Inputs at t
   REAL(DbKi),                     INTENT(IN   )   :: utimes(:)      !< times of input
   TYPE(SD_ParameterType),         INTENT(IN   )   :: p              !< Parameters
   TYPE(SD_ContinuousStateType),   INTENT(INOUT)   :: x              !< Continuous states at t on input at t + dt on output
   TYPE(SD_DiscreteStateType),     INTENT(IN   )   :: xd             !< Discrete states at t
   TYPE(SD_ConstraintStateType),   INTENT(IN   )   :: z              !< Constraint states at t (possibly a guess)
   TYPE(SD_OtherStateType),        INTENT(INOUT)   :: OtherState     !< Other states at t on input at t + dt on output
   TYPE(SD_MiscVarType),           INTENT(INOUT)   :: m              !< Misc/optimization variables
   INTEGER(IntKi),                 INTENT(  OUT)   :: ErrStat        !< Error status of the operation
   CHARACTER(*),                   INTENT(  OUT)   :: ErrMsg         !< Error message if ErrStat /= ErrID_None
   ! local variables
   TYPE(SD_InputType)                              :: u_interp       ! interpolated value of inputs 
   REAL(ReKi)                                      :: junk2(2*p%nDOFM) !temporary states (qm and qmdot only)
   REAL(ReKi)                                      :: udotdot_TP2(6) ! temporary copy of udotdot_TP
   REAL(ReKi)                                      :: UFL2(p%nDOF__L)   ! temporary copy of UFL
   INTEGER(IntKi)                                  :: ErrStat2
   CHARACTER(ErrMsgLen)                            :: ErrMsg2

   ErrStat = ErrID_None
   ErrMsg  = "" 

   ! Initialize interim vars
   CALL SD_CopyInput( u(1), u_interp, MESH_NEWCOPY, ErrStat2,ErrMsg2);CALL SetErrStat(ErrStat2,ErrMsg2,ErrStat,ErrMsg,'SD_AM2')
         
   !Start by getting u_n and u_n+1 
   ! interpolate u to find u_interp = u(t) = u_n     
   CALL SD_Input_ExtrapInterp( u, utimes, u_interp, t, ErrStat2, ErrMsg2 ); CALL SetErrStat(ErrStat2,ErrMsg2,ErrStat,ErrMsg,'SD_AM2')
   m%udotdot_TP = (/u_interp%TPMesh%TranslationAcc(:,1), u_interp%TPMesh%RotationAcc(:,1)/)
   CALL GetExtForceOnInternalDOF( u_interp, p, m, m%UFL )     
                
   ! extrapolate u to find u_interp = u(t + dt)=u_n+1
   CALL SD_Input_ExtrapInterp(u, utimes, u_interp, t+p%SDDeltaT, ErrStat2, ErrMsg2); CALL SetErrStat(ErrStat2,ErrMsg2,ErrStat,ErrMsg,'SD_AM2')
   udotdot_TP2 = (/u_interp%TPMesh%TranslationAcc(:,1), u_interp%TPMesh%RotationAcc(:,1)/)
   CALL GetExtForceOnInternalDOF( u_interp, p, m, UFL2 )     
   
   ! calculate (u_n + u_n+1)/2
   udotdot_TP2 = 0.5_ReKi * ( udotdot_TP2 + m%udotdot_TP )
   UFL2        = 0.5_ReKi * ( UFL2        + m%UFL        )
          
   ! set junk2 = dt * ( A*x_n +  B *(u_n + u_n+1)/2 + Fx)   
   junk2(      1:  p%nDOFM)=p%SDDeltaT * x%qmdot                                                                                                   !upper portion of array
   junk2(1+p%nDOFM:2*p%nDOFM)=p%SDDeltaT * (p%NOmegaM2*x%qm + p%N2OmegaMJDamp*x%qmdot - matmul(p%MMB, udotdot_TP2)  + matmul(UFL2,p%PhiM  ) + p%FX)  !lower portion of array
   ! note: matmul(UFL2,p%PhiM  ) = matmul(p%PhiM_T,UFL2) because UFL2 is 1-D
             
   !....................................................
   ! Solve for junk2: (equivalent to junk2= matmul(p%AM2InvJac,junk2)
   ! J*( x_n - x_n+1 ) = dt * ( A*x_n +  B *(u_n + u_n+1)/2 + Fx)
   !....................................................   
   CALL LAPACK_getrs( TRANS='N',N=SIZE(p%AM2Jac,1),A=p%AM2Jac,IPIV=p%AM2JacPiv, B=junk2, ErrStat=ErrStat2, ErrMsg=ErrMsg2)
      CALL SetErrStat(ErrStat2,ErrMsg2,ErrStat,ErrMsg,'SD_AM2')
      !IF ( ErrStat >= AbortErrLev ) RETURN
      
   ! after the LAPACK solve, junk2 = ( x_n - x_n+1 ); so now we can solve for x_n+1:
   x%qm    = x%qm    - junk2(      1:  p%nDOFM)
   x%qmdot = x%qmdot - junk2(p%nDOFM+1:2*p%nDOFM)
     
   ! clean up temporary variable(s)
   CALL SD_DestroyInput(  u_interp, ErrStat, ErrMsg )
   
END SUBROUTINE SD_AM2

!------------------------------------------------------------------------------------------------------
!> Perform Craig Bampton (CB) reduction and set parameters needed for States and Ouputs equations
!! Sets the following values, as documented in the SubDyn Theory Guide:
!!    CB%OmegaL (omega) and CB%PhiL from Eq. 2
!!    p%PhiL_T and p%PhiLInvOmgL2 for static improvement 
!!    CB%PhiR from Eq. 3
!!    CB%MBB, CB%MBM, and CB%KBB from Eq. 4.
SUBROUTINE SD_Craig_Bampton(Init, p, CB, ErrStat, ErrMsg)
   TYPE(SD_InitType),     INTENT(INOUT)      :: Init        ! Input data for initialization routine
   TYPE(SD_ParameterType),INTENT(INOUT),target::p           ! Parameters
   TYPE(CB_MatArrays),    INTENT(INOUT)      :: CB    ! CB parameters that will be passed out for summary file use 
   INTEGER(IntKi),        INTENT(  OUT)      :: ErrStat     ! Error status of the operation
   CHARACTER(*),          INTENT(  OUT)      :: ErrMsg      ! Error message if ErrStat /= ErrID_None   
   ! local variables
   REAL(ReKi), ALLOCATABLE  :: FGR(:), FGL(:), FGB(:), FGM(:) !< Partitioned Force (R/L), and CB reduced forces(B/M)
   REAL(ReKi), ALLOCATABLE  :: PhiRb(:, :)  ! Purely to avoid loosing these modes for output ! TODO, kept for backward compatibility of Summary file
   REAL(ReKi)               :: JDamping1 ! temporary storage for first element of JDamping array 
   INTEGER(IntKi)           :: i
   INTEGER(IntKi)           :: nR     !< Dimension of R DOFs (to switch between __R and R__)
   INTEGER(IntKi)           :: nL, nM, nM_out
   INTEGER(IntKi), pointer  :: IDR(:) !< Alias to switch between IDR__ and ID__Rb
   LOGICAL :: BC_Before_CB   ! If true, apply fixed BC to the system before doing CB reduction, for temporary bacward compatibility
   INTEGER(IntKi)           :: ErrStat2
   CHARACTER(ErrMsgLen)     :: ErrMsg2
   character(*), parameter :: RoutineName = 'SD_Craig_Bampton'
   ErrStat = ErrID_None
   ErrMsg  = ""

   IF(Init%CBMod) THEN ! C-B reduction         
      ! check number of internal modes
      IF(p%nDOFM > p%nDOFL_L) THEN
         CALL Fatal('Number of internal modes is larger than number of internal DOFs.')
         return
      ENDIF
   ELSE ! full FEM 
      p%nDOFM = p%nDOFL_L
      !Jdampings  need to be reallocated here because nDOFL not known during Init
      !So assign value to one temporary variable
      JDamping1=Init%Jdampings(1)
      DEALLOCATE(Init%JDampings)
      CALL AllocAry( Init%JDampings, p%nDOFL_L, 'Init%JDampings',  ErrStat2, ErrMsg2 ) ; if(Failed()) return
      Init%JDampings = JDamping1 ! set default values for all modes
   ENDIF   
      
   CALL AllocParameters(p, p%nDOFM, ErrStat2, ErrMsg2);                                  ; if (Failed()) return
   ! Switch between BC before or after CB,  KEEP ME
   BC_Before_CB=.true.
   if(BC_Before_CB) then
      !print*,' > Boundary conditions will be applied before Craig-Bampton (New)'
      nR  =  p%nDOF__Rb ! we remove the Fixed BC before performing the CB-reduction
      IDR => p%ID__Rb
   else
      !print*,' > Craig-Bampton will be applied before boundary conditions (Legacy)'
      nR  =  p%nDOFR__   ! Old way, applying CB on full unconstrained system
      IDR => p%IDR__
   endif

   IF (p%SttcSolve/=idSIM_None) THEN ! STATIC TREATMENT IMPROVEMENT
      nM_out=p%nDOF__L ! Selecting all CB modes for outputs to the function below 
   ELSE
      nM_out=p%nDOFM ! Selecting only the requrested number of CB modes
   ENDIF  
   nL = p%nDOF__L
   nM = p%nDOFM

   CALL WrScr('   Performing Craig-Bampton reduction '//trim(Num2LStr(p%nDOF_red))//' DOFs -> '//trim(Num2LStr(p%nDOFM))//' modes + '//trim(Num2LStr(p%nDOF__Rb))//' DOFs')
   CALL AllocAry( FGL,       nL,        'array FGL', ErrStat2, ErrMsg2 ); CALL SetErrStat(ErrStat2, ErrMsg2, ErrStat, ErrMsg, RoutineName)  
   CALL AllocAry( FGR,       nR,        'array FGR', ErrStat2, ErrMsg2 ); CALL SetErrStat(ErrStat2, ErrMsg2, ErrStat, ErrMsg, RoutineName)  
   CALL AllocAry( FGB,       nR,        'array FGR', ErrStat2, ErrMsg2 ); CALL SetErrStat(ErrStat2, ErrMsg2, ErrStat, ErrMsg, RoutineName)  
   CALL AllocAry( FGM,       nM,        'array FGR', ErrStat2, ErrMsg2 ); CALL SetErrStat(ErrStat2, ErrMsg2, ErrStat, ErrMsg, RoutineName)  
   CALL AllocAry( CB%MBB,    nR, nR,    'CB%MBB',    ErrStat2, ErrMsg2 ); CALL SetErrStat(ErrStat2, ErrMsg2, ErrStat, ErrMsg, RoutineName)
   CALL AllocAry( CB%MBM,    nR, nM,    'CB%MBM',    ErrStat2, ErrMsg2 ); CALL SetErrStat(ErrStat2, ErrMsg2, ErrStat, ErrMsg, RoutineName)
   CALL AllocAry( CB%KBB,    nR, nR,    'CB%KBB',    ErrStat2, ErrMsg2 ); CALL SetErrStat(ErrStat2, ErrMsg2, ErrStat, ErrMsg, RoutineName)
   CALL AllocAry( CB%PhiL,   nL, nM_out,'CB%PhiL',   ErrStat2, ErrMsg2 ); CALL SetErrStat(ErrStat2, ErrMsg2, ErrStat, ErrMsg, RoutineName)
   CALL AllocAry( CB%PhiR,   nL, nR,    'CB%PhiR',   ErrStat2, ErrMsg2 ); CALL SetErrStat(ErrStat2, ErrMsg2, ErrStat, ErrMsg, RoutineName)
   CALL AllocAry( CB%OmegaL, nM_out,    'CB%OmegaL', ErrStat2, ErrMsg2 ); if(Failed()) return

   CALL CraigBamptonReduction(Init%M, Init%K, IDR, nR, p%ID__L, nL, nM, nM_out, CB%MBB, CB%MBM, CB%KBB, CB%PhiL, CB%PhiR, CB%OmegaL, ErrStat2, ErrMsg2,&
                              Init%FG, FGR, FGL, FGB, FGM)
   if(Failed()) return

   CALL AllocAry(PhiRb,  nL, nR, 'PhiRb',   ErrStat2, ErrMsg2 ); CALL SetErrStat(ErrStat2, ErrMsg2, ErrStat, ErrMsg, RoutineName)
   if(.not.BC_Before_CB) then
      ! We apply the BC now, removing unwanted DOFs
      call applyConstr(CB, FGB, PhiRb) ! Reduces size of CB%MBB, CB%KBB, CB%MBM, FGB, NOTE: "L" unaffected
   else
      PhiRb=CB%PhiR ! Remove me in the future
   endif
   ! TODO, right now using PhiRb instead of CB%PhiR, keeping PhiR in harmony with OmegaL for SummaryFile
   CALL SetParameters(Init, p, CB%MBB, CB%MBM, CB%KBB, PhiRb, nM_out, CB%OmegaL, CB%PhiL, FGL, FGB, FGM, ErrStat2, ErrMsg2)  
   CALL SetErrStat(ErrStat2,ErrMsg2,ErrStat,ErrMsg,'Craig_Bampton')
      
   CALL CleanUpCB()

contains

   SUBROUTINE Fatal(ErrMsg_in)
      character(len=*), intent(in) :: ErrMsg_in
      CALL SetErrStat(ErrID_Fatal, ErrMsg_in, ErrStat, ErrMsg, 'Craig_Bampton');
      CALL CleanUpCB()
   END SUBROUTINE Fatal

   logical function Failed()
        call SetErrStat(ErrStat2, ErrMsg2, ErrStat, ErrMsg, 'Craig_Bampton') 
        Failed =  ErrStat >= AbortErrLev
        if (Failed) call CleanUpCB()
   end function Failed

   subroutine CleanUpCB()
      IF(ALLOCATED(FGR)  ) DEALLOCATE(FGR) 
      IF(ALLOCATED(FGL)  ) DEALLOCATE(FGL) 
      IF(ALLOCATED(FGM)  ) DEALLOCATE(FGM) 
      IF(ALLOCATED(FGB)  ) DEALLOCATE(FGB) 
      IF(ALLOCATED(PhiRb)) DEALLOCATE(PhiRb) 
   end subroutine CleanUpCB

   !> Remove fixed DOF from system, this is in case the CB was done on an unconstrained system
   !! NOTE: PhiL and OmegaL are not modified
   subroutine applyConstr(CBParams, FGB, PhiRb)
      TYPE(CB_MatArrays),  INTENT(INOUT) :: CBparams    !< NOTE: data will be reduced (andw hence reallocated)
      REAL(ReKi),ALLOCATABLE,INTENT(INOUT) :: FGB(:)    !< NOTE: data will be reduced (andw hence reallocated)
      REAL(ReKi),ALLOCATABLE,INTENT(INOUT) :: PhiRb(:,:)!< NOTE: data will be reduced (andw hence reallocated)
      !REAL(ReKi), ALLOCATABLE  :: PhiRb(:, :)   
      REAL(ReKi), ALLOCATABLE  :: MBBb(:, :)
      REAL(ReKi), ALLOCATABLE  :: MBMb(:, :)
      REAL(ReKi), ALLOCATABLE  :: KBBb(:, :)
      REAL(ReKi), ALLOCATABLE  :: FGBb(:) 
      ! "b" stands for "bar"
      CALL AllocAry( MBBb,  p%nDOF__Rb, p%nDOF__Rb, 'matrix MBBb',  ErrStat2, ErrMsg2 );
      CALL AllocAry( MBmb,  p%nDOF__Rb, p%nDOFM,    'matrix MBmb',  ErrStat2, ErrMsg2 );
      CALL AllocAry( KBBb,  p%nDOF__Rb, p%nDOF__Rb, 'matrix KBBb',  ErrStat2, ErrMsg2 );
      CALL AllocAry( FGBb,  p%nDOF__Rb,             'array FGBb',   ErrStat2, ErrMsg2 );
      !CALL AllocAry( PhiRb, p%nDOF__L , p%nDOF__Rb, 'matrix PhiRb', ErrStat2, ErrMsg2 );
      !................................
      ! Convert CBparams%MBB , CBparams%MBM , CBparams%KBB , CBparams%PhiR , FGB to
      !                  MBBb,          MBMb,          KBBb,          PHiRb, FGBb
      ! (throw out rows/columns of first matrices to create second matrices)
      !................................
      ! TODO avoid this all together
      MBBb  = CBparams%MBB(p%nDOFR__-p%nDOFI__+1:p%nDOFR__, p%nDOFR__-p%nDOFI__+1:p%nDOFR__) 
      KBBb  = CBparams%KBB(p%nDOFR__-p%nDOFI__+1:p%nDOFR__, p%nDOFR__-p%nDOFI__+1:p%nDOFR__)    
      IF (p%nDOFM > 0) THEN   
         MBMb  = CBparams%MBM(p%nDOFR__-p%nDOFI__+1:p%nDOFR__, :               )
      END IF
      FGBb  = FGB         (p%nDOFR__-p%nDOFI__+1:p%nDOFR__ )
      PhiRb = CBparams%PhiR(              :, p%nDOFR__-p%nDOFI__+1:p%nDOFR__)
      deallocate(CBparams%MBB)
      deallocate(CBparams%KBB)
      deallocate(CBparams%MBM)
      !deallocate(CBparams%PhiR)
      call move_alloc(MBBb,  CBparams%MBB)
      call move_alloc(KBBb,  CBparams%KBB)
      call move_alloc(MBMb,  CBparams%MBM)
      call move_alloc(FGBb,  FGB)
      !call move_alloc(PhiRb, CBparams%PhiR)
   end subroutine applyConstr

END SUBROUTINE SD_Craig_Bampton 

!> Extract rigid body mass without SSI
!! NOTE: performs a Guyan reduction
SUBROUTINE SD_Guyan_RigidBodyMass(Init, p, MBB, ErrStat, ErrMsg)
   type(SD_InitType),       intent(inout) :: Init       ! NOTE: Mass and Stiffness are modified but then set back to original
   type(SD_ParameterType),  intent(in   ) :: p           ! Parameters
   real(ReKi), allocatable, intent(out)   :: MBB(:,:)     !< MBB
   integer(IntKi),          intent(  out) :: ErrStat !< Error status of the operation
   character(*),            intent(  out) :: ErrMsg  !< error message if errstat /= errid_none   
   integer(IntKi) :: nM, nR, nL, nM_out
   real(ReKi), allocatable :: MBM(:, :)
   real(ReKi), allocatable :: KBB(:, :)
   real(ReKi), allocatable :: PhiL(:, :)
   real(ReKi), allocatable :: PhiR(:, :)
   real(ReKi), allocatable :: OmegaL(:)
   character(*), parameter :: RoutineName = 'SD_Guyan_RigidBodyMass'
   integer(IntKi)          :: ErrStat2
   character(ErrMsgLen)    :: ErrMsg2

   ! --- Remove SSI from Mass and stiffness matrix (NOTE: use NodesDOFtilde, reduced matrix)
   CALL InsertSoilMatrices(Init%M, Init%K, p%NodesDOFtilde, Init, p, ErrStat2, ErrMsg2, Substract=.True.);

   ! --- Perform Guyan reduction to get MBB
   nR     = p%nDOFR__   ! Using interface + reaction nodes
   nL     = p%nDOF__L
   nM     = 0           ! No CB modes (Guyan)
   nM_out = 0
   if(allocated(MBB)) deallocate(MBB)
   CALL AllocAry( MBB,    nR, nR, 'MBB',    ErrStat2, ErrMsg2 ); CALL SetErrStat( ErrStat2, ErrMsg2, ErrStat, ErrMsg, RoutineName)
   CALL AllocAry( MBM,    nR, nM, 'MBM',    ErrStat2, ErrMsg2 ); CALL SetErrStat( ErrStat2, ErrMsg2, ErrStat, ErrMsg, RoutineName)
   CALL AllocAry( KBB,    nR, nR, 'KBB',    ErrStat2, ErrMsg2 ); CALL SetErrStat( ErrStat2, ErrMsg2, ErrStat, ErrMsg, RoutineName)
   CALL AllocAry( PhiL,   nL, nL, 'PhiL',   ErrStat2, ErrMsg2 ); CALL SetErrStat( ErrStat2, ErrMsg2, ErrStat, ErrMsg, RoutineName)
   CALL AllocAry( PhiR,   nL, nR, 'PhiR',   ErrStat2, ErrMsg2 ); CALL SetErrStat( ErrStat2, ErrMsg2, ErrStat, ErrMsg, RoutineName)
   CALL AllocAry( OmegaL, nL,     'OmegaL', ErrStat2, ErrMsg2 ); if(Failed()) return

   CALL CraigBamptonReduction(Init%M, Init%K, p%IDR__, nR, p%ID__L, nL, nM, nM_Out, MBB, MBM, KBB, PhiL, PhiR, OmegaL, ErrStat2, ErrMsg2)
   if(Failed()) return

   if(allocated(KBB)   ) deallocate(KBB)
   if(allocated(MBM)   ) deallocate(MBM)
   if(allocated(PhiR)  ) deallocate(PhiR)
   if(allocated(PhiL)  ) deallocate(PhiL)
   if(allocated(OmegaL)) deallocate(OmegaL)

   ! --- Insert SSI from Mass and stiffness matrix again
   CALL InsertSoilMatrices(Init%M, Init%K, p%NodesDOFtilde, Init, p, ErrStat2, ErrMsg2, Substract=.False.); if(Failed()) return
contains
   logical function Failed()
        call SetErrStat(ErrStat2, ErrMsg2, ErrStat, ErrMsg, RoutineName) 
        Failed =  ErrStat >= AbortErrLev
   end function Failed
END SUBROUTINE SD_Guyan_RigidBodyMass

!------------------------------------------------------------------------------------------------------
!> Set parameters to compute state and output equations
SUBROUTINE SetParameters(Init, p, MBBb, MBmb, KBBb, PhiRb, nM_out, OmegaL, PhiL, FGL, FGB, FGM, ErrStat, ErrMsg)
   use NWTC_LAPACK, only: LAPACK_GEMM, LAPACK_getrf
   TYPE(SD_InitType),        INTENT(IN   )   :: Init         ! Input data for initialization routine
   TYPE(SD_ParameterType),   INTENT(INOUT)   :: p            ! Parameters
   REAL(ReKi),               INTENT(IN   )   :: MBBb(  p%nDOF__Rb, p%nDOF__Rb)
   REAL(ReKi),               INTENT(IN   )   :: MBMb(  p%nDOF__Rb, p%nDOFM)
   REAL(ReKi),               INTENT(IN   )   :: KBBb(  p%nDOF__Rb, p%nDOF__Rb)
   integer(IntKi),           INTENT(IN   )   :: nM_out
   REAL(ReKi),               INTENT(IN   )   :: PhiL ( p%nDOF__L, nM_out)
   REAL(ReKi),               INTENT(IN   )   :: PhiRb( p%nDOF__L, p%nDOF__Rb)   
   REAL(ReKi),               INTENT(IN   )   :: OmegaL(nM_out)
   REAL(ReKi),               INTENT(IN   )   :: FGB(p%nDOF__Rb) 
   REAL(ReKi),               INTENT(IN   )   :: FGL(p%nDOF__L)
   REAL(ReKi),               INTENT(IN   )   :: FGM(p%nDOFM)
   INTEGER(IntKi),           INTENT(  OUT)   :: ErrStat     ! Error status of the operation
   CHARACTER(*),             INTENT(  OUT)   :: ErrMsg      ! Error message if ErrStat /= ErrID_None
   ! local variables
   REAL(ReKi)                                :: TI_transpose(nDOFL_TP,p%nDOFI__) !bjj: added this so we don't have to take the transpose 5+ times
   INTEGER(IntKi)                            :: I
   integer(IntKi)                            :: n                          ! size of jacobian in AM2 calculation
   INTEGER(IntKi)                            :: ErrStat2
   CHARACTER(ErrMsgLen)                      :: ErrMsg2
   CHARACTER(*), PARAMETER                   :: RoutineName = 'SetParameters'
   ErrStat = ErrID_None 
   ErrMsg  = ''

   if (p%nDOFI__/=p%nDOF__Rb) then
      ! Limitation due to the TI matrix, on the input U_R to the module for now
      ErrMsg2='For now number of leader DOF has to be the same a Rb DOF'
      ErrStat2=ErrID_Fatal
      if(Failed()) return
   endif

   ! Set TI, transformation matrix from interface DOFs to TP ref point (Note: TI allocated in AllocParameters)
   CALL RigidTrnsf(Init, p, Init%TP_RefPoint, p%IDI__, p%nDOFI__, p%TI, ErrStat2, ErrMsg2); if(Failed()) return
   TI_transpose =  TRANSPOSE(p%TI) 

   ! Store Static Improvement Method constants
   if (p%SttcSolve /= idSIM_None) then     
      if (p%SttcSolve == idSIM_Full) then
         CALL WrScr('   Using static improvement method for gravity and ext. loads')
      else
         CALL WrScr('   Using static improvement method for gravity only')
      endif
      ! Allocations
      CALL AllocAry( p%PhiL_T,        p%nDOF__L, p%nDOF__L, 'p%PhiL_T',        ErrStat2, ErrMsg2 ); if(Failed())return
      CALL AllocAry( p%PhiLInvOmgL2,  p%nDOF__L, p%nDOF__L, 'p%PhiLInvOmgL2',  ErrStat2, ErrMsg2 ); if(Failed())return
      CALL AllocAry( p%KLLm1       ,  p%nDOF__L, p%nDOF__L, 'p%KLLm1',         ErrStat2, ErrMsg2 ); if(Failed())return
      CALL AllocAry( p%FGL,           p%nDOF__L,            'p%FGL',           ErrStat2, ErrMsg2 ); if(Failed())return
      CALL AllocAry( p%UL_st_g,       p%nDOF__L,            'p%UL_st_g',       ErrStat2, ErrMsg2 ); if(Failed())return
      ! TODO PhiL_T and PhiLInvOmgL2 may not be needed if KLLm1 is stored.
      p%PhiL_T=TRANSPOSE(PhiL) !transpose of PhiL for static improvement
      do I = 1, nM_out
         p%PhiLInvOmgL2(:,I) = PhiL(:,I)* (1./OmegaL(I)**2)
      enddo 
      p%KLLm1   = MATMUL(p%PhiLInvOmgL2, p%PhiL_T) ! Inverse of KLL: KLL^-1 = [PhiL] x [OmegaL^2]^-1 x [PhiL]^t
      p%FGL     = FGL  
      p%UL_st_g = MATMUL(p%KLLm1, FGL) 
   endif     
      
   ! block element of D2 matrix (D2_21, D2_42, & part of D2_62)
   p%PhiRb_TI = MATMUL(PhiRb, p%TI)
   
   !...............................
   ! equation 46-47 (used to be 9):
   !...............................
   p%MBB = MATMUL( MATMUL( TI_transpose, MBBb ), p%TI) != MBBt
   p%KBB = MATMUL( MATMUL( TI_transpose, KBBb ), p%TI) != KBBt

   !p%D1_15=-TI_transpose  !this is 6x6NIN
   IF ( p%nDOFM > 0 ) THEN ! These values don't exist for nDOFM=0; i.e., p%nDOFM == 0
         ! p%MBM = MATMUL( TRANSPOSE(p%TI), MBmb )    != MBMt
      CALL LAPACK_gemm( 'T', 'N', 1.0_ReKi, p%TI, MBmb, 0.0_ReKi, p%MBM, ErrStat2, ErrMsg2) != MBMt
         CALL SetErrStat(ErrStat2,ErrMsg2,ErrStat,ErrMsg,RoutineName//'p%MBM')
      
      p%MMB = TRANSPOSE( p%MBM )                          != MMBt
      p%PhiM  = PhiL(:,1:p%nDOFM)
      
      ! A_21, A_22 (these are diagonal matrices. bjj: I am storing them as arrays instead of full matrices)
      p%NOmegaM2      = -1.0_ReKi * OmegaL(1:p%nDOFM) * OmegaL(1:p%nDOFM)          ! OmegaM is a one-dimensional array
      p%N2OmegaMJDamp = -2.0_ReKi * OmegaL(1:p%nDOFM) * Init%JDampings(1:p%nDOFM)  ! Init%JDampings is also a one-dimensional array
   
      ! B_23, B_24
      !p%PhiM_T =  TRANSPOSE( p%PhiM  )
   
      ! FX = matmul( transpose(PhiM), FGL ) (output of CraigBamptonReduction)
      p%FX = FGM
   
      ! C1_11, C1_12  ( see eq 15 [multiply columns by diagonal matrix entries for diagonal multiply on the left])   
      DO I = 1, p%nDOFM ! if (p%nDOFM=p%nDOFM=nDOFM == 0), this loop is skipped
         p%C1_11(:, I) = p%MBM(:, I)*p%NOmegaM2(I)              
         p%C1_12(:, I) = p%MBM(:, I)*p%N2OmegaMJDamp(I)  
      ENDDO   
   
      ! D1_13, D1_14 (with retained modes)
      !p%D1_13 = p%MBB - MATMUL( p%MBM, p%MMB )
      CALL LAPACK_GEMM( 'N', 'T', 1.0_ReKi, p%MBM,   p%MBM,  0.0_ReKi, p%D1_13, ErrStat2, ErrMsg2 )  ! p%D1_13 = MATMUL( p%MBM, p%MMB )
         CALL SetErrStat(ErrStat2,ErrMsg2,ErrStat,ErrMsg,RoutineName)
      p%D1_13 = p%MBB - p%D1_13

      !p%D1_14 = MATMUL( p%MBM, p%PhiM_T ) - MATMUL( TI_transpose, TRANSPOSE(PHiRb))  
      CALL LAPACK_GEMM( 'T', 'T', 1.0_ReKi, p%TI,   PHiRb,  0.0_ReKi, p%D1_14, ErrStat2, ErrMsg2 )  ! p%D1_14 = MATMUL( TRANSPOSE(TI), TRANSPOSE(PHiRb))  
         CALL SetErrStat(ErrStat2,ErrMsg2,ErrStat,ErrMsg,RoutineName)
      CALL LAPACK_GEMM( 'N', 'T', 1.0_ReKi, p%MBM, p%PhiM, -1.0_ReKi, p%D1_14, ErrStat2, ErrMsg2 )  ! p%D1_14 = MATMUL( p%MBM, TRANSPOSE(p%PhiM) ) - p%D1_14 
         CALL SetErrStat(ErrStat2,ErrMsg2,ErrStat,ErrMsg,RoutineName)

   
      ! FY (with retained modes)
      p%FY =    MATMUL( p%MBM, p%FX ) &  
              - MATMUL( TI_transpose, FGB ) 
      
      ! C2_21, C2_42
      ! C2_61, C2_62
      DO I = 1, p%nDOFM ! if (p%nDOFM=p%nDOFM=nDOFM == 0), this loop is skipped
         p%C2_61(:, i) = p%PhiM(:, i)*p%NOmegaM2(i)
         p%C2_62(:, i) = p%PhiM(:, i)*p%N2OmegaMJDamp(i)
      ENDDO   
      
      ! D2_53, D2_63, D2_64 
      p%D2_63 = MATMUL( p%PhiM, p%MMB )
      p%D2_63 = p%PhiRb_TI - p%D2_63

      !p%D2_64 = MATMUL( p%PhiM, p%PhiM_T )  !bjj: why does this use stack space?
      CALL LAPACK_GEMM( 'N', 'T', 1.0_ReKi, p%PhiM, p%PhiM, 0.0_ReKi, p%D2_64, ErrStat2, ErrMsg2 ) !bjj: replaced MATMUL with this routine to avoid issues with stack size
         CALL SetErrStat(ErrStat2,ErrMsg2,ErrStat,ErrMsg,RoutineName)
            
      ! F2_61
      p%F2_61 = MATMUL( p%D2_64, FGL )       
                              
     !Now calculate a Jacobian used when AM2 is called and store in parameters    
      IF (p%IntMethod .EQ. 4) THEN       ! Allocate Jacobian if AM2 is requested & if there are states (p%nDOFM > 0)
         n=2*p%nDOFM
         CALL AllocAry( p%AM2Jac, n, n, 'p%AM2InvJac', ErrStat2, ErrMsg2 ); if(Failed()) return
         CALL AllocAry( p%AM2JacPiv, n, 'p%AM2JacPiv', ErrStat2, ErrMsg2 ); if(Failed()) return
         
         ! First we calculate the Jacobian:
         ! (note the Jacobian is first stored as p%AM2InvJac)
         p%AM2Jac=0.
         DO i=1,p%nDOFM
            p%AM2Jac(i+p%nDOFM,i      )=p%SDdeltaT/2.*p%NOmegaM2(i)      !J21   
            p%AM2Jac(i+p%nDOFM,i+p%nDOFM)=p%SDdeltaT/2.*p%N2OmegaMJDamp(i) !J22 -initialize
         END DO
      
         DO I=1,p%nDOFM
            p%AM2Jac(I,I)=-1.  !J11
            p%AM2Jac(I,p%nDOFM+I)=p%SDdeltaT/2.  !J12
            p%AM2Jac(p%nDOFM+I,p%nDOFM+I)=p%AM2Jac(p%nDOFM+I,p%nDOFM+I)-1  !J22 complete
         ENDDO
         ! Now need to factor it:        
         !I think it could be improved and made more efficient if we can say the matrix is positive definite
         CALL LAPACK_getrf( n, n, p%AM2Jac, p%AM2JacPiv, ErrStat2, ErrMsg2); if(Failed()) return
      END IF     
      
   ELSE ! no retained modes, so 
      ! OmegaM, JDampings, PhiM, MBM, MMB, FX , x don't exist in this case
      ! p%F2_61, p%D2_64 are zero in this case so we simplify the equations in the code, omitting these variables
      ! p%D2_63 = p%PhiRb_TI in this case so we simplify the equations in the code, omitting storage of this variable
      ! p%D1_13 = p%MBB in this case so we simplify the equations in the code, omitting storage of this variable
      
      ! D1_14 (with 0 retained modes)
      p%D1_14 = - MATMUL( TI_transpose, TRANSPOSE(PHiRb))  

      ! FY (with 0 retained modes)
      p%FY    = - MATMUL( TI_transpose, FGB ) 
                  
   END IF

CONTAINS
   LOGICAL FUNCTION Failed()
        call SetErrStat(ErrStat2, ErrMsg2, ErrStat, ErrMsg, 'SetParameters') 
        Failed =  ErrStat >= AbortErrLev
   END FUNCTION Failed
   
END SUBROUTINE SetParameters

!------------------------------------------------------------------------------------------------------
!> Allocate parameter arrays, based on the dimensions already set in the parameter data type.
SUBROUTINE AllocParameters(p, nDOFM, ErrStat, ErrMsg)
   TYPE(SD_ParameterType), INTENT(INOUT)        :: p           ! Parameters
   INTEGER(IntKi), INTENT(  in)                 :: nDOFM    
   INTEGER(IntKi),               INTENT(  OUT)  :: ErrStat     ! Error status of the operation
   CHARACTER(*),                 INTENT(  OUT)  :: ErrMsg      ! Error message if ErrStat /= ErrID_None
   ! local variables
   INTEGER(IntKi)                               :: ErrStat2
   CHARACTER(ErrMsgLen)                         :: ErrMsg2
   ! initialize error handling:
   ErrStat = ErrID_None
   ErrMsg  = ""
      
   ! for readability, we're going to keep track of the max ErrStat through SetErrStat() and not return until the end of this routine.
   
   CALL AllocAry( p%KBB,           nDOFL_TP, nDOFL_TP, 'p%KBB',           ErrStat2, ErrMsg2 ); CALL SetErrStat( ErrStat2, ErrMsg2, ErrStat, ErrMsg, 'AllocParameters')
   CALL AllocAry( p%MBB,           nDOFL_TP, nDOFL_TP, 'p%MBB',           ErrStat2, ErrMsg2 ); CALL SetErrStat( ErrStat2, ErrMsg2, ErrStat, ErrMsg, 'AllocParameters')
   CALL AllocAry( p%TI,            p%nDOFI__,  6,      'p%TI',            ErrStat2, ErrMsg2 ); CALL SetErrStat( ErrStat2, ErrMsg2, ErrStat, ErrMsg, 'AllocParameters')
   CALL AllocAry( p%D1_14,         nDOFL_TP, p%nDOF__L,  'p%D1_14',         ErrStat2, ErrMsg2 ); CALL SetErrStat( ErrStat2, ErrMsg2, ErrStat, ErrMsg, 'AllocParameters')        
   CALL AllocAry( p%FY,            nDOFL_TP,           'p%FY',            ErrStat2, ErrMsg2 ); CALL SetErrStat( ErrStat2, ErrMsg2, ErrStat, ErrMsg, 'AllocParameters')        
   CALL AllocAry( p%PhiRb_TI,      p%nDOF__L, nDOFL_TP,'p%PhiRb_TI',      ErrStat2, ErrMsg2 ); CALL SetErrStat( ErrStat2, ErrMsg2, ErrStat, ErrMsg, 'AllocParameters')        
   
if (p%nDOFM > 0 ) THEN  
   CALL AllocAry( p%MBM,           nDOFL_TP, nDOFM,    'p%MBM',           ErrStat2, ErrMsg2 ); CALL SetErrStat( ErrStat2, ErrMsg2, ErrStat, ErrMsg, 'AllocParameters')
   CALL AllocAry( p%MMB,           nDOFM,    nDOFL_TP, 'p%MMB',           ErrStat2, ErrMsg2 ); CALL SetErrStat( ErrStat2, ErrMsg2, ErrStat, ErrMsg, 'AllocParameters')
   CALL AllocAry( p%NOmegaM2,      nDOFM,              'p%NOmegaM2',      ErrStat2, ErrMsg2 ); CALL SetErrStat( ErrStat2, ErrMsg2, ErrStat, ErrMsg, 'AllocParameters')
   CALL AllocAry( p%N2OmegaMJDamp, nDOFM,              'p%N2OmegaMJDamp', ErrStat2, ErrMsg2 ); CALL SetErrStat( ErrStat2, ErrMsg2, ErrStat, ErrMsg, 'AllocParameters')
   CALL AllocAry( p%FX,            nDOFM,              'p%FX',            ErrStat2, ErrMsg2 ); CALL SetErrStat( ErrStat2, ErrMsg2, ErrStat, ErrMsg, 'AllocParameters')        
   CALL AllocAry( p%C1_11,         nDOFL_TP, nDOFM,    'p%C1_11',         ErrStat2, ErrMsg2 ); CALL SetErrStat( ErrStat2, ErrMsg2, ErrStat, ErrMsg, 'AllocParameters')        
   CALL AllocAry( p%C1_12,         nDOFL_TP, nDOFM,    'p%C1_12',         ErrStat2, ErrMsg2 ); CALL SetErrStat( ErrStat2, ErrMsg2, ErrStat, ErrMsg, 'AllocParameters')        
   CALL AllocAry( p%PhiM,          p%nDOF__L,  nDOFM,    'p%PhiM',          ErrStat2, ErrMsg2 ); CALL SetErrStat( ErrStat2, ErrMsg2, ErrStat, ErrMsg, 'AllocParameters')        
   CALL AllocAry( p%C2_61,         p%nDOF__L,  nDOFM,    'p%C2_61',         ErrStat2, ErrMsg2 ); CALL SetErrStat( ErrStat2, ErrMsg2, ErrStat, ErrMsg, 'AllocParameters')        
   CALL AllocAry( p%C2_62,         p%nDOF__L,  nDOFM,    'p%C2_62',         ErrStat2, ErrMsg2 ); CALL SetErrStat( ErrStat2, ErrMsg2, ErrStat, ErrMsg, 'AllocParameters')        
   CALL AllocAry( p%D1_13,         nDOFL_TP, nDOFL_TP, 'p%D1_13',         ErrStat2, ErrMsg2 ); CALL SetErrStat( ErrStat2, ErrMsg2, ErrStat, ErrMsg, 'AllocParameters') ! is p%MBB when p%nDOFM == 0        
   CALL AllocAry( p%D2_63,         p%nDOF__L,  nDOFL_TP, 'p%D2_63',         ErrStat2, ErrMsg2 ); CALL SetErrStat( ErrStat2, ErrMsg2, ErrStat, ErrMsg, 'AllocParameters') ! is p%PhiRb_TI when p%nDOFM == 0       
   CALL AllocAry( p%D2_64,         p%nDOF__L,  p%nDOF__L,  'p%D2_64',         ErrStat2, ErrMsg2 ); CALL SetErrStat( ErrStat2, ErrMsg2, ErrStat, ErrMsg, 'AllocParameters') ! is zero when p%nDOFM == 0       
   CALL AllocAry( p%F2_61,         p%nDOF__L,            'p%F2_61',         ErrStat2, ErrMsg2 ); CALL SetErrStat( ErrStat2, ErrMsg2, ErrStat, ErrMsg, 'AllocParameters') ! is zero when p%nDOFM == 0
end if
           
END SUBROUTINE AllocParameters

!------------------------------------------------------------------------------------------------------
!> Allocate parameter arrays, based on the dimensions already set in the parameter data type.
SUBROUTINE AllocMiscVars(p, Misc, ErrStat, ErrMsg)
   TYPE(SD_MiscVarType),    INTENT(INOUT)    :: Misc        ! Miscellaneous values, used to avoid local copies and/or multiple allocation/deallocation of same variables each call
   TYPE(SD_ParameterType),  INTENT(IN)       :: p           ! Parameters
   INTEGER(IntKi),          INTENT(  OUT)    :: ErrStat     ! Error status of the operation
   CHARACTER(*),            INTENT(  OUT)    :: ErrMsg      ! Error message if ErrStat /= ErrID_None
   ! local variables
   INTEGER(IntKi)                            :: ErrStat2
   CHARACTER(ErrMsgLen)                      :: ErrMsg2
   ! initialize error handling:
   ErrStat = ErrID_None
   ErrMsg  = ""
      
   ! for readability, we're going to keep track of the max ErrStat through SetErrStat() and not return until the end of this routine.
   CALL AllocAry( Misc%UFL,          p%nDOF__L,   'UFL',           ErrStat2, ErrMsg2); CALL SetErrStat( ErrStat2, ErrMsg2, ErrStat, ErrMsg, 'AllocMiscVars')      
   CALL AllocAry( Misc%UR_bar,       p%nDOFI__,   'UR_bar',        ErrStat2, ErrMsg2); CALL SetErrStat( ErrStat2, ErrMsg2, ErrStat, ErrMsg, 'AllocMiscVars') !TODO Rb
   CALL AllocAry( Misc%UR_bar_dot,   p%nDOFI__,   'UR_bar_dot',    ErrStat2, ErrMsg2); CALL SetErrStat( ErrStat2, ErrMsg2, ErrStat, ErrMsg, 'AllocMiscVars') !TODO Rb
   CALL AllocAry( Misc%UR_bar_dotdot,p%nDOFI__,   'UR_bar_dotdot', ErrStat2, ErrMsg2); CALL SetErrStat( ErrStat2, ErrMsg2, ErrStat, ErrMsg, 'AllocMiscVars') !TODO Rb
   CALL AllocAry( Misc%UL,           p%nDOF__L,   'UL',            ErrStat2, ErrMsg2); CALL SetErrStat( ErrStat2, ErrMsg2, ErrStat, ErrMsg, 'AllocMiscVars')      
   CALL AllocAry( Misc%UL_dot,       p%nDOF__L,   'UL_dot',        ErrStat2, ErrMsg2); CALL SetErrStat( ErrStat2, ErrMsg2, ErrStat, ErrMsg, 'AllocMiscVars')      
   CALL AllocAry( Misc%UL_dotdot,    p%nDOF__L,   'UL_dotdot',     ErrStat2, ErrMsg2); CALL SetErrStat( ErrStat2, ErrMsg2, ErrStat, ErrMsg, 'AllocMiscVars')      
   CALL AllocAry( Misc%U_full,       p%nDOF,      'U_full',        ErrStat2, ErrMsg2); CALL SetErrStat( ErrStat2, ErrMsg2, ErrStat, ErrMsg, 'AllocMiscVars')      
   CALL AllocAry( Misc%U_full_dot,   p%nDOF,      'U_full_dot',    ErrStat2, ErrMsg2); CALL SetErrStat( ErrStat2, ErrMsg2, ErrStat, ErrMsg, 'AllocMiscVars')      
   CALL AllocAry( Misc%U_full_dotdot,p%nDOF,      'U_full_dotdot', ErrStat2, ErrMsg2); CALL SetErrStat( ErrStat2, ErrMsg2, ErrStat, ErrMsg, 'AllocMiscVars')      
   CALL AllocAry( Misc%U_red,        p%nDOF_red,'U_red',         ErrStat2, ErrMsg2); CALL SetErrStat( ErrStat2, ErrMsg2, ErrStat, ErrMsg, 'AllocMiscVars')      
   CALL AllocAry( Misc%U_red_dot,    p%nDOF_red,'U_red_dot',     ErrStat2, ErrMsg2); CALL SetErrStat( ErrStat2, ErrMsg2, ErrStat, ErrMsg, 'AllocMiscVars')      
   CALL AllocAry( Misc%U_red_dotdot, p%nDOF_red,'U_red_dotdot',  ErrStat2, ErrMsg2); CALL SetErrStat( ErrStat2, ErrMsg2, ErrStat, ErrMsg, 'AllocMiscVars')      

   CALL AllocAry( Misc%Fext,      p%nDOF     , 'm%Fext    ', ErrStat2, ErrMsg2 );CALL SetErrStat( ErrStat2, ErrMsg2, ErrStat, ErrMsg, 'AllocMiscVars')
   CALL AllocAry( Misc%Fext_red,  p%nDOF_red , 'm%Fext_red', ErrStat2, ErrMsg2 );CALL SetErrStat( ErrStat2, ErrMsg2, ErrStat, ErrMsg, 'AllocMiscVars')
   
END SUBROUTINE AllocMiscVars

!------------------------------------------------------------------------------------------------------
!> Partition DOFs and Nodes into sets: 
!! Nodes are partitioned into the I,C,L (and R) sets, Nodes_I, Nodes_C, Nodes_L, with:
!!         I="Interface" nodes
!!         C="Reaction" nodes
!!         L=Interior nodes
!!         R=I+C
!! DOFs indices are partitioned into B, F, L
!!         B=Leader DOFs (Rbar in SubDyn documentation)
!!         F=Fixed DOFS
!!         L=Interior DOFs
!! Subpartitions of both categories use the convention: "NodePartition_DOFPartition"
!!    e.g. C_F : "reaction" nodes DOFs that are fixed
!!         C_L : "reaction" nodes DOFs that will be counted as internal
!!         I_B : "interface" nodes DOFs that are leader DOFs
SUBROUTINE PartitionDOFNodes(Init, m, p, ErrStat, ErrMsg)
   use qsort_c_module, only: QsortC
   use IntegerList, only: len, concatenate_lists, lists_difference, concatenate_3lists, sort_in_place
   type(SD_Inittype),       intent(  in)  :: Init        !< Input data for initialization routine
   type(SD_MiscVartype),    intent(  in)  :: m           !< Misc
   type(SD_Parametertype),  intent(inout) :: p           !< Parameters   
   integer(IntKi),          intent(  out) :: ErrStat     !< Error status of the operation
   character(*),            intent(  out) :: ErrMsg      !< Error message if ErrStat /= ErrID_None
   ! local variables
   integer(IntKi)              :: I, J, c_B, c_F, c_L, c__          ! counters
   integer(IntKi)              :: iNode, iiNode
   integer(IntKi)              :: nNodes_R
   integer(IntKi), allocatable :: IDAll(:)
   integer(IntKi), allocatable :: INodesAll(:)
   integer(IntKi), allocatable :: Nodes_R(:)
   integer(IntKi)              :: ErrStat2 ! < Error status of the operation
   character(ErrMsgLen)        :: ErrMsg2
   ErrStat = ErrID_None
   ErrMsg  = ""
   ! --- Count nodes per types
   p%nNodes_I  = p%nNodes_I             ! Number of interface nodes
   nNodes_R   = p%nNodes_I+p%nNodes_C  ! I+C nodes 
   p%nNodes_L  = p%nNodes - nNodes_R ! Number of Interior nodes 
   ! NOTE: some of the interior nodes may have no DOF if they are involved in a rigid assembly..

   CALL AllocAry( p%Nodes_L, p%nNodes_L, 1, 'p%Nodes_L', ErrStat2, ErrMsg2 ); CALL SetErrStat( ErrStat2, ErrMsg2, ErrStat, ErrMsg, 'PartitionDOFNodes')        
   CALL AllocAry( Nodes_R  , nNodes_R   , 'Nodes_R'  , ErrStat2, ErrMsg2 ); CALL SetErrStat( ErrStat2, ErrMsg2, ErrStat, ErrMsg, 'PartitionDOFNodes')        

   ! --------------------------------------------------------------------------------
   ! --- Partition Nodes:  Nodes_L = IAll - NodesR
   ! --------------------------------------------------------------------------------
   allocate(INodesAll(1:p%nNodes));
   do iNode=1,p%nNodes
      INodesAll(iNode)=iNode
   enddo
   ! Nodes_R = [Nodes_C Nodes_I]
   call concatenate_lists(p%Nodes_C(:,1), p%Nodes_I(:,1), Nodes_R, ErrStat2, ErrMsg2); if(Failed()) return 
   ! Nodes_L = IAll - Nodes_R
   call lists_difference(INodesAll, Nodes_R, p%Nodes_L(:,1), ErrStat2, ErrMsg2); if(Failed()) return
  
   ! --------------------------------------------------------------------------------
   ! --- Count DOFs - NOTE: we count node by node
   ! --------------------------------------------------------------------------------
   ! DOFs of interface nodes
   p%nDOFI__ =0 ! Total
   p%nDOFI_Rb=0 ! Leader
   p%nDOFI_F =0 ! Fixed
   do iiNode= 1,p%nNodes_I
      p%nDOFI__ = p%nDOFI__ + len(p%NodesDOFtilde( p%Nodes_I(iiNode,1) ))
      p%nDOFI_Rb= p%nDOFI_Rb+ count(p%Nodes_I(iiNode, 2:7)==idBC_Leader) ! assumes 6 DOFs
      p%nDOFI_F = p%nDOFI_F + count(p%Nodes_I(iiNode, 2:7)==idBC_Fixed) ! assumes 6 DOFs
   enddo
   if (p%nDOFI__/=p%nDOFI_Rb+p%nDOFI_F) then
      call Fatal('Error in distributing interface DOFs, total number of interface DOF('//num2lstr(p%nDOFI__)//') does not equal sum of: leader ('//num2lstr(p%nDOFI_Rb)//'), fixed ('//num2lstr(p%nDOFI_F)//')'); return
   endif

   ! DOFs of reaction nodes
   p%nDOFC__ =0 ! Total
   p%nDOFC_Rb=0 ! Leader
   p%nDOFC_F =0 ! Fixed
   p%nDOFC_L =0 ! Internal
   do iiNode= 1,p%nNodes_C
      p%nDOFC__ = p%nDOFC__ + len(p%NodesDOFtilde( p%Nodes_C(iiNode,1) ))
      p%nDOFC_Rb= p%nDOFC_Rb+ count(p%Nodes_C(iiNode, 2:7)==idBC_Leader)   ! assumes 6 DOFs
      p%nDOFC_F = p%nDOFC_F + count(p%Nodes_C(iiNode, 2:7)==idBC_Fixed  )  ! assumes 6 DOFs
      p%nDOFC_L = p%nDOFC_L + count(p%Nodes_C(iiNode, 2:7)==idBC_Internal) ! assumes 6 DOFs
   enddo
   if (p%nDOFC__/=p%nDOFC_Rb+p%nDOFC_F+p%nDOFC_L) then
      call Fatal('Error in distributing reaction DOFs, total number of reaction DOF('//num2lstr(p%nDOFC__)//') does not equal sum of: leader ('//num2lstr(p%nDOFC_Rb)//'), fixed ('//num2lstr(p%nDOFC_F)//'), internal ('//num2lstr(p%nDOFC_L)//')'); return
   endif
   ! DOFs of reaction + interface nodes
   p%nDOFR__ = p%nDOFI__ + p%nDOFC__ ! Total number, used to be called "nDOFR"

   ! DOFs of internal nodes
   p%nDOFL_L=0
   do iiNode= 1,p%nNodes_L
      p%nDOFL_L = p%nDOFL_L + len(p%NodesDOFtilde( p%Nodes_L(iiNode,1) ))
   enddo
   if (p%nDOFL_L/=p%nDOF_red-p%nDOFR__) then
      call Fatal('Error in distributing internal DOFs, total number of internal DOF('//num2lstr(p%nDOFL_L)//') does not equal total number of DOF('//num2lstr(p%nDOF_red)//') minus interface and reaction ('//num2lstr(p%nDOFR__)//')'); return
   endif

   ! Total number of DOFs in each category:
   p%nDOF__Rb = p%nDOFC_Rb + p%nDOFI_Rb            ! OK, generic
   p%nDOF__F  = p%nDOFC_F  + p%nDOFI_F             ! OK, generic
   p%nDOF__L  = p%nDOFC_L             + p%nDOFL_L ! OK, generic

   ! --- Safety checks ! TODO: these checks are temporary!
   if (p%nDOFI_Rb /= p%nNodes_I*6) then
      call Fatal('Wrong number of DOF for interface nodes, likely some interface nodes are special joints or are fixed'); return
   endif

   ! Set the index arrays
   CALL AllocAry( p%IDI__, p%nDOFI__,  'p%IDI__', ErrStat2, ErrMsg2 ); CALL SetErrStat( ErrStat2, ErrMsg2, ErrStat, ErrMsg, 'PartitionDOFNodes')        
   CALL AllocAry( p%IDI_Rb,p%nDOFI_Rb, 'p%IDI_Rb',ErrStat2, ErrMsg2 ); CALL SetErrStat( ErrStat2, ErrMsg2, ErrStat, ErrMsg, 'PartitionDOFNodes')        
   CALL AllocAry( p%IDI_F, p%nDOFI_F,  'p%IDI_F', ErrStat2, ErrMsg2 ); CALL SetErrStat( ErrStat2, ErrMsg2, ErrStat, ErrMsg, 'PartitionDOFNodes')        
   CALL AllocAry( p%IDC__, p%nDOFC__,  'p%IDC__', ErrStat2, ErrMsg2 ); CALL SetErrStat( ErrStat2, ErrMsg2, ErrStat, ErrMsg, 'PartitionDOFNodes')        
   CALL AllocAry( p%IDC_Rb,p%nDOFC_Rb, 'p%IDC_Rb',ErrStat2, ErrMsg2 ); CALL SetErrStat( ErrStat2, ErrMsg2, ErrStat, ErrMsg, 'PartitionDOFNodes')        
   CALL AllocAry( p%IDC_F, p%nDOFC_F,  'p%IDC_F', ErrStat2, ErrMsg2 ); CALL SetErrStat( ErrStat2, ErrMsg2, ErrStat, ErrMsg, 'PartitionDOFNodes')        
   CALL AllocAry( p%IDC_L, p%nDOFC_L,  'p%IDC_L', ErrStat2, ErrMsg2 ); CALL SetErrStat( ErrStat2, ErrMsg2, ErrStat, ErrMsg, 'PartitionDOFNodes')        
   CALL AllocAry( p%IDL_L, p%nDOFL_L,  'p%IDL_L', ErrStat2, ErrMsg2 ); CALL SetErrStat( ErrStat2, ErrMsg2, ErrStat, ErrMsg, 'PartitionDOFNodes')        
   CALL AllocAry( p%IDR__, p%nDOFR__,  'p%IDR__', ErrStat2, ErrMsg2 ); CALL SetErrStat( ErrStat2, ErrMsg2, ErrStat, ErrMsg, 'PartitionDOFNodes')        
   CALL AllocAry( p%ID__Rb,p%nDOF__Rb, 'p%ID__Rb',ErrStat2, ErrMsg2 ); CALL SetErrStat( ErrStat2, ErrMsg2, ErrStat, ErrMsg, 'PartitionDOFNodes')        
   CALL AllocAry( p%ID__F, p%nDOF__F,  'p%ID__F', ErrStat2, ErrMsg2 ); CALL SetErrStat( ErrStat2, ErrMsg2, ErrStat, ErrMsg, 'PartitionDOFNodes')        
   CALL AllocAry( p%ID__L, p%nDOF__L,  'p%ID__L', ErrStat2, ErrMsg2 ); CALL SetErrStat( ErrStat2, ErrMsg2, ErrStat, ErrMsg, 'PartitionDOFNodes')         ! TODO TODO
   if(Failed()) return

   ! --------------------------------------------------------------------------------
   ! --- Distibutes the I, L, C nodal DOFs into  B, F, L sub-categories 
   ! --------------------------------------------------------------------------------

   ! Distribute the interface DOFs into R,F
   c__=0; c_B=0;  c_F=0 ! Counters over R and F dofs
   do iiNode= 1,p%nNodes_I !Loop on interface nodes
      iNode = p%Nodes_I(iiNode,1)
      do J = 1, 6 ! DOFs: ItfTDXss    ItfTDYss    ItfTDZss    ItfRDXss    ItfRDYss    ItfRDZss
          c__=c__+1
          p%IDI__(c__) = p%NodesDOFtilde(iNode)%List(J) ! DOF number 
          if (p%Nodes_I(iiNode, J+1)==idBC_Leader) then
             c_B=c_B+1
             p%IDI_Rb(c_B) = p%NodesDOFtilde(iNode)%List(J) ! DOF number 

          elseif (p%Nodes_I(iiNode, J+1)==idBC_Fixed) then !
             c_F=c_F+1
             p%IDI_F(c_F) = p%NodesDOFtilde(iNode)%List(J) ! DOF number 
          endif
       enddo
   enddo
   ! Indices IDI__ = [IDI_B, IDI_F], interface
   !call concatenate_lists(p%IDI_Rb, p%IDI_F, p%IDI__, ErrStat2, ErrMsg2); if(Failed()) return

   ! Distribute the reaction DOFs into R,F,L 
   c__=0; c_B=0; c_F=0; c_L=0; ! Counters over R, F, L dofs
   do iiNode= 1,p%nNodes_C !Loop on interface nodes
      iNode = p%Nodes_C(iiNode,1)
      do J = 1, 6 ! DOFs 
          c__=c__+1
          p%IDC__(c__) = p%NodesDOFtilde(iNode)%List(J) ! DOF number 
          if (p%Nodes_C(iiNode, J+1)==idBC_Leader) then
             c_B=c_B+1
             p%IDC_Rb(c_B) = p%NodesDOFtilde(iNode)%List(J) ! DOF number 

          elseif (p%Nodes_C(iiNode, J+1)==idBC_Fixed) then !
             c_F=c_F+1
             p%IDC_F(c_F) = p%NodesDOFtilde(iNode)%List(J) ! DOF number 

          elseif (p%Nodes_C(iiNode, J+1)==idBC_Internal) then !
             c_L=c_L+1
             p%IDC_L(c_L) = p%NodesDOFtilde(iNode)%List(J) ! DOF number 
          endif
       enddo
   enddo
   ! Indices IDC__ = [IDC_B, IDC_F, IDC_L], interface
   !call concatenate_3lists(p%IDC_Rb, p%IDC_F, p%IDC_L, p%IDC__, ErrStat2, ErrMsg2); if(Failed()) return
   !call sort_in_place(p%IDC__)


   ! Indices IDR__ = [IDI__, IDC__], interface
   !call concatenate_lists(p%IDI__, p%IDC__, p%IDR__, ErrStat2, ErrMsg2); if(Failed()) return
   ! TODO, NOTE: Backward compatibility [IDC, IDI]
   call concatenate_lists(p%IDC__, p%IDI__, p%IDR__, ErrStat2, ErrMsg2); if(Failed()) return

   ! Distribute the internal DOFs
   c_L=0;  ! Counters over L dofs
   do iiNode= 1,p%nNodes_L !Loop on interface nodes
      iNode = p%Nodes_L(iiNode,1)
      do J = 1, size(p%NodesDOFtilde(iNode)%List) ! DOFs 
         c_L=c_L+1
         p%IDL_L(c_L) = p%NodesDOFtilde(iNode)%List(J) ! DOF number 
      enddo
   enddo

   ! --------------------------------------------------------------------------------
   ! --- Total indices per partition B, F, L
   ! --------------------------------------------------------------------------------
   ! Indices ID__Rb = [IDC_B, IDI_B], retained/leader DOFs 
   call concatenate_lists(p%IDC_Rb, p%IDI_Rb, p%ID__Rb, ErrStat2, ErrMsg2); if(Failed()) return
   ! Indices ID__F = [IDC_F, IDI_F], fixed DOFs
   call concatenate_lists(p%IDC_F, p%IDI_F, p%ID__F, ErrStat2, ErrMsg2); if(Failed()) return
   ! Indices ID__L = [IDL_L, IDC_L], internal DOFs
   call concatenate_lists(p%IDL_L, p%IDC_L, p%ID__L, ErrStat2, ErrMsg2); if(Failed()) return

   ! --- Check that partition is complete
   if     (any(p%ID__Rb<=0)) then
      call Fatal('R - Partioning incorrect.'); return
   elseif (any(p%ID__F<=0)) then
      call Fatal('F - Partioning incorrect.'); return
   elseif (any(p%ID__L<=0)) then
      call Fatal('L - Partioning incorrect.'); return
   endif
   allocate(IDAll(1:p%nDOF_red))
   call concatenate_3lists(p%ID__Rb, p%ID__L, p%ID__F, IDAll, ErrStat2, ErrMsg2); if(Failed()) return
   call sort_in_place(IDAll)
   do I = 1, p%nDOF_red
      if (IDAll(I)/=I) then
         call Fatal('DOF '//trim(Num2LStr(I))//' missing, problem in R, L F partitioning'); return
      endif
   enddo
   
   if(DEV_VERSION) then
      write(*,'(A,I0)')'Number of DOFs: "interface"          (I__): ',p%nDOFI__
      write(*,'(A,I0)')'Number of DOFs: "interface" retained (I_B): ',p%nDOFI_Rb
      write(*,'(A,I0)')'Number of DOFs: "interface" fixed    (I_F): ',p%nDOFI_F
      write(*,'(A,I0)')'Number of DOFs: "reactions"          (C__): ',p%nDOFC__
      write(*,'(A,I0)')'Number of DOFs: "reactions" retained (C_B): ',p%nDOFC_Rb
      write(*,'(A,I0)')'Number of DOFs: "reactions" internal (C_L): ',p%nDOFC_L
      write(*,'(A,I0)')'Number of DOFs: "reactions" fixed    (C_F): ',p%nDOFC_F
      write(*,'(A,I0)')'Number of DOFs: "intf+react"         (__R): ',p%nDOFR__
      write(*,'(A,I0)')'Number of DOFs: "internal"  internal (L_L): ',p%nDOFL_L
      write(*,'(A,I0)')'Number of DOFs:             retained (__B): ',p%nDOF__Rb
      write(*,'(A,I0)')'Number of DOFs:             internal (__L): ',p%nDOF__L
      write(*,'(A,I0)')'Number of DOFs:             fixed    (__F): ',p%nDOF__F
      write(*,'(A,I0)')'Number of DOFs:  total                    : ',p%nDOF_red
      write(*,'(A,I0)')'Number of Nodes: "interface" (I): ',p%nNodes_I
      write(*,'(A,I0)')'Number of Nodes: "reactions" (C): ',p%nNodes_C
      write(*,'(A,I0)')'Number of Nodes: "internal"  (L): ',p%nNodes_L
      write(*,'(A,I0)')'Number of Nodes: total   (I+C+L): ',p%nNodes
   endif

   call CleanUp()

contains
   LOGICAL FUNCTION Failed()
        call SetErrStat(ErrStat2, ErrMsg2, ErrStat, ErrMsg, 'PartitionDOFNodes') 
        Failed =  ErrStat >= AbortErrLev
        if (Failed) call CleanUp()
   END FUNCTION Failed
   SUBROUTINE Fatal(ErrMsg_in)
      character(len=*), intent(in) :: ErrMsg_in
      CALL SetErrStat(ErrID_Fatal, ErrMsg_in, ErrStat, ErrMsg, 'PartitionDOFNodes');
      CALL CleanUp()
   END SUBROUTINE Fatal
   SUBROUTINE CleanUp()
      if(allocated(INodesAll)) deallocate(INodesAll)
      if(allocated(IDAll))    deallocate(IDAll)
      if(allocated(Nodes_R)) deallocate(Nodes_R)
   END SUBROUTINE CleanUp
   
END SUBROUTINE PartitionDOFNodes

!------------------------------------------------------------------------------------------------------
!> Construct force vector on internal DOF (L) from the values on the input mesh 
!! First, the full vector of external forces is built on the non-reduced DOF
!! Then, the vector is reduced using the Tred matrix
SUBROUTINE GetExtForceOnInternalDOF( u, p, m, UFL )
   type(SD_InputType),     intent(in   )  :: u ! Inputs
   type(SD_ParameterType), intent(in   )  :: p ! Parameters
   type(SD_MiscVarType),   intent(inout)  :: m ! Misc, for storage optimization of Fext and Fext_red
   real(ReKi)          ,   intent(out)    :: UFL(p%nDOF__L)
   integer :: iMeshNode, iSDNode ! indices of u-mesh nodes and SD nodes
   integer :: nMembers
   real(ReKi), parameter :: myNaN = -9999998.989_ReKi 
   ! TODO to save time, perform Tred multiplication only if Tred is not identity

   ! --- Build vector of external force
   m%Fext= myNaN
   DO iMeshNode = 1,p%nNodes
      iSDNode  = iMeshNode
      nMembers = (size(p%NodesDOF(iSDNode)%List)-3)/3 ! Number of members deducted from Node's nDOFList
      ! Force - All nodes have only 3 translational DOFs 
      m%Fext( p%NodesDOF(iSDNode)%List(1:3) ) =  u%LMesh%Force (:,iMeshNode)
      ! Moment is spread equally across all rotational DOFs if more than 3 rotational DOFs
      m%Fext( p%NodesDOF(iSDNode)%List(4::3)) =  u%LMesh%Moment(1,iMeshNode)/nMembers
      m%Fext( p%NodesDOF(iSDNode)%List(5::3)) =  u%LMesh%Moment(2,iMeshNode)/nMembers
      m%Fext( p%NodesDOF(iSDNode)%List(6::3)) =  u%LMesh%Moment(3,iMeshNode)/nMembers
   enddo

   ! TODO: remove test below in the future
   if (DEV_VERSION) then
      if (any(m%Fext == myNaN)) then
         print*,'Error in setting up Fext'
         STOP
      endif
   endif
   ! --- Reduced vector of external force
   m%Fext_red = matmul(transpose(p%T_red), m%Fext)
   UFL= m%Fext_red(p%ID__L)

END SUBROUTINE GetExtForceOnInternalDOF

!------------------------------------------------------------------------------------------------------
!> Output the summary file    
SUBROUTINE OutSummary(Init, p, InitInput, CBparams, ErrStat,ErrMsg)
   use Yaml
   TYPE(SD_InitType),      INTENT(INOUT)  :: Init           ! Input data for initialization routine, this structure contains many variables needed for summary file
   TYPE(SD_ParameterType), INTENT(IN)     :: p              ! Parameters,this structure contains many variables needed for summary file
   TYPE(SD_InitInputType), INTENT(IN)     :: InitInput   !< Input data for initialization routine         
   TYPE(CB_MatArrays),     INTENT(IN)     :: CBparams       ! CB parameters that will be passed in for summary file use
   INTEGER(IntKi),         INTENT(OUT)    :: ErrStat        ! Error status of the operation
   CHARACTER(*),           INTENT(OUT)    :: ErrMsg         ! Error message if ErrStat /= ErrID_None
   !LOCALS
   INTEGER(IntKi)         :: UnSum          ! unit number for this summary file
   INTEGER(IntKi)         :: ErrStat2       ! Temporary storage for local errors
   CHARACTER(ErrMsgLen)   :: ErrMsg2       ! Temporary storage for local errors
   CHARACTER(1024)        :: SummaryName    ! name of the SubDyn summary file
   INTEGER(IntKi)         :: i, j, k, propIDs(2), Iprop(2)  !counter and temporary holders
   INTEGER(IntKi)         :: iNode1, iNode2 ! Node indices
   INTEGER(IntKi)         :: mType ! Member Type
   Real(ReKi)             :: mMass, mLength ! Member mass and length
   REAL(ReKi)             :: MRB(6,6)    ! REDUCED SYSTEM Kmatrix, equivalent mass matrix
   REAL(ReKi),allocatable :: MBB(:,:)    ! Leader DOFs mass matrix
   REAL(ReKi)             :: XYZ1(3),XYZ2(3), DirCos(3,3) !temporary arrays, member i-th direction cosine matrix (global to local) and member length
   CHARACTER(*),PARAMETER                 :: SectionDivide = '#____________________________________________________________________________________________________'
   real(ReKi), dimension(:,:), allocatable :: TI2 ! For Equivalent mass matrix
   real(ReKi) :: Ke(12,12), Me(12, 12), FCe(12), FGe(12) ! element stiffness and mass matrices gravity force vector
   real(ReKi), dimension(:,:), allocatable :: DummyArray ! 
   ! Variables for Eigenvalue analysis 
   integer(IntKi) :: nOmega
   real(ReKi), dimension(:,:), allocatable :: Modes
   real(ReKi), dimension(:)  , allocatable :: Omega
   logical, allocatable                    :: bDOF(:)        ! Mask for DOF to keep (True), or reduce (False)
   character(len=*),parameter :: ReFmt='E15.6'
   character(len=*),parameter :: SFmt='A15,1x' ! Need +1 for comma compared to ReFmt
   character(len=*),parameter :: IFmt='I7'
   !
   ErrStat = ErrID_None
   ErrMsg  = ""

   ! --- Eigen values of full system (for summary file output only)
   ! We call the EigenSolver here only so that we get a print-out the eigenvalues from the full system (minus Reaction DOF)
   ! M and K are reduced matrices, but Boundary conditions are not applied
   ! We set bDOF, which is true if not a fixed Boundary conditions
   ! NOTE: we don't check for singularities/rigig body modes here
   CALL WrScr('   Calculating Full System Modes (for summary file output)')
   CALL AllocAry(bDOF, p%nDOF_red, 'bDOF',  ErrStat2, ErrMsg2); if(Failed()) return
   bDOF(:)       = .true.
   bDOF(p%ID__F) = .false.
   nOmega = count(bDOF)
   CALL AllocAry(Omega,             nOmega, 'Omega', ErrStat2, ErrMsg2); if(Failed()) return
   CALL AllocAry(Modes, p%nDOF_red, nOmega, 'Modes', ErrStat2, ErrMsg2); if(Failed()) return
   call EigenSolveWrap(Init%K, Init%M, p%nDOF_red, nOmega, .False., Modes, Omega, ErrStat2, ErrMsg2, bDOF); if(Failed()) return
   IF (ALLOCATED(bDOF)  ) DEALLOCATE(bDOF)

   !-------------------------------------------------------------------------------------------------------------
   ! open txt file
   !-------------------------------------------------------------------------------------------------------------
   SummaryName = TRIM(Init%RootName)//'.sum.yaml'
   UnSum = -1            ! we haven't opened the summary file, yet.   

   CALL SDOut_OpenSum( UnSum, SummaryName, SD_ProgDesc, ErrStat2, ErrMsg2 ); if(Failed()) return
   !-------------------------------------------------------------------------------------------------------------
   ! write discretized data to a txt file
   !-------------------------------------------------------------------------------------------------------------
!bjj: for debugging, i recommend using the p% versions of all these variables whenever possible in this summary file:
! (it helps in debugging)
   WRITE(UnSum, '(A)')  '#Unless specified, units are consistent with Input units, [SI] system is advised.'
   WRITE(UnSum, '(A)') SectionDivide
   write(UnSum,'(A,3(E15.6))')'#TP reference point:',InitInput%TP_RefPoint(1:3)
   
   ! --- Internal FEM representation
   WRITE(UnSum, '(A)') SectionDivide
   WRITE(UnSum, '(A)') '# Internal FEM representation'
   call yaml_write_var(UnSum, 'nNodes_I', p%nNodes_I,IFmt, ErrStat2, ErrMsg2, comment='Number of Nodes: "interface" (I)')
   call yaml_write_var(UnSum, 'nNodes_C', p%nNodes_C,IFmt, ErrStat2, ErrMsg2, comment='Number of Nodes: "reactions" (C)')
   call yaml_write_var(UnSum, 'nNodes_L', p%nNodes_L,IFmt, ErrStat2, ErrMsg2, comment='Number of Nodes: "internal"  (L)')
   call yaml_write_var(UnSum, 'nNodes  ', p%nNodes  ,IFmt, ErrStat2, ErrMsg2, comment='Number of Nodes: total   (I+C+L)')
#ifdef SD_SUMMARY_DEBUG
   call yaml_write_var(UnSum, 'nDOFI__ ', p%nDOFI__ ,IFmt, ErrStat2, ErrMsg2, comment='Number of DOFs: "interface"          (I__)')
   call yaml_write_var(UnSum, 'nDOFI_B ', p%nDOFI_Rb,IFmt, ErrStat2, ErrMsg2, comment='Number of DOFs: "interface" retained (I_B)')
   call yaml_write_var(UnSum, 'nDOFI_F ', p%nDOFI_F ,IFmt, ErrStat2, ErrMsg2, comment='Number of DOFs: "interface" fixed    (I_F)')
   call yaml_write_var(UnSum, 'nDOFC__ ', p%nDOFC__ ,IFmt, ErrStat2, ErrMsg2, comment='Number of DOFs: "reactions"          (C__)')
   call yaml_write_var(UnSum, 'nDOFC_B ', p%nDOFC_Rb,IFmt, ErrStat2, ErrMsg2, comment='Number of DOFs: "reactions" retained (C_B)')
   call yaml_write_var(UnSum, 'nDOFC_L ', p%nDOFC_L ,IFmt, ErrStat2, ErrMsg2, comment='Number of DOFs: "reactions" internal (C_L)')
   call yaml_write_var(UnSum, 'nDOFC_F ', p%nDOFC_F ,IFmt, ErrStat2, ErrMsg2, comment='Number of DOFs: "reactions" fixed    (C_F)')
   call yaml_write_var(UnSum, 'nDOFR__ ', p%nDOFR__ ,IFmt, ErrStat2, ErrMsg2, comment='Number of DOFs: "intf+react"         (__R)')
   call yaml_write_var(UnSum, 'nDOFL_L ', p%nDOFL_L ,IFmt, ErrStat2, ErrMsg2, comment='Number of DOFs: "internal"  internal (L_L)')
#endif
   call yaml_write_var(UnSum, 'nDOF__B ', p%nDOF__Rb,IFmt, ErrStat2, ErrMsg2, comment='Number of DOFs:             retained (__B)')
   call yaml_write_var(UnSum, 'nDOF__L ', p%nDOF__L ,IFmt, ErrStat2, ErrMsg2, comment='Number of DOFs:             internal (__L)')
   call yaml_write_var(UnSum, 'nDOF__F ', p%nDOF__F ,IFmt, ErrStat2, ErrMsg2, comment='Number of DOFs:             fixed    (__F)')
   call yaml_write_var(UnSum, 'nDOF_red', p%nDOF_red,IFmt, ErrStat2, ErrMsg2, comment='Number of DOFs: total')
#ifdef SD_SUMMARY_DEBUG
   call yaml_write_array(UnSum, 'Nodes_I', p%Nodes_I(:,1), IFmt, ErrStat2, ErrMsg2, comment='"interface" nodes"')
   call yaml_write_array(UnSum, 'Nodes_C', p%Nodes_C(:,1), IFmt, ErrStat2, ErrMsg2, comment='"reaction" nodes"')
   call yaml_write_array(UnSum, 'Nodes_L', p%Nodes_L(:,1), IFmt, ErrStat2, ErrMsg2, comment='"internal" nodes"')
   call yaml_write_array(UnSum, 'DOF_I__', p%IDI__ , IFmt, ErrStat2, ErrMsg2, comment='"interface"           DOFs"')
   call yaml_write_array(UnSum, 'DOF_I_B', p%IDI_Rb, IFmt, ErrStat2, ErrMsg2, comment='"interface" retained  DOFs')
   call yaml_write_array(UnSum, 'DOF_I_F', p%IDI_F , IFmt, ErrStat2, ErrMsg2, comment='"interface" fixed     DOFs')
   call yaml_write_array(UnSum, 'DOF_C__', p%IDC__ , IFmt, ErrStat2, ErrMsg2, comment='"reaction"            DOFs"')
   call yaml_write_array(UnSum, 'DOF_C_B', p%IDC_Rb, IFmt, ErrStat2, ErrMsg2, comment='"reaction"  retained  DOFs')
   call yaml_write_array(UnSum, 'DOF_C_L', p%IDC_L , IFmt, ErrStat2, ErrMsg2, comment='"reaction"  internal  DOFs')
   call yaml_write_array(UnSum, 'DOF_C_F', p%IDC_F , IFmt, ErrStat2, ErrMsg2, comment='"reaction"  fixed     DOFs')
   call yaml_write_array(UnSum, 'DOF_L_L', p%IDL_L , IFmt, ErrStat2, ErrMsg2, comment='"internal"  internal  DOFs')
   call yaml_write_array(UnSum, 'DOF_R_',  p%IDR__ , IFmt, ErrStat2, ErrMsg2, comment='"interface&reaction"  DOFs')
#endif
   call yaml_write_array(UnSum, 'DOF___B', p%ID__Rb, IFmt, ErrStat2, ErrMsg2, comment='all         retained  DOFs')
   call yaml_write_array(UnSum, 'DOF___F', p%ID__F , IFmt, ErrStat2, ErrMsg2, comment='all         fixed     DOFs')
   call yaml_write_array(UnSum, 'DOF___L', p%ID__L , IFmt, ErrStat2, ErrMsg2, comment='all         internal  DOFs')

   WRITE(UnSum, '()') 
   WRITE(UnSum, '(A)') '#Index map from DOF to nodes'
   WRITE(UnSum, '(A)') '#     Node No.,  DOF/Node,   NodalDOF'
   call yaml_write_array(UnSum, 'DOF2Nodes', p%DOFtilde2Nodes , IFmt, ErrStat2, ErrMsg2, comment='(nDOFRed x 3, for each constrained DOF, col1: node index, col2: number of DOF, col3: DOF starting from 1)',label=.true.)

   ! Nodes properties
   write(UnSum, '("#",4x,1(A9),9('//trim(SFmt)//'))') 'Node_[#]', 'X_[m]','Y_[m]','Z_[m]', 'JType_[-]', 'JDirX_[-]','JDirY_[-]','JDirZ_[-]','JStff_[Nm/rad]','JDmp_[Nm/rad.s]'
   call yaml_write_array(UnSum, 'Nodes', Init%Nodes, ReFmt, ErrStat2, ErrMsg2, AllFmt='1(F8.0,","),3(F15.3,","),(F15.0,","),5(E15.6,",")') !, comment='',label=.true.)

   ! Element properties
   CALL AllocAry( DummyArray,  size(p%ElemProps), 16, 'Elem', ErrStat2, ErrMsg2 ); if(Failed()) return
   do i=1,size(p%ElemProps)
      DummyArray(i,1) = p%Elems(i,1) ! Should be == i
      DummyArray(i,2) = p%Elems(i,2) ! Node 1
      DummyArray(i,3) = p%Elems(i,3) ! Node 2
      DummyArray(i,4) = p%Elems(i,4) ! Prop 1
      DummyArray(i,5) = p%Elems(i,5) ! Prop 2
      DummyArray(i,6) = p%ElemProps(i)%eType ! Type
      DummyArray(i,7) = p%ElemProps(i)%Length !Length
      DummyArray(i,8) = p%ElemProps(i)%Area ! Area  m^2
      DummyArray(i,9) = p%ElemProps(i)%Rho  ! density  kg/m^3
      DummyArray(i,10) = p%ElemProps(i)%YoungE ! Young modulus
      DummyArray(i,11) = p%ElemProps(i)%ShearG ! G
      DummyArray(i,12) = p%ElemProps(i)%Kappa ! Shear coefficient
      DummyArray(i,13) = p%ElemProps(i)%Ixx   ! Moment of inertia
      DummyArray(i,14) = p%ElemProps(i)%Iyy   ! Moment of inertia
      DummyArray(i,15) = p%ElemProps(i)%Jzz   ! Moment of inertia
      DummyArray(i,16) = p%ElemProps(i)%T0    ! Pretension [N]
   enddo
   write(UnSum, '("#",4x,6(A9),10('//trim(SFmt)//'))') 'Elem_[#] ','Node_1','Node_2','Prop_1','Prop_2','Type','Length_[m]','Area_[m^2]','Dens._[kg/m^3]','E_[N/m2]','G_[N/m2]','shear_[-]','Ixx_[m^4]','Iyy_[m^4]','Jzz_[m^4]','T0_[N]'
   call yaml_write_array(UnSum, 'Elements', DummyArray, ReFmt, ErrStat2, ErrMsg2, AllFmt='6(F8.0,","),3(F15.3,","),7(E15.6,",")') !, comment='',label=.true.)
   deallocate(DummyArray)
   
   ! --- User inputs (less interesting, repeat of input file)
   WRITE(UnSum, '(A)') SectionDivide
   WRITE(UnSum, '(A)') '#User inputs'
   WRITE(UnSum, '()') 
   WRITE(UnSum, '(A,I6)')  '#Number of properties (NProps):',Init%NPropB
   WRITE(UnSum, '(A8,5(A15))')  '#Prop No.',     'YoungE',       'ShearG',       'MatDens',     'XsecD',      'XsecT'
   WRITE(UnSum, '("#",I8, E15.6,E15.6,E15.6,E15.6,E15.6 ) ') (NINT(Init%PropsB(i, 1)), (Init%PropsB(i, j), j = 2, 6), i = 1, Init%NPropB)

   WRITE(UnSum, '()') 
   WRITE(UnSum, '(A,I6)')  '#No. of Reaction DOFs:',p%nDOFC__
   WRITE(UnSum, '(A, A6)')  '#React. DOF_ID',      'BC'
   do i = 1, size(p%IDC_F ); WRITE(UnSum, '("#",I10, A10)') p%IDC_F(i) , '   Fixed' ; enddo
   do i = 1, size(p%IDC_L ); WRITE(UnSum, '("#",I10, A10)') p%IDC_L(i) , '   Free'  ; enddo
   do i = 1, size(p%IDC_Rb); WRITE(UnSum, '("#",I10, A10)') p%IDC_Rb(i), '   Leader'; enddo

   WRITE(UnSum, '()') 
   WRITE(UnSum, '(A,I6)')  '#No. of Interface DOFs:',p%nDOFI__
   WRITE(UnSum, '(A,A6)')  '#Interf. DOF_ID',      'BC'
   do i = 1, size(p%IDI_F ); WRITE(UnSum, '("#",I10, A10)') p%IDI_F(i) , '   Fixed' ; enddo
   do i = 1, size(p%IDI_Rb); WRITE(UnSum, '("#",I10, A10)') p%IDI_Rb(i), '   Leader'; enddo

   WRITE(UnSum, '()') 
   WRITE(UnSum, '(A,I6)')  '#Number of concentrated masses (NCMass):',Init%NCMass
   WRITE(UnSum, '(A10,10(A15))')  '#JointCMass',     'Mass',         'JXX',             'JYY',             'JZZ',              'JXY',             'JXZ',             'JYZ',              'MCGX',             'MCGY',             'MCGZ'
   WRITE(UnSum, '("#",F10.0, 10(E15.6))') ((Init%Cmass(i, j), j = 1, CMassCol), i = 1, Init%NCMass)

   WRITE(UnSum, '()') 
   WRITE(UnSum, '(A,I6)')  '#Number of members',p%NMembers
   WRITE(UnSum, '(A,I6)')  '#Number of nodes per member:', Init%Ndiv+1
   WRITE(UnSum, '(A9,A10,A10,A10,A10,A15,A15,A16)')  '#Member ID', 'Joint1_ID', 'Joint2_ID','Prop_I','Prop_J', 'Mass','Length', 'Node IDs...'
   DO i=1,p%NMembers
       !Calculate member mass here; this should really be done somewhere else, yet it is not used anywhere else
       !IT WILL HAVE TO BE MODIFIED FOR OTHER THAN CIRCULAR PIPE ELEMENTS
       propIDs=Init%Members(i,iMProp:iMProp+1) 
       mLength=MemberLength(Init%Members(i,1),Init,ErrStat,ErrMsg) ! TODO double check mass and length
       IF (ErrStat .EQ. ErrID_None) THEN
        mType =  Init%Members(I, iMType) ! 
        if (mType==idMemberBeam) then
           iProp(1) = FINDLOCI(Init%PropSetsB(:,1), propIDs(1))
           iProp(2) = FINDLOCI(Init%PropSetsB(:,1), propIDs(2))
           mMass= BeamMass(Init%PropSetsB(iProp(1),4),Init%PropSetsB(iProp(1),5),Init%PropSetsB(iProp(1),6),   &
                             Init%PropSetsB(iProp(2),4),Init%PropSetsB(iProp(2),5),Init%PropSetsB(iProp(2),6), mLength, .TRUE.)

           WRITE(UnSum, '("#",I9,I10,I10,I10,I10,E15.6,E15.6, A3,'//Num2LStr(Init%NDiv + 1 )//'(I6))') Init%Members(i,1:3),propids(1),propids(2),&
                 mMass,mLength,' ',(Init%MemberNodes(i, j), j = 1, Init%NDiv+1)
        else
           WRITE(UnSum, '(A)') '#TODO, member mass for non-beam elements'
        endif
       ELSE 
           RETURN
       ENDIF
   ENDDO   
   !-------------------------------------------------------------------------------------------------------------
   ! write Cosine matrix for all members to a txt file
   !-------------------------------------------------------------------------------------------------------------
   WRITE(UnSum, '(A)') SectionDivide
   WRITE(UnSum, '(A, I6)') '#Direction Cosine Matrices for all Members: GLOBAL-2-LOCAL. No. of 3x3 matrices=', p%NMembers 
   WRITE(UnSum, '(A9,9(A15))')  '#Member ID', 'DC(1,1)', 'DC(1,2)', 'DC(1,3)', 'DC(2,1)','DC(2,2)','DC(2,3)','DC(3,1)','DC(3,2)','DC(3,3)'
   DO i=1,p%NMembers
      iNode1 = FINDLOCI(Init%Joints(:,1), Init%Members(i,2)) ! index of joint 1 of member i
      iNode2 = FINDLOCI(Init%Joints(:,1), Init%Members(i,3)) ! index of joint 2 of member i
      XYZ1   = Init%Joints(iNode1,2:4)
      XYZ2   = Init%Joints(iNode2,2:4)
      CALL GetDirCos(XYZ1(1:3), XYZ2(1:3), DirCos, mLength, ErrStat, ErrMsg)
      DirCos=TRANSPOSE(DirCos) !This is now global to local
      WRITE(UnSum, '("#",I9,9(E15.6))') Init%Members(i,1), ((DirCos(k,j),j=1,3),k=1,3)
   ENDDO

   !-------------------------------------------------------------------------------------------------------------
   ! write Eigenvalues of full SYstem and CB reduced System
   !-------------------------------------------------------------------------------------------------------------
   WRITE(UnSum, '(A)') SectionDivide
   WRITE(UnSum, '(A, I6)') "#Eigenfrequencies for full system (no constraint) [Hz]"
   call yaml_write_array(UnSum, 'Full_frequencies', Omega/(TwoPi), ReFmt, ErrStat2, ErrMsg2)
   WRITE(UnSum, '(A, I6)') "#CB frequencies [Hz]"
   call yaml_write_array(UnSum, 'CB_frequencies', CBparams%OmegaL(1:p%nDOFM)/(TwoPi), ReFmt, ErrStat2, ErrMsg2)
    
   !-------------------------------------------------------------------------------------------------------------
   ! write Eigenvectors of full System 
   !-------------------------------------------------------------------------------------------------------------
   WRITE(UnSum, '(A)') SectionDivide
   WRITE(UnSum, '(A, I6)') ('#FEM Eigenvectors ('//TRIM(Num2LStr(p%nDOF_red))//' x '//TRIM(Num2LStr(nOmega))//&
                              ') [m or rad]. Number of shown eigenvectors (total # of DOFs minus restrained nodes'' DOFs):'), nOmega 
   call yaml_write_array(UnSum, 'Full_Modes', Modes(:,1:nOmega), ReFmt, ErrStat2, ErrMsg2)
    
   !-------------------------------------------------------------------------------------------------------------
   ! write CB system matrices
   !-------------------------------------------------------------------------------------------------------------
   WRITE(UnSum, '(A)') SectionDivide
   WRITE(UnSum, '(A)') '#CB Matrices (PhiM,PhiR) (constraint applied)'
   call yaml_write_array(UnSum, 'PhiM', CBparams%PhiL(:,1:p%nDOFM ), ReFmt, ErrStat2, ErrMsg2, comment='(CB modes)')
   call yaml_write_array(UnSum, 'PhiR', CBparams%PhiR, ReFmt, ErrStat2, ErrMsg2, comment='(Guyan modes)')
           
   !-------------------------------------------------------------------------------------------------------------
   ! write CB system KBBt and MBBt matrices, eq stiffness matrices of the entire substructure at the TP ref point
   !-------------------------------------------------------------------------------------------------------------
   WRITE(UnSum, '(A)') SectionDivide
   WRITE(UnSum, '(A)') "#SubDyn's Structure Equivalent Stiffness and Mass Matrices at the TP reference point (KBBt and MBBt)"
   call yaml_write_array(UnSum, 'KBBt', p%KBB, ReFmt, ErrStat2, ErrMsg2)
   call yaml_write_array(UnSum, 'MBBt', p%MBB, ReFmt, ErrStat2, ErrMsg2)
 
   ! Set TI2, transformation matrix from R DOFs to SubDyn Origin
   CALL AllocAry( TI2,    p%nDOFR__ , 6,       'TI2',    ErrStat2, ErrMsg2 ); if(Failed()) return
   CALL RigidTrnsf(Init, p, (/0._ReKi, 0._ReKi, 0._ReKi/), p%IDR__, p%nDOFR__, TI2, ErrStat2, ErrMsg2); if(Failed()) return
   ! Compute Rigid body mass matrix (without Soil, and using both Interface and Reactions nodes as leader DOF)
   if (p%nDOFR__/=p%nDOF__Rb) then
      call SD_Guyan_RigidBodyMass(Init, p, MBB, ErrStat2, ErrMsg2); if(Failed()) return
      MRB=matmul(TRANSPOSE(TI2),matmul(MBB,TI2)) !Equivalent mass matrix of the rigid body
   else
      MRB=matmul(TRANSPOSE(TI2),matmul(CBparams%MBB,TI2)) !Equivalent mass matrix of the rigid body
   endif
   WRITE(UnSum, '(A)') SectionDivide
   WRITE(UnSum, '(A)') '#Rigid Body Equivalent Mass Matrix w.r.t. (0,0,0).'
   call yaml_write_array(UnSum, 'MRB', MRB, ReFmt, ErrStat2, ErrMsg2)
   WRITE(UnSum, '(A,E15.6)')    "#SubDyn's Total Mass (structural and non-structural)=", MRB(1,1) 
   WRITE(UnSum, '(A,3(E15.6))') "#SubDyn's Total Mass CM coordinates (Xcm,Ycm,Zcm)   =", (/-MRB(3,5),-MRB(1,6), MRB(1,5)/) /MRB(1,1)        
   deallocate(TI2)
   
#ifdef SD_SUMMARY_DEBUG

   WRITE(UnSum, '()') 
   WRITE(UnSum, '(A)') SectionDivide
   WRITE(UnSum, '(A)') '#**** Additional Debugging Information ****'

   ! --- Element Me,Ke,Fg, Fce
   CALL ElemM(p%ElemProps(1), Me)
   CALL ElemK(p%ElemProps(1), Ke)
   CALL ElemF(p%ElemProps(1), Init%g, FGe, FCe)
   call yaml_write_array(UnSum, 'Ke',Ke, ReFmt, ErrStat2, ErrMsg2, comment='First element stiffness matrix')
   call yaml_write_array(UnSum, 'Me',Me, ReFmt, ErrStat2, ErrMsg2, comment='First element mass matrix')
   call yaml_write_array(UnSum, 'FGe',FGe, ReFmt, ErrStat2, ErrMsg2, comment='First element gravity vector')
   call yaml_write_array(UnSum, 'FCe',FCe, ReFmt, ErrStat2, ErrMsg2, comment='First element cable pretension')

   ! --- Write assembed K M to a txt file
   WRITE(UnSum, '(A)') SectionDivide
   WRITE(UnSum, '(A, I6)') '#FULL FEM K and M matrices. TOTAL FEM TDOFs:', p%nDOF 
   call yaml_write_array(UnSum, 'K', Init%K, ReFmt, ErrStat2, ErrMsg2, comment='Stiffness matrix')
   call yaml_write_array(UnSum, 'M', Init%M, ReFmt, ErrStat2, ErrMsg2, comment='Mass matrix')

   ! --- write assembed GRAVITY FORCE FG VECTOR.  gravity forces applied at each node of the full system
   WRITE(UnSum, '(A)') SectionDivide
   WRITE(UnSum, '(A)') '#Gravity force vector FG applied at each node of the full system' 
   call yaml_write_array(UnSum, 'FG', Init%FG, ReFmt, ErrStat2, ErrMsg2, comment='')
      
   ! --- write CB system matrices
   WRITE(UnSum, '(A)') SectionDivide
   WRITE(UnSum, '(A)') '#Additional CB Matrices (MBB,MBM,KBB) (constraint applied)'
   call yaml_write_array(UnSum, 'MBB', CBparams%MBB, ReFmt, ErrStat2, ErrMsg2, comment='')
   call yaml_write_array(UnSum, 'MBM', CBparams%MBM, ReFmt, ErrStat2, ErrMsg2, comment='')
   call yaml_write_array(UnSum, 'KBB', CBparams%KBB, ReFmt, ErrStat2, ErrMsg2, comment='')
   call yaml_write_array(UnSum, 'KMM', CBparams%OmegaL**2, ReFmt, ErrStat2, ErrMsg2, comment='(diagonal components, OmegaL^2)')
   IF (p%SttcSolve/= idSIM_None) THEN
      call yaml_write_array(UnSum, 'PhiL', transpose(p%PhiL_T), ReFmt, ErrStat2, ErrMsg2, comment='')
      call yaml_write_array(UnSum, 'PhiLOm2-1', p%PhiLInvOmgL2, ReFmt, ErrStat2, ErrMsg2, comment='')
      call yaml_write_array(UnSum, 'KLL^-1'   , p%KLLm1       , ReFmt, ErrStat2, ErrMsg2, comment='')
   endif
   ! --- Reduction info
   WRITE(UnSum, '(A)') SectionDivide
   call yaml_write_array(UnSum, 'T_red', p%T_red, 'E9.2', ErrStat2, ErrMsg2, comment='(Constraint elimination matrix)')
#endif   

   ! --- write TP TI matrix
   WRITE(UnSum, '(A)') SectionDivide
   call yaml_write_array(UnSum, 'TI'     , p%TI     , 'E9.2', ErrStat2, ErrMsg2, comment='(TP refpoint Transformation Matrix TI)')
   if (allocated(p%TIReact)) then
      call yaml_write_array(UnSum, 'TIReact', p%TIReact, 'E9.2', ErrStat2, ErrMsg2, comment='(Transformation Matrix TIreact to (0,0,-WtrDepth))')
   endif
      
   call CleanUp()
   
contains
   LOGICAL FUNCTION Failed()
        call SetErrStat(ErrStat2, ErrMsg2, ErrStat, ErrMsg, 'OutSummary') 
        Failed =  ErrStat >= AbortErrLev
        if (Failed) call CleanUp()
   END FUNCTION Failed
   SUBROUTINE CleanUp()
      if(allocated(Omega)) deallocate(Omega)
      if(allocated(Modes)) deallocate(Modes)
      CALL SDOut_CloseSum( UnSum, ErrStat2, ErrMsg2 )  
   END SUBROUTINE CleanUp
END SUBROUTINE OutSummary

!------------------------------------------------------------------------------------------------------
!> Calculate length of a member as given in input file
!! Joints and Members ID have not been reindexed (Elems and Nodes have)
FUNCTION MemberLength(MemberID,Init,ErrStat,ErrMsg)
    TYPE(SD_InitType), INTENT(IN)             :: Init         !< Input data for initialization routine, this structure contains many variables needed for summary file
    INTEGER(IntKi),    INTENT(IN)             :: MemberID     !< Member ID #
    REAL(ReKi)                                :: MemberLength !< Member Length
    INTEGER(IntKi),            INTENT(   OUT) :: ErrStat      !< Error status of the operation
    CHARACTER(*),              INTENT(   OUT) :: ErrMsg       !< Error message if ErrStat /= ErrID_None
    !Locals
    REAL(Reki)     :: xyz1(3),xyz2(3)  ! Coordinates of joints in GLOBAL REF SYS
    integer(IntKi) :: iMember                                                    !< Member index in Init%Members list
    INTEGER(IntKi) :: Joint1,Joint2    ! JointID
    CHARACTER(*), PARAMETER :: RoutineName = 'MemberLength'
    ErrStat = ErrID_None
    ErrMsg  = ''
    MemberLength=0.0
    
    !Find the MemberID in the list
    iMember = FINDLOCI(Init%Members(:,1), MemberID)
    if (iMember<=0) then
       call SetErrStat(ErrID_Fatal,' Member with ID '//trim(Num2LStr(MemberID))//' not found in member list!', ErrStat,ErrMsg,RoutineName);
       return
    endif
    ! Find joints ID for this member
    Joint1 = FINDLOCI(Init%Joints(:,1), Init%Members(iMember,2))
    Joint2 = FINDLOCI(Init%Joints(:,1), Init%Members(iMember,3))
    xyz1= Init%Joints(Joint1,2:4)
    xyz2= Init%Joints(Joint2,2:4)
    MemberLength=SQRT( SUM((xyz2-xyz1)**2.) )
    if ( EqualRealNos(MemberLength, 0.0_ReKi) ) then 
        call SetErrStat(ErrID_Fatal,' Member with ID '//trim(Num2LStr(MemberID))//' has zero length!', ErrStat,ErrMsg,RoutineName);
        return
    endif
END FUNCTION MemberLength

!------------------------------------------------------------------------------------------------------
!> Calculate member mass, given properties at the ends, keep units consistent
!! For now it works only for circular pipes or for a linearly varying area
FUNCTION BeamMass(rho1,D1,t1,rho2,D2,t2,L,ctube)
   REAL(ReKi), INTENT(IN) :: rho1,D1,t1,rho2,D2,t2 ,L       ! Density, OD and wall thickness for circular tube members at ends, Length of member
   LOGICAL, INTENT(IN)    :: ctube          ! =TRUE for circular pipes, false elseshape
   REAL(ReKi)             :: BeamMass  !mass
   REAL(ReKi)  :: a0,a1,a2,b0,b1,dd,dt  !temporary coefficients
   !Density allowed to vary linearly only
   b0=rho1
   b1=(rho2-rho1)/L
   !Here we will need to figure out what element it is for now circular pipes
   IF (ctube) THEN !circular tube
      a0=pi * (D1*t1-t1**2.)
      dt=t2-t1 !thickness variation
      dd=D2-D1 !OD variation
      a1=pi * ( dd*t1 + D1*dt -2.*t1*dt)/L 
      a2=pi * ( dd*dt-dt**2.)/L**2.
   ELSE  !linearly varying area
      a0=D1  !This is an area
      a1=(D2-D1)/L !Delta area
      a2=0.
   ENDIF
   BeamMass= b0*a0*L +(a0*b1+b0*a1)*L**2/2. + (b0*a2+b1*a1)*L**3/3 + a2*b1*L**4/4.!Integral of rho*A dz
END FUNCTION BeamMass

!------------------------------------------------------------------------------------------------------
!> Check whether MAT IS SYMMETRIC AND RETURNS THE MAXIMUM RELATIVE ERROR    
SUBROUTINE SymMatDebug(M,MAT)
    INTEGER(IntKi), INTENT(IN)                 :: M     ! Number of rows and columns
    REAL(ReKi),INTENT(IN)                      :: MAT(M ,M)    !matrix to be checked
    !LOCALS
    REAL(ReKi)                      :: Error,MaxErr    !element by element relative difference in (Transpose(MAT)-MAT)/MAT
    INTEGER(IntKi)                  ::  i, j, imax,jmax   !counter and temporary holders 

    MaxErr=0.
    imax=0
    jmax=0
    DO j=1,M
        DO i=1,M
            Error=MAT(i,j)-MAT(j,i)
            IF (MAT(i,j).NE.0) THEN
                Error=ABS(Error)/MAT(i,j)
            ENDIF    
            IF (Error > MaxErr) THEN
                imax=i
                jmax=j
                MaxErr=Error
            ENDIF    
        ENDDO
    ENDDO

   !--------------------------------------
   ! write discretized data to a txt file
   WRITE(*, '(A,e15.6)')  'Matrix Symmetry Check: Largest (abs) relative error is:', MaxErr
   WRITE(*, '(A,I4,I4)')  'Matrix Symmetry Check: (I,J)=', imax,jmax

END SUBROUTINE SymMatDebug

FUNCTION is_numeric(string, x)
   IMPLICIT NONE
   CHARACTER(len=*), INTENT(IN) :: string
   REAL(ReKi), INTENT(OUT) :: x
   LOGICAL :: is_numeric
   INTEGER :: e,n
   CHARACTER(len=12) :: fmt
   x = 0.0_ReKi
   n=LEN_TRIM(string)
   WRITE(fmt,'("(F",I0,".0)")') n
   READ(string,fmt,IOSTAT=e) x
   is_numeric = e == 0
END FUNCTION is_numeric
FUNCTION is_logical(string, b)
   IMPLICIT NONE
   CHARACTER(len=*), INTENT(IN) :: string
   Logical, INTENT(OUT) :: b
   LOGICAL :: is_logical
   INTEGER :: e,n
   b = .false.
   n=LEN_TRIM(string)
   READ(string,*,IOSTAT=e) b
   is_logical = e == 0
END FUNCTION is_logical

!> Parses a file for Kxx,Kxy,..Kxthtx,..Kxtz, Kytx, Kyty,..Kztz
SUBROUTINE ReadSSIfile ( Filename, JointID, SSIK, SSIM, ErrStat, ErrMsg, UnEc )
   USE NWTC_IO
   INTEGER,        INTENT(IN)                        :: JointID    !< ID of th ejoint for which we are reading SSI
   INTEGER,        INTENT(IN), OPTIONAL              :: UnEc       !< I/O unit for echo file. If present and > 0, write to UnEc
   INTEGER(IntKi), INTENT(OUT)                       :: ErrStat    !< Error status; if present, program does not abort on error
   CHARACTER(*),   INTENT(OUT)                       :: ErrMsg     !< Error message
   INTEGER                                           :: CurLine    !< The current line to be parsed in the FileInfo structure.
   REAL(ReKi),        INTENT(INOUT)  , dimension(21) :: SSIK, SSIM !< Matrices being filled by reading the file.
   CHARACTER(*),   INTENT(IN)                        :: Filename   !< Name of the input file.
   ! Local declarations:
   CHARACTER(5), DIMENSION(21) :: Knames=(/'Kxx  ','Kxy  ','Kyy  ','Kxz  ','Kyz  ', 'Kzz  ','Kxtx ','Kytx ','Kztx ','Ktxtx', &
      'Kxty ','Kyty ','Kzty ','Ktxty','Ktyty', &
      'Kxtz ','Kytz ','Kztz ','Ktxtz','Ktytz','Ktztz'/)           ! Dictionary of names by column for an Upper Triangular Matrix
   CHARACTER(5), DIMENSION(21) :: Mnames=(/'Mxx  ','Mxy  ','Myy  ','Mxz  ','Myz  ', 'Mzz  ','Mxtx ','Mytx ','Mztx ','Mtxtx', &
      'Mxty ','Myty ','Mzty ','Mtxty','Mtyty', &
      'Mxtz ','Mytz ','Mztz ','Mtxtz','Mtytz','Mtztz'/)    
   TYPE (FileInfoType)     :: FileInfo             ! The derived type for holding the file information.
   INTEGER                 :: IOS                  ! I/O status returned from the read statement.
   INTEGER(IntKi)          :: i, j, imax           !counters
   CHARACTER(ErrMsgLen)    :: ErrMsg2
   INTEGER(IntKi)          :: ErrStat2             ! Error status; if present, program does not abort on error
   CHARACTER(*), PARAMETER :: RoutineName = 'ReadSSIfile'

   SSIK=0.0_ReKi
   SSIM=0.0_ReKi

   CALL ProcessComFile ( Filename, FileInfo, ErrStat2, ErrMsg2 );CALL SetErrStat( ErrStat2, ErrMsg2, ErrStat, ErrMsg, RoutineName ); IF (ErrStat >= AbortErrLev) RETURN
   CurLine = 1                                                
   imax=21
   DO i=1, imax         !This will search also for already hit up names, but that's ok, it should be pretty fast
      DO j=1,FileInfo%NumLines 
         CurLine=j  
         CALL ParseVarWDefault ( FileInfo, CurLine, Knames(i), SSIK(i), 0.0_ReKi, ErrStat2, ErrMsg2 )
         CALL ParseVarWDefault ( FileInfo, CurLine, Mnames(i), SSIM(i), 0.0_ReKi, ErrStat2, ErrMsg2 )
      ENDDO   
   ENDDO
   IF ( PRESENT(UnEc) )  THEN
      IF ( UnEc .GT. 0 ) THEN
         WRITE (UnEc,'(1X,A20," = ",I11)') 'JOINT ID',JointID
         DO i=1,21
            WRITE (UnEc,'(1X,ES11.4e2," = ",A20)') SSIK(i), Knames(i) 
            WRITE (UnEc,'(1X,ES11.4e2," = ",A20)') SSIM(i), Mnames(i) 
         ENDDO
      ENDIF
   END IF
   RETURN
END SUBROUTINE ReadSSIfile


end module SubDyn<|MERGE_RESOLUTION|>--- conflicted
+++ resolved
@@ -618,16 +618,10 @@
    INTEGER(IntKi),          INTENT(  OUT)  :: ErrStat   ! Error status of the operation
    CHARACTER(*),            INTENT(  OUT)  :: ErrMsg    ! Error message if ErrStat /= ErrID_None
 ! local variable for input and output
-<<<<<<< HEAD
-CHARACTER(1024)              :: PriPath                                         ! The path to the primary input file
-CHARACTER(1024)              :: Line                                            ! String to temporarially hold value of read line
-
-=======
 CHARACTER(1024)              :: PriPath          ! The path to the primary input file
 CHARACTER(1024)              :: Line, Dummy_Str  ! String to temporarially hold value of read line
 INTEGER                      :: Sttus
 CHARACTER(64), ALLOCATABLE   :: StrArray(:)  ! Array of strings, for better control of table inputs
->>>>>>> 2ae10489
 LOGICAL                      :: Echo  
 LOGICAL                      :: LegacyFormat
 LOGICAL                      :: bNumeric
