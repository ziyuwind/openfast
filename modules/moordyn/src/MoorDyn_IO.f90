--- conflicted
+++ resolved
@@ -1161,7 +1161,6 @@
       ! close main MoorDyn output file
       if (p%MDUnOut > 0) then
          CLOSE( p%MDUnOut, IOSTAT = ErrStat )
-<<<<<<< HEAD
          IF ( ErrStat /= 0 ) THEN
             ErrMsg = 'Error closing output file'
          END IF
@@ -1170,45 +1169,26 @@
       ! close individual rod output files
       DO I=1,p%NRods
          if (allocated(m%RodList)) then
-         if (m%RodList(I)%RodUnOut > 0) then
-            CLOSE( m%RodList(I)%RodUnOut, IOSTAT = ErrStat )
-            IF ( ErrStat /= 0 ) THEN
-               ErrMsg = 'Error closing rod output file'
-            END IF
-         end if 
+            if (m%RodList(I)%RodUnOut > 0) then
+               CLOSE( m%RodList(I)%RodUnOut, IOSTAT = ErrStat )
+               IF ( ErrStat /= 0 ) THEN
+                  ErrMsg = 'Error closing rod output file'
+               END IF
+            end if 
          end if 
       END DO
       
       ! close individual line output files
       DO I=1,p%NLines
          if (allocated(m%LineList)) then
-         if (m%LineList(I)%LineUnOut > 0) then
-            CLOSE( m%LineList(I)%LineUnOut, IOSTAT = ErrStat )
-=======
->>>>>>> eb6b4cdf
-            IF ( ErrStat /= 0 ) THEN
-               ErrMsg = 'Error closing output file'
-            END IF
-<<<<<<< HEAD
-         end if 
+            if (m%LineList(I)%LineUnOut > 0) then
+               CLOSE( m%LineList(I)%LineUnOut, IOSTAT = ErrStat )
+               IF ( ErrStat /= 0 ) THEN
+                  ErrMsg = 'Error closing line output file'
+               END IF
+            end if 
          end if
       END DO
-=======
-      endif
-
-      ! close individual line output files
-      if (allocated(m%LineList)) then
-         DO I=1,p%NLines
-            if (m%LineList(I)%LineUnOut > 0) then
-               CLOSE( m%LineList(I)%LineUnOut, IOSTAT = ErrStat )
-                  IF ( ErrStat /= 0 ) THEN
-                     ErrMsg = 'Error closing line output file'
-                     exit    ! exit this loop
-                  END IF
-            endif
-         END DO
-      endif
->>>>>>> eb6b4cdf
 
       ! deallocate output arrays
       IF (ALLOCATED(m%MDWrOutput)) THEN
