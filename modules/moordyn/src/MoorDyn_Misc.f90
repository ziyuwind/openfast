--- conflicted
+++ resolved
@@ -1067,18 +1067,11 @@
    
       INTEGER(IntKi)                   :: NStepWave    ! 
       INTEGER(IntKi)                   :: NStepWave2   ! 
-<<<<<<< HEAD
-      REAL(SiKi)                       :: WaveTMax     ! max wave elevation time series duration after optimizing lenght for FFT
+      REAL(SiKi)                       :: WaveTMax     ! max wave elevation time series duration after optimizing length for FFT
       REAL(SiKi)                       :: WaveDOmega   ! frequency step
       REAL(SiKi), ALLOCATABLE          :: SinWaveDir(:)                                      ! SIN( WaveDirArr(I) ) -- Each wave frequency has a unique wave direction.
       REAL(SiKi), ALLOCATABLE          :: CosWaveDir(:)                                      ! COS( WaveDirArr(I) ) -- Each wave frequency has a unique wave direction.
       LOGICAL                          :: WaveMultiDir = .FALSE. ! Indicates the waves are multidirectional -- set by WaveField pointer if enabled
-=======
-      REAL(SiKi)                       :: WaveTMax     ! max wave elevation time series duration after optimizing length for FFT
-      REAL(SiKi)                       :: WaveDOmega   
-      REAL(SiKi)                       :: SinWaveDir                                      ! SIN( WaveDirArr(I) ) -- Each wave frequency has a unique wave direction.
-      REAL(SiKi)                       :: CosWaveDir                                      ! COS( WaveDirArr(I) ) -- Each wave frequency has a unique wave direction.
->>>>>>> 816b1b9e
 
       REAL(SiKi),  ALLOCATABLE         :: TmpFFTWaveElev(:)     ! Data for the FFT calculation
       TYPE(FFT_DataType)               :: FFT_Data              ! the instance of the FFT module we're using
@@ -1196,6 +1189,56 @@
             FileName = trim(WaterKinString)
          END IF
          
+         ! Set the values
+         TmpFFTWaveElev  =  0.0_DbKi
+         WaveElevC0(:,:) =  0.0_DbKi
+
+
+         ! Copy values over
+         DO I=0, MIN(SIZE(WaveElev0), NStepWave)-1
+            TmpFFTWaveElev(I) = WaveElev0(I)
+         ENDDO
+
+         ! Initialize the FFT
+         CALL InitFFT ( NStepWave, FFT_Data, .FALSE., ErrStatTmp )
+         CALL SetErrStat(ErrStatTmp,'Error occurred while initializing the FFT.',ErrStat,ErrMsg,RoutineName); if(Failed()) return
+
+         ! Apply the forward FFT to get the real and imaginary parts of the frequency information.      
+         CALL    ApplyFFT_f (  TmpFFTWaveElev(:), FFT_Data, ErrStatTmp )    ! Note that the TmpFFTWaveElev now contains the real and imaginary bits.
+         CALL SetErrStat(ErrStatTmp,'Error occurred while applying the forwards FFT to TmpFFTWaveElev array.',ErrStat,ErrMsg,RoutineName); if(Failed()) return
+
+         ! Copy the resulting TmpFFTWaveElev(:) data over to the WaveElevC0 array
+         DO I=1,NStepWave2-1
+            WaveElevC0     (1,I) = TmpFFTWaveElev(2*I-1)
+            WaveElevC0     (2,I) = TmpFFTWaveElev(2*I)
+         ENDDO
+         WaveElevC0(:,NStepWave2) = 0.0_SiKi
+
+         CALL  ExitFFT(FFT_Data, ErrStatTmp)
+         CALL  SetErrStat(ErrStatTmp,'Error occurred while cleaning up after the FFTs.', ErrStat,ErrMsg,RoutineName); if(Failed()) return
+
+
+         IF (ALLOCATED( WaveElev0      )) DEALLOCATE( WaveElev0     , STAT=ErrStatTmp)
+         IF (ALLOCATED( TmpFFTWaveElev )) DEALLOCATE( TmpFFTWaveElev, STAT=ErrStatTmp)
+
+
+         
+         ! note: following is a very streamlined adaptation from from Waves.v90 VariousWaves_Init
+         
+         ! allocate all the wave kinematics FFT arrays  
+         ALLOCATE( WaveNmbr  (0:NStepWave2), STAT=ErrStatTmp); CALL SetErrStat(ErrStatTmp,'Cannot allocate WaveNmbr.  ',ErrStat,ErrMsg,RoutineName)
+         ALLOCATE( tmpComplex(0:NStepWave2), STAT=ErrStatTmp); CALL SetErrStat(ErrStatTmp,'Cannot allocate tmpComplex.',ErrStat,ErrMsg,RoutineName)
+         ALLOCATE( WaveElevC (0:NStepWave2), STAT=ErrStatTmp); CALL SetErrStat(ErrStatTmp,'Cannot allocate WaveElevC .',ErrStat,ErrMsg,RoutineName)
+         ALLOCATE( WaveDynPC (0:NStepWave2), STAT=ErrStatTmp); CALL SetErrStat(ErrStatTmp,'Cannot allocate WaveDynPC .',ErrStat,ErrMsg,RoutineName)
+         ALLOCATE( WaveVelCHx(0:NStepWave2), STAT=ErrStatTmp); CALL SetErrStat(ErrStatTmp,'Cannot allocate WaveVelCHx.',ErrStat,ErrMsg,RoutineName)
+         ALLOCATE( WaveVelCHy(0:NStepWave2), STAT=ErrStatTmp); CALL SetErrStat(ErrStatTmp,'Cannot allocate WaveVelCHy.',ErrStat,ErrMsg,RoutineName)
+         ALLOCATE( WaveVelCV (0:NStepWave2), STAT=ErrStatTmp); CALL SetErrStat(ErrStatTmp,'Cannot allocate WaveVelCV .',ErrStat,ErrMsg,RoutineName)
+         ALLOCATE( WaveAccCHx(0:NStepWave2), STAT=ErrStatTmp); CALL SetErrStat(ErrStatTmp,'Cannot allocate WaveAccCHx.',ErrStat,ErrMsg,RoutineName)
+         ALLOCATE( WaveAccCHy(0:NStepWave2), STAT=ErrStatTmp); CALL SetErrStat(ErrStatTmp,'Cannot allocate WaveAccCHy.',ErrStat,ErrMsg,RoutineName)
+         ALLOCATE( WaveAccCV (0:NStepWave2), STAT=ErrStatTmp); CALL SetErrStat(ErrStatTmp,'Cannot allocate WaveAccCV .',ErrStat,ErrMsg,RoutineName)
+         
+         ! allocate time series grid data arrays (now that we know the number of time steps coming from the IFFTs)
+         CALL allocateKinematicsArrays() 
          
          
          UnEcho=-1
@@ -1388,7 +1431,9 @@
             
          ! ------------------- start with wave kinematics -----------------------
          
-         IF (p%WaveKin > 0) THEN 
+         ! set up FFTer for doing IFFTs
+         CALL InitFFT ( NStepWave, FFT_Data, .TRUE., ErrStatTmp )
+         CALL SetErrStat(ErrStatTmp,'Error occurred while initializing the FFT.', ErrStat, ErrMsg, routineName); if(Failed()) return
 
             ! Check that all wave grid z values are below the water line, otherwise COSHNumOvrCOSHDen calcs will nan
             DO I=1,p%nzWave
@@ -1461,20 +1506,10 @@
                   WaveDirArr = p%WaveField%WaveDirArr
                ENDIF
 
-<<<<<<< HEAD
             ELSEIF (p%WaveKin == 1) THEN ! must be a filepath therefore read wave elevations from timeseries
 
                ! NOTE: there is a decent ammount of code duplication (intentional for now) with what is in SeaState that eventually 
                ! we will want to synchronize with a standard library at some point
-=======
-         ! Initialize the FFT
-         CALL InitFFT ( NStepWave, FFT_Data, .FALSE., ErrStatTmp )
-         CALL SetErrStat(ErrStatTmp,'Error occurred while initializing the FFT.',ErrStat,ErrMsg,RoutineName); if(Failed()) return
-
-         ! Apply the forward FFT to get the real and imaginary parts of the frequency information.      
-         CALL    ApplyFFT_f (  TmpFFTWaveElev(:), FFT_Data, ErrStatTmp )    ! Note that the TmpFFTWaveElev now contains the real and imaginary bits.
-         CALL SetErrStat(ErrStatTmp,'Error occurred while applying the forwards FFT to TmpFFTWaveElev array.',ErrStat,ErrMsg,RoutineName); if(Failed()) return
->>>>>>> 816b1b9e
 
                ! --------------------- set from inputted wave elevation time series, grid approach -------------------
                CALL WrScr( '    WaveKinMod = 1. Reading wave elevation time series from file' )
@@ -1490,7 +1525,6 @@
                   RETURN
                END IF
 
-<<<<<<< HEAD
                IF ( PathIsRelative( WaveKinFile ) ) THEN   ! properly handle relative path <<<
                   !CALL GetPath( TRIM(InitInp%InputFile), TmpPath )
                   WaveKinFile = TRIM(p%PriPath)//TRIM(WaveKinFile)
@@ -1534,10 +1568,6 @@
 
                ntIn = i-numHdrLn     ! save number of lines of file
                
-=======
-         CALL  ExitFFT(FFT_Data, ErrStatTmp)
-         CALL  SetErrStat(ErrStatTmp,'Error occurred while cleaning up after the FFTs.', ErrStat,ErrMsg,RoutineName); if(Failed()) return
->>>>>>> 816b1b9e
 
                ! allocate space for input wave elevation array (including time column)
                CALL AllocAry(WaveTimeIn,  ntIn, 'WaveTimeIn', ErrStat2, ErrMsg2 ); IF(Failed()) RETURN
@@ -1579,7 +1609,6 @@
                ! specify stepping details 
                p%ntWave = CEILING(Tmax/p%dtWave)          ! number of wave time steps
 
-<<<<<<< HEAD
                
                ! allocate space for processed reference wave elevation time series
                ALLOCATE ( WaveElev0( 0:p%ntWave ), STAT=ErrStat2); ErrMsg2 = 'Cannot allocate array WaveElev0.'; IF(Failed0()) RETURN  ! this has an extra entry of zero in case it needs to be padded to be even
@@ -1588,61 +1617,6 @@
                ! go through and interpolate (should replace with standard function)
                DO i = 1, p%ntWave       
                   t = p%dtWave*(i-1)
-=======
-         
-         ! note: following is a very streamlined adaptation from from Waves.v90 VariousWaves_Init
-         
-         ! allocate all the wave kinematics FFT arrays  
-         ALLOCATE( WaveNmbr  (0:NStepWave2), STAT=ErrStatTmp); CALL SetErrStat(ErrStatTmp,'Cannot allocate WaveNmbr.  ',ErrStat,ErrMsg,RoutineName)
-         ALLOCATE( tmpComplex(0:NStepWave2), STAT=ErrStatTmp); CALL SetErrStat(ErrStatTmp,'Cannot allocate tmpComplex.',ErrStat,ErrMsg,RoutineName)
-         ALLOCATE( WaveElevC (0:NStepWave2), STAT=ErrStatTmp); CALL SetErrStat(ErrStatTmp,'Cannot allocate WaveElevC .',ErrStat,ErrMsg,RoutineName)
-         ALLOCATE( WaveDynPC (0:NStepWave2), STAT=ErrStatTmp); CALL SetErrStat(ErrStatTmp,'Cannot allocate WaveDynPC .',ErrStat,ErrMsg,RoutineName)
-         ALLOCATE( WaveVelCHx(0:NStepWave2), STAT=ErrStatTmp); CALL SetErrStat(ErrStatTmp,'Cannot allocate WaveVelCHx.',ErrStat,ErrMsg,RoutineName)
-         ALLOCATE( WaveVelCHy(0:NStepWave2), STAT=ErrStatTmp); CALL SetErrStat(ErrStatTmp,'Cannot allocate WaveVelCHy.',ErrStat,ErrMsg,RoutineName)
-         ALLOCATE( WaveVelCV (0:NStepWave2), STAT=ErrStatTmp); CALL SetErrStat(ErrStatTmp,'Cannot allocate WaveVelCV .',ErrStat,ErrMsg,RoutineName)
-         ALLOCATE( WaveAccCHx(0:NStepWave2), STAT=ErrStatTmp); CALL SetErrStat(ErrStatTmp,'Cannot allocate WaveAccCHx.',ErrStat,ErrMsg,RoutineName)
-         ALLOCATE( WaveAccCHy(0:NStepWave2), STAT=ErrStatTmp); CALL SetErrStat(ErrStatTmp,'Cannot allocate WaveAccCHy.',ErrStat,ErrMsg,RoutineName)
-         ALLOCATE( WaveAccCV (0:NStepWave2), STAT=ErrStatTmp); CALL SetErrStat(ErrStatTmp,'Cannot allocate WaveAccCV .',ErrStat,ErrMsg,RoutineName)
-         
-         ! allocate time series grid data arrays (now that we know the number of time steps coming from the IFFTs)
-         CALL allocateKinematicsArrays() 
-         
-         
-         ! Set the CosWaveDir and SinWaveDir values
-         CosWaveDir=COS(D2R*WaveDir)
-         SinWaveDir=SIN(D2R*WaveDir)
-         
-         ! get wave number array once
-         DO I = 0, NStepWave2 
-            WaveNmbr(i)   = WaveNumber ( REAL(I*WaveDOmega, R8Ki), p%g, p%WtrDpth )
-            tmpComplex(I)    =  CMPLX(WaveElevC0(1,I), WaveElevC0(2,I))
-         END DO    
-         
-         ! set up FFTer for doing IFFTs
-         CALL InitFFT ( NStepWave, FFT_Data, .TRUE., ErrStatTmp )
-         CALL SetErrStat(ErrStatTmp,'Error occurred while initializing the FFT.', ErrStat, ErrMsg, routineName); if(Failed()) return
-
-         ! Loop through all points where the incident wave kinematics will be computed      
-         do ix = 1,p%nxWave 
-            do iy = 1,p%nyWave
-               do iz = 1,p%nzWave
-                 
-                  ! Compute the discrete Fourier transform of the incident wave kinematics
-                  do i = 0, NStepWave2  ! Loop through the positive frequency components (including zero) of the discrete Fourier transforms
-
-                     Omega = i*WaveDOmega
-                     ImagOmega = ImagNmbr*Omega
-
-                     WaveElevC (i) = tmpComplex(i) * EXP( -ImagNmbr*WaveNmbr(i)*( p%pxWave(ix)*CosWaveDir + p%pyWave(iy)*SinWaveDir ))                                                                 
-                     WaveDynPC (i) = p%rhoW*p%g* WaveElevC(i) * COSHNumOvrCOSHDen( WaveNmbr(i), p%WtrDpth, REAL(p%pzWave(iz), R8Ki) )       
-                     WaveVelCHx(i) =       Omega*WaveElevC(i) * COSHNumOvrSINHDen( WaveNmbr(i), p%WtrDpth, REAL(p%pzWave(iz), R8Ki) ) *CosWaveDir
-                     WaveVelCHy(i) =       Omega*WaveElevC(i) * COSHNumOvrSINHDen( WaveNmbr(i), p%WtrDpth, REAL(p%pzWave(iz), R8Ki) ) *SinWaveDir             
-                     WaveVelCV (i) =   ImagOmega*WaveElevC(i) * SINHNumOvrSINHDen( WaveNmbr(i), p%WtrDpth, REAL(p%pzWave(iz), R8Ki) )
-                     WaveAccCHx(i) =   ImagOmega*WaveVelCHx(i)
-                     WaveAccCHy(i) =   ImagOmega*WaveVelCHy(i)
-                     WaveAccCV (i) =   ImagOmega*WaveVelCV (i)
-                  end do  ! I, frequencies
->>>>>>> 816b1b9e
                   
                   ! interpolation routine to dtWave spacing
                   DO iIn = 1,ntIn-1      
@@ -1794,15 +1768,8 @@
             ! could also reproduce the wave elevation at 0,0,0 on a separate channel for verIFication...
             
             CALL  ExitFFT(FFT_Data, ErrStat2); ErrMsg2 = 'Error occured while cleaning up after the IFFTs.'; IF(Failed()) RETURN
-         
-<<<<<<< HEAD
-         END IF ! p%WaveKin > 0
-=======
-         CALL  ExitFFT(FFT_Data, ErrStatTmp)
-         CALL  SetErrStat(ErrStatTmp,'Error occurred while cleaning up after the IFFTs.', ErrStat,ErrMsg,RoutineName); if(Failed()) return
       
       end if ! p%WaveKin == 3
->>>>>>> 816b1b9e
 
 
          ! --------------------------------- now do currents --------------------------------
