--- conflicted
+++ resolved
@@ -259,11 +259,7 @@
          ! handled, along with passing kinematics to dependent lines, by separate call to setState
       
       else
-<<<<<<< HEAD
-         print *, "Error: Rod_SetKinematics called for a free Rod in MoorDyn. Rod number", Rod%IdNum  ! <<<
-=======
          Call WrScr("Error: Rod_SetKinematics called for a free Rod in MoorDyn. Rod number"//trim(num2lstr(Rod%IdNum)))  ! <<<
->>>>>>> 5468fbf6
       end if
 
    
