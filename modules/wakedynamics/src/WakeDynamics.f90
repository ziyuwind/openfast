!**********************************************************************************************************************************
! LICENSING
! Copyright (C) 2015-2016  National Renewable Energy Laboratory
!
!    This file is part of WakeDynamics.
!
! Licensed under the Apache License, Version 2.0 (the "License");
! you may not use this file except in compliance with the License.
! You may obtain a copy of the License at
!
!     http://www.apache.org/licenses/LICENSE-2.0
!
! Unless required by applicable law or agreed to in writing, software
! distributed under the License is distributed on an "AS IS" BASIS,
! WITHOUT WARRANTIES OR CONDITIONS OF ANY KIND, either express or implied.
! See the License for the specific language governing permissions and
! limitations under the License.
!
!**********************************************************************************************************************************
! File last committed: $Date$
! (File) Revision #: $Rev$
! URL: $HeadURL$
!**********************************************************************************************************************************
!> WakeDynamics is a time-domain module for modeling wake dynamics of one or more horizontal-axis wind turbines.
module WakeDynamics
    
   use NWTC_Library
   use VTK
   use WakeDynamics_Types
     
   implicit none

   private
   
   type(ProgDesc), parameter  :: WD_Ver = ProgDesc( 'WakeDynamics', '', '' )
   character(*),   parameter  :: WD_Nickname = 'WD'      
   real(ReKi) ,    parameter  :: nExpBrkDwn = 1.

   ! ..... Public Subroutines ...................................................................................................

   public :: WD_Init                           ! Initialization routine
   public :: WD_End                            ! Ending routine (includes clean up)
   public :: WD_UpdateStates                   ! Loose coupling routine for solving for constraint states, integrating
                                               !   continuous states, and updating discrete states
   public :: WD_CalcOutput                     ! Routine for computing outputs
   public :: WD_WritePlaneOutputs              ! Routine for IO Operation
   public :: WD_CalcConstrStateResidual        ! Tight coupling routine for returning the constraint state residual

   public :: WD_TEST_Axi2Cart
   public :: WD_TEST_AddVelocityCurl
   contains  

function  WD_Interp ( yVal, xArr, yArr )
   real(ReKi)                     :: WD_Interp
   real(ReKi),      intent(in   ) :: yVal
   real(ReKi),      intent(in   ) :: xArr(:) 
   real(ReKi),      intent(in   ) :: yArr(:)
   
   integer(IntKi)  :: i, nPts
   real(ReKi)      :: y1,y2,x1,x2,dy
   
   
   nPts = size(xArr)
   WD_Interp = 0.0_ReKi
   y2 = yArr(nPts) - yVal
   x2 = xArr(nPts)
   do i=nPts-1,1,-1
      y1 = yArr(i) - yVal 
      x1 = xArr(i)
      if( nint( sign(1.0_ReKi, y1) ) /= nint( sign(1.0_ReKi, y2) ) ) then
                 
         dy = y2-y1
         if (EqualRealNos(dy,0.0_ReKi) ) then
            WD_Interp =  x2
         else
            WD_Interp = (x2-x1)*(yVal-y1)/(dy) + x1  
         end if
         exit
         
      end if
      
      y2 = y1
      x2 = x1
   end do
   
end function WD_Interp
!----------------------------------------------------------------------------------------------------------------------------------   
!> This function sets the nacelle-yaw-related directional term for the yaw correction deflection calculations
!!   
function GetYawCorrection(yawErr, xhat_disk, dx, p, errStat, errMsg)
   real(ReKi), dimension(3) :: GetYawCorrection
   real(ReKi),                    intent(in   )  :: yawErr           !< Nacelle-yaw error at the wake planes
   real(ReKi),                    intent(in   )  :: xhat_disk(3)     !< Orientation of rotor centerline, normal to disk
   real(ReKi),                    intent(in   )  :: dx               !< Dot_product(xhat_plane,V_plane)*DT_low
   type(WD_ParameterType),        intent(in   )  :: p                !< Parameters
   integer(IntKi),                intent(  out)  :: errStat          !< Error status of the operation
   character(*),                  intent(  out)  :: errMsg           !< Error message if errStat /= ErrID_None
   
   real(ReKi) :: xydisk(3),yxdisk(3),yydisk(3),xxdisk(3),xydisknorm
   
   errStat = ErrID_None
   errMsg  = ''
   
   xydisk = (/0.0_ReKi, xhat_disk(1), 0.0_ReKi/)
   yxdisk = (/xhat_disk(2), 0.0_ReKi, 0.0_ReKi/)
   yydisk = (/0.0_ReKi, xhat_disk(2), 0.0_ReKi/)
   xxdisk = (/xhat_disk(1), 0.0_ReKi, 0.0_ReKi/)
   xydisknorm = TwoNorm(xxdisk + yydisk)
   
   if (EqualRealNos(xydisknorm,0.0_ReKi)) then
      ! TEST: E3
      call SetErrStat( ErrID_Fatal, 'Orientation of the rotor centerline at the rotor plane is directed vertically upward or downward, whereby the nacelle-yaw error and horizontal wake-deflection correction is undefined.', errStat, errMsg, 'GetYawCorrectionTermA' )
      return
   end if
 
   if (EqualRealNos(dx,0.0_ReKi)) then
      GetYawCorrection = ( p%C_HWkDfl_O + p%C_HWkDfl_OY*YawErr ) *      ( ( xydisk - yxdisk ) / (xydisknorm) )
   else
      GetYawCorrection = ( p%C_HWkDfl_x + p%C_HWkDfl_xY*yawErr ) * dx * ( ( xydisk - yxdisk ) / (xydisknorm) )
   end if
      
end function GetYawCorrection

!----------------------------------------------------------------------------------------------------------------------------------   
!> This subroutine calculates the eddy viscosity filter functions, prepresenting the delay in the turbulent stress generated by 
!! ambient turbulence or the development of turbulent stresses generated by the shear layer
real(ReKi) function EddyFilter(x_plane, D_rotor, C_Dmin, C_Dmax, C_Fmin, C_Exp)

   real(ReKi),          intent(in   ) :: x_plane         !< Downwind distance from rotor to each wake plane (m)
   real(ReKi),          intent(in   ) :: D_rotor         !< Rotor diameter (m)
   real(ReKi),          intent(in   ) :: C_Dmin          !< Calibrated parameter defining the transitional diameter fraction between the minimum and exponential regions
   real(ReKi),          intent(in   ) :: C_Dmax          !< Calibrated parameter defining the transitional diameter fraction between the exponential and maximum regions
   real(ReKi),          intent(in   ) :: C_Fmin          !< Calibrated parameter defining the functional value in the minimum region
   real(ReKi),          intent(in   ) :: C_Exp           !< Calibrated parameter defining the exponent in the exponential region


      ! Any errors due to invalid choices of the calibrated parameters have been raised when this module was initialized
   
   if ( x_plane <= C_Dmin*D_rotor ) then
      EddyFilter = C_Fmin
   else if (x_plane >= C_Dmax*D_rotor) then
      EddyFilter = 1_ReKi
   else
      EddyFilter = C_Fmin + (1_ReKi-C_Fmin)*( ( (x_plane/D_rotor) - C_DMin ) / (C_Dmax-C_Dmin) )**C_Exp
   end if


end function EddyFilter

!----------------------------------------------------------------------------------------------------------------------------------   
!> This subroutine calculates the wake diameter at a wake plane, based on one of four models
real(ReKi) function WakeDiam( Mod_WakeDiam, nr, dr, rArr, Vx_wake, Vx_wind_disk, D_rotor, C_WakeDiam)

   integer(intKi),      intent(in   ) :: Mod_WakeDiam       !< Wake diameter calculation model [ 1=Rotor diameter, 2=Velocity, 3=Mass flux, 4=Momentum flux]
   integer(intKi),      intent(in   ) :: nr                 !< Number of radii in the radial finite-difference grid
   real(ReKi),          intent(in   ) :: dr                 !< Radial increment of radial finite-difference grid (m)
   real(ReKi),          intent(in   ) :: rArr(0:)           !< Discretization of radial finite-difference grid (m)
   real(ReKi),          intent(in   ) :: Vx_wake(0:)        !< Axial wake velocity deficit at a wake plane, distributed radially (m/s)
   real(ReKi),          intent(in   ) :: Vx_wind_disk       !< Rotor-disk-averaged ambient wind speed, normal to planes (m/s)
   real(ReKi),          intent(in   ) :: D_rotor            !< Rotor diameter (m)
   real(ReKi),          intent(in   ) :: C_WakeDiam         !< Calibrated parameter for wake diameter calculation

   integer(IntKi) :: ILo
   real(ReKi) :: m(0:nr-1)
   integer(IntKi) :: i
   ILo = 0
    
   ! Any errors due to invalid values of dr and C_WakeDiam have been raised when this module was initialized
   
   select case ( Mod_WakeDiam )
      case (WakeDiamMod_RotDiam) 
      
         WakeDiam = D_rotor
         
      case (WakeDiamMod_Velocity)  
         
            ! Ensure the wake diameter is at least as large as the rotor diameter   
         
         WakeDiam = max(D_rotor, 2.0_ReKi*WD_Interp( (C_WakeDiam-1_ReKi)*Vx_wind_disk, rArr, Vx_wake ) )
         
      case (WakeDiamMod_MassFlux) 
         
         m(0) = 0.0
         do i = 1,nr-1
            m(i) = m(i-1) + pi*dr*(Vx_wake(i)*rArr(i) + Vx_wake(i-1)*rArr(i-1))
         end do
         
         WakeDiam = max(D_rotor, 2.0_ReKi*WD_Interp( C_WakeDiam*m(nr-1), rArr, m ) )
         
      case (WakeDiamMod_MtmFlux)
         
         m(0) = 0.0
         do i = 1,nr-1
            m(i) = m(i-1) + pi*dr*( (Vx_wake(i)**2)*rArr(i) + (Vx_wake(i-1)**2)*rArr(i-1))
         end do
         
         WakeDiam = max(D_rotor, 2.0_ReKi*WD_Interp( C_WakeDiam*m(nr-1), rArr, m ) )
   
   end select

      
end function WakeDiam

real(ReKi) function get_Ctavg(r, Ct, D_rotor) result(Ct_avg)
   real(ReKi), intent(in   ) :: r(:)  ! radial positions
   real(ReKi), intent(in   ) :: Ct(:) ! Thrust coefficient Ct(r)
   real(ReKi), intent(in   ) :: D_rotor
   real(ReKi) :: dr
   integer :: j
   ! Computing average Ct = \int r Ct dr / \int r dr = 2/R^2 \int r Ct dr using trapz
   ! NOTE: r goes beyond the rotor (works since Ct=0 beyond that)
   ! NOTE: the formula can be improved, assumes equispacing of r
   Ct_avg = 0.0_ReKi
   do j=2,size(r)
      dr = r(j) - r(j-1)
      Ct_avg = Ct_avg + 0.5_ReKi * (r(j) * Ct(j) + r(j-1) * Ct(j-1)) * dr
   enddo
   Ct_avg = 8.0_ReKi*Ct_avg/(D_rotor*D_rotor)
end function get_Ctavg

!----------------------------------------------------------------------------------------------------------------------------------   
!> This subroutine computes the near wake correction : Vx_wake  
subroutine NearWakeCorrection( Ct_azavg_filt, Cq_azavg_filt, Vx_rel_disk_filt, p, m, Vx_wake, Vt_wake, D_rotor, errStat, errMsg )
   real(ReKi),                   intent(in   ) :: Ct_azavg_filt(0:) !< Time-filtered azimuthally averaged thrust force coefficient (normal to disk), distributed radially
   real(ReKi),                   intent(in   ) :: Cq_azavg_filt(0:) !< Time-filtered azimuthally averaged tangential force coefficient (normal to disk), distributed radially
   real(ReKi),                   intent(in   ) :: D_rotor           !< Rotor diameter
   real(ReKi),                   intent(in   ) :: Vx_rel_disk_filt  !< Time-filtered rotor-disk-averaged relative wind speed (ambient + deficits + motion), normal to disk
   type(WD_ParameterType),       intent(in   ) :: p                 !< Parameters
   type(WD_MiscVarType),         intent(inout) :: m                 !< Initial misc/optimization variables
   real(ReKi),                   intent(inout) :: Vx_wake(0:)       !< Axial wake velocity deficit at first plane
   real(ReKi),                   intent(inout) :: Vt_wake(0:)       !< Tangential wake velocity deficit at first plane
   integer(IntKi),               intent(  out) :: errStat           !< Error status of the operation
   character(*),                 intent(  out) :: errMsg            !< Error message if errStat /= ErrID_None
   real(ReKi) :: alpha
   real(ReKi) :: Ct_avg            ! Rotor-disk averaged Ct
   integer(IntKi) :: j, errStat2
   character(*), parameter  :: RoutineName = 'NearWakeCorrection'
   real(ReKi), parameter    :: Ct_low = 0.96_ReKi, Ct_high = 1.10_ReKi ! Limits for blending
   
   errStat = ErrID_None
   errMsg  = ''

   ! Computing average Ct = \int r Ct dr / \int r dr = 2/R^2 \int r Ct dr using trapz
   ! NOTE: r goes beyond the rotor (works since Ct=0 beyond that)
   Ct_avg = get_Ctavg(p%r, Ct_azavg_filt, D_rotor)

   if (Ct_avg > 2.0_ReKi ) then
      ! THROW ERROR because we are in the prop-brake region
      ! TEST: E5
      call SetErrStat(ErrID_FATAL, 'Wake model is not valid in the propeller-brake region, i.e., Ct > 2.0.', errStat, errMsg, RoutineName)
      return

   else if ( Ct_avg < Ct_low ) then
      ! Low Ct region
      call Vx_low_Ct(Vx_wake, p%r) ! Compute Vx_wake at p%r

   else if ( Ct_avg > Ct_high ) then
      ! high Ct region
      call Vx_high_Ct(Vx_wake, p%r, Ct_avg) ! Compute Vx_wake at p%r
      ! m%r_wake = p%r ! No distinction between r_wake and r, r_wake is just a temp variable anyway
      Vt_wake = 0.0_ReKi
   else
      ! Blending Ct region between Ct_low and Ct_high
      call Vx_low_Ct (Vx_wake, p%r)         ! Evaluate Vx_wake (Ct_low)  at p%r
      call Vx_high_Ct(m%Vx_high, p%r, Ct_avg) ! Evaluate Vx_high (Ct_high) at p%r

      alpha = 1.0_ReKi - (Ct_avg - Ct_low) / (Ct_high-Ct_low) ! linear blending coefficient
      do j=0,p%NumRadii-1
         Vx_wake(j) = alpha*Vx_wake(j)+(1.0_ReKi-alpha)*m%Vx_high(j)  ! Blended CT velocity
         Vt_wake(j) = alpha*Vt_wake(j)
      end do
   end if   

contains

   !> Compute the induced velocity distribution in the wake for low thrust region 
   subroutine Vx_low_Ct(Vx, r_eval)
      real(ReKi), dimension(0:), intent(out) :: Vx     !< Wake induced velocity (<0)
      real(ReKi), dimension(0:), intent(in ) :: r_eval !< Radial position where velocity is to be evaluated
      integer(IntKi) :: ILo ! index for interpolation
      real(ReKi) :: a_interp
      real(ReKi) :: Cq_interp

      ! compute r_wake and m%a using Ct_azavg_filt
      m%r_wake(0) = 0.0_ReKi
      do j=0,p%NumRadii-1
         ! NOTE: Ct clipped instead of (2.0_ReKi + 3.0_ReKi*sqrt(14.0_ReKi*Ct_azavg_filt(j)-12.0_ReKi))/14.0_ReKi
         m%a(j) =  0.5_ReKi - 0.5_ReKi*sqrt( 1.0_ReKi-min(Ct_azavg_filt(j),24.0_ReKi/25.0_ReKi))
         if (j > 0) then
            m%r_wake(j)  = sqrt(m%r_wake(j-1)**2.0_ReKi + p%dr*( ((1.0_ReKi - m%a(j))*p%r(j)) / (1.0_ReKi-p%C_NearWake*m%a(j)) + ((1.0_ReKi - m%a(j-1))*p%r(j-1)) / (1.0_ReKi-p%C_NearWake*m%a(j-1)) ) )
         end if
      end do
      ! Use a and rw to determine Vx
      Vx(0) = -Vx_rel_disk_filt*p%C_Nearwake*m%a(0)
      Vt_wake(0) = 0.0_ReKi
      ILo = 0
      do j=1,p%NumRadii-1
         ! given r_wake and m%a at p%dr increments, find value of m%a(r_wake) using interpolation 
         a_interp = InterpBin( r_eval(j), m%r_wake, m%a, ILo, p%NumRadii ) !( XVal, XAry, YAry, ILo, AryLen )
         Cq_interp = InterpBin( r_eval(j), m%r_wake, Cq_azavg_filt, ILo, p%NumRadii ) !( XVal, XAry, YAry, ILo, AryLen )
         Vx(j) = -Vx_rel_disk_filt*p%C_NearWake*a_interp !! Low CT velocity
         Vt_wake(j) = p%C_NearWake * Cq_interp * Vx_rel_disk_filt / (4._ReKi*(1._ReKi-a_interp))
                  
      end do

   end subroutine Vx_low_Ct

   !> Compute the induced velocity distribution in the wake for high thrust region 
   subroutine Vx_high_Ct(Vx, r_eval, Ct_avg)
      real(ReKi), dimension(0:), intent(out) :: Vx     !< Wake induced velocity (<0)
      real(ReKi), dimension(0:), intent(in ) :: r_eval !< Wake radial coordinate 
      real(ReKi),                intent(in ) :: Ct_avg !< Rotor-disk averaged Ct
      real(ReKi) :: mu, sigma ! Gaussian shape parameters for high thrust region
      real(ReKi), parameter :: x_bar=4._ReKi ! dimensionless downstream distance used to tune the model
      mu    = (3._ReKi/(2._ReKi*Ct_avg*Ct_avg-1._ReKi)  + 4._ReKi -0.5_ReKi*x_bar) /10._ReKi
      sigma = D_rotor*  (0.5_ReKi*Ct_avg + x_bar/(25._ReKi))
      do j=0,p%NumRadii-1
         Vx(j) = -Vx_rel_disk_filt*mu*exp(-r_eval(j)*r_eval(j)/(sigma*sigma)) !! High CT Velocity
      end do
   end subroutine Vx_high_Ct
   
end subroutine NearWakeCorrection



!----------------------------------------------------------------------------------------------------------------------------------   
!> This subroutine solves the tridiagonal linear system for x() using the Thomas algorithm   
subroutine ThomasAlgorithm(nr, a, b, c, d, x, errStat, errMsg)

   integer(IntKi),      intent(in   ) :: nr                 !< Number of radii in the radial finite-difference grid
   real(ReKi),          intent(inout) :: a(0:)              !< Sub diagonal
   real(ReKi),          intent(inout) :: b(0:)              !< Main diagonal
   real(ReKi),          intent(inout) :: c(0:)              !< Super diagonal
   real(ReKi),          intent(inout) :: d(0:)              !< Right-hand side
   real(ReKi),          intent(inout) :: x(0:)              !< Solution of the linear solve
   integer(IntKi),      intent(  out) :: errStat            !< Error status of the operation
   character(*),        intent(  out) :: errMsg             !< Error message if errStat /= ErrID_None
   real(ReKi)     :: m
   integer(IntKi) :: i
   character(*), parameter            :: RoutineName = 'ThomasAlgorithm'
   
   errStat = ErrID_None
   errMsg  = ''
   
   ! Assumes all arrays are the same length
   
      ! Check that tridiagonal matrix is not diagonally dominant
   if ( abs(b(0)) <= abs(c(0)) ) then
      ! TEST: E16
       call SetErrStat( ErrID_Fatal, 'Tridiagonal matrix is not diagonally dominant, i.e., abs(b(0)) <= abs(c(0)). Try reducing the FAST.Farm timestep.', errStat, errMsg, RoutineName )
       return
   end if
   do i = 1,nr-2
      if ( abs(b(i)) <= ( abs(a(i))+abs(c(i)) ) ) then
         ! TEST: E17
          call SetErrStat( ErrID_Fatal, 'Tridiagonal matrix is not diagonally dominant, i.e., abs(b(i)) <= ( abs(a(i))+abs(c(i)) ). Try reducing the FAST.Farm timestep.', errStat, errMsg, RoutineName )
          return
      end if
   end do
   if ( abs(b(nr-1)) <= abs(a(nr-1)) ) then
      ! TEST: E18
       call SetErrStat( ErrID_Fatal, 'Tridiagonal matrix is not diagonally dominant, i.e., abs(b(nr-1)) <= abs(a(nr-1)). Try reducing the FAST.Farm timestep.', errStat, errMsg, RoutineName )
       return
   end if
   
   do i = 1,nr-1 
      m = -a(i)/b(i-1)
      b(i) = b(i) +  m*c(i-1)
      d(i) = d(i) +  m*d(i-1)
   end do
   
   x(nr-1) = d(nr-1)/b(nr-1)
   do i = nr-2,0, -1
      x(i) = ( d(i) - c(i)*x(i+1) ) / b(i)
   end do

end subroutine ThomasAlgorithm

!----------------------------------------------------------------------------------------------------------------------------------   
!> This routine is called at the start of the simulation to perform initialization steps.
!! The parameters are set here and not changed during the simulation.
!! The initial states and initial guess for the input are defined.
subroutine WD_Init( InitInp, u, p, x, xd, z, OtherState, y, m, Interval, InitOut, errStat, errMsg )
   type(WD_InitInputType),       intent(in   ) :: InitInp       !< Input data for initialization routine
   type(WD_InputType),           intent(  out) :: u             !< An initial guess for the input; input mesh must be defined
   type(WD_ParameterType),       intent(  out) :: p             !< Parameters
   type(WD_ContinuousStateType), intent(  out) :: x             !< Initial continuous states
   type(WD_DiscreteStateType),   intent(  out) :: xd            !< Initial discrete states
   type(WD_ConstraintStateType), intent(  out) :: z             !< Initial guess of the constraint states
   type(WD_OtherStateType),      intent(  out) :: OtherState    !< Initial other states
   type(WD_OutputType),          intent(  out) :: y             !< Initial system outputs (outputs are not calculated;
                                                                !!   only the output mesh is initialized)
   type(WD_MiscVarType),         intent(  out) :: m             !< Initial misc/optimization variables
   real(DbKi),                   intent(in   ) :: interval      !< Coupling interval in seconds: the rate that
                                                                !!   (1) WD_UpdateStates() is called in loose coupling &
                                                                !!   (2) WD_UpdateDiscState() is called in tight coupling.
                                                                !!   Input is the suggested time from the glue code;
                                                                !!   Output is the actual coupling interval that will be used
                                                                !!   by the glue code.
   type(WD_InitOutputType),      intent(  out) :: InitOut       !< Output for initialization routine
   integer(IntKi),               intent(  out) :: errStat       !< Error status of the operation
   character(*),                 intent(  out) :: errMsg        !< Error message if errStat /= ErrID_None
      ! Local variables
   integer(IntKi)                              :: i             ! loop counter
   character(1024)                             :: rootDir
   character(1024)                             :: basename
   integer(IntKi)                              :: errStat2      ! temporary error status of the operation
   character(ErrMsgLen)                        :: errMsg2       ! temporary error message 
   character(*), parameter                     :: RoutineName = 'WD_Init'
   
      ! Initialize variables for this routine
   errStat = ErrID_None
   errMsg  = ""
  
      ! Initialize the NWTC Subroutine Library
   call NWTC_Init( EchoLibVer=.FALSE. )

      ! Display the module information
   if (InitInp%TurbNum <= 1) call DispNVD( WD_Ver )       
      
      ! Validate the initialization inputs
   call ValidateInitInputData( interval, InitInp, InitInp%InputFileData, ErrStat2, ErrMsg2 );   if (Failed()) return;
      
   !............................................................................................
   ! Define parameters
   !............................................................................................
   p%TurbNum     = InitInp%TurbNum
   p%DT_low      = interval
   ! Parameters from input file
   p%Mod_Wake      = InitInp%InputFileData%Mod_Wake
   p%NumPlanes     = InitInp%InputFileData%NumPlanes   
   p%NumRadii      = InitInp%InputFileData%NumRadii    
   p%dr            = InitInp%InputFileData%dr  
   p%C_HWkDfl_O    = InitInp%InputFileData%C_HWkDfl_O 
   p%C_HWkDfl_OY   = InitInp%InputFileData%C_HWkDfl_OY
   p%C_HWkDfl_x    = InitInp%InputFileData%C_HWkDfl_x 
   p%C_HWkDfl_xY   = InitInp%InputFileData%C_HWkDfl_xY
   p%C_NearWake    = InitInp%InputFileData%C_NearWake  
   p%C_vAmb_DMin   = InitInp%InputFileData%C_vAmb_DMin 
   p%C_vAmb_DMax   = InitInp%InputFileData%C_vAmb_DMax 
   p%C_vAmb_FMin   = InitInp%InputFileData%C_vAmb_FMin 
   p%C_vAmb_Exp    = InitInp%InputFileData%C_vAmb_Exp  
   p%C_vShr_DMin   = InitInp%InputFileData%C_vShr_DMin 
   p%C_vShr_DMax   = InitInp%InputFileData%C_vShr_DMax 
   p%C_vShr_FMin   = InitInp%InputFileData%C_vShr_FMin 
   p%C_vShr_Exp    = InitInp%InputFileData%C_vShr_Exp  
   p%k_vAmb        = InitInp%InputFileData%k_vAmb      
   p%k_vShr        = InitInp%InputFileData%k_vShr      
   p%Mod_WakeDiam  = InitInp%InputFileData%Mod_WakeDiam
   p%C_WakeDiam    = InitInp%InputFileData%C_WakeDiam  
   ! Curl variables
   p%Swirl         = InitInp%InputFileData%Swirl  
   p%k_VortexDecay = InitInp%InputFileData%k_VortexDecay 
   p%NumVortices   = InitInp%InputFileData%NumVortices 
   p%sigma_D       = InitInp%InputFileData%sigma_D 
   p%FilterInit    = InitInp%InputFileData%FilterInit  
   p%k_vCurl       = InitInp%InputFileData%k_vCurl  
   p%OutAllPlanes  = InitInp%InputFileData%OutAllPlanes  
   ! Wake-Added Turbulence (WAT) variables
   p%WAT           = InitInp%InputFileData%WAT  
   p%WAT_k_Def     = InitInp%InputFileData%WAT_k_Def  
   p%WAT_k_Grad    = InitInp%InputFileData%WAT_k_Grad
   p%WAT_k_Off     = InitInp%InputFileData%WAT_k_Off

   if (EqualRealNos(InitInp%InputFileData%WAT_D_BrkDwn, 0.0_ReKi)) then
      p%WAT_k_BrkDwn = 0.0_ReKi
   else
      !p%WAT_k_BrkDwn= log(0.01_ReKi)/InitInp%InputFileData%WAT_D_BrkDwn ! 1-exp(-k x/D) = 1-1e-2, we keep k as negative
      !p%WAT_k_BrkDwn= asin(0.99_ReKi)/InitInp%InputFileData%WAT_D_BrkDwn ! sin(x/D *k) =0.
      p%WAT_k_BrkDwn= 1.00**(1./nExpBrkDwn) /InitInp%InputFileData%WAT_D_BrkDwn ! (k x/D)**n 
   endif
   print*,'>>> WAT: k_BrkDwn',p%WAT_k_BrkDwn
   
   ! Finite difference grid coordinates r, y, z
   allocate(p%r(0:p%NumRadii-1),             stat=errStat2);  if (Failed0('p%r.')) return;
   allocate(p%y(-p%NumRadii+1:p%NumRadii-1), stat=errStat2);  if (Failed0('p%y.')) return;
   allocate(p%z(-p%NumRadii+1:p%NumRadii-1), stat=errStat2);  if (Failed0('p%z.')) return;
   if (errStat /= ErrID_None) return
   do i = 0,p%NumRadii-1
      p%r(i)       = p%dr*i     
   end do
   do i = -p%NumRadii+1,p%NumRadii-1
      p%y(i)       = p%dr*i     
      p%z(i)       = p%dr*i     
   end do

   ! Path for VTK outputs
   call GetPath( InitInp%OutFileRoot, rootDir, baseName ) 
   p%OutFileRoot = baseName
   p%OutFileVTKDir = trim(rootDir) // 'vtk_ff_planes'
   
   p%filtParam         = exp(-2.0_ReKi*pi*p%dt_low*InitInp%InputFileData%f_c)
   p%oneMinusFiltParam = 1.0_ReKi - p%filtParam
      !............................................................................................
      ! Define and initialize inputs here 
      !............................................................................................
   
   allocate( u%V_plane       (3,0:p%NumPlanes-1),stat=errStat2);  if (Failed0('u%V_plane.' )) return;
   allocate( u%Ct_azavg      (  0:p%NumRadii-1 ),stat=errStat2);  if (Failed0('u%Ct_azavg.')) return;
   allocate( u%Cq_azavg      (  0:p%NumRadii-1 ),stat=errStat2);  if (Failed0('u%Cq_azavg.')) return;
   if (errStat /= ErrID_None) return
   

         
      
      !............................................................................................
      ! Define outputs here
      !............................................................................................

   
   
      !............................................................................................
      ! Initialize states and misc vars : Note these are not the correct initializations because
      ! that would require valid input data, which we do not have here.  Instead we will check for
      ! an firstPass flag on the miscVars and if it is false we will properly initialize these state
      ! in CalcOutput or UpdateStates, as necessary.
      !............................................................................................
   x%DummyContState   = 0.0_ReKi
   z%DummyConstrState = 0.0_ReKi
      
   allocate ( xd%xhat_plane       (3, 0:p%NumPlanes-1), STAT=ErrStat2 );  if (Failed0('xd%xhat_plane.'       )) return;
   allocate ( xd%p_plane          (3, 0:p%NumPlanes-1), STAT=ErrStat2 );  if (Failed0('xd%p_plane.'          )) return;
   allocate ( xd%V_plane_filt     (3, 0:p%NumPlanes-1), STAT=ErrStat2 );  if (Failed0('xd%V_plane_filt.'     )) return;
   allocate ( xd%Vx_wind_disk_filt(   0:p%NumPlanes-1), STAT=ErrStat2 );  if (Failed0('xd%Vx_wind_disk_filt.')) return;
   allocate ( xd%x_plane          (   0:p%NumPlanes-1), STAT=ErrStat2 );  if (Failed0('xd%x_plane.'          )) return;
   allocate ( xd%YawErr_filt      (   0:p%NumPlanes-1), STAT=ErrStat2 );  if (Failed0('xd%YawErr_filt.'      )) return;
   allocate ( xd%TI_amb_filt      (   0:p%NumPlanes-1), STAT=ErrStat2 );  if (Failed0('xd%TI_amb_filt.'      )) return;
   allocate ( xd%D_rotor_filt     (   0:p%NumPlanes-1), STAT=ErrStat2 );  if (Failed0('xd%D_rotor_filt.'     )) return;
   allocate ( xd%Ct_azavg_filt    (   0:p%NumRadii-1 ), STAT=ErrStat2 );  if (Failed0('xd%Ct_azavg_filt.'    )) return;
   allocate ( xd%Cq_azavg_filt    (   0:p%NumRadii-1 ), STAT=ErrStat2 );  if (Failed0('xd%Cq_azavg_filt.'    )) return;
   allocate ( xd%Vx_wake     (0:p%NumRadii-1,0:p%NumPlanes-1), STAT=ErrStat2 );  if (Failed0('xd%Vx_wake.'   )) return;
   allocate ( xd%Vr_wake     (0:p%NumRadii-1,0:p%NumPlanes-1), STAT=ErrStat2 );  if (Failed0('xd%Vr_wake.'   )) return;
   allocate ( xd%Vx_wake2   (-p%NumRadii+1:p%NumRadii-1,-p%NumRadii+1:p%NumRadii-1,0:p%NumPlanes-1), STAT=ErrStat2 );  if (Failed0('xd%Vx_wake.')) return;

   ! Curl
   allocate ( xd%Vy_wake2   (-p%NumRadii+1:p%NumRadii-1,-p%NumRadii+1:p%NumRadii-1,0:p%NumPlanes-1), STAT=ErrStat2 );  if (Failed0('xd%Vy_wake.')) return;
   allocate ( xd%Vz_wake2   (-p%NumRadii+1:p%NumRadii-1,-p%NumRadii+1:p%NumRadii-1,0:p%NumPlanes-1), STAT=ErrStat2 );  if (Failed0('xd%Vz_wake.')) return;

   xd%YawErr_filt         = 0.0_ReKi !NOTE: initialized in InitStatesWithInputs
   xd%psi_skew_filt       = 0.0_ReKi !NOTE: initialized in InitStatesWithInputs
   xd%chi_skew_filt       = 0.0_ReKi !NOTE: initialized in InitStatesWithInputs

   xd%xhat_plane          = 0.0_ReKi
   xd%p_plane             = 0.0_ReKi
   xd%x_plane             = 0.0_ReKi
   xd%Vx_wake             = 0.0_ReKi
   xd%Vr_wake             = 0.0_ReKi
   xd%Vx_wake2            = 0.0_ReKi
   xd%V_plane_filt        = 0.0_ReKi
   xd%Vx_wind_disk_filt   = 0.0_ReKi
   xd%TI_amb_filt         = 0.0_ReKi
   xd%D_rotor_filt        = 0.0_ReKi
   xd%Vx_rel_disk_filt    = 0.0_ReKi
   xd%Ct_azavg_filt       = 0.0_ReKi
   xd%Cq_azavg_filt       = 0.0_ReKi
   OtherState%firstPass   = .true.     
   
      ! miscvars to avoid the allocation per timestep
      ! Cartesian eddy viscosity (allocated even for polar if plane outputs are requested)
   allocate (   m%vt_tot2(-p%NumRadii+1:p%NumRadii-1,-p%NumRadii+1:p%NumRadii-1,0:p%NumPlanes-1), STAT=ErrStat2 );  if (Failed0('m%vt_tot2.')) return;
   allocate (   m%vt_amb2(-p%NumRadii+1:p%NumRadii-1,-p%NumRadii+1:p%NumRadii-1,0:p%NumPlanes-1), STAT=ErrStat2 );  if (Failed0('m%vt_amb2.')) return;
   allocate (   m%vt_shr2(-p%NumRadii+1:p%NumRadii-1,-p%NumRadii+1:p%NumRadii-1,0:p%NumPlanes-1), STAT=ErrStat2 );  if (Failed0('m%vt_shr2.')) return;
   allocate (   m%dvx_dy (-p%NumRadii+1:p%NumRadii-1,-p%NumRadii+1:p%NumRadii-1,0:p%NumPlanes-1), STAT=ErrStat2 );  if (Failed0('m%dvx_dy.')) return;
   allocate (   m%dvx_dz (-p%NumRadii+1:p%NumRadii-1,-p%NumRadii+1:p%NumRadii-1,0:p%NumPlanes-1), STAT=ErrStat2 );  if (Failed0('m%dvx_dz.')) return;
   m%vt_tot2   = 0.0_ReKi
   m%vt_amb2   = 0.0_ReKi
   m%vt_shr2   = 0.0_ReKi
   m%dvx_dy    = 0.0_ReKi
   m%dvx_dz    = 0.0_ReKi
   if (p%Mod_Wake == Mod_Wake_Polar) then
      allocate (   m%dvtdr  (0:p%NumRadii-1 ) , STAT=ErrStat2 );  if (Failed0('m%dvtdr.')) return;
      allocate (   m%vt_tot (0:p%NumRadii-1,0:p%NumPlanes-1 ) , STAT=ErrStat2 );  if (Failed0('m%vt_tot.')) return;
      allocate (   m%vt_amb (0:p%NumRadii-1,0:p%NumPlanes-1 ) , STAT=ErrStat2 );  if (Failed0('m%vt_amb.')) return;
      allocate (   m%vt_shr (0:p%NumRadii-1,0:p%NumPlanes-1 ) , STAT=ErrStat2 );  if (Failed0('m%vt_shr.')) return;
   else if (p%Mod_Wake == Mod_Wake_Cartesian .or. p%Mod_Wake == Mod_Wake_Curl) then
      allocate (   m%nu_dvx_dy(-p%NumRadii+1:p%NumRadii-1,-p%NumRadii+1:p%NumRadii-1), STAT=ErrStat2 );  if (Failed0('m%nu_dvx_dy.')) return;
      allocate (   m%nu_dvx_dz(-p%NumRadii+1:p%NumRadii-1,-p%NumRadii+1:p%NumRadii-1), STAT=ErrStat2 );  if (Failed0('m%nu_dvx_dz.')) return;
      allocate (   m%dnuvx_dy (-p%NumRadii+1:p%NumRadii-1,-p%NumRadii+1:p%NumRadii-1), STAT=ErrStat2 );  if (Failed0('m%dnuvx_dy.' )) return;
      allocate (   m%dnuvx_dz (-p%NumRadii+1:p%NumRadii-1,-p%NumRadii+1:p%NumRadii-1), STAT=ErrStat2 );  if (Failed0('m%dnuvx_dz.' )) return;
      if (errStat /= ErrID_None) return
      m%nu_dvx_dy = 0.0_ReKi
      m%nu_dvx_dz = 0.0_ReKi
      m%dnuvx_dy  = 0.0_ReKi
      m%dnuvx_dz  = 0.0_ReKi
   else
      STOP ! should never happen
   endif


   allocate (    m%a(0:p%NumRadii-1 ),        STAT=ErrStat2 );  if (Failed0('m%a.')) return;
   allocate (    m%b(0:p%NumRadii-1 ),        STAT=ErrStat2 );  if (Failed0('m%b.')) return;
   allocate (    m%c(0:p%NumRadii-1 ),        STAT=ErrStat2 );  if (Failed0('m%c.')) return;
   allocate (    m%d(0:p%NumRadii-1 ),        STAT=ErrStat2 );  if (Failed0('m%d.')) return;
   allocate (    m%r_wake(0:p%NumRadii-1 ),   STAT=ErrStat2 );  if (Failed0('m%r_wake.'  )) return;
   allocate (    m%Vx_high(0:p%NumRadii-1 ),  STAT=ErrStat2 );  if (Failed0('m%Vx_high.' )) return;
   allocate (    m%Vt_wake(0:p%NumRadii-1 ),  STAT=ErrStat2 );  if (Failed0('m%Vx_high.' )) return;
   allocate (    m%Vx_polar(0:p%NumRadii-1 ), STAT=ErrStat2 );  if (Failed0('m%Vx_polar.')) return;
   m%Vx_polar = 0.0_ReKi
   m%Vt_wake = 0.0_ReKi
      !............................................................................................
      ! Define initialization output here
      !............................................................................................
   
   InitOut%Ver = WD_Ver
   
   allocate ( y%xhat_plane(3,0:p%NumPlanes-1), STAT=ErrStat2 );               if (Failed0('y%xhat_plane.')) return;
   allocate ( y%p_plane   (3,0:p%NumPlanes-1), STAT=ErrStat2 );               if (Failed0('y%p_plane.'   )) return;
   allocate ( y%Vx_wake   (0:p%NumRadii-1,0:p%NumPlanes-1), STAT=ErrStat2 );  if (Failed0('y%Vx_wake.'   )) return;
   allocate ( y%Vr_wake   (0:p%NumRadii-1,0:p%NumPlanes-1), STAT=ErrStat2 );  if (Failed0('y%Vr_wake.'   )) return;

   allocate ( y%Vx_wake2   (-p%NumRadii+1:p%NumRadii-1,-p%NumRadii+1:p%NumRadii-1,0:p%NumPlanes-1), STAT=ErrStat2 );  if (Failed0('y%Vx_wake.')) return;
   allocate ( y%Vy_wake2   (-p%NumRadii+1:p%NumRadii-1,-p%NumRadii+1:p%NumRadii-1,0:p%NumPlanes-1), STAT=ErrStat2 );  if (Failed0('y%Vy_wake.')) return;
   allocate ( y%Vz_wake2   (-p%NumRadii+1:p%NumRadii-1,-p%NumRadii+1:p%NumRadii-1,0:p%NumPlanes-1), STAT=ErrStat2 );  if (Failed0('y%Vz_wake.')) return;

   allocate ( y%D_wake    (0:p%NumPlanes-1), STAT=ErrStat2 );  if (Failed0('y%D_wake.' )) return;
   allocate ( y%x_plane   (0:p%NumPlanes-1), STAT=ErrStat2 );  if (Failed0('y%x_plane.')) return;
   allocate ( y%WAT_k    (-p%NumRadii+1:p%NumRadii-1,-p%NumRadii+1:p%NumRadii-1,0:p%NumPlanes-1), STAT=ErrStat2 );  if (Failed0('y%WAT_k.')) return;
   
   y%xhat_plane = 0.0_Reki
   y%p_plane    = 0.0_Reki
   y%Vx_wake    = 0.0_Reki
   y%Vr_wake    = 0.0_Reki
   y%Vx_wake2   = 0.0_Reki
   y%Vy_wake2   = 0.0_Reki
   y%Vz_wake2   = 0.0_Reki
   y%D_wake     = 0.0_Reki
   y%x_plane    = 0.0_Reki
   y%WAT_k      = 0.0_Reki

contains
   logical function Failed()
      call SetErrStat( ErrStat2, ErrMsg2, ErrStat, ErrMsg, RoutineName)
      Failed =  ErrStat >= AbortErrLev
   end function Failed

   ! check for failed where /= 0 is fatal
   logical function Failed0(txt)
      character(*), intent(in) :: txt
      if (errStat /= 0) then
         ErrStat2 = ErrID_Fatal
         ErrMsg2  = "Could not allocate memory for "//trim(txt)
         call SetErrStat(errStat2, errMsg2, errStat, errMsg, RoutineName)
      endif
      Failed0 = errStat >= AbortErrLev
   end function Failed0
end subroutine WD_Init

!----------------------------------------------------------------------------------------------------------------------------------
!> This routine is called at the end of the simulation.
subroutine WD_End( u, p, x, xd, z, OtherState, y, m, errStat, errMsg )
      type(WD_InputType),           intent(inout)  :: u           !< System inputs
      type(WD_ParameterType),       intent(inout)  :: p           !< Parameters
      type(WD_ContinuousStateType), intent(inout)  :: x           !< Continuous states
      type(WD_DiscreteStateType),   intent(inout)  :: xd          !< Discrete states
      type(WD_ConstraintStateType), intent(inout)  :: z           !< Constraint states
      type(WD_OtherStateType),      intent(inout)  :: OtherState  !< Other states
      type(WD_OutputType),          intent(inout)  :: y           !< System outputs
      type(WD_MiscVarType),         intent(inout)  :: m           !< Misc/optimization variables
      integer(IntKi),               intent(  out)  :: errStat     !< Error status of the operation
      character(*),                 intent(  out)  :: errMsg      !< Error message if errStat /= ErrID_None

         ! Initialize errStat
      errStat = ErrID_None
      errMsg  = ""

         ! Destroy the input data:
      call WD_DestroyInput( u, errStat, errMsg )

         ! Destroy the parameter data:
      call WD_DestroyParam( p, errStat, errMsg )

         ! Destroy the state data:
      call WD_DestroyContState(   x,           errStat, errMsg )
      call WD_DestroyDiscState(   xd,          errStat, errMsg )
      call WD_DestroyConstrState( z,           errStat, errMsg )
      call WD_DestroyOtherState(  OtherState,  errStat, errMsg )
      call WD_DestroyMisc(        m,           errStat, errMsg ) 

         ! Destroy the output data:
      call WD_DestroyOutput( y, errStat, errMsg )
end subroutine WD_End
!----------------------------------------------------------------------------------------------------------------------------------
!> Loose coupling routine for solving for constraint states, integrating continuous states, and updating discrete and other states.
!! Continuous, constraint, discrete, and other states are updated for t + Interval
subroutine WD_UpdateStates( t, n, u, p, x, xd, z, OtherState, m, errStat, errMsg )
!..................................................................................................................................

   real(DbKi),                     intent(in   ) :: t          !< Current simulation time in seconds
   integer(IntKi),                 intent(in   ) :: n          !< Current simulation time step n = 0,1,...
   type(WD_InputType),             intent(in   ) :: u          !< Inputs at utimes (out only for mesh record-keeping in ExtrapInterp routine)
  ! real(DbKi),                     intent(in   ) :: utimes   !< Times associated with u(:), in seconds
   type(WD_ParameterType),         intent(in   ) :: p          !< Parameters
   type(WD_ContinuousStateType),   intent(inout) :: x          !< Input: Continuous states at t;
                                                               !!   Output: Continuous states at t + Interval
   type(WD_DiscreteStateType),     intent(inout) :: xd         !< Input: Discrete states at t;
                                                               !!   Output: Discrete states at t  + Interval
   type(WD_ConstraintStateType),   intent(inout) :: z          !< Input: Constraint states at t;
                                                               !!   Output: Constraint states at t+dt
   type(WD_OtherStateType),        intent(inout) :: OtherState !< Input: Other states at t;
                                                               !!   Output: Other states at t+dt
   type(WD_MiscVarType),           intent(inout) :: m          !< Misc/optimization variables
   integer(IntKi),                 intent(  out) :: errStat    !< Error status of the operation
   character(*),                   intent(  out) :: errMsg     !< Error message if errStat /= ErrID_None

   ! local variables
   type(WD_InputType)                           :: uInterp           ! Interpolated/Extrapolated input
   integer(intKi)                               :: errStat2          ! temporary Error status
   character(ErrMsgLen)                         :: errMsg2           ! temporary Error message
   character(*), parameter                      :: RoutineName = 'WD_UpdateStates'
   real(ReKi)                                   :: dx, norm2_xhat_plane  
   real(ReKi)                                   :: dy_HWkDfl(3), EddyTermA, EddyTermB, lstar, Vx_wake_min
   real(ReKi)                                   :: dvdr, r_tmp, C, S, dvdtheta_r
   integer(intKi)                               :: i,j, maxPln
   integer(intKi)                               :: iy, iz            ! indices on y and z
   real(ReKi)                                   :: vt_min            ! Minimum Eddy viscosity

   errStat = ErrID_None
   errMsg  = ""
   
   if ( EqualRealNos(u%D_Rotor,0.0_ReKi) .or. u%D_Rotor < 0.0_ReKi ) then
      ! TEST: E7
      call SetErrStat(ErrID_Fatal, 'Rotor diameter must be greater than zero.', errStat, errMsg, RoutineName)
      return
   end if
   
      ! Check if we are fully initialized
   if ( OtherState%firstPass ) then
      call InitStatesWithInputs(p%NumPlanes, p%NumRadii, u, p, xd, m, errStat2, errMsg2)
         call SetErrStat(errStat2, errMsg2, errStat, errMsg, RoutineName)
      OtherState%firstPass = .false.        
      if (errStat >= AbortErrLev) then
         ! TEST: E3 
         return
      end if
      
   end if         
   

   ! --------------------------------------------------------------------------------
   ! --- Update states for all planes except disk plane
   ! --------------------------------------------------------------------------------
   ! --- Update V_plane_filt to [n+1]:
   maxPln = min(n,p%NumPlanes-2)
   do i = 0,maxPln 
      xd%V_plane_filt(:,i       ) = xd%V_plane_filt(:,i)*p%filtParam + u%V_plane(:,i       )*p%oneMinusFiltParam
   end do
   xd%V_plane_filt   (:,maxPln+1) =                                    u%V_plane(:,maxPln+1)
   
   maxPln = min(n+2,p%NumPlanes-1)

   
   ! --- Compute eddy viscosity terms
   ! compute eddy-viscosity terms for all planes, NOTE: starting from maxPln+1 here
   do i = maxPln+1, 1, -1  
      lstar = WakeDiam( p%Mod_WakeDiam, p%numRadii, p%dr, p%r, xd%Vx_wake(:,i-1), xd%Vx_wind_disk_filt(i-1), xd%D_rotor_filt(i-1), p%C_WakeDiam) / 2.0_ReKi     

      Vx_wake_min = huge(ReKi)
      if (p%Mod_Wake == Mod_Wake_Cartesian .or. p%Mod_Wake == Mod_Wake_Curl) then
         Vx_wake_min = minval(xd%Vx_wake2(:,:,i-1))
      else
         do j = 0,p%NumRadii-1
            Vx_wake_min = min(Vx_wake_min, xd%Vx_wake(j,i-1))
         end do
      endif

      EddyTermA = EddyFilter(xd%x_plane(i-1),xd%D_rotor_filt(i-1), p%C_vAmb_DMin, p%C_vAmb_DMax, p%C_vAmb_FMin, p%C_vAmb_Exp) * p%k_vAmb * xd%TI_amb_filt(i-1) * xd%Vx_wind_disk_filt(i-1) * xd%D_rotor_filt(i-1)/2.0_ReKi
      EddyTermB = EddyFilter(xd%x_plane(i-1),xd%D_rotor_filt(i-1), p%C_vShr_DMin, p%C_vShr_DMax, p%C_vShr_FMin, p%C_vShr_Exp) * p%k_vShr
      vt_min    = abs(1.e-4_ReKi * xd%D_Rotor_filt(i-1) * xd%Vx_rel_disk_filt) ! Miminum eddy viscosity
      if (p%Mod_Wake == Mod_Wake_Polar) then
         ! Polar grid
         do j = 0,p%NumRadii-1      
            if ( j == 0 ) then
             dvdr =   0.0_ReKi
            elseif (j <= p%NumRadii-2) then
               dvdr = ( xd%Vx_wake(j+1,i-1) - xd%Vx_wake(j-1,i-1) ) / (2_ReKi*p%dr)
            else
               dvdr = - xd%Vx_wake(j-1,i-1)  / (2_ReKi*p%dr)
            end if
               ! All of the following states are at [n] 
            m%vt_amb(j,i-1) = max(EddyTermA, vt_min)
            m%vt_shr(j,i-1) = EddyTermB * max( (lstar**2)*abs(dvdr) , lstar*(xd%Vx_wind_disk_filt(i-1) + Vx_wake_min ) )
            m%vt_tot(j,i-1) = m%vt_amb(j,i-1) + m%vt_shr(j,i-1) 

         end do
      else if (p%Mod_Wake == Mod_Wake_Cartesian .or. p%Mod_Wake == Mod_Wake_Curl) then
         ! First compute gradients of dVx/dy and dVx/dz
         call gradient_y(xd%Vx_wake2(:,:,i-1), p%dr, m%dvx_dy(:,:,i-1))
         call gradient_z(xd%Vx_wake2(:,:,i-1), p%dr, m%dvx_dz(:,:,i-1))

         ! Eddy viscosity
         do iz = -p%NumRadii+1, p%NumRadii-1
            do iy = -p%NumRadii+1, p%NumRadii-1

               r_tmp =  sqrt(p%y(iy)**2 + p%z(iz)**2) 
               if (EqualRealNos(r_tmp,0.0_ReKi) ) then
                  S = 0.0_ReKi 
                  C = 0.0_ReKi
                  dvdtheta_r = 0.0_ReKi
               else
                  S=p%z(iz)/r_tmp
                  C=p%y(iy)/r_tmp
                  dvdtheta_r = (m%dvx_dy(iy,iz,i-1) * (-p%z(iz)) + m%dvx_dz(iy,iz,i-1) * p%y(iy)) / r_tmp
               endif
            
               dvdr = m%dvx_dy(iy,iz,i-1) * C  + m%dvx_dz(iy,iz,i-1) * S
               m%vt_amb2(iy,iz,i-1) = max(EddyTermA, vt_min)
               m%vt_shr2(iy,iz,i-1) = EddyTermB * max( (lstar**2)* (abs(dvdr) + abs(dvdtheta_r)) , lstar*(xd%Vx_wind_disk_filt(i-1) + Vx_wake_min ) )
               m%vt_tot2(iy,iz,i-1) = m%vt_amb2(iy,iz,i-1) + p%k_vCurl*m%vt_shr2(iy,iz,i-1)

            enddo
         enddo
      endif
   end do ! loop on planes i = maxPln+1, 1, -1
   ! --- Update Vx and Vr
   if (p%Mod_Wake == Mod_Wake_Polar) then
      call updateVelocityPolar()
   else if (p%Mod_Wake == Mod_Wake_Cartesian .or. p%Mod_Wake == Mod_Wake_Curl) then
      call updateVelocityCartesian()
   else
      ! Should never happen
   endif
   if (errStat >= AbortErrLev) then
      call CleanUp()
      return
   endif
 
   ! --- Update plane positions and filtered states
   do i = maxPln, 1, -1  
      ! dx  = xd%x_plane(i) - xd%x_plane(i-1)
      
      ! NEW which one for dx? 
!~       dx = dot_product(xd%xhat_plane(:,i-1),xd%V_plane_filt(:,i-1))*p%DT_low
      dx = dot_product(xd%xhat_plane(:,i-1),u%V_plane(:,i-1))*p%DT_low

      ! Update these states to [n+1]
      xd%x_plane     (i) = xd%x_plane    (i-1) + abs(dx)   ! dx = dot_product(xd%xhat_plane(:,i-1),xd%V_plane_filt(:,i-1))*p%DT_low ; don't use absdx here  
      xd%YawErr_filt (i) = xd%YawErr_filt(i-1)
      xd%xhat_plane(:,i) = xd%xhat_plane(:,i-1)
      
      ! The function state-related arguments must be at time [n+1], so we must update YawErr_filt and xhat_plane before computing the deflection
      dy_HWkDfl = GetYawCorrection(xd%YawErr_filt(i), xd%xhat_plane(:,i), dx, p, errStat2, errMsg2)
         call SetErrStat(errStat2, errMsg2, errStat, errMsg, RoutineName)   
         if (errStat >= AbortErrLev) then
            ! TEST: E3          
            call Cleanup()
            return
         end if
      ! Old convection
      !xd%p_plane        (:,i) =  xd%p_plane(:,i-1) + xd%xhat_plane(:,i-1)*dx + dy_HWkDfl &
      !                        + ( u%V_plane(:,i-1) - xd%xhat_plane(:,i-1)*dot_product(xd%xhat_plane(:,i-1),u%V_plane(:,i-1)) )*p%DT_low
      ! New convection model (dx = V * dt)
      xd%p_plane        (:,i) =  xd%p_plane(:,i-1) + u%V_Plane(:,i-1) * p%DT_low + dy_HWkDfl 
      
      xd%Vx_wind_disk_filt(i) = xd%Vx_wind_disk_filt(i-1)
      xd%TI_amb_filt      (i) = xd%TI_amb_filt(i-1)
      xd%D_rotor_filt     (i) = xd%D_rotor_filt(i-1)

   end do ! loop on planes i = maxPln+1, 1, -1
      
   ! --------------------------------------------------------------------------------
   ! --- Update states at disk-plane (0) to time [n+1] 
   ! --------------------------------------------------------------------------------
   !xd%x_plane         (0) = 0.0_ReKi ! already initialized to zero
   xd%xhat_plane     (:,0) =  xd%xhat_plane(:,0)*p%filtParam + u%xhat_disk(:)*p%oneMinusFiltParam  ! 2-step calculation for xhat_plane at disk
   norm2_xhat_plane        =  TwoNorm( xd%xhat_plane(:,0) ) 
   if ( EqualRealNos(norm2_xhat_plane, 0.0_ReKi) ) then
      ! TEST: E1
      call SetErrStat(ErrID_FATAL, 'The nacelle-yaw has rotated 180 degrees between time steps, i.e., the L2 norm of xd%xhat_plane(:,0)*p%filtParam + u%xhat_disk(:)*(1-p%filtParam) is zero.', errStat, errMsg, RoutineName) 
      call Cleanup()
      return
   end if
   xd%xhat_plane     (:,0) =  xd%xhat_plane(:,0) / norm2_xhat_plane
   
   call filter_angles2(xd%psi_skew_filt, xd%chi_skew_filt, u%psi_skew, u%chi_skew, p%filtParam, p%oneMinusFiltParam)
   
   xd%YawErr_filt      (0) =  xd%YawErr_filt(0)*p%filtParam + u%YawErr  *p%oneMinusFiltParam
  
   if ( EqualRealNos(abs(xd%YawErr_filt(0)), pi/2) .or. abs(xd%YawErr_filt(0)) > pi/2 ) then
      ! TEST: E4
      call SetErrStat(ErrID_FATAL, 'The time-filtered nacelle-yaw error has reached +/- pi/2.', errStat, errMsg, RoutineName) 
      call Cleanup()
      return
   end if
   
   ! The function state-related arguments must be at time [n+1], so we must update YawErr_filt and xhat_plane before computing the deflection
   dx = 0.0_ReKi
   dy_HWkDfl = GetYawCorrection(xd%YawErr_filt(0), xd%xhat_plane(:,0), dx, p, errStat2, errMsg2)
   call SetErrStat(ErrStat2, ErrMsg2, errStat, errMsg, RoutineName)   
   if (errStat /= ErrID_None) then
      ! TEST: E3
      call Cleanup()
      return
   end if

   ! Disk plane states filtered based on inputs
   xd%p_plane        (:,0) =  xd%p_plane(:,0)        *p%filtParam + ( u%p_hub(:) + dy_HWkDfl(:) )*p%oneMinusFiltParam
   xd%Vx_wind_disk_filt(0) =  xd%Vx_wind_disk_filt(0)*p%filtParam + u%Vx_wind_disk               *p%oneMinusFiltParam
   xd%TI_amb_filt      (0) =  xd%TI_amb_filt(0)      *p%filtParam + u%TI_amb                     *p%oneMinusFiltParam
   xd%D_rotor_filt     (0) =  xd%D_rotor_filt(0)     *p%filtParam + u%D_rotor                    *p%oneMinusFiltParam  
   xd%Vx_rel_disk_filt     =  xd%Vx_rel_disk_filt    *p%filtParam + u%Vx_rel_disk                *p%oneMinusFiltParam 
   
   !  filtered, azimuthally-averaged Ct values at each radial station
   xd%Ct_azavg_filt (:) = xd%Ct_azavg_filt(:)*p%filtParam + u%Ct_azavg(:)*p%oneMinusFiltParam
   xd%Cq_azavg_filt (:) = xd%Cq_azavg_filt(:)*p%filtParam + u%Cq_azavg(:)*p%oneMinusFiltParam
   
   ! --- Set velocity at disk plane
   m%GammaCurl = 0.0_ReKi ! Storing for outputs
   m%Ct_avg    = 0.0_ReKi ! Storing for outputs
   if (p%Mod_Wake == Mod_Wake_Polar) then

      ! Compute wake deficit of first plane based on rotor loading, outputs: Vx_Wake, m
       call NearWakeCorrection( xd%Ct_azavg_filt, xd%Cq_azavg_filt, xd%Vx_rel_disk_filt, p, m, xd%Vx_wake(:,0), m%Vt_wake, xd%D_rotor_filt(0), errStat, errMsg )

   else if (p%Mod_Wake == Mod_Wake_Cartesian .or. p%Mod_Wake == Mod_Wake_Curl) then

      ! Initialize the spanwise velocities to zero.
      ! Thses will be changed by AddSwirl and/or AddVelocityCurl
      xd%Vy_wake2(:,:,0) = 0._ReKi 
      xd%Vz_wake2(:,:,0) = 0._ReKi

      ! --- Compute Vx
      ! Compute Vx(r)
      call NearWakeCorrection( xd%Ct_azavg_filt, xd%Cq_azavg_filt, xd%Vx_rel_disk_filt, p, m, m%Vx_polar(:), m%Vt_wake, xd%D_rotor_filt(0), errStat, errMsg )
      ! Convert to Cartesian
      call Axisymmetric2CartesianVx(m%Vx_polar, p%r, p%y, p%z, xd%Vx_wake2(:,:,0))
      call FilterVx(xd%Vx_wake2(:,:,0), p%FilterInit) ! don't filter if FilterInit is 0
      m%Ct_avg =  get_Ctavg(p%r, xd%Ct_azavg_filt, xd%D_rotor_filt(0))
      ! --- Add V/W from vorticies 
      if (p%Mod_Wake == Mod_Wake_Curl) then
         call AddVelocityCurl(xd%Vx_wind_disk_filt(0), xd%chi_skew_filt, p%NumVortices, xd%D_Rotor_filt(0)/2., &
                           xd%psi_skew_filt, p%y, p%z, m%Ct_avg, p%sigma_D, xd%Vy_wake2(:,:,0), xd%Vz_wake2(:,:,0), m%GammaCurl)

      endif
      ! --- Add Swirl
      if (p%Swirl) then
         call AddSwirl(p%r, m%Vt_wake, p%y, p%z, xd%Vy_wake2(:,:,0), xd%Vz_wake2(:,:,0))
      endif
   endif

   !Used for debugging: write(51,'(I5,100(1x,ES10.2E2))') n, xd%x_plane(n), xd%x_plane(n)/xd%D_rotor_filt(n), xd%Vx_wind_disk_filt(n) + xd%Vx_wake(:,n), xd%Vr_wake(:,n)    
   
   call Cleanup()
   
contains

   subroutine updateVelocityPolar()
      integer(intKi) :: i,j
      real(ReKi)  :: dx, absdx
      ! The quantities in these loops are all at time [n], so we need to compute prior to updating the states to [n+1] (loop in reversed)
      do i = maxPln, 1, -1  
         ! dx is used instead of delta t since plane are updated based on their indices
         !           [n+1]             [n]
         ! dx      = xd%x_plane(i) - xd%x_plane(i-1)
         dx = dot_product(xd%xhat_plane(:,i-1),xd%V_plane_filt(:,i-1))*p%DT_low
         absdx = abs(dx)
         if ( EqualRealNos( dx, 0.0_ReKi ) ) absdx = 1.0_ReKi  ! This is to avoid division by zero problems in the formation of m%b and m%d below, which are not used when dx=0; the value of unity is arbitrary
         
            ! All of the m%a,m%b,m%c,m%d vectors use states at time increment [n]
            ! These need to be inside another radial loop because m%dvtdr depends on the j+1 and j-1 indices of m%vt()
         
         m%dvtdr(0) = 0.0_ReKi
         m%a(0)     = 0.0_ReKi
         m%b(0)     = p%dr * ( xd%Vx_wind_disk_filt(i-1) + xd%Vx_wake(0,i-1)) / absdx + m%vt_tot(0,i-1)/p%dr
         m%c(0)     = -m%vt_tot(0,i-1)/p%dr
         m%c(p%NumRadii-1) = 0.0_ReKi
         m%d(0)     = (p%dr * (xd%Vx_wind_disk_filt(i-1) + xd%Vx_wake(0,i-1)) / absdx - m%vt_tot(0,i-1)/p%dr  ) * xd%Vx_wake(0,i-1) + ( m%vt_tot(0,i-1)/p%dr ) * xd%Vx_wake(1,i-1) 
         
         do j = p%NumRadii-1, 1, -1 
            
            if (j <= p%NumRadii-2) then
               m%dvtdr(j) = ( m%vt_tot(j+1,i-1) - m%vt_tot(j-1,i-1) ) / (2_ReKi*p%dr)
               m%c(j) = real(j,ReKi)*xd%Vr_wake(j,i-1)/4.0_ReKi - (1_ReKi+2_ReKi*real(j,ReKi))*m%vt_tot(j,i-1)/(4.0_ReKi*p%dr) - real(j,ReKi)*m%dvtdr(j)/4.0_ReKi
               m%d(j) =    ( real(j,ReKi)*xd%Vr_wake(j,i-1)/4.0_ReKi - (1_ReKi-2_ReKi*real(j,ReKi))*m%vt_tot(j,i-1)/(4.0_ReKi*p%dr) - real(j,ReKi)*m%dvtdr(j)/4.0_ReKi) * xd%Vx_wake(j-1,i-1) &
                       + ( p%r(j)*( xd%Vx_wind_disk_filt(i-1) + xd%Vx_wake(j,i-1)  )/absdx -  real(j,ReKi)*m%vt_tot(j,i-1)/p%dr  ) * xd%Vx_wake(j,i-1) &
                       + (-real(j,ReKi)*xd%Vr_wake(j,i-1)/4.0_ReKi + (1_ReKi+2_ReKi*real(j,ReKi))*m%vt_tot(j,i-1)/(4.0_ReKi*p%dr) + real(j,ReKi)*m%dvtdr(j)/4.0_ReKi ) * xd%Vx_wake(j+1,i-1)
                
            else
               m%dvtdr(j) = 0.0_ReKi
               m%d(j) = ( real(j,ReKi)*xd%Vr_wake(j,i-1)/4.0_ReKi - (1_ReKi-2_ReKi*real(j,ReKi))*m%vt_tot(j,i-1)/(4.0_ReKi*p%dr) - real(j,ReKi)*m%dvtdr(j)/4.0_ReKi) * xd%Vx_wake(j-1,i-1) &
                       + ( p%r(j)*( xd%Vx_wind_disk_filt(i-1) + xd%Vx_wake(j,i-1)  )/absdx -  real(j,ReKi)*m%vt_tot(j,i-1)/p%dr  ) * xd%Vx_wake(j,i-1) 
                       
            end if  
            
            m%a(j) = -real(j,ReKi)*xd%Vr_wake(j,i-1)/4.0_ReKi + (1.0_ReKi-2.0_ReKi*real(j,ReKi))*m%vt_tot(j,i-1)/(4.0_ReKi*p%dr) + real(j,ReKi)*m%dvtdr(j)/4.0_ReKi 
            m%b(j) = p%r(j) * ( xd%Vx_wind_disk_filt(i-1) + xd%Vx_wake(j,i-1)  ) / absdx + real(j,ReKi)*m%vt_tot(j,i-1)/p%dr
           
         end do ! j = 1,p%NumRadii-1
      
         ! Update Vx_wake and Vr_wake to [n+1]
         if ( EqualRealNos( dx, 0.0_ReKi ) ) then
            xd%Vx_wake(:,i) = xd%Vx_wake(:,i-1)
            xd%Vr_wake(:,i) = xd%Vr_wake(:,i-1)
         else
            call ThomasAlgorithm(p%NumRadii, m%a, m%b, m%c, m%d, xd%Vx_wake(:,i), errStat2, errMsg2)
               call SetErrStat(errStat2, errMsg2, errStat, errMsg, RoutineName) 
               if (errStat >= AbortErrLev) then
                  ! TEST: E16, E17, or E18
                  return
               end if  
            do j = 1,p%NumRadii-1
               ! NOTE: xd%Vr_wake(0,:) was initialized to 0 and remains 0.
               xd%Vr_wake(j,i) = real(  j-1,ReKi)*(  xd%Vr_wake(j-1,i)  )/real(j,ReKi) &
               !  Vx_wake is for the                           [n+1]       ,      [n+1]        ,      [n]          , and    [n]        increments             
                               - real(2*j-1,ReKi)*p%dr * (  xd%Vx_wake(j,i) + xd%Vx_wake(j-1,i) - xd%Vx_wake(j,i-1) - xd%Vx_wake(j-1,i-1)  ) / ( real(4*j,ReKi) * absdx )
            end do  
         end if
      end do ! i = 1,min(n+2,p%NumPlanes-1) 
   end subroutine updateVelocityPolar

   !> 
   subroutine updateVelocityCartesian()
      integer(intKi) :: iy,iz,i
      real(ReKi)  :: dx
      real(ReKi)  :: xp !< x position of the plane
      real(ReKi)  :: divTau  
      divTau =0.0_ReKi

      ! This is the formulation of curled wake algorithm (Martinez et al WES 2019)
      ! The quantities in these loops are all at time [n], so we need to compute prior to updating the states to [n+1] (loop in reversed)
      do i = maxPln, 1, -1  

         ! NOTE: we cannot use data at i here since positions of planes have not been updated yet
         dx = abs(dot_product(xd%xhat_plane(:,i-1),xd%V_plane_filt(:,i-1))*p%DT_low)
         !xp = xd%p_plane(1,i-1)/u%D_rotor ! Current plane downstream x position in D
         xp = (xd%x_plane(i-1) + abs(dx))/u%D_rotor 

         ! Gradients for eddy viscosity term 
         ! NOTE: the gradient of Vx have been computed for the eddy viscosity already
         m%nu_dvx_dy(:,:) = m%vt_tot2(:,:,i-1) * m%dvx_dy(:,:,i-1)
         m%nu_dvx_dz(:,:) = m%vt_tot2(:,:,i-1) * m%dvx_dz(:,:,i-1)
         call gradient_y(m%nu_dvx_dy, p%dr, m%dnuvx_dy )
         call gradient_z(m%nu_dvx_dz, p%dr, m%dnuvx_dz )

         ! Loop through all the points on the plane (y, z)
         do iz = -p%NumRadii+2, p%NumRadii-2
            do iy = -p%NumRadii+2, p%NumRadii-2

               ! Eddy viscosity term
               divTau = m%dnuvx_dy(iy,iz) + m%dnuvx_dz(iy,iz)
               ! Update state of Vx
               xd%Vx_wake2(iy,iz,i) = xd%Vx_wake2(iy,iz,i-1) -  &
                      p%DT_low * ( & 
                                         ( (xd%Vy_wake2(iy,iz,i-1) ) * m%dvx_dy(iy,iz,i-1) + &
                                           (xd%Vz_wake2(iy,iz,i-1) ) * m%dvx_dz(iy,iz,i-1) &
                                         - divTau) &
                                         ) 
               ! Update state (decay) of Vy and Vz
               xd%Vy_wake2(iy,iz,i)  = xd%Vy_wake2(iy,iz,i-1) * exp( - p%k_VortexDecay * dx)
               xd%Vz_wake2(iy,iz,i)  = xd%Vz_wake2(iy,iz,i-1) * exp( - p%k_VortexDecay * dx)

            enddo ! iy
         enddo ! iz     
      enddo ! i, planes

   end subroutine updateVelocityCartesian

   subroutine Cleanup()
   end subroutine Cleanup
   
end subroutine WD_UpdateStates

! A subroutine to compute 2D gradient in y
subroutine gradient_y(field, dy, gradient)
    real(ReKi), intent(in), dimension(:,:)    :: field       ! The field to compute the gradient
    real(ReKi), intent(in)                    :: dy          ! The finite difference
    real(ReKi), intent(inout), dimension(:,:) :: gradient ! The field to compute the gradient
    integer :: iy,iz
    gradient=0.0_ReKi
    do iz=2,size(field,2)-1
       do iy=2,size(field,1)-1
          gradient(iy,iz) = (field(iy+1,iz) - field(iy-1,iz)) / (2 * dy)
       enddo
    enddo
end subroutine gradient_y

! A subroutine to compute 2D gradient in z
subroutine gradient_z(field, dz, gradient)
    real(ReKi), intent(in), dimension(:,:)    :: field       ! The field to compute the gradient
    real(ReKi), intent(in)                    :: dz          ! The finite difference
    real(ReKi), intent(inout), dimension(:,:) :: gradient ! The field to compute the gradient
    integer :: iy,iz
    gradient=0.0_ReKi
    do iz=2,size(field,2)-1
       do iy=2,size(field,1)-1
          gradient(iy,iz) = (field(iy,iz+1) - field(iy,iz-1)) / (2 * dz)
       enddo
    enddo
end subroutine gradient_z

    
    

! The velocities from a lamboseen vortex
subroutine lamb_oseen_2d(y, z, Gamma, sigma, v, w)
   real(ReKi), intent(in) :: y     ! The spanwise coordinate [m]
   real(ReKi), intent(in) :: z     ! The wallnormal coordinate [m]
   real(ReKi), intent(in) :: sigma ! The width of the vortex [m]
   real(ReKi), intent(in) :: Gamma ! The circulation strength [kg / (m s)]
   real(ReKi), intent(inout) :: v  ! The spanwise velocity
   real(ReKi), intent(inout) :: w  ! The wall-normal velocity
   
   ! Compute the velocities from the lamb-oseen vortex
   v =  Gamma / (2. * pi) * z / (y**2 + z**2 + 1.e-5) * (1. - exp(-(y**2 + z**2)/(sigma**2) ))
   w = -Gamma / (2. * pi) * y / (y**2 + z**2 + 1.e-5) * (1. - exp(-(y**2 + z**2)/(sigma**2) ))

end subroutine lamb_oseen_2d

! A subroutine to compute the spanwise velocities from curl
subroutine AddVelocityCurl(Vx, yaw_angle, nVortex, R, psi_skew, y, z, Ct_avg, sigma_d, Vy_curl, Vz_curl, Gamma0)
 
   real(ReKi), intent(in) :: Vx                         ! The inflow velocity
   real(ReKi), intent(in) :: yaw_angle                  ! The yaw angle (rad)
   integer(intKi), intent(in) :: nVortex                ! The number of vortices (-)
   real(ReKi), intent(in) :: R                          ! The turbine radius (m)
   real(ReKi), intent(in) :: psi_skew                   ! The angle of tilt + yaw (rad)
   real(ReKi), dimension(:),   intent(in)    :: y       ! Spanwise Cartesian coordinate (m)
   real(ReKi), dimension(:),   intent(in)    :: z       ! Wall-normal Cartesian coordinate (m)
   real(ReKi),                 intent(in)    :: Ct_avg  ! Average thrust coefficient
   real(ReKi),                 intent(in)    :: sigma_d ! The width of Gaussian kernel for the vortices divided by diameter (-)
   real(ReKi), dimension(:,:), intent(inout) :: Vy_curl ! Curl velocity in the y direction (m/s)
   real(ReKi), dimension(:,:), intent(inout) :: Vz_curl ! Curl velocity in the z direction (m/s)
   real(ReKi)                , intent(  out) :: Gamma0  ! Circulation used
   real(ReKi) dR, G, zp, y0, z0, v, w, sigma, w_mean, v_mean
   integer(intKi) ir, iy, iz, iIn
   
   ! The width of the Guassian vortices
   sigma = sigma_d * 2 * R
   
   ! The separation between vortices
   dR = 2 * R / nVortex
     
   ! Compute the Ct
   ! Add another cosine term to project the vortices
   Gamma0 =  R * Vx * Ct_avg * sin(yaw_angle) * cos(yaw_angle) 

   ! Loop through all the points
   do ir = 2, nVortex-1

      ! The vertical location of the vortices along a line in z
      zp = -R + dR * ir
      
      ! The center location of the vortex
      ! This projection is used to change from only yaw to combination of
      !   yaw and tilt
      y0 = -zp * sin(psi_skew)
      z0 =  zp * cos(psi_skew)
      
      ! Scale the circulation based on location 
      G = Gamma0 * zp * dR / (R * sqrt(R**2 - zp**2))

      ! Loop through all planes 
      w_mean = 0.0_ReKi
      v_mean = 0.0_ReKi
      iIn = 0 !  number of points inside rotor area
      do iz = 1,size(z)
         do iy = 1,size(y)
           
      
            call lamb_oseen_2d(y(iy) - y0, z(iz) - z0, G, sigma, v, w)
            
            if (sqrt(y(iy)**2 + z(iz)**2)<=R ) then
               v_mean = v_mean + v
               w_mean = w_mean + w
               iIn = iIn +1
            endif
             
            Vy_curl(iy, iz) = Vy_curl(iy, iz) + v
            Vz_curl(iy, iz) = Vz_curl(iy, iz) + w

         enddo          
      enddo
   enddo
   if (.false.) then
      v_mean = v_mean / (iIn)
      w_mean = w_mean / (iIn)
      Vy_curl(:, :) = Vy_curl(:, :) - v_mean
      Vz_curl(:, :) = Vz_curl(:, :) - w_mean
   endif

end subroutine AddVelocityCurl


!> This subroutine computes the near wake correction : Vx_wake  
subroutine AddSwirl(r, Vt_wake, y, z, Vy_curl, Vz_curl)
   real(ReKi),                   intent(in) :: r(:)       !< Tangential wake velocity deficit at first plane
   real(ReKi),                   intent(in) :: Vt_wake(:)       !< Tangential wake velocity deficit at first plane
   real(ReKi), dimension(:),   intent(in)      :: y                 !< Spanwise Cartesian coordinate (m)
   real(ReKi), dimension(:),   intent(in)      :: z                 !< Wall-normal Cartesian coordinate (m)
   real(ReKi), dimension(:,:), intent(inout)   :: Vy_curl           !< Curl velocity in the y direction (m/s)
   real(ReKi), dimension(:,:), intent(inout)   :: Vz_curl           !< Curl velocity in the z direction (m/s)

   integer(IntKi) :: iz, iy, iLow, nr
   real(ReKi) :: r_tmp, r_max
   real(ReKi) :: Vt, S, C ! Sine and cosine
   nr = size(r)
   r_max = r(nr)
   iLow=0
   ! Loop through all plane points
   do iz = 1,size(z)
      do iy = 1,size(y)
         ! Project into cartesian
         r_tmp =  sqrt(y(iy)**2 + z(iz)**2) 
         if (r_tmp<=r_max) then
            if (EqualRealNos(r_tmp, 0.0_ReKi) ) then
               S = 0.0_ReKi 
               C = 0.0_ReKi
            else
               S=z(iz)/r_tmp
               C=y(iy)/r_tmp
            endif
            Vt = InterpBin(r_tmp, r, Vt_wake, iLow, nr) !( XVal, XAry, YAry, ILo, AryLen )
            Vy_curl(iy, iz) = Vy_curl(iy, iz) + Vt * S
            Vz_curl(iy, iz) = Vz_curl(iy, iz) - Vt * C
         endif
      enddo
   enddo
   
end subroutine AddSwirl

!> Test the curled wake velocity curl function
subroutine WD_TEST_AddVelocityCurl()
  
   real(ReKi) :: Vy_curl(2,2)=0.0_ReKi
   real(ReKi) :: Vz_curl(2,2)=0.0_ReKi
   real(ReKi) :: y(2)=(/ 0., 2./)
   real(ReKi) :: z(2)=(/-1.,1./)
   real(ReKi) :: Gamma0

   call AddVelocityCurl(Vx=10., yaw_angle=0.1, nVortex=100, R=63., psi_skew=0.2, &
      y=y, z=z, Ct_avg=0.7, sigma_d=0.2, Vy_curl=Vy_curl, Vz_curl=Vz_curl, Gamma0=Gamma0)

   if (abs(Vy_curl(1,1)+0.217109)>1e-4) then
      print*,'Test fail for vy'
      !STOP
   endif
   if (abs(Vz_curl(2,2)+4.459746e-2)>1e-4) then
      print*,'>>> Test fail for vz'
      !STOP
   endif
end subroutine



!> Weighted average of two angles
subroutine filter_angles2(psi_filt, chi_filt, psi, chi, alpha, alpha_bar)
   real(ReKi), intent(inout) :: psi_filt !< filtered azimuth, input at n, output at n+1
   real(ReKi), intent(inout) :: chi_filt !< filtered skew angle
   real(ReKi), intent(in) :: psi !< azimuth
   real(ReKi), intent(in) :: chi !< skew angle
   real(ReKi), intent(in) :: alpha     !< filter weight
   real(ReKi), intent(in) :: alpha_bar !< 1-alpha
   real(ReKi) :: x,y
   real(ReKi) :: lambda(3,2)  
   real(ReKi) :: theta_out(3)  
   real(ReKi) :: lambda_interp(3)  
   real(ReKi) :: DCM1(3,3)
   real(ReKi) :: DCM2(3,3)
   real(ReKi) :: DCM_interp(3,3)
   integer(intKi)                               :: errStat          ! temporary Error status
   character(ErrMsgLen)                         :: errMsg           ! temporary Error message
   errStat = ErrID_None
   errMsg  = ""
   
   !print*,'Input     ', psi_filt, chi_filt
   ! Compute the DCMs of the skew-related inputs and filtered states:
   DCM1 = EulerConstruct( (/ psi_filt, 0.0_ReKi, chi_filt /) )
   DCM2 = EulerConstruct( (/ psi, 0.0_ReKi, chi /) )
   ! Compute the logarithmic map of the DCMs:
   CALL DCM_logMap( DCM1, lambda(:,1), errStat, errMsg)
   CALL DCM_logMap( DCM2, lambda(:,2), errStat, errMsg)
   !Make sure we don't cross a 2pi boundary:
   CALL DCM_SetLogMapForInterp( lambda )
   !Interpolate the logarithmic map:
   lambda_interp = lambda(:,1)*alpha + lambda(:,2)*alpha_bar
   !Convert back to DCM:
   DCM_interp = DCM_exp( lambda_interp )
   !Convert back to angles:
   theta_out = EulerExtract( DCM_interp )
   !print*,'Output Old',filter_angles(psi_filt, psi, alpha, alpha_bar),filter_angles(chi_filt, chi, alpha, alpha_bar)
   psi_filt = theta_out(1)
   chi_filt = theta_out(3)
   !print*,'Output    ', psi_filt, chi_filt, theta_out(2)
end subroutine filter_angles2


!> Converts velocity vectors from an axisymmetric system in radial coordinates to a Cartesian system in Cartesian coordinates
subroutine Axisymmetric2CartesianVel(Vx_axi, Vr_axi, r, y, z, Vx, Vy, Vz)
   real(ReKi), dimension(:),   intent(in)    :: Vx_axi !< Axial velocity, distributed radially (m/s)
   real(ReKi), dimension(:),   intent(in)    :: Vr_axi !< Radial velocity deficit, distributed radially (m/s)
   real(ReKi), dimension(:),   intent(in)    :: r      !< Discretization of radial finite-difference grid (m
   real(ReKi), dimension(:),   intent(in)    :: y      !< Horizontal discretization of Cartesian grid (m)
   real(ReKi), dimension(:),   intent(in)    :: z      !< Nominally vertical discretization of Cartesian grid (m)
   real(ReKi), dimension(:,:), intent(inout) :: Vx     !< Axial velocity, distributed across the plane (m/s)
   real(ReKi), dimension(:,:), intent(inout) :: Vy     !< Transverse horizontal velocity, distributed across the plane (m/s)
   real(ReKi), dimension(:,:), intent(inout) :: Vz     !< Transverse nominally vertical velocity, distributed across the plane (m/s)
   integer(IntKi) :: iz, iy, nr, iLow
   real(ReKi) :: r_tmp, r_max
   real(ReKi) :: Vr, S, C ! Sine and cosine
   nr = size(r)
   r_max = r(nr)
   do iz = 1,size(z)
      do iy = 1,size(y)
         r_tmp =  sqrt(y(iy)**2 + z(iz)**2) 
         if (EqualRealNos(r_tmp,0.0_ReKi) ) then
            S = 0.0_ReKi 
            C = 0.0_ReKi
         else
            S=z(iz)/r_tmp
            C=y(iy)/r_tmp
         endif
         r_tmp = min(r_tmp, r_max) ! we can't interpolate beyond r_max
         iLow=0
         Vx(iy,iz) = InterpBin(r_tmp, r, Vx_axi, iLow, nr) !( XVal, XAry, YAry, ILo, AryLen )
         Vr        = InterpBin(r_tmp, r, Vr_axi, iLow, nr)
         Vy(iy,iz) = Vr * C
         Vz(iy,iz) = Vr * S
      enddo
   enddo
end subroutine Axisymmetric2CartesianVel

!> Converts scalar polar field from an axisymmetric system in radial coordinates to a Cartesian system in Cartesian coordinates
!! Values outside of the max radius are set to 0
subroutine Axisymmetric2Cartesian(f_axi, r, y, z, f_cart)
   real(ReKi), dimension(:),   intent(in)    :: f_axi  !< Polar field, f(r), distributed radially (misc)
   real(ReKi), dimension(:),   intent(in)    :: r      !< Discretization of radial finite-difference grid (m
   real(ReKi), dimension(:),   intent(in)    :: y      !< Horizontal discretization of Cartesian grid (m)
   real(ReKi), dimension(:),   intent(in)    :: z      !< Nominally vertical discretization of Cartesian grid (m)
   real(ReKi), dimension(:,:), intent(inout) :: f_cart !< Cartesian field, f(x,y)  (misc)
   integer(IntKi) :: iz, iy, nr, iLow
   real(ReKi) :: r_tmp, r_max
   nr = size(r)
   r_max = r(nr)
   do iz = 1,size(z)
      do iy = 1,size(y)
         r_tmp =  sqrt(y(iy)**2 + z(iz)**2) 
         if (r_tmp<=r_max) then
            iLow=0
            f_cart(iy,iz) = InterpBin(r_tmp, r, f_axi, iLow, nr) !( XVal, XAry, YAry, ILo, AryLen )
         else
            f_cart(iy,iz) = 0.0_ReKi
         endif
      enddo
   enddo
end subroutine Axisymmetric2Cartesian

!> Converts velocity vector Vx from an axisymmetric system in radial coordinates to a Cartesian system in Cartesian coordinates
subroutine Axisymmetric2CartesianVx(Vx_axi, r, y, z, Vx)
   real(ReKi), dimension(:),   intent(in)    :: Vx_axi !< Axial velocity, distributed radially (m/s)
   real(ReKi), dimension(:),   intent(in)    :: r      !< Discretization of radial finite-difference grid (m
   real(ReKi), dimension(:),   intent(in)    :: y      !< Horizontal discretization of Cartesian grid (m)
   real(ReKi), dimension(:),   intent(in)    :: z      !< Nominally vertical discretization of Cartesian grid (m)
   real(ReKi), dimension(:,:), intent(inout) :: Vx     !< Axial velocity, distributed across the plane (m/s)
   integer(IntKi) :: iz, iy, nr, iLow
   real(ReKi) :: r_tmp, r_max
   nr = size(r)
   r_max = r(nr)
   do iz = 1,size(z)
      do iy = 1,size(y)
         r_tmp =  sqrt(y(iy)**2 + z(iz)**2) 
         r_tmp = min(r_tmp, r_max) ! we can't interpolate beyond r_max
         iLow=0
         Vx(iy,iz) = InterpBin(r_tmp, r, Vx_axi, iLow, nr) !( XVal, XAry, YAry, ILo, AryLen )
      enddo
   enddo
end subroutine Axisymmetric2CartesianVx

!> Filters the velocity using a box filter
subroutine FilterVx(Vx, nf)
   real(ReKi), dimension(:,:), intent(inout) :: Vx     !< Axial velocity, distributed across the plane (m/s)
   integer(IntKi), intent(in) :: nf     ! The filter width (number of grid points)
   real(ReKi), dimension(size(Vx,1),size(Vx,2)) :: Vx_filt     !< Axial velocity, distributed across the plane (m/s)
   integer(IntKi) :: iz, iy, n1, n2
   
   ! No filter if filter width is 0
   if(nf==0) return

   ! Initialize the filtered vars
   Vx_filt = 0.0_ReKi 

   do iz = 1+nf, size(Vx,2) - nf
      do iy = 1+nf, size(Vx,1) - nf
      
         do n1=-nf,nf

            do n2=-nf,nf

               Vx_filt(iy,iz) = Vx_filt(iy,iz) + Vx(iy + n1, iz + n2)

            enddo

         enddo
      enddo
   enddo

   Vx = Vx_filt / ((2. * nf +1)**2 )

end subroutine FilterVx


!> Compute exp(k*x) avoiding underflow and overflow
!! Note: the small and large limits were set arbitrarily..
!! exp(-20) = 2.0e-9
!! exp( 20) = 4.9e8
function exp_safe(x)
   real(ReKi) :: exp_safe
   real(ReKi), intent(in) :: x
   real(ReKi) :: exp_term
   if (x<-20) then
      exp_safe = 0.0_ReKi 
   elseif (x>20) then
      exp_safe = exp(20._ReKi)
   else
      exp_safe = exp(x)
   endif
end function exp_safe

subroutine WD_TEST_Axi2Cart()
   real(ReKi) :: r(4)=(/0.,1.,2.,3./)
!    real(ReKi) :: y(4)=(/-1.,0.,1.5,2./)
!    real(ReKi) :: z(5)=(/-2.5,-1.5,0.,1.5,2./)
   real(ReKi) :: y(4)=(/0.,1. ,1.5, 2./)
   real(ReKi) :: z(5)=(/0.,0.5,1. ,1.5,2./)
   real(ReKi) :: Vr_axi(4)
   real(ReKi) :: Vx_axi(4)
   real(ReKi) :: Vx(4,5)=0.0_ReKi
   real(ReKi) :: Vy(4,5)=0.0_ReKi
   real(ReKi) :: Vz(4,5)=0.0_ReKi
   integer :: i,j 
   real(ReKi) :: Vr, r_tmp
   Vr_axi=4._ReKi*r
   Vx_axi=3._ReKi*r
   call Axisymmetric2CartesianVel(Vx_axi, Vr_axi, r, y, z, Vx, Vy, Vz)

   do i = 1,size(y)
      do j = 1,size(z)
         r_tmp = sqrt(y(i)**2+z(j)**2)
         Vr    = sqrt(Vy(i,j)**2 + Vz(i,j)**2)
         if (abs(Vr-4*r_tmp)>1e-3) then
            print*,'>>Error Axi2Cart Vr',Vr,4*r_tmp
            STOP
         endif
         if (abs(Vx(i,j)-3*r_tmp)>1e-3) then
            print*,'>>Error Axi2Cart Vx',Vx(i,j),3*r_tmp
            STOP
         endif
      enddo
   enddo
end subroutine 



!----------------------------------------------------------------------------------------------------------------------------------
!> Routine for computing outputs, used in both loose and tight coupling.
!! This subroutine is used to compute the output channels (motions and loads) and place them in the WriteOutput() array.
!! The descriptions of the output channels are not given here. Please see the included OutListParameters.xlsx sheet for
!! for a complete description of each output parameter.
subroutine WD_CalcOutput( t, u, p, x, xd, z, OtherState, y, m, errStat, errMsg )
! NOTE: no matter how many channels are selected for output, all of the outputs are calcalated
! All of the calculated output channels are placed into the m%AllOuts(:), while the channels selected for outputs are
! placed in the y%WriteOutput(:) array.
!..................................................................................................................................
   use VTK ! 

   REAL(DbKi),                   INTENT(IN   )  :: t           !< Current simulation time in seconds
   TYPE(WD_InputType),           INTENT(IN   )  :: u           !< Inputs at Time t
   TYPE(WD_ParameterType),       INTENT(IN   )  :: p           !< Parameters
   TYPE(WD_ContinuousStateType), INTENT(IN   )  :: x           !< Continuous states at t
   TYPE(WD_DiscreteStateType),   INTENT(IN   )  :: xd          !< Discrete states at t
   TYPE(WD_ConstraintStateType), INTENT(IN   )  :: z           !< Constraint states at t
   TYPE(WD_OtherStateType),      INTENT(IN   )  :: OtherState  !< Other states at t
   TYPE(WD_OutputType),          INTENT(INOUT)  :: y           !< Outputs computed at t (Input only so that mesh con-
                                                               !!   nectivity information does not have to be recalculated)
   type(WD_MiscVarType),         intent(inout)  :: m           !< Misc/optimization variables
   INTEGER(IntKi),               INTENT(  OUT)  :: errStat     !< Error status of the operation
   CHARACTER(*),                 INTENT(  OUT)  :: errMsg      !< Error message if errStat /= ErrID_None
<<<<<<< HEAD
   integer(intKi)                               :: n, i, iy, iz, maxPln, j 
=======


   integer(intKi)                               :: n, i, iy, iz, maxPln
>>>>>>> a98f8bce
   integer(intKi)                               :: ErrStat2
   character(ErrMsgLen)                         :: ErrMsg2
   character(*), parameter                      :: RoutineName = 'WD_CalcOutput'
   real(ReKi)                                   :: correction(3)
<<<<<<< HEAD
=======
   real(ReKi)                                   :: C, S, dvdr, dvdtheta_r, R, r_tmp
>>>>>>> a98f8bce
   errStat = ErrID_None
   errMsg  = ""
   
   n = nint(t/p%DT_low)
   maxPln = min(n+1,p%NumPlanes-1)
   
      ! Check if we are fully initialized
   if ( OtherState%firstPass ) then
                        
      correction = 0.0_ReKi
      do i = 0, 1
         y%x_plane(i) = u%Vx_rel_disk*real(i,ReKi)*real(p%DT_low,ReKi)
       
         correction = correction + GetYawCorrection(u%YawErr, u%xhat_disk, y%x_plane(i), p,  errStat2, errMsg2)
            call SetErrStat(errStat2, errMsg2, errStat, errMsg, RoutineName)
            if (errStat >= AbortErrLev) then
               ! TEST: E3
               return
            end if
      
         y%p_plane   (:,i) = u%p_hub(:) + y%x_plane(i)*u%xhat_disk(:) + correction
         y%xhat_plane(:,i) = u%xhat_disk(:)
         
            ! NOTE: Since we are in firstPass=T, then xd%Vx_wake is already set to zero, so just pass that into WakeDiam
         y%D_wake(i)  =  WakeDiam( p%Mod_WakeDiam, p%NumRadii, p%dr, p%r, xd%Vx_wake(:,i), u%Vx_wind_disk, u%D_rotor, p%C_WakeDiam)
      end do
     
         ! Initialze Vx_wake; Vr_wake is already initialized to zero, so, we don't need to do that here.
      call NearWakeCorrection( u%Ct_azavg, u%Cq_azavg, u%Vx_rel_disk, p, m, y%Vx_wake(:,0), m%Vt_wake, u%D_rotor, errStat, errMsg )
         if (errStat > AbortErrLev)  return
      y%Vx_wake(:,1) = y%Vx_wake(:,0) 

      ! States approx
      ! NOTE: can't modify xd
      !xd%psi_skew_filt     = u%psi_skew
      !xd%chi_skew_filt     = u%chi_skew
      !xd%Vx_wind_disk_filt(0) = u%Vx_wind_disk
      !xd%D_rotor_filt  (0) = u%D_rotor
      !xd%Ct_azavg_filt (:) = u%Ct_azavg(:)
      ! Misc approx
      m%Ct_avg    = get_Ctavg(p%r, u%Ct_azavg, u%D_rotor)
      m%GammaCurl = u%D_Rotor/2. * u%Vx_wind_disk * m%Ct_avg * sin(u%chi_skew) * cos(u%chi_skew)

      if ( p%OutAllPlanes ) then
         call mkdir(p%OutFileVTKDir)
      endif
      
   else
      y%x_plane    = xd%x_plane
      y%p_plane    = xd%p_plane
      y%xhat_plane = xd%xhat_plane
      y%Vx_wake    = xd%Vx_wake
      y%Vr_wake    = xd%Vr_wake
      do i = 0, min(n+1,p%NumPlanes-1)
         
         y%D_wake(i)  =  WakeDiam( p%Mod_WakeDiam, p%NumRadii, p%dr, p%r, xd%Vx_wake(:,i), xd%Vx_wind_disk_filt(i), xd%D_rotor_filt(i), p%C_WakeDiam)

      end do
   end if

   ! --- Velocity deficits on Cartesian grid
   if (p%Mod_Wake == Mod_Wake_Polar) then
      ! Convert to Cartesian
      do i = 0, maxPln
         call Axisymmetric2CartesianVel(y%Vx_wake(:,i), y%Vr_wake(:,i), p%r, p%y, p%z, y%Vx_wake2(:,:,i), y%Vy_wake2(:,:,i), y%Vz_wake2(:,:,i))
      enddo
      if ( p%WAT ) then
         ! Compute gradients of dVx/dy and dVx/dz on Cartesian grid
         do i = 0, maxPln
            call gradient_y(y%Vx_wake2(:,:,i), p%dr, m%dvx_dy(:,:,i))
            call gradient_z(y%Vx_wake2(:,:,i), p%dr, m%dvx_dz(:,:,i))
         end do
      endif
      if (p%OutAllPlanes) then 
         do i = 0, maxPln
            call Axisymmetric2Cartesian(m%vt_amb(:,i), p%r, p%y, p%z, m%vt_amb2(:,:,i))
            call Axisymmetric2Cartesian(m%vt_shr(:,i), p%r, p%y, p%z, m%vt_shr2(:,:,i))
            call Axisymmetric2Cartesian(m%vt_tot(:,i), p%r, p%y, p%z, m%vt_tot2(:,:,i))
         enddo
      endif
   else if (p%Mod_Wake == Mod_Wake_Cartesian .or. p%Mod_Wake == Mod_Wake_Curl) then
      do i = 0, maxPln
         y%Vx_wake2(:,:,i) = xd%Vx_wake2(:,:,i)
         y%Vy_wake2(:,:,i) = xd%Vy_wake2(:,:,i)
         y%Vz_wake2(:,:,i) = xd%Vz_wake2(:,:,i)
      enddo
   endif ! Curl or Polar

   ! --- WAT - Compute k_mt and add turbulence
   if ( p%WAT ) then
      call Calc_k_WAT()
   end if

contains
   subroutine Calc_k_WAT()
      integer(intKi) :: i, iy, iz
      real(ReKi)     :: C, S, dvdr, dvdtheta_r, R, r_tmp
      real(ReKi)     :: x_over_D, k_Scale, U0
      logical, parameter :: verbose =.False.

      ! We use the same method for all Mod_Wake (everything on the Cartesian grid)
      R = u%D_Rotor /2
      do i = 0,maxPln  
         U0 = xd%Vx_wind_disk_filt(i)
         if ( EqualRealNos( U0, 0.0_ReKi ) ) then
            y%WAT_k(:,:,i) = 0.0_ReKi
            if(verbose) print'(A,I3,A)','Plane:',i,' Velocity zero'
         else
            ! Scaling factor, onset of vortex breakdown
            x_over_D = xd%x_plane(i)/u%D_rotor 
            if ((p%WAT_k_BrkDwn<=0) .or. (p%WAT_k_BrkDwn*x_over_D>=1)) then
               k_Scale =  1.0_ReKi
            else
               k_Scale = exp_safe(nExpBrkDwn * log(p%WAT_k_BrkDwn*x_over_D))
            endif
            do iz = -p%NumRadii+1, p%NumRadii-1
               do iy = -p%NumRadii+1, p%NumRadii-1
                  ! Polar gradients
                  r_tmp =  sqrt(p%y(iy)**2 + p%z(iz)**2) 
                  if (EqualRealNos(r_tmp,0.0_ReKi) ) then
                     S = 0.0_ReKi 
                     C = 0.0_ReKi
                     dvdtheta_r = 0.0_ReKi
                  else
                     S = p%z(iz)/r_tmp ! Sine
                     C = p%y(iy)/r_tmp ! Cosine
                     dvdtheta_r = (m%dvx_dy(iy,iz,i) * (-p%z(iz)) + m%dvx_dz(iy,iz,i) * p%y(iy)) / r_tmp
                  endif
                  dvdr = m%dvx_dy(iy,iz,i) * C  + m%dvx_dz(iy,iz,i) * S
                  ! Calculate scaling factor k_mt for wake-added Turbulence (equation 16)
                  y%WAT_k(iy,iz,i) = k_Scale * (p%WAT_k_Def /U0 *       abs(y%Vx_wake2(iy,iz,i)) & 
                                   &  +         p%WAT_k_Grad/U0 * R * ( abs(dvdr) + abs(dvdtheta_r) )) &
                                   &  + p%WAT_k_Off
               end do ! iy
            end do ! iz
            if(verbose) print'(A,I3,A,F6.2,A,F6.3,A,F6.3,A,F8.3)','Plane:',i,'  x/D:',xd%x_plane(i)/u%D_rotor,'  scale:', k_Scale, '  kmax:',maxval(y%WAT_k(:,:,i)), '  velmax:',maxval(abs(y%Vx_wake2(:,:,i))) 
         endif
      end do !i, planes
!       print*,'kmax ', maxval(y%WAT_k(:,:,0)), maxval(y%WAT_k(:,:,1)) , maxval(y%WAT_k(:,:,maxPln-1)), maxval(y%WAT_k(:,:,maxPln))

   end subroutine Calc_k_WAT
   
end subroutine WD_CalcOutput

!----------------------------------------------------------------------------------------------------------------------------------
!> 
subroutine WD_WritePlaneOutputs( t, u, p, x, xd, z, OtherState, y, m, errStat, errMsg )
   use VTK ! 
   REAL(DbKi),                   INTENT(IN   )  :: t           !< Current simulation time in seconds
   TYPE(WD_InputType),           INTENT(IN   )  :: u           !< Inputs at Time t
   TYPE(WD_ParameterType),       INTENT(IN   )  :: p           !< Parameters
   TYPE(WD_ContinuousStateType), INTENT(IN   )  :: x           !< Continuous states at t
   TYPE(WD_DiscreteStateType),   INTENT(IN   )  :: xd          !< Discrete states at t
   TYPE(WD_ConstraintStateType), INTENT(IN   )  :: z           !< Constraint states at t
   TYPE(WD_OtherStateType),      INTENT(IN   )  :: OtherState  !< Other states at t
   TYPE(WD_OutputType),          INTENT(IN   )  :: y           !< Outputs computed at t (Input only so that mesh con-
   type(WD_MiscVarType),         intent(IN   )  :: m           !< Misc/optimization variables
   INTEGER(IntKi),               INTENT(  OUT)  :: errStat     !< Error status of the operation
   CHARACTER(*),                 INTENT(  OUT)  :: errMsg      !< Error message if errStat /= ErrID_None
   integer(intKi)                               :: n, i
   integer(intKi)                               :: ErrStat2
   character(ErrMsgLen)                         :: ErrMsg2
   character(*), parameter                      :: RoutineName = 'WD_WritePlaneOutputs'
   real(ReKi)                                   :: correction(3)
   character(1024) :: Filename
   type(VTK_Misc)   :: mvtk
   real(ReKi), dimension(3) :: dx
   real(ReKi), dimension(3) :: x0
   errStat = ErrID_None
   errMsg  = ""
   
   n = nint(t/p%DT_low)
   ! --- VTK outputs per plane
   if (p%OutAllPlanes) then 
<<<<<<< HEAD
      call vtk_misc_init(mvtk)
      call set_vtk_binary_format(.false., mvtk)
      do i = 0, min(n-1,p%NumPlanes-1), 1
=======
       call vtk_misc_init(mvtk)
       call set_vtk_binary_format(.false., mvtk)
       do i = 0, min(n-1,p%NumPlanes-1), 1
>>>>>>> a98f8bce
!             if (EqualRealNos(t,0.0_DbKi) ) then
!                write(Filename,'(A,I4.4,A)') trim(p%OutFileVTKDir)//'/PlaneOutputsAtPlane_',i,'_Init.vtk'
!             else
!                write(Filename,'(A,I4.4,A,I9.9,A)') trim(p%OutFileVTKDir)//'PlaneOutputsAtPlane_',i,'_Time_',int(t*10),'.vtk'
!             endif
!             if ( vtk_new_ascii_file(trim(filename),'vel',mvtk) ) then
!                dx(1) = 0.0
!                dx(2) = p%dr
!                dx(3) = p%dr
!                call vtk_dataset_structured_points((/xd%p_plane(1,i),xd%p_plane(2,i)-dx*p%NumRadii, xd%p_plane(3,i)-dx*p%NumRadii /),dx,(/1,p%NumRadii*2-1,p%NumRadii*2-1/),mvtk)
!                call vtk_point_data_init(mvtk)
!                call vtk_point_data_scalar(xd%Vx_wake2(:,:,i),'Vx',mvtk)
!                call vtk_point_data_scalar(xd%Vy_wake2(:,:,i),'Vy',mvtk)
!                call vtk_point_data_scalar(xd%Vz_wake2(:,:,i),'Vz',mvtk)
!                call vtk_close_file(mvtk)
!             endif

<<<<<<< HEAD
         ! --- Output Plane "per time"
         write(Filename,'(A,I9.9,A,I4.4,A)') trim(p%OutFileVTKDir)// PathSep //trim(p%OutFileRoot)//'.WT'//trim(num2lstr(p%TurbNum))//'.PlaneAtTime_',int(t*100),'_Plane_',i,'.vtk'
         if ( vtk_new_ascii_file(trim(filename),'vel',mvtk) ) then
            dx(1) = 0.0
            dx(2) = p%dr
            dx(3) = p%dr
            x0(1) = xd%p_plane(1,i)
            x0(2) = xd%p_plane(2,i) - p%dr*p%NumRadii
            x0(3) = xd%p_plane(3,i) - p%dr*p%NumRadii
             call vtk_dataset_structured_points(x0, dx, (/1,p%NumRadii*2-1,p%NumRadii*2-1/),mvtk)
            call vtk_point_data_init(mvtk)
            call vtk_point_data_scalar(y%Vx_wake2(:,:,i),'Vx',mvtk) 
            call vtk_point_data_scalar(y%Vy_wake2(:,:,i),'Vy',mvtk) 
            call vtk_point_data_scalar(y%Vz_wake2(:,:,i),'Vz',mvtk) 
            call vtk_point_data_scalar(m%vt_amb2(:,:,i),'vt_amb2', mvtk) 
            call vtk_point_data_scalar(m%vt_shr2(:,:,i),'vt_shr2', mvtk) 
            call vtk_point_data_scalar(m%vt_tot2(:,:,i),'vt_tot2', mvtk) 

            if (p%Mod_Wake == Mod_Wake_Cartesian .or. p%Mod_Wake == Mod_Wake_Curl) then
               call vtk_point_data_scalar(m%dvx_dy(:,:,i),'dvx_dy', mvtk) 
               call vtk_point_data_scalar(m%dvx_dz(:,:,i),'dvx_dz', mvtk) 
            endif
            if ( p%WAT ) then
               call vtk_point_data_scalar(y%WAT_k(:,:,i),'WAT_k', mvtk)
            endif             
            call vtk_close_file(mvtk)
         else
            call SetErrStat(ErrID_Fatal, '[INFO] Failed to write: '//trim(filename), errStat, errMsg, RoutineName)
         endif
      enddo ! loop on planes
   endif
=======
          ! --- Output Plane "per time"
          write(Filename,'(A,I9.9,A,I4.4,A)') trim(p%OutFileVTKDir)// PathSep //trim(p%OutFileRoot)//'.WT'//trim(num2lstr(p%TurbNum))//'.PlaneAtTime_',int(t*100),'_Plane_',i,'.vtk'
          if ( vtk_new_ascii_file(trim(filename),'vel',mvtk) ) then
             dx(1) = 0.0
             dx(2) = p%dr
             dx(3) = p%dr
             x0(1) = xd%p_plane(1,i)
             x0(2) = xd%p_plane(2,i) - p%dr*p%NumRadii
             x0(3) = xd%p_plane(3,i) - p%dr*p%NumRadii
             call vtk_dataset_structured_points(x0, dx, (/1,p%NumRadii*2-1,p%NumRadii*2-1/),mvtk)
             call vtk_point_data_init(mvtk)
             call vtk_point_data_scalar(y%Vx_wake2(:,:,i),'Vx',mvtk) 
             call vtk_point_data_scalar(y%Vy_wake2(:,:,i),'Vy',mvtk) 
             call vtk_point_data_scalar(y%Vz_wake2(:,:,i),'Vz',mvtk) 
             call vtk_point_data_scalar(m%vt_amb2(:,:,i),'vt_amb2', mvtk) 
             call vtk_point_data_scalar(m%vt_shr2(:,:,i),'vt_shr2', mvtk) 
             call vtk_point_data_scalar(m%vt_tot2(:,:,i),'vt_tot2', mvtk) 

             if (p%Mod_Wake == Mod_Wake_Cartesian .or. p%Mod_Wake == Mod_Wake_Curl) then
                call vtk_point_data_scalar(m%dvx_dy(:,:,i),'dvx_dy', mvtk) 
                call vtk_point_data_scalar(m%dvx_dz(:,:,i),'dvx_dz', mvtk) 
             endif
             if (p%WAT) then
                call vtk_point_data_scalar(y%WAT_k_mt(:,:,i),'k_mt', mvtk)
             endif             
             call vtk_close_file(mvtk)
          else
             call SetErrStat(ErrID_Fatal, '[INFO] Failed to write: '//trim(filename), errStat, errMsg, RoutineName)
          endif
       enddo ! loop on planes
    endif
>>>>>>> a98f8bce
   
end subroutine WD_WritePlaneOutputs


!----------------------------------------------------------------------------------------------------------------------------------
!> Tight coupling routine for solving for the residual of the constraint state equations
subroutine WD_CalcConstrStateResidual( Time, u, p, x, xd, z, OtherState, m, z_residual, errStat, errMsg )
   REAL(DbKi),                   INTENT(IN   )   :: Time        !< Current simulation time in seconds
   TYPE(WD_InputType),           INTENT(IN   )   :: u           !< Inputs at Time
   TYPE(WD_ParameterType),       INTENT(IN   )   :: p           !< Parameters
   TYPE(WD_ContinuousStateType), INTENT(IN   )   :: x           !< Continuous states at Time
   TYPE(WD_DiscreteStateType),   INTENT(IN   )   :: xd          !< Discrete states at Time
   TYPE(WD_ConstraintStateType), INTENT(IN   )   :: z           !< Constraint states at Time (possibly a guess)
   TYPE(WD_OtherStateType),      INTENT(IN   )   :: OtherState  !< Other states at Time
   TYPE(WD_MiscVarType),         INTENT(INOUT)   :: m           !< Misc/optimization variables
   TYPE(WD_ConstraintStateType), INTENT(INOUT)   :: Z_residual  !< Residual of the constraint state equations using
                                                                !!     the input values described above
   INTEGER(IntKi),               INTENT(  OUT)   :: errStat     !< Error status of the operation
   CHARACTER(*),                 INTENT(  OUT)   :: errMsg      !< Error message if errStat /= ErrID_None

      ! Local variables   
   !integer, parameter                            :: indx = 1  
   !integer(intKi)                                :: ErrStat2
   !character(ErrMsgLen)                          :: ErrMsg2
   !character(*), parameter                       :: RoutineName = 'WD_CalcConstrStateResidual'
<<<<<<< HEAD
=======
   
   
>>>>>>> a98f8bce
   
   errStat = ErrID_None
   errMsg  = ""
end subroutine WD_CalcConstrStateResidual

subroutine InitStatesWithInputs(numPlanes, numRadii, u, p, xd, m, errStat, errMsg)
   integer(IntKi),               intent(in   )   :: numPlanes
   integer(IntKi),               intent(in   )   :: numRadii
   TYPE(WD_InputType),           intent(in   )   :: u           !< Inputs at Time
   TYPE(WD_ParameterType),       intent(in   )   :: p           !< Parameters
   TYPE(WD_DiscreteStateType),   intent(inout)   :: xd          !< Discrete states at Time
   type(WD_MiscVarType),         intent(inout)   :: m           !< Misc/optimization variables
   INTEGER(IntKi),               intent(  out)   :: errStat     !< Error status of the operation
   CHARACTER(*),                 intent(  out)   :: errMsg      !< Error message if errStat /= ErrID_None
   character(*), parameter                       :: RoutineName = 'InitStatesWithInputs'
   integer(IntKi) :: i
   integer(intKi)                               :: ErrStat2
   character(ErrMsgLen)                         :: ErrMsg2
   real(ReKi)     :: correction(3)
   ! Note, all of these states will have been set to zero in the WD_Init routine
   
     
   ErrStat = ErrID_None
   ErrMsg = ""
   
   
   correction = 0.0_ReKi
   do i = 0, 1
      xd%x_plane     (i)   = u%Vx_rel_disk*real(i,ReKi)*real(p%DT_low,ReKi)
      xd%YawErr_filt (i)   = u%YawErr
      xd%psi_skew_filt     = u%psi_skew
      xd%chi_skew_filt     = u%chi_skew
      
      correction = correction + GetYawCorrection(u%YawErr, u%xhat_disk, xd%x_plane(i), p,  errStat2, errMsg2)
      call SetErrStat(errStat2, errMsg2, errStat, errMsg, RoutineName)   
      if (errStat >= AbortErrLev) then
         ! TEST: E3      
         return
      end if
      
      !correction = ( p%C_HWkDfl_x + p%C_HWkDfl_xY*u%YawErr )*xd%x_plane(i) + correctionA
      
      xd%p_plane   (:,i)      = u%p_hub(:) + xd%x_plane(i)*u%xhat_disk(:) + correction
      xd%xhat_plane(:,i)      = u%xhat_disk(:)
      xd%V_plane_filt(:,i)    = u%V_plane(:,i)
      xd%Vx_wind_disk_filt(i) = u%Vx_wind_disk
      xd%TI_amb_filt      (i) = u%TI_amb
      xd%D_rotor_filt     (i) = u%D_rotor
     
      
   end do
   
   xd%Vx_rel_disk_filt     = u%Vx_rel_disk    
   
   ! Initialze Ct_azavg_filt, Cq_azavg_filt, and Vx_wake; Vr_wake is already initialized to zero, so, we don't need to do that here.
   xd%Ct_azavg_filt (:) = u%Ct_azavg(:)
   xd%Cq_azavg_filt (:) = u%Cq_azavg(:)
   
   call NearWakeCorrection( xd%Ct_azavg_filt, xd%Cq_azavg_filt, xd%Vx_rel_disk_filt, p, m, xd%Vx_wake(:,0), m%Vt_wake, xd%D_rotor_filt(0), errStat, errMsg )
   xd%Vx_wake(:,1) = xd%Vx_wake(:,0)
      
end subroutine InitStatesWithInputs
   
!----------------------------------------------------------------------------------------------------------------------------------
!> This routine validates the inputs from the WakeDynamics input files.
SUBROUTINE ValidateInitInputData( DT_low, InitInp, InputFileData, errStat, errMsg )
   real(DbKi),               intent(in   )  :: DT_low                            !< requested simulation time step size (s)
   type(WD_InitInputType),   intent(in   )  :: InitInp                           !< Input data for initialization routine
   type(WD_InputFileType),   intent(in)     :: InputFileData                     !< All the data in the WakeDynamics input file
   integer(IntKi),           intent(out)    :: errStat                           !< Error status
   character(*),             intent(out)    :: errMsg                            !< Error message
   
      ! local variables
   character(*), parameter                  :: RoutineName = 'ValidateInitInputData'
   
   errStat = ErrID_None
   errMsg  = ""
   
   ! TODO: Talk to Bonnie about whether we want to convert <= or >= checks to EqualRealNos() .or. >  checks, etc.  GJH
   ! TEST: E13,
   !if (NumBl > MaxBl .or. NumBl < 1) call SetErrStat( ErrID_Fatal, 'Number of blades must be between 1 and '//trim(num2lstr(MaxBl))//'.', ErrSTat, errMsg, RoutineName )
   if (  DT_low                    <=  0.0)  call SetErrStat ( ErrID_Fatal, 'DT_low must be greater than zero.', errStat, errMsg, RoutineName )  
   if (  InputFileData%NumPlanes   <   2  )  call SetErrStat ( ErrID_Fatal, 'Number of wake planes must be greater than one.', ErrSTat, errMsg, RoutineName )
   if (  InputFileData%NumRadii    <   2  )  call SetErrStat ( ErrID_Fatal, 'Number of radii in the radial finite-difference grid must be greater than one.', ErrSTat, errMsg, RoutineName )
   if (  InputFileData%dr          <=  0.0)  call SetErrStat ( ErrID_Fatal, 'dr must be greater than zero.', errStat, errMsg, RoutineName ) 
   if (  InputFileData%f_c         <=  0.0)  call SetErrStat ( ErrID_Fatal, 'f_c must be greater than or equal to zero.', errStat, errMsg, RoutineName ) 
   if ( (InputFileData%C_NearWake  <=  1.0)  .or. (InputFileData%C_NearWake  >= 2.5)) call SetErrStat ( ErrID_Fatal, 'C_NearWake must be greater than 1.0 and less than 2.5.', errStat, errMsg, RoutineName ) 
   if (  InputFileData%k_vAmb      <   0.0)  call SetErrStat ( ErrID_Fatal, 'k_vAmb must be greater than or equal to zero.', errStat, errMsg, RoutineName ) 
   if (  InputFileData%k_vShr      <   0.0)  call SetErrStat ( ErrID_Fatal, 'k_vShr must be greater than or equal to zero.', errStat, errMsg, RoutineName ) 
   if (  InputFileData%C_vAmb_DMin <   0.0)  call SetErrStat ( ErrID_Fatal, 'C_vAmb_DMin must be greater than or equal to zero.', errStat, errMsg, RoutineName ) 
   if (  InputFileData%C_vAmb_DMax <=  InputFileData%C_vAmb_DMin)  call SetErrStat ( ErrID_Fatal, 'C_vAmb_DMax must be greater than C_vAmb_DMin.', errStat, errMsg, RoutineName ) 
   if ( (InputFileData%C_vAmb_FMin <   0.0)  .or. (InputFileData%C_vAmb_FMin > 1.0) ) call SetErrStat ( ErrID_Fatal, 'C_vAmb_FMin must be greater than or equal to zero and less than or equal to 1.0.', errStat, errMsg, RoutineName ) 
   if (  InputFileData%C_vAmb_Exp  <=  0.0)  call SetErrStat ( ErrID_Fatal, 'C_vAmb_Exp must be greater than zero.', errStat, errMsg, RoutineName ) 
   if (  InputFileData%C_vShr_DMin <   0.0)  call SetErrStat ( ErrID_Fatal, 'C_vShr_DMin must be greater than or equal to zero.', errStat, errMsg, RoutineName ) 
   if (  InputFileData%C_vShr_DMax <=  InputFileData%C_vShr_DMin)  call SetErrStat ( ErrID_Fatal, 'C_vShr_DMax must be greater than C_vShr_DMin.', errStat, errMsg, RoutineName ) 
   if ( (InputFileData%C_vShr_FMin <   0.0)  .or. (InputFileData%C_vShr_FMin > 1.0) ) call SetErrStat ( ErrID_Fatal, 'C_vShr_FMin must be greater than or equal to zero and less than or equal to 1.0.', errStat, errMsg, RoutineName ) 
   if (  InputFileData%C_vShr_Exp  <=  0.0)  call SetErrStat ( ErrID_Fatal, 'C_vShr_Exp must be greater than zero.', errStat, errMsg, RoutineName ) 
   if (.not. ((InputFileData%Mod_WakeDiam == 1) .or. (InputFileData%Mod_WakeDiam == 2) .or. (InputFileData%Mod_WakeDiam == 3) .or. (InputFileData%Mod_WakeDiam == 4)) ) call SetErrStat ( ErrID_Fatal, 'Mod_WakeDiam must be equal to 1, 2, 3, or 4.', errStat, errMsg, RoutineName ) 
   if ( (.not. (InputFileData%Mod_WakeDiam == 1)) .and.( (InputFileData%C_WakeDiam <=   0.0)  .or. (InputFileData%C_WakeDiam >= 1.0)) ) call SetErrStat ( ErrID_Fatal, 'When Mod_WakeDiam is not equal to 1, then C_WakeDiam must be greater than zero and less than 1.0.', errStat, errMsg, RoutineName ) 
   
END SUBROUTINE ValidateInitInputData

end module WakeDynamics<|MERGE_RESOLUTION|>--- conflicted
+++ resolved
@@ -1473,21 +1473,12 @@
    type(WD_MiscVarType),         intent(inout)  :: m           !< Misc/optimization variables
    INTEGER(IntKi),               INTENT(  OUT)  :: errStat     !< Error status of the operation
    CHARACTER(*),                 INTENT(  OUT)  :: errMsg      !< Error message if errStat /= ErrID_None
-<<<<<<< HEAD
    integer(intKi)                               :: n, i, iy, iz, maxPln, j 
-=======
-
-
-   integer(intKi)                               :: n, i, iy, iz, maxPln
->>>>>>> a98f8bce
    integer(intKi)                               :: ErrStat2
    character(ErrMsgLen)                         :: ErrMsg2
    character(*), parameter                      :: RoutineName = 'WD_CalcOutput'
    real(ReKi)                                   :: correction(3)
-<<<<<<< HEAD
-=======
    real(ReKi)                                   :: C, S, dvdr, dvdtheta_r, R, r_tmp
->>>>>>> a98f8bce
    errStat = ErrID_None
    errMsg  = ""
    
@@ -1662,15 +1653,9 @@
    n = nint(t/p%DT_low)
    ! --- VTK outputs per plane
    if (p%OutAllPlanes) then 
-<<<<<<< HEAD
       call vtk_misc_init(mvtk)
       call set_vtk_binary_format(.false., mvtk)
       do i = 0, min(n-1,p%NumPlanes-1), 1
-=======
-       call vtk_misc_init(mvtk)
-       call set_vtk_binary_format(.false., mvtk)
-       do i = 0, min(n-1,p%NumPlanes-1), 1
->>>>>>> a98f8bce
 !             if (EqualRealNos(t,0.0_DbKi) ) then
 !                write(Filename,'(A,I4.4,A)') trim(p%OutFileVTKDir)//'/PlaneOutputsAtPlane_',i,'_Init.vtk'
 !             else
@@ -1688,7 +1673,6 @@
 !                call vtk_close_file(mvtk)
 !             endif
 
-<<<<<<< HEAD
          ! --- Output Plane "per time"
          write(Filename,'(A,I9.9,A,I4.4,A)') trim(p%OutFileVTKDir)// PathSep //trim(p%OutFileRoot)//'.WT'//trim(num2lstr(p%TurbNum))//'.PlaneAtTime_',int(t*100),'_Plane_',i,'.vtk'
          if ( vtk_new_ascii_file(trim(filename),'vel',mvtk) ) then
@@ -1698,7 +1682,7 @@
             x0(1) = xd%p_plane(1,i)
             x0(2) = xd%p_plane(2,i) - p%dr*p%NumRadii
             x0(3) = xd%p_plane(3,i) - p%dr*p%NumRadii
-             call vtk_dataset_structured_points(x0, dx, (/1,p%NumRadii*2-1,p%NumRadii*2-1/),mvtk)
+            call vtk_dataset_structured_points(x0, dx, (/1,p%NumRadii*2-1,p%NumRadii*2-1/),mvtk)
             call vtk_point_data_init(mvtk)
             call vtk_point_data_scalar(y%Vx_wake2(:,:,i),'Vx',mvtk) 
             call vtk_point_data_scalar(y%Vy_wake2(:,:,i),'Vy',mvtk) 
@@ -1720,39 +1704,6 @@
          endif
       enddo ! loop on planes
    endif
-=======
-          ! --- Output Plane "per time"
-          write(Filename,'(A,I9.9,A,I4.4,A)') trim(p%OutFileVTKDir)// PathSep //trim(p%OutFileRoot)//'.WT'//trim(num2lstr(p%TurbNum))//'.PlaneAtTime_',int(t*100),'_Plane_',i,'.vtk'
-          if ( vtk_new_ascii_file(trim(filename),'vel',mvtk) ) then
-             dx(1) = 0.0
-             dx(2) = p%dr
-             dx(3) = p%dr
-             x0(1) = xd%p_plane(1,i)
-             x0(2) = xd%p_plane(2,i) - p%dr*p%NumRadii
-             x0(3) = xd%p_plane(3,i) - p%dr*p%NumRadii
-             call vtk_dataset_structured_points(x0, dx, (/1,p%NumRadii*2-1,p%NumRadii*2-1/),mvtk)
-             call vtk_point_data_init(mvtk)
-             call vtk_point_data_scalar(y%Vx_wake2(:,:,i),'Vx',mvtk) 
-             call vtk_point_data_scalar(y%Vy_wake2(:,:,i),'Vy',mvtk) 
-             call vtk_point_data_scalar(y%Vz_wake2(:,:,i),'Vz',mvtk) 
-             call vtk_point_data_scalar(m%vt_amb2(:,:,i),'vt_amb2', mvtk) 
-             call vtk_point_data_scalar(m%vt_shr2(:,:,i),'vt_shr2', mvtk) 
-             call vtk_point_data_scalar(m%vt_tot2(:,:,i),'vt_tot2', mvtk) 
-
-             if (p%Mod_Wake == Mod_Wake_Cartesian .or. p%Mod_Wake == Mod_Wake_Curl) then
-                call vtk_point_data_scalar(m%dvx_dy(:,:,i),'dvx_dy', mvtk) 
-                call vtk_point_data_scalar(m%dvx_dz(:,:,i),'dvx_dz', mvtk) 
-             endif
-             if (p%WAT) then
-                call vtk_point_data_scalar(y%WAT_k_mt(:,:,i),'k_mt', mvtk)
-             endif             
-             call vtk_close_file(mvtk)
-          else
-             call SetErrStat(ErrID_Fatal, '[INFO] Failed to write: '//trim(filename), errStat, errMsg, RoutineName)
-          endif
-       enddo ! loop on planes
-    endif
->>>>>>> a98f8bce
    
 end subroutine WD_WritePlaneOutputs
 
@@ -1778,11 +1729,6 @@
    !integer(intKi)                                :: ErrStat2
    !character(ErrMsgLen)                          :: ErrMsg2
    !character(*), parameter                       :: RoutineName = 'WD_CalcConstrStateResidual'
-<<<<<<< HEAD
-=======
-   
-   
->>>>>>> a98f8bce
    
    errStat = ErrID_None
    errMsg  = ""
