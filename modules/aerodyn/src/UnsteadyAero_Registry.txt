--- conflicted
+++ resolved
@@ -209,10 +209,7 @@
 typedef   ^                            ^                             LOGICAL                  UA_off_forGood                  {:}{:}        -         -        "logical flag indicating if UA is off for good"   -
 typedef   ^                            ^                             INTEGER                  lin_xIndx                       {:}{:}        -         -        "array to indicate which state to perturb for UA"   -
 typedef   ^                            ^                             R8Ki                     dx                              {5}           -         -        "array to indicate size of state perturbations"   -
-<<<<<<< HEAD
-=======
 typedef   ^                            ^                             IntKi                    UA_OUTS                         -             0         -        "Store write outputs 0=None, 1=WriteOutpus, 2=WriteToFile"    -
->>>>>>> 00ba4949
 
 # ..... Inputs ....................................................................................................................
 # Define inputs that are contained on the mesh here:
