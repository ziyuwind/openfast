###################################################################################################################################
# Registry for AeroDyn 15 in the FAST Modularization Framework
# This Registry file is used to create AeroDyn_Types which contains data used in the AeroDyn module.
# It also contains copy, destroy, pack, and unpack routines associated with each defined data types.
# See the NWTC Programmer's Handbook for further information on the format/contents of this file.
#
# Entries are of the form
# <keyword>	<ModuleName/ModName>	<TypeName>	<FieldType>	<FieldName>	<Dims>	<IO>	<DNAME>	<DESCRIP>	<UNITS>
#
# Use ^ as a shortcut for the value in the same column from the previous line.
###################################################################################################################################
# ...... Include files (definitions from NWTC Library) ............................................................................
include	Registry_NWTC_Library.txt
usefrom	AirfoilInfo_Registry.txt
usefrom	BEMT_Registry.txt
usefrom  FVW_Registry.txt
usefrom	UnsteadyAero_Registry.txt
usefrom AeroAcoustics_Registry.txt
usefrom InflowWind.txt

param    AeroDyn/AD     -  IntKi    ModelUnknown            - -1  -  "" -
param    ^              -  IntKi    WakeMod_none            -  0  -  "Wake model - none"                                      -
param    ^              -  IntKi    WakeMod_BEMT            -  1  -  "Wake model - BEMT (blade elememnt momentum theory)"     -
param    ^              -  IntKi    WakeMod_DBEMT           -  2  -  "Wake model - DBEMT (dynamic elememnt momentum theory)"  -
param    ^              -  IntKi    WakeMod_FVW             -  3  -  "Wake model - FVW (free vortex wake, OLAF)"              -

param    ^              -  IntKi    AFAeroMod_steady        -  1  -  "steady model"                               -
param    ^              -  IntKi    AFAeroMod_BL_unsteady   -  2  -  "Beddoes-Leishman unsteady model"            -

param    ^              -  IntKi    TwrPotent_none          -  0  -  "no tower potential flow"                    -
param    ^              -  IntKi    TwrPotent_baseline      -  1  -  "baseline tower potential flow"              -
param    ^              -  IntKi    TwrPotent_Bak           -  2  -  "tower potential flow with Bak correction"   -

param    ^              -  IntKi    TwrShadow_none          -  0  -  "no tower shadow"                            -
param    ^              -  IntKi    TwrShadow_Powles        -  1  -  "Powles tower shadow model"                  -
param    ^              -  IntKi    TwrShadow_Eames         -  2  -  "Eames tower shadow model"                   -

param    ^              -  IntKi    TFinAero_none           -  0  -  "no tail fin aero"                                   -
param    ^              -  IntKi    TFinAero_polar          -  1  -  "polar-based tail fin aerodynamics"                  -
param    ^              -  IntKi    TFinAero_USB            -  2  -  "unsteady slender body tail fin aerodynamics model"  -

param    ^              -  IntKi    TFinIndMod_none         -  0  -  "no induction"                                   -
param    ^              -  IntKi    TFinIndMod_rotavg       -  1  -  "rotor averaged induction"                       -
# AeroProjMod (APM)
param    ^              -  IntKi    APM_BEM_NoSweepPitchTwist - 1 -  "Original AeroDyn model where momentum balance is done in the WithoutSweepPitchTwist system"  -
param    ^              -  IntKi    APM_BEM_Polar             - 2 -  "Use staggered polar grid for momentum balance in each annulus"                               -
param    ^              -  IntKi    APM_LiftingLine           - 3 -  "Use the blade lifting line (i.e. the structural) orientation (currently for OLAF with VAWT)" -
# if more than AD_MaxBl_Out blades are used in the simulation, not all channels will have output information for the "extra" blades.
# Also, the AD input file will require more lines for the additional blades.
param    ^              -  IntKi    AD_MaxBl_Out            -  3  -  "Maximum number of blades for information output (or linearization)" -

# Tail Fin parameters 
typedef  ^  TFinParameterType   IntKi   TFinMod    -    -   0 "Tail fin aerodynamics model {0=none, 1=polar-based, 2=USB-based}" (switch)
typedef  ^  TFinParameterType   ReKi    TFinChord  -    -   - "Tail fin chord [used only when TFinMod=1]" m
typedef  ^  TFinParameterType   ReKi    TFinArea   -    -   - "Tail fin planform area [used only when TFinMod=1]" m^2
typedef  ^  TFinParameterType   IntKi   TFinIndMod -    -   - "Model for induced velocity calculation {0=none, 1=rotor-average}" (switch)
typedef  ^  TFinParameterType   IntKi   TFinAFID   -    -   - "Index of Tail fin airfoil number [1 to NumAFfiles]" -

# Tail Fin input file 
typedef  ^  TFinInputFileType   IntKi   TFinMod    -    -   0 "Tail fin aerodynamics model {0=none, 1=polar-based, 2=USB-based}" (switch)
typedef  ^  TFinInputFileType   ReKi    TFinChord  -    -   - "Tail fin chord [used only when TFinMod=1]" m
typedef  ^  TFinInputFileType   ReKi    TFinArea   -    -   - "Tail fin planform area [used only when TFinMod=1]" m^2
typedef  ^  TFinInputFileType   ReKi    TFinRefP_n 3    -   - "Undeflected position of the tail fin reference point wrt the tower top" m 
typedef  ^  TFinInputFileType   ReKi    TFinAngles 3    -   - "Tail fin chordline skew, tilt, and bank angles about the reference point" (deg)
typedef  ^  TFinInputFileType   IntKi   TFinIndMod -    -   - "Model for induced velocity calculation {0=none, 1=rotor-average}" (switch)
typedef  ^  TFinInputFileType   IntKi   TFinAFID   -    -   - "Index of Tail fin airfoil number [1 to NumAFfiles]" -



typedef    ^    AD_VTK_BLSurfaceType     SiKi                    AirfoilCoords    {:}{:}{:} -    -    "x,y coordinates for airfoil around each blade node on a blade (relative to reference)"    -

typedef    ^    AD_VTK_RotSurfaceType    AD_VTK_BLSurfaceType    BladeShape          {:}    -    -    "AirfoilCoords for each blade"    -
typedef    ^          ^                  SiKi                    TowerRad            {:}    -    -    "radius of each ED tower node"    m

 

# ..... Initialization data .......................................................................................................
# Define inputs that the initialization routine may need here:
typedef	AeroDyn/AD	RotInitInputType	IntKi	NumBlades	-	-	-	"Number of blades on the turbine" -
typedef	^	RotInitInputType	ReKi	HubPosition	{3}	-	-	"X-Y-Z reference position of hub"	m
typedef	^	RotInitInputType	R8Ki	HubOrientation	{3}{3}	-	-	"DCM reference orientation of hub"	-
typedef	^	RotInitInputType	ReKi	BladeRootPosition	{:}{:}	-	-	"X-Y-Z reference position of each blade root (3 x NumBlades)"	m
typedef	^	RotInitInputType	R8Ki	BladeRootOrientation	{:}{:}{:}	-	-	"DCM reference orientation of blade roots (3x3 x NumBlades)"	-
typedef	^	RotInitInputType	R8Ki	NacellePosition	{3}	-	-	"X-Y-Z reference position of nacelle"	m
typedef	^	RotInitInputType	R8Ki	NacelleOrientation	{3}{3}	-	-	"DCM reference orientation of nacelle"	-
typedef	^	RotInitInputType	IntKi	AeroProjMod   	-	1	-	"Flag to switch between different projection models"	-
typedef	^	RotInitInputType	IntKi	AeroBEM_Mod   	-      -1	-	"Flag to switch between different BEM Model"	-
typedef	^	RotInitInputType	ReKi	RotSpeed	-	-	0	"Rotor speed used when AeroDyn is computing aero maps"	"rad/s"

typedef	^	InitInputType	RotInitInputType rotors	{:}	-	-	"Init Input Types for rotors"	-
typedef	^	InitInputType	CHARACTER(1024)	InputFile	-	-	-	"Name of the input file"	-
typedef	^	InitInputType	CHARACTER(1024)	RootName	-	-	-	"RootName for writing output files"	-
typedef	^	InitInputType	LOGICAL	UsePrimaryInputFile	-	.TRUE.	-	"Read input file instead of passed data"	-
typedef	^	InitInputType	FileInfoType	PassedPrimaryInputData	-	-	-	"Primary input file as FileInfoType (set by driver/glue code)"	-
typedef	^	InitInputType	Logical	Linearize	-	.FALSE.	-	"Flag that tells this module if the glue code wants to linearize."	-
typedef	^	InitInputType	LOGICAL	CompAeroMaps   -  .FALSE. -   "flag to determine if AeroDyn is computing aero maps (true) or running a normal simulation (false)"	-
typedef	^	InitInputType	ReKi	Gravity	-	-	-	"Gravity force" Nm/s^2
typedef ^   InitInputType   IntKi   MHK     -   -   -   "MHK turbine type switch"   -
typedef ^   InitInputType   ReKi    defFldDens  -   -   -   "Default fluid density from the driver; may be overwritten" kg/m^3
typedef ^   InitInputType   ReKi    defKinVisc  -   -   -   "Default kinematic viscosity from the driver; may be overwritten" m^2/s
typedef ^   InitInputType   ReKi    defSpdSound -   -   -   "Default speed of sound from the driver; may be overwritten" m/s
typedef ^   InitInputType   ReKi    defPatm     -   -   -   "Default atmospheric pressure from the driver; may be overwritten" Pa
typedef ^   InitInputType   ReKi    defPvap     -   -   -   "Default vapor pressure from the driver; may be overwritten" Pa
typedef ^   InitInputType   ReKi    WtrDpth -  -   -    "Water depth" m
typedef ^   InitInputType   ReKi    MSL2SWL -  -   -    "Offset between still-water level and mean sea level" m

# This is data defined in the Input File for this module (or could otherwise be passed in)
# ..... Blade Input file data .....................................................................................................
typedef	^	AD_BladePropsType	IntKi	NumBlNds	-	-	-	"Number of blade nodes used in the analysis"	-
typedef	^	AD_BladePropsType	ReKi	BlSpn	{:}	-	-	"Span at blade node"	m
typedef	^	AD_BladePropsType	ReKi	BlCrvAC	{:}	-	-	"Curve at blade node"	m
typedef	^	AD_BladePropsType	ReKi	BlSwpAC	{:}	-	-	"Sweep at blade node"	m
typedef	^	AD_BladePropsType	ReKi	BlCrvAng	{:}	-	-	"Curve angle at blade node"	radians
typedef	^	AD_BladePropsType	ReKi	BlTwist	{:}	-	-	"Twist at blade node"	radians
typedef	^	AD_BladePropsType	ReKi	BlChord	{:}	-	-	"Chord at blade node"	m
typedef	^	AD_BladePropsType	IntKi	BlAFID	{:}	-	-	"ID of Airfoil at blade node"	-
typedef ^   AD_BladePropsType   ReKi    BlCb    {:} -   -   "Coefficient of buoyancy at blade node"   -
typedef ^   AD_BladePropsType   ReKi    BlCenBn {:} -   -   "Center of buoyancy normal offset at blade node"   m
typedef ^   AD_BladePropsType   ReKi    BlCenBt {:} -   -   "Center of buoyancy tangential offset at blade node"   m

# Define outputs from the initialization routine here:
typedef	^	AD_BladeShape	SiKi	AirfoilCoords	{:}{:}{:}	-	-	"x-y coordinates for airfoils, relative to node"	m

# Define outputs from the initialization routine here:
typedef	^	RotInitOutputType	ReKi	AirDens	-	-	-	"Air density"	kg/m^3
typedef	^	RotInitOutputType	CHARACTER(ChanLen)	WriteOutputHdr	{:}	-	-	"Names of the output-to-file channels"	-
typedef	^	RotInitOutputType	CHARACTER(ChanLen)	WriteOutputUnt	{:}	-	-	"Units of the output-to-file channels"	-
typedef	^	RotInitOutputType	AD_BladeShape	BladeShape	{:}	-	-	"airfoil coordinates for each blade"	m
typedef	^	RotInitOutputType	CHARACTER(LinChanLen)	LinNames_y	{:}	-	-	"Names of the outputs used in linearization"	-
typedef	^	RotInitOutputType	CHARACTER(LinChanLen)	LinNames_x	{:}	-	-	"Names of the continuous states used in linearization"	-
typedef	^	RotInitOutputType	CHARACTER(LinChanLen)	LinNames_u	{:}	-	-	"Names of the inputs used in linearization"	-
typedef	^	RotInitOutputType	LOGICAL	RotFrame_y	{:}	-	-	"Flag that tells FAST/MBC3 if the outputs used in linearization are in the rotating frame"	-
typedef	^	RotInitOutputType	LOGICAL	RotFrame_x	{:}	-	-	"Flag that tells FAST/MBC3 if the continuous states used in linearization are in the rotating frame (not used for glue)"	-
typedef	^	RotInitOutputType	LOGICAL	RotFrame_u	{:}	-	-	"Flag that tells FAST/MBC3 if the inputs used in linearization are in the rotating frame"	-
typedef	^	RotInitOutputType	LOGICAL	IsLoad_u	{:}	-	-	"Flag that tells FAST if the inputs used in linearization are loads (for preconditioning matrix)"	-
typedef	^	RotInitOutputType	AD_BladePropsType	BladeProps	{:}	-	-	"blade property information from blade input files"	-
typedef	^	RotInitOutputType	IntKi	DerivOrder_x {:}	-	-	"Integer that tells FAST/MBC3 the maximum derivative order of continuous states used in linearization"	-
typedef	^	RotInitOutputType	ReKi	TwrElev	{:}	-	-	"Elevation at tower node"	m
typedef	^	RotInitOutputType	ReKi	TwrDiam	{:}	-	-	"Diameter of tower at node"	m

typedef	^	InitOutputType	RotInitOutputType	 rotors	{:}	-	-	"Rotor init output type"	-
typedef	^	InitOutputType	ProgDesc	Ver	-	-	-	"This module's name, version, and date"	-
# ..... Input file data ...........................................................................................................

# ..... Primary Input file data ...................................................................................................
#typedef  ^  RotInputFile   IntKi BldNd_BladesOut - - - "The blades to output (AD_AllBldNdOuts)" -
typedef	^	RotInputFile	AD_BladePropsType	BladeProps	{:}	-	-	"blade property information from blade input files"	-
typedef	^	RotInputFile	IntKi	NumTwrNds	-	-	-	"Number of tower nodes used in the analysis"	-
typedef	^	RotInputFile	ReKi	TwrElev	{:}	-	-	"Elevation at tower node"	m
typedef	^	RotInputFile	ReKi	TwrDiam	{:}	-	-	"Diameter of tower at node"	m
typedef	^	RotInputFile	ReKi	TwrCd	{:}	-	-	"Coefficient of drag at tower node"	-
typedef	^	RotInputFile	ReKi	TwrTI	{:}	-	-	"Turbulence intensity for tower shadow at tower node"	-
typedef	^	RotInputFile	ReKi	TwrCb	{:}	-	-	"Coefficient of buoyancy at tower node"	-
# Hub
typedef	^	RotInputFile	ReKi	VolHub	    -	-	-	"Hub volume" m^3
typedef	^	RotInputFile	ReKi	HubCenBx    -	-	-	"Hub center of buoyancy x direction offset" m
# Nacelle
typedef	^	RotInputFile	ReKi	VolNac	    -	-	-	"Nacelle volume" m^3
typedef	^	RotInputFile	ReKi	NacCenB     3	-	-	"Position of nacelle center of buoyancy from yaw bearing in nacelle coordinates" m
# TailFin
typedef  ^  RotInputFile   LOGICAL          TFinAero  - .FALSE. -   "Calculate tail fin aerodynamics model (flag)" flag
typedef  ^  RotInputFile   CHARACTER(1024)  TFinFile  -    -    -   "Input file for tail fin aerodynamics [used only when TFinAero=True]" -
typedef  ^  RotInputFile   TFinInputFileType TFin     -    -    -   "Input file data for tail fin" -

typedef	^	AD_InputFile	Logical	Echo	-	-	-	"Echo input file to echo file"	-
typedef	^	AD_InputFile	DbKi	DTAero	-	-	-	"Time interval for aerodynamic calculations {or \"default\"}"	s
typedef	^	AD_InputFile	IntKi	WakeMod	-	-	-	"Type of wake/induction model {0=none, 1=BEMT, 2=DBEMT, 3=FVW}"	-
typedef	^	AD_InputFile	IntKi	AFAeroMod	-	-	-	"Type of blade airfoil aerodynamics model {1=steady model, 2=Beddoes-Leishman unsteady model}"	-
typedef	^	AD_InputFile	IntKi	TwrPotent	-	-	-	"Type of tower influence on wind based on potential flow around the tower {0=none, 1=baseline potential flow, 2=potential flow with Bak correction}"	-
typedef	^	AD_InputFile	IntKi	TwrShadow	-	-	-	"Type of tower influence on wind based on downstream tower shadow {0=none, 1=Powles model, 2=Eames model}"	-
typedef	^	AD_InputFile	LOGICAL	TwrAero	-	-	-	"Calculate tower aerodynamic loads?"	flag
typedef	^	AD_InputFile	Logical	FrozenWake	-	-	-	"Flag that tells this module it should assume a frozen wake during linearization."	-
typedef	^	AD_InputFile	Logical	CavitCheck	-	-	-	"Flag that tells us if we want to check for cavitation" -
typedef ^   AD_InputFile    Logical Buoyancy    -   -   -   "Include buoyancy effects?" flag
typedef	^	AD_InputFile	Logical	CompAA   -  -  -  "Compute AeroAcoustic noise" flag
typedef	^	AD_InputFile	CHARACTER(1024)	AA_InputFile	-	-	-	"AeroAcoustics input file name"	"quoted strings"
typedef	^	AD_InputFile	CHARACTER(1024)	ADBlFile {:}	-	-	"AD blade file (NumBl filenames)"	"quoted strings"
typedef	^	AD_InputFile	ReKi	AirDens	-	-	-	"Air density"	kg/m^3
typedef	^	AD_InputFile	ReKi	KinVisc	-	-	-	"Kinematic air viscosity"	m^2/s
typedef	^	AD_InputFile	ReKi	Patm 	-	-	-	"Atmospheric pressure" Pa
typedef	^	AD_InputFile	ReKi	Pvap 	-	-	-	"Vapour pressure" Pa
typedef	^	AD_InputFile	ReKi	SpdSound	-	-	-	"Speed of sound"	m/s
typedef	^	AD_InputFile	IntKi	SkewMod	-	-	-	"Type of skewed-wake correction model {0=orthogonal, 1=uncoupled, 2=Pitt/Peters, 3=coupled} [unused when WakeMod=0]"	-
typedef	^	AD_InputFile	ReKi	SkewModFactor	-	-	-	"Constant used in Pitt/Peters skewed wake model (default is 15*pi/32)" -
typedef	^	AD_InputFile	LOGICAL	TipLoss	-	-	-	"Use the Prandtl tip-loss model? [unused when WakeMod=0]"	flag
typedef	^	AD_InputFile	LOGICAL	HubLoss	-	-	-	"Use the Prandtl hub-loss model? [unused when WakeMod=0]"	flag
typedef	^	AD_InputFile	LOGICAL	TanInd	-	-	-	"Include tangential induction in BEMT calculations? [unused when WakeMod=0]"	flag
typedef	^	AD_InputFile	LOGICAL	AIDrag	-	-	-	"Include the drag term in the axial-induction calculation? [unused when WakeMod=0]"	flag
typedef	^	AD_InputFile	LOGICAL	TIDrag	-	-	-	"Include the drag term in the tangential-induction calculation? [unused when WakeMod=0 or TanInd=FALSE]"	flag
typedef	^	AD_InputFile	ReKi	IndToler	-	-	-	"Convergence tolerance for BEM induction factors [unused when WakeMod=0]"	-
typedef	^	AD_InputFile	ReKi	MaxIter	-	-	-	"Maximum number of iteration steps [unused when WakeMod=0]"	-
typedef	^	AD_InputFile	IntKi	UAMod	-	-	-	"Unsteady Aero Model Switch (switch) {1=Baseline model (Original), 2=Gonzalez's variant (changes in Cn,Cc,Cm), 3=Minnema/Pierce variant (changes in Cc and Cm)} [used only when AFAeroMod=2]"	-
typedef	^	AD_InputFile	LOGICAL	FLookup	-	-	-	"Flag to indicate whether a lookup for f' will be calculated (TRUE) or whether best-fit exponential equations will be used (FALSE); if FALSE S1-S4 must be provided in airfoil input files [used only when AFAeroMod=2]"	flag
typedef	^	AD_InputFile	ReKi	InCol_Alfa	-	-	-	"The column in the airfoil tables that contains the angle of attack"	-
typedef	^	AD_InputFile	ReKi	InCol_Cl	-	-	-	"The column in the airfoil tables that contains the lift coefficient"	-
typedef	^	AD_InputFile	ReKi	InCol_Cd	-	-	-	"The column in the airfoil tables that contains the drag coefficient"	-
typedef	^	AD_InputFile	ReKi	InCol_Cm	-	-	-	"The column in the airfoil tables that contains the pitching-moment coefficient; use zero if there is no Cm column"	-
typedef	^	AD_InputFile	ReKi	InCol_Cpmin	-	-	-	"The column in the airfoil tables that contains the drag coefficient; use zero if there is no Cpmin column"	-
typedef	^	AD_InputFile	INTEGER	AFTabMod	-	-	-	"Interpolation method for multiple airfoil tables {1 = 1D on AoA (only first table is used); 2 = 2D on AoA and Re; 3 = 2D on AoA and UserProp}" -
typedef	^	AD_InputFile	IntKi	NumAFfiles	-	-	-	"Number of airfoil files used"	-
typedef	^	AD_InputFile	CHARACTER(1024)	FVWFileName	-	-	-	"FVW input filename"	"quoted string"
typedef	^	AD_InputFile	CHARACTER(1024)	AFNames	{:}	-	-	"Airfoil file names (NumAF lines)"	"quoted strings"
typedef	^	AD_InputFile	LOGICAL	UseBlCm	-	-	-	"Include aerodynamic pitching moment in calculations?"	flag
#typedef	^	AD_InputFile	IntKi	NumBlNds	-	-	-	"Number of blade nodes used in the analysis"	-
typedef	^	AD_InputFile	LOGICAL	SumPrint	-	-	-	"Generate a summary file listing input options and interpolated properties to \"<rootname>.AD.sum\"?"	flag
typedef	^	AD_InputFile	IntKi	NBlOuts	-	-	-	"Number of blade node outputs [0 - 9]"	-
typedef	^	AD_InputFile	IntKi	BlOutNd	{9}	-	-	"Blade nodes whose values will be output"	-
typedef	^	AD_InputFile	IntKi	NTwOuts	-	-	-	"Number of tower node outputs [0 - 9]"	-
typedef	^	AD_InputFile	IntKi	TwOutNd	{9}	-	-	"Tower nodes whose values will be output"	-
typedef	^	AD_InputFile	IntKi	NumOuts	-	-	-	"Number of parameters in the output list (number of outputs requested)"	-
typedef	^	AD_InputFile	CHARACTER(ChanLen)	OutList	{:}	-	-	"List of user-requested output channels"	-
typedef	^	AD_InputFile	ReKi	tau1_const	-	-	-	"time constant for DBEMT [used only when WakeMod=2 and DBEMT_Mod/=2]"	s
typedef	^	AD_InputFile	IntKi	DBEMT_Mod	-	-	-	"Type of dynamic BEMT (DBEMT) model {1=constant tau1, 2=time-dependent tau1}"	-
typedef	^	AD_InputFile	IntKi	BldNd_NumOuts	-	-	-	"Number of requested output channels per blade node (AD_AllBldNdOuts)"	-
typedef	^	AD_InputFile	CHARACTER(ChanLen)	BldNd_OutList	{:}	-	-	"List of user-requested output channels (AD_AllBldNdOuts)"	-
#typedef  ^  AD_InputFile   IntKi BldNd_BlOutNd {:} - - "The blade nodes to actually output (AD_AllBldNdOuts)" -
typedef  ^  AD_InputFile   CHARACTER(1024) BldNd_BlOutNd_Str - - - "String to parse for the blade nodes to actually output (AD_AllBldNdOuts)" -
typedef  ^  AD_InputFile   IntKi BldNd_BladesOut - - - "The blades to output (AD_AllBldNdOuts)" -
#typedef  ^  AD_InputFile   CHARACTER(1024) BldNd_BladesOut_Str - - - "String to parse for the he blades to output (AD_AllBldNdOuts)" -
typedef  ^  AD_InputFile   ReKi             UAStartRad  -  -  - Starting radius for dynamic stall (fraction of rotor radius)
typedef  ^  AD_InputFile   ReKi             UAEndRad    -  -  - Ending radius for dynamic stall (fraction of rotor radius)
typedef  ^  AD_InputFile   RotInputFile  rotors {:} - - "Rotor (blades and tower) input file data" -




# ..... States ....................................................................................................................
# Define continuous (differentiable) states here:
typedef	^	RotContinuousStateType	BEMT_ContinuousStateType	BEMT	-	-	-	"Continuous states from the BEMT module"	-
typedef	^	RotContinuousStateType	AA_ContinuousStateType	AA	-	-	-	"Continuous states from the AA module"	-

typedef	^	ContinuousStateType	RotContinuousStateType	rotors	{:}	-	-	"Continuous states for each rotor"	-
typedef	^	ContinuousStateType	FVW_ContinuousStateType	FVW	-	-	-	"Continuous states from the FVW module"	-


# Define discrete (nondifferentiable) states here:
typedef	^	RotDiscreteStateType	BEMT_DiscreteStateType	BEMT	-	-	-	"Discrete states from the BEMT module"	-
typedef	^	RotDiscreteStateType	AA_DiscreteStateType	AA	-	-	-	"Discrete states from the AA module"	-

typedef	^	DiscreteStateType	RotDiscreteStateType	rotors	{:}	-	-	"Discrete states for each rotor"	-
typedef	^	DiscreteStateType	FVW_DiscreteStateType	FVW	-	-	-	"Discrete states from the FVW module"	-

# Define constraint states here:
typedef	^	RotConstraintStateType	BEMT_ConstraintStateType	BEMT	-	-	-	"Constraint states from the BEMT module"	-
typedef	^	RotConstraintStateType	AA_ConstraintStateType	AA	-	-	-	"Constraint states from the AA module"	-

typedef	^	ConstraintStateType	RotConstraintStateType	rotors	{:}	-	-	"Constraint states for each rotor"	-
typedef	^	ConstraintStateType	FVW_ConstraintStateType	FVW	-	-	-	"Constraint states from the FVW module"	-

# Define "other" states here:
typedef	^	RotOtherStateType	BEMT_OtherStateType	BEMT	-	-	-	"OtherStates from the BEMT module"	-
typedef	^	RotOtherStateType	AA_OtherStateType	AA	-	-	-	"OtherStates from the AA module"	-

typedef	^	OtherStateType	RotOtherStateType	rotors	{:}	-	-	"OtherStates from the BEMT module"	-
typedef	^	OtherStateType	FVW_OtherStateType	FVW	-	-	-	"OtherStates from the FVW module"	-
typedef	^	OtherStateType	ReKi	WakeLocationPoints	{:}{:}	-	-	"wake points velocity"	m/s


# Define misc/optimization variables (any data that are not considered actual states) here:
typedef	^	RotMiscVarType	BEMT_MiscVarType	BEMT	-	-	-	"MiscVars from the BEMT module"	-
typedef	^	RotMiscVarType	BEMT_OutputType	BEMT_y	-	-	-	"Outputs from the BEMT module"	-
typedef	^	RotMiscVarType	BEMT_InputType	BEMT_u	2	-	-	"Inputs to the BEMT module"	-
typedef	^	RotMiscVarType	AA_MiscVarType	AA	-	-	-	"MiscVars from the AA module"	-
typedef	^	RotMiscVarType	AA_OutputType	AA_y	-	-	-	"Outputs from the AA module"	-
typedef	^	RotMiscVarType	AA_InputType	AA_u	-	-	-	"Inputs to the AA module"	-

typedef	^	RotMiscVarType	ReKi	DisturbedInflow	{:}{:}{:}	-	-	"InflowOnBlade values modified by tower influence"	m/s
typedef	^	RotMiscVarType	R8Ki	orientationAnnulus	{:}{:}{:}{:}	-	-	"Coordinate system equivalent to BladeMotion Orientation, but without live sweep, blade-pitch, and twist angles"	-
typedef	^	RotMiscVarType	R8Ki	R_li              	{:}{:}{:}{:}	-	-	"Transformation matrix from inertial system to the staggered polar coordinate system of a given section"	-
typedef	^	RotMiscVarType	ReKi	AllOuts	{:}	-	-	"An array holding the value of all of the calculated (not only selected) output channels"	-
typedef	^	RotMiscVarType	ReKi	W_Twr	{:}	-	-	"relative wind speed normal to the tower at node j"	m/s
typedef	^	RotMiscVarType	ReKi	X_Twr	{:}	-	-	"local x-component of force per unit length of the jth node in the tower"	m/s
typedef	^	RotMiscVarType	ReKi	Y_Twr	{:}	-	-	"local y-component of force per unit length of the jth node in the tower"	m/s
typedef	^	RotMiscVarType	ReKi	Curve	{:}{:}	-	-	"curvature angle, saved for possible output to file"	rad
typedef	^	RotMiscVarType	ReKi	TwrClrnc	{:}{:}	-	-	"Distance between tower (including tower radius) and blade node (not including blade width), saved for possible output to file"	m
typedef	^	RotMiscVarType	ReKi	X	{:}{:}	-	-	"normal force per unit length (normal to the plane, not chord) of the jth node in the kth blade"	N/m
typedef	^	RotMiscVarType	ReKi	Y	{:}{:}	-	-	"tangential force per unit length (tangential to the plane, not chord) of the jth node in the kth blade"	N/m
typedef	^	RotMiscVarType	ReKi	Z	{:}{:}	-	-	"axial force per unit length (tangential to the plane, not chord) of the jth node in the kth blade"	N/m
typedef	^	RotMiscVarType	ReKi	M	{:}{:}	-	-	"pitching moment per unit length of the jth node in the kth blade"	Nm/m
typedef	^	RotMiscVarType	ReKi	Mx	{:}{:}	-	-	"pitching moment per unit length of the jth node in the kth blade (in x direction)"	Nm/m
typedef	^	RotMiscVarType	ReKi	My	{:}{:}	-	-	"pitching moment per unit length of the jth node in the kth blade  (in y direction)"	Nm/m
typedef	^	RotMiscVarType	ReKi	Mz	{:}{:}	-	-	"pitching moment per unit length of the jth node in the kth blade  (in z direction)"	Nm/m
typedef	^	RotMiscVarType	ReKi	Vind_i	{:}{:}{:}	-	-	"Induced velocities at jth node and kth blade (3xnSpanxnB)"	m/s
typedef	^	RotMiscVarType	ReKi	V_DiskAvg	{3}	-	-	"disk-average relative wind speed"	m/s
typedef	^	RotMiscVarType	ReKi	yaw			-	-	-	    "Yaw calculated in  SetInputsForBEMT"	rad
typedef	^	RotMiscVarType	ReKi	tilt		-	-	-	    "tilt calculated in  SetInputsForBEMT"	rad
typedef	^	RotMiscVarType	ReKi	hub_theta_x_root	{:}	-	-	"angles saved for FAST.Farm"	rad
typedef	^	RotMiscVarType	ReKi	V_dot_x	-	-	-
typedef	^	RotMiscVarType	MeshType	HubLoad	-	-	-	"mesh at hub; used to compute an integral for mapping the output blade loads to a single point (for writing to file only)"	-
typedef	^	RotMiscVarType	MeshMapType	B_L_2_H_P	{:}	-	-	"mapping data structure to map each bladeLoad output mesh to the MiscVar%HubLoad mesh"
typedef	^	RotMiscVarType	ReKi	SigmaCavitCrit	{:}{:}	-	-	 "critical cavitation number-  inception value (above which cavit will occur)"   -
typedef	^	RotMiscVarType	ReKi	SigmaCavit	{:}{:}	-	-	  "cavitation number at node "   -
typedef	^	RotMiscVarType	Logical	CavitWarnSet {:}{:}	-	-	  "cavitation warning issued "   -
typedef	^	RotMiscVarType	ReKi	TwrFB	{:}{:}	    -	-	  "buoyant force per unit length at tower node"   N/m
typedef	^	RotMiscVarType	ReKi	TwrMB	{:}{:}	    -	-	  "buoyant moment per unit length at tower node"   Nm/m
typedef	^	RotMiscVarType	ReKi	HubFB	{:}	        -	-	  "buoyant force at hub node"   N
typedef	^	RotMiscVarType	ReKi	HubMB	{:}  	    -	-	  "buoyant moment at hub node"   Nm
typedef	^	RotMiscVarType	ReKi	NacFB	{:}	        -	-	  "buoyant force at nacelle (tower top) node"   N
typedef	^	RotMiscVarType	ReKi	NacMB	{:}  	    -	-	  "buoyant moment at nacelle (tower top) node"   Nm
typedef	^	RotMiscVarType	MeshType	BladeRootLoad	{:}	-	-	"meshes at blade root; used to compute an integral for mapping the output blade loads to single points (for writing to file only)"	-
typedef	^	RotMiscVarType	MeshMapType	B_L_2_R_P	{:}	-	-	"mapping data structure to map each bladeLoad output mesh to corresponding MiscVar%BladeRootLoad mesh"
typedef	^	RotMiscVarType	MeshType	BladeBuoyLoadPoint	{:}	-	-	"point mesh for lumped buoyant blade loads"	-
typedef	^	RotMiscVarType	MeshType	BladeBuoyLoad	{:}	-	-	"line mesh for per unit length buoyant blade loads"	-
typedef	^	RotMiscVarType	MeshMapType	B_P_2_B_L	{:}	-	-	"mapping data structure to map buoyant blade point loads (m%BladeBuoyLoadPoint) to buoyant blade line loads (m%BladeBuoyLoad)"
typedef	^	RotMiscVarType	MeshType	TwrBuoyLoadPoint	-	-	-	"point mesh for lumped buoyant tower loads"	-
typedef	^	RotMiscVarType	MeshType	TwrBuoyLoad	-	-	-	"line mesh for per unit length buoyant tower loads"	-
typedef	^	RotMiscVarType	MeshMapType	T_P_2_T_L	-	-	-	"mapping data structure to map buoyant tower point loads (m%TwrBuoyLoadPoint) to buoyant tower line loads (m%TwrBuoyLoad)"
typedef	^	RotMiscVarType	Logical	FirstWarn_TowerStrike	-	-	-	"flag to avoid printing tower strike multiple times" -
typedef	^	RotMiscVarType	ReKi	AvgDiskVel	{3}	-	-	"disk-averaged U,V,W (undisturbed)"	m/s
typedef	^	RotMiscVarType	ReKi	AvgDiskVelDist	{3}	-	-	"disk-averaged U,V,W (disturbed)"	m/s
# TailFin
typedef	^	RotMiscVarType	ReKi	TFinAlpha	-	-	-	"Angle of attack for tailfin"
typedef	^	RotMiscVarType	ReKi	TFinRe   	-	-	-	"Reynolds number for tailfin"
typedef	^	RotMiscVarType	ReKi	TFinVrel 	-	-	-	"Orthogonal relative velocity nrom at the reference point"
typedef	^	RotMiscVarType	ReKi	TFinVund_i 	3	-	-	"Undisturbed wind velocity at the reference point of the fin in the inertial system"
typedef	^	RotMiscVarType	ReKi	TFinVind_i 	3	-	-	"Induced velocity at the reference point of the fin in the inertial system"
typedef	^	RotMiscVarType	ReKi	TFinVrel_i 	3	-	-	"Relative velocity at the reference point of the fin in the inertial system"
typedef	^	RotMiscVarType	ReKi	TFinSTV_i 	3	-	-	"Structural velocity at the reference point of the fin in the inertial system"
typedef	^	RotMiscVarType	ReKi	TFinF_i 	3	-	-	"Forces at the reference point of the fin in the inertial system"
typedef	^	RotMiscVarType	ReKi	TFinM_i 	3	-	-	"Moments at the reference point of the fin in the inertial system"

typedef	^	MiscVarType	RotMiscVarType	rotors	{:} -	-	"MiscVars for each rotor"	-
typedef	^	MiscVarType	FVW_InputType	FVW_u	:	-	-	"Inputs to the FVW module"	-
typedef	^	MiscVarType	FVW_OutputType	FVW_y	-	-	-	"Outputs from the FVW module"	-
typedef	^	MiscVarType	FVW_MiscVarType	FVW	-	-	-	"MiscVars from the FVW module"	-
typedef	^	MiscVarType	ReKi            WindPos	{:}{:} - -	"XYZ coordinates to query for wind velocity/acceleration"	-
typedef	^	MiscVarType	ReKi            WindVel	{:}{:} - -	"XYZ components of wind velocity"	-
typedef	^	MiscVarType	ReKi            WindAcc	{:}{:} - -	"XYZ components of wind acceleration"	-

# ..... Parameters ................................................................................................................
# Define parameters here:


# Parameters for each rotor
typedef	^	RotParameterType	IntKi	NumBlades	-	-	-	"Number of blades on the turbine"	-
typedef	^	RotParameterType	IntKi	NumBlNds	-	-	-	"Number of nodes on each blade"	-
typedef	^	RotParameterType	IntKi	NumTwrNds	-	-	-	"Number of nodes on the tower"	-
typedef	^	RotParameterType	ReKi	TwrDiam	{:}	-	-	"Diameter of tower at node"	m
typedef	^	RotParameterType	ReKi	TwrCd	{:}	-	-	"Coefficient of drag at tower node"	-
typedef	^	RotParameterType	ReKi	TwrTI	{:}	-	-	"Turbulence intensity for tower shadow at tower node"	-
typedef  ^  ^                     ReKi                     BlTwist                         {:}{:}        -         -        "Twist at blade node" radians
typedef	^	RotParameterType	ReKi	TwrCb	{:}	-	-	"Coefficient of buoyancy at tower node"	-
typedef	^	RotParameterType	ReKi	BlCenBn	{:}{:}	-	-	"Normal offset between aerodynamic center and center of buoyancy at blade node"	m
typedef	^	RotParameterType	ReKi	BlCenBt	{:}{:}	-	-	"Tangential offset between aerodynamic center and center of buoyancy at blade node"	m
typedef	^	RotParameterType	ReKi	VolHub	    -	-	-	"Hub volume" m^3
typedef	^	RotParameterType	ReKi	HubCenBx    -	-	-	"Hub center of buoyancy x direction offset" m
typedef	^	RotParameterType	ReKi	VolNac	    -	-	-	"Nacelle volume" m^3
typedef	^	RotParameterType	ReKi	NacCenB     3	-	-	"Position of nacelle center of buoyancy from yaw bearing in nacelle coordinates" m
typedef	^	RotParameterType	ReKi	VolBl       -	-	-	"Buoyancy volume of all blades" m^3
typedef	^	RotParameterType	ReKi	VolTwr       -	-	-	"Buoyancy volume of the tower" m^3
typedef ^   RotParameterType	ReKi	BlRad     {:}{:}	-	-	"Matrix of equivalent blade radius at each node, used in buoyancy calculation" m
typedef ^   RotParameterType	ReKi	BlDL      {:}{:}	-	-	"Matrix of blade element length based on CB, used in buoyancy calculation" m
typedef ^   RotParameterType	ReKi	BlTaper   {:}{:}	-	-	"Matrix of blade element taper, used in buoyancy calculation" -
typedef ^   RotParameterType	ReKi	BlAxCent  {:}{:}	-	-	"Matrix of blade element axial centroid, used in buoyancy calculation" -
typedef ^   RotParameterType	ReKi	TwrRad    {:}    	-	-	"Array of equivalent tower radius at each node, used in buoyancy calculation" m
typedef ^   RotParameterType	ReKi	TwrDL     {:}   	-	-	"Array of tower element length, used in buoyancy calculation" m
typedef ^   RotParameterType	ReKi	TwrTaper  {:}   	-	-	"Array of tower element taper, used in buoyancy calculation" -
typedef ^   RotParameterType	ReKi	TwrAxCent {:}	    -	-	"Array of tower element axial centroid, used in buoyancy calculation" -
typedef	^	RotParameterType	BEMT_ParameterType	BEMT	-	-	-	"Parameters for BEMT module"
typedef	^	RotParameterType	AA_ParameterType	AA	-	-	-	"Parameters for AA module"
typedef	^	RotParameterType	Integer	Jac_u_indx	{:}{:}	-	-	"matrix to help fill/pack the u vector in computing the jacobian"	-
typedef	^	RotParameterType	ReKi	du	{:}	-	-	"vector that determines size of perturbation for u (inputs)"
typedef	^	RotParameterType	ReKi	dx	{:}	-	-	"vector that determines size of perturbation for x (continuous states)"
typedef	^	RotParameterType	Integer	Jac_ny	-	-	-	"number of outputs in jacobian matrix"	-
typedef   ^     RotParameterType Integer         NumBl_Lin      -    -     -   "number of blades in the jacobian"	-

typedef	^	RotParameterType	IntKi	TwrPotent	-	-	-	"Type of tower influence on wind based on potential flow around the tower {0=none, 1=baseline potential flow, 2=potential flow with Bak correction}"	-
typedef	^	RotParameterType	IntKi	TwrShadow	-	-	-	"Type of tower influence on wind based on downstream tower shadow {0=none, 1=Powles model, 2=Eames model}"	-
typedef	^	RotParameterType	LOGICAL	TwrAero	-	-	-	"Calculate tower aerodynamic loads?"	flag
typedef	^	RotParameterType	Logical	FrozenWake	-	-	-	"Flag that tells this module it should assume a frozen wake during linearization."	-
typedef	^	RotParameterType	Logical	CavitCheck	-	-	-	"Flag that tells us if we want to check for cavitation" -
typedef ^   RotParameterType    Logical Buoyancy    -   -   -   "Include buoyancy effects?" flag
typedef ^   RotParameterType    IntKi   MHK         -   -   -   "MHK" flag
typedef	^	RotParameterType	Logical	CompAA   -  -  -  "Compute AeroAcoustic noise" flag
typedef	^	RotParameterType	ReKi	AirDens	-	-	-	"Air density"	kg/m^3
typedef	^	RotParameterType	ReKi	KinVisc	-	-	-	"Kinematic air viscosity"	m^2/s
typedef	^	RotParameterType	ReKi	SpdSound	-	-	-	"Speed of sound"	m/s
typedef	^	RotParameterType	ReKi	Gravity	-	-	-	"Gravitational acceleration"	m/s^2
typedef ^   RotParameterType    ReKi    Patm     -   -   -   "Atmospheric pressure" Pa
typedef ^   RotParameterType    ReKi    Pvap      -   -   -  "Vapour pressure" Pa
typedef ^   RotParameterType    ReKi    WtrDpth -  -   -     "Water depth" m
typedef ^   RotParameterType    ReKi    MSL2SWL -  -   -     "Offset between still-water level and mean sea level" m
typedef	^	RotParameterType	IntKi	AeroProjMod   	-	1	-	"Flag to switch between different projection models"	-
typedef	^	RotParameterType	IntKi	AeroBEM_Mod   	-      -1	-	"Flag to switch between different BEM Model"	-
# parameters for output
typedef	^	RotParameterType	IntKi	NumOuts	-	-	-	"Number of parameters in the output list (number of outputs requested)"	-
typedef	^	RotParameterType	CHARACTER(1024)	RootName	-	-	-	"RootName for writing output files"	-
typedef	^	RotParameterType	OutParmType	OutParam	{:}	-	-	"Names and units (and other characteristics) of all requested output parameters"	-
typedef	^	RotParameterType	IntKi	NBlOuts	-	-	-	"Number of blade node outputs [0 - 9]"	-
typedef	^	RotParameterType	IntKi	BlOutNd	{9}	-	-	"Blade nodes whose values will be output"	-
typedef	^	RotParameterType	IntKi	NTwOuts	-	-	-	"Number of tower node outputs [0 - 9]"	-
typedef	^	RotParameterType	IntKi	TwOutNd	{9}	-	-	"Tower nodes whose values will be output"	-

typedef	^	RotParameterType	IntKi	BldNd_NumOuts	-	-	-	"Number of requested output channels per blade node (AD_AllBldNdOuts)"	-
typedef	^	RotParameterType	IntKi	BldNd_TotNumOuts	-	-	-	"Total number of requested output channels of blade node information (BldNd_NumOuts * BldNd_BlOutNd * BldNd_BladesOut -- AD_AllBldNdOuts)"	-
typedef	^	RotParameterType	OutParmType	BldNd_OutParam	{:}	-	-	"Names and units (and other characteristics) of all requested output parameters"	-
typedef  ^  RotParameterType  IntKi BldNd_BlOutNd {:} - - "The blade nodes to actually output (AD_AllBldNdOuts)" -
typedef  ^  RotParameterType  IntKi BldNd_BladesOut - - - "The blades to output (AD_AllBldNdOuts)" -
# Tail fin parameters (per rotor)
typedef  ^  RotParameterType  LOGICAL           TFinAero  - .FALSE. -   "Calculate tail fin aerodynamics model (flag)" flag
typedef  ^  RotParameterType  TFinParameterType TFin    -       -   -   "Parameters for tail fin of current rotor" -

# parameters for all rotors:
typedef  ^  ParameterType  RotParameterType rotors {:} - - "Parameter types for each rotor" -
# Time step for integration of continuous states (if a fixed-step integrator is used) and update of discrete states:
typedef	^	ParameterType	DbKi	DT	-	-	-	"Time step for continuous state integration & discrete state update"	seconds
typedef	^	ParameterType	CHARACTER(1024)	RootName	-	-	-	"RootName for writing output files"	-
typedef	^	ParameterType	AFI_ParameterType	AFI	{:}	-	-	"AirfoilInfo parameters"
typedef	^	ParameterType	IntKi	SkewMod	-	-	-	"Type of skewed-wake correction model {0=orthogonal, 1=uncoupled, 2=Pitt/Peters, 3=coupled} [unused when WakeMod=0]"	-
typedef	^	ParameterType	IntKi	WakeMod	-	-	-	"Type of wake/induction model {0=none, 1=BEMT, 2=DBEMT, 3=FVW}"	-
typedef	^	ParameterType	FVW_ParameterType	FVW	-	-	-	"Parameters for FVW module"
typedef   ^     ParameterType LOGICAL         CompAeroMaps   -  .FALSE. -   "flag to determine if AeroDyn is computing aero maps (true) or running a normal simulation (false)"	-
typedef   ^     ParameterType LOGICAL         UA_Flag       -  -  -  "logical flag indicating whether to use UnsteadyAero"        - 
typedef ^   ParameterType   FlowFieldType *FlowField -  -   -    "Pointer of InflowWinds flow field data type" - 


# ..... Inputs ....................................................................................................................
typedef	^	BldInputType	ReKi	InflowOnBlade	{:}{:}	-	-	"U,V,W at nodes on each blade (note if we change the requirement that NumNodes is the same for each blade, this will need to change)"	m/s
typedef	^	BldInputType	ReKi	AccelOnBlade	{:}{:}	-	-	"Wind acceleration at nodes on each blade (note if we change the requirement that NumNodes is the same for each blade, this will need to change)"	m/s
# Define inputs that are contained on a mesh here:
typedef	^	RotInputType	MeshType	NacelleMotion	-	-	-	"motion on the nacelle"	-
typedef	^	RotInputType	MeshType	TowerMotion	-	-	-	"motion on the tower"	-
typedef	^	RotInputType	MeshType	HubMotion	-	-	-	"motion on the hub"	-
typedef	^	RotInputType	MeshType	BladeRootMotion	{:}	-	-	"motion on each blade root"	-
typedef	^	RotInputType	MeshType	BladeMotion	{:}	-	-	"motion on each blade"	-
typedef	^	RotInputType	MeshType	TFinMotion	- 	-	-	"motion of tail fin (at tail fin ref point)"	-
# Define inputs that are not on a mesh here:
typedef	^	RotInputType	BldInputType    Bld		{:}	-	-	"Blade Inputs"	-
typedef	^	RotInputType	ReKi	InflowOnTower	{:}{:}	-	-	"U,V,W at nodes on the tower"	m/s
<<<<<<< HEAD
typedef	^	RotInputType	ReKi	AccelOnTower	{:}{:}	-	-	"Wind acceleration at nodes on the tower"	m/s
typedef	^	RotInputType	ReKi	InflowOnHub 	{3}{1}	-	-	"U,V,W at hub"	m/s
typedef	^	RotInputType	ReKi	InflowOnNacelle	{3}{1}	-	-	"U,V,W at nacelle"	m/s
typedef	^	RotInputType	ReKi	InflowOnTailFin	{3}{1}	-	-	"U,V,W at tailfin"	m/s
=======
typedef	^	RotInputType	ReKi	InflowOnHub 	{3}	-	-	"U,V,W at hub"	m/s
typedef	^	RotInputType	ReKi	InflowOnNacelle	{3}	-	-	"U,V,W at nacelle"	m/s
typedef	^	RotInputType	ReKi	InflowOnTailFin	{3}	-	-	"U,V,W at tailfin"	m/s
typedef	^	RotInputType	ReKi	AvgDiskVel	{3}	-	0.0	"disk-averaged U,V,W"	m/s
>>>>>>> 4ffcb82f
typedef	^	RotInputType	ReKi	UserProp	{:}{:}	-	-	"Optional user property for interpolating airfoils (per element per blade)" -


typedef	^	InputType	RotInputType	rotors	{:}	-	-	"Inputs for each rotor"	-
typedef	^	InputType	ReKi	InflowWakeVel	{:}{:}	-	-	"U,V,W at wake points"	m/s


# ..... Outputs ...................................................................................................................
# Define outputs that are contained on a mesh here:
typedef	^	RotOutputType	MeshType	NacelleLoad	-	-	-	"loads on the nacelle"	-
typedef	^	RotOutputType	MeshType	HubLoad  	-	-	-	"loads on the hub"  	-
typedef	^	RotOutputType	MeshType	TowerLoad	-	-	-	"loads on the tower"	-
typedef	^	RotOutputType	MeshType	BladeLoad	{:}	-	-	"loads on each blade"	-
typedef	^	RotOutputType	MeshType	TFinLoad 	-  	-	-	"loads on tail fin (at tail fin ref point)"	-
# Define outputs that are not on a mesh here:
typedef	^	RotOutputType	ReKi	WriteOutput	{:}	-	-	"Data to be written to an output file: see WriteOutputHdr for names of each variable"	"see WriteOutputUnt"

typedef	^	OutputType	RotOutputType	rotors	{:}	-	-	"Ouputs for each rotor"	-
<|MERGE_RESOLUTION|>--- conflicted
+++ resolved
@@ -427,17 +427,11 @@
 # Define inputs that are not on a mesh here:
 typedef	^	RotInputType	BldInputType    Bld		{:}	-	-	"Blade Inputs"	-
 typedef	^	RotInputType	ReKi	InflowOnTower	{:}{:}	-	-	"U,V,W at nodes on the tower"	m/s
-<<<<<<< HEAD
 typedef	^	RotInputType	ReKi	AccelOnTower	{:}{:}	-	-	"Wind acceleration at nodes on the tower"	m/s
 typedef	^	RotInputType	ReKi	InflowOnHub 	{3}{1}	-	-	"U,V,W at hub"	m/s
 typedef	^	RotInputType	ReKi	InflowOnNacelle	{3}{1}	-	-	"U,V,W at nacelle"	m/s
 typedef	^	RotInputType	ReKi	InflowOnTailFin	{3}{1}	-	-	"U,V,W at tailfin"	m/s
-=======
-typedef	^	RotInputType	ReKi	InflowOnHub 	{3}	-	-	"U,V,W at hub"	m/s
-typedef	^	RotInputType	ReKi	InflowOnNacelle	{3}	-	-	"U,V,W at nacelle"	m/s
-typedef	^	RotInputType	ReKi	InflowOnTailFin	{3}	-	-	"U,V,W at tailfin"	m/s
 typedef	^	RotInputType	ReKi	AvgDiskVel	{3}	-	0.0	"disk-averaged U,V,W"	m/s
->>>>>>> 4ffcb82f
 typedef	^	RotInputType	ReKi	UserProp	{:}{:}	-	-	"Optional user property for interpolating airfoils (per element per blade)" -
 
 
