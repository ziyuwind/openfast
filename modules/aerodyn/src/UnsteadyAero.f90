!**********************************************************************************************************************************
! LICENSING
! Copyright (C) 2015-2016  National Renewable Energy Laboratory
! Copyright (C) 2016-2017  Envision Energy USA, LTD
!
!    This file is part of AeroDyn.
!
! Licensed under the Apache License, Version 2.0 (the "License");
! you may not use this file except in compliance with the License.
! You may obtain a copy of the License at
!
!     http://www.apache.org/licenses/LICENSE-2.0
!
! Unless required by applicable law or agreed to in writing, software
! distributed under the License is distributed on an "AS IS" BASIS,
! WITHOUT WARRANTIES OR CONDITIONS OF ANY KIND, either express or implied.
! See the License for the specific language governing permissions and
! limitations under the License.
!
!**********************************************************************************************************************************
! References:
!
!   [40] E. Branlard, B. Jonkman, G.R. Pirrung, K. Dixon, J. Jonkman (2022)
!        Dynamic inflow and unsteady aerodynamics models for modal and stability analyses in OpenFAST, 
!        Journal of Physics: Conference Series, doi:10.1088/1742-6596/2265/3/032044
!
!   [41] E. Branlard, J. Jonkman, B.Jonkman  (2020)
!        Development plan for the aerodynamic linearization in OpenFAST
!        Unpublished
!
!   [70] User Documentation / AeroDyn / Unsteady Aerodynamics / Boing-Vertol model
!        https://openfast.readthedocs.io/
!
!   [other] R. Damiani and G. Hayman (2017)
!       The Unsteady Aerodynamics Module for FAST 8
!       NOTE: equations for this reference are labeled as x.y [n] where n is the number of the equation when several equations are given.

module UnsteadyAero

   ! This module uses equations defined in the document "The Unsteady Aerodynamics Module for FAST 8" by Rick Damiani and Greg Hayman, 28-Feb-2017

   use NWTC_Library
   use UnsteadyAero_Types
   use AirfoilInfo
   
   implicit none 

private


   public :: UA_Init
   public :: UA_UpdateStates
   public :: UA_CalcOutput
   public :: UA_CalcContStateDeriv
   public :: UA_End
   public :: UA_WriteOutputToFile

   public :: UA_ReInit
   public :: UA_InitStates_AllNodes ! used for AD linearization initialization

   real(ReKi), parameter         :: Gonzalez_factor = 0.2_ReKi     ! this factor, proposed by Gonzalez (for "all" models) is used to modify Cc to account for negative values seen at f=0 (see Eqn 1.40)
   real(ReKi), parameter, public :: UA_u_min = 0.01_ReKi           ! m/s; used to provide a minimum value so UA equations don't blow up (this should be much lower than range where UA is turned off)
   real(ReKi), parameter         :: K1pos=1.0_ReKi, K1neg=0.5_ReKi ! K1 coefficients for BV model

   contains
   
! **************************************************
FUNCTION SAT( X, VAL, SLOPE )
 !  AOA saturation function 02/15/98
 ! **************************************************

IMPLICIT                      NONE


   ! Passed Variables:

REAL(ReKi)                 :: SAT
REAL(ReKi),INTENT(IN)       :: SLOPE
REAL(ReKi),INTENT(IN)       :: VAL
REAL(ReKi),INTENT(IN)       :: X


IF ( ABS(X) <= VAL )  THEN
    SAT = X
ELSEIF ( X > VAL)  THEN
    SAT = SLOPE * X + VAL * ( 1. - SLOPE )
ELSE
    SAT = SLOPE * X - VAL * ( 1. - SLOPE )
ENDIF


RETURN
END FUNCTION SAT
   


!==============================================================================
!> Compute the deficiency function:
!! \f$ Y_n = Y_{n-1} \exp \left(-\frac{\Delta t}{T}\right)+\left(x_n - x_{n-1}\right)\exp\left(-\frac{\Delta t}{2T}\right)\f$
real(ReKi) function Get_ExpEqn( dt, T, Y_minus1, x, x_minus1 )
! Called by : ComputeKelvinChain
! Calls  to : NONE
!..............................................................................

   real(ReKi), intent(in   ) :: dt                              !< numerator of the exponent, \f$\Delta t \f$
   real(ReKi), intent(in   ) :: T                               !< denominator of the exponent (time constant), \f$T\f$
   real(ReKi), intent(in   ) :: Y_minus1                        !< previous value of the computed decay function, \f$ Y_{n-1} \f$
   real(ReKi), intent(in   ) :: x                               !< current value of x, \f$x_n\f$
   real(ReKi), intent(in   ) :: x_minus1                        !< previous value of x, \f$x_{n-1}\f$
   
   real(ReKi)                :: tmp
   
   tmp = -dt/T ! tmp should always be negative... should we check this, or are there some physics that make this check unnecessary?
   
   Get_ExpEqn = Y_minus1*exp(tmp) + (x - x_minus1)*exp(0.5_ReKi*tmp)

end function Get_ExpEqn
!==============================================================================     

   
!==============================================================================
! TE Flow Separation Equations                                                !
!==============================================================================

!==============================================================================
subroutine Get_f_from_Lookup( UAMod, Re, UserProp, alpha_in, alpha0, C_nalpha_circ, AFInfo, ErrStat, ErrMsg, f, cn_fs)
! Compute either fprime or fprimeprime using an analytical equation (and eventually a table lookup)
! Called by : ComputeKelvinChain
! Calls  to : NONE
!..............................................................................
   integer,                 intent(in   ) :: UAMod
   real(ReKi),              intent(in   ) :: Re                    ! Reynolds number
   real(ReKi),              intent(in   ) :: UserProp              ! User property for interpolating AFI
   real(ReKi),              intent(in   ) :: alpha_in              ! angle of attack (radians)
   real(ReKi),              intent(in   ) :: alpha0
   real(ReKi),              intent(in   ) :: C_nalpha_circ
   type(AFI_ParameterType), intent(in   ) :: AFInfo                ! The airfoil parameter data
   integer(IntKi),          intent(  out) :: ErrStat               ! Error status of the operation
   character(*),            intent(  out) :: ErrMsg                ! Error message if ErrStat /= ErrID_None
   real(ReKi),optional,     intent(  out) :: f
   real(ReKi),optional,     intent(  out) :: cn_fs
   
   real(ReKi)                             :: f_st
   
   real(ReKi)                             :: Cn, tmpRoot, denom
   type(AFI_OutputType)                   :: AFI_Interp


   real(ReKi)                       :: alpha         ! angle of attack (radians)
   real(ReKi)                       :: alpha_minus_alpha0

   ErrStat = ErrID_None
   ErrMsg  = ''
      ! NOTE:  This subroutine call cannot live in Blade Element because BE module calls UnsteadyAero module.
    
   
   ! this routine is solving Eqn 1.32 for f:
   ! cn = C_nalpha_circ * (alpha-alpha0) * ((1+sqrt(f))/2)**2
   
   
   !bjj: if cn = 0 or c_nalpha_circ = 0 or alpha=alpha0, f has infinitely many solutions to this equation
   
      ! ensure that these angles are in appropriate ranges
   alpha  = alpha_in
   
   call AddOrSub2Pi( alpha0, alpha )
   alpha_minus_alpha0 = alpha - alpha0

   call AFI_ComputeAirfoilCoefs( alpha, Re, UserProp, AFInfo, AFI_interp, ErrStat, ErrMsg )
      if (ErrStat >= AbortErrLev ) return
   
   Cn =  AFI_interp%Cl*cos(alpha) + (AFI_interp%Cd-AFI_interp%Cd0)*sin(alpha)
   
   
   if (EqualRealNos( real(c_nalpha_circ,SiKi), 0.0_SiKi )) then
      tmpRoot = 0.0_ReKi
   else if (EqualRealNos( real(alpha,SiKi), real(alpha0,SiKi) )) then
      tmpRoot = 0.0_ReKi
   else
      
   
      if (EqualRealNos( real(cn,SiKi), 0.0_SiKi )) then
         tmpRoot = 0.0_ReKi
      else 
      
         denom = (C_nalpha_circ*alpha_minus_alpha0)
      
         !    bjj: if tmpRoot=cn/(C_nalpha_circ*(alpha-alpha0)) is negative, this whole equation is bogus....
         tmpRoot  = Cn/denom
   
         if (tmpRoot < 0.0_ReKi) then
            tmpRoot = 0.0_ReKi
         end if
                        
      end if
            
   end if
   
   if (UAMod == UA_Gonzalez) then
      f_st = ((3.0_ReKi * sqrt(tmpRoot)-1.0_ReKi)/ 2.0_ReKi )**2
   else
      f_st = ( 2.0_ReKi * sqrt( tmpRoot ) - 1.0_ReKi )**2 
   end if
   
   
   if ( f_st > 1.0 ) then
      f_st = 1.0_ReKi
   end if
   
   if (present(f)) then
      f = f_st
   end if

   if (present(cn_fs)) then
      if (equalRealNos(f_st,1.0_ReKi)) then
         cn_fs = 0.0_ReKi
      else
         cn_fs = (Cn - C_nalpha_circ * alpha_minus_alpha0 * f_st) / (1.0_ReKi-f_st); ! modification by Envision Energy
      end if   
   end if
   
end subroutine Get_f_from_Lookup      
!==============================================================================

!==============================================================================
real(ReKi) function Get_f_c_from_Lookup( UAMod, Re, UserProp, alpha_in, alpha0_in, c_nalpha_circ, eta_e, AFInfo, ErrStat, ErrMsg)
! Compute either fprime or fprimeprime using an analytical equation (and eventually a table lookup)
! Called by : ComputeKelvinChain
! Calls  to : NONE
!..............................................................................
   integer,          intent(in   ) :: UAMod
   real(ReKi),       intent(in   ) :: Re            ! Reynolds number
   real(ReKi),       intent(in   ) :: UserProp      ! User property for 2D AFI interpolation
   real(ReKi),       intent(in   ) :: alpha_in      ! angle of attack (radians)
   real(ReKi),       intent(in   ) :: alpha0_in
   real(ReKi),       intent(in   ) :: c_nalpha_circ
   real(ReKi),       intent(in   ) :: eta_e
   type(AFI_ParameterType), intent(in   ) :: AFInfo        ! The airfoil parameter data   
   integer(IntKi),   intent(  out) :: ErrStat       ! Error status of the operation
   character(*),     intent(  out) :: ErrMsg        ! Error message if ErrStat /= ErrID_None
   
   
   real(ReKi), parameter           :: fc_limit = (1.0_ReKi + Gonzalez_factor)**2    ! normally, fc is limited by 1, but we're limiting (sqrt(fc)-Gonzalez_factor) to 1, so fc is limited to 1.44 instead (when Gonzalez_factor is 0.2)
   real(ReKi)                      :: Cc, denom
   type(AFI_OutputType)            :: AFI_Interp

   real(ReKi)                      :: alpha         ! angle of attack (radians)
   real(ReKi)                      :: alpha0

   ErrStat = ErrID_None
   ErrMsg  = ''
      ! NOTE:  This subroutine call cannot live in Blade Element because BE module calls UnsteadyAero module.
   
      ! ensure that these angles are in appropriate ranges
   alpha  = alpha_in
   alpha0 = alpha0_in
   
   call MPi2Pi(alpha)
   call MPi2Pi(alpha0)

      ! in cases where denom is zero, Get_f_c_from_Lookup = min(fc_limit, inf)
   if (EqualRealNos(real(alpha,SiKi), 0.0_SiKi)) then
      
      Get_f_c_from_Lookup = fc_limit
      
   elseif (EqualRealNos(real(alpha,SiKi), real(alpha0,SiKi))) then
      
      Get_f_c_from_Lookup = fc_limit
      
   else if (EqualRealNos( real(c_nalpha_circ,SiKi), 0.0_SiKi )) then
      
      Get_f_c_from_Lookup = fc_limit

   else
         
      call AFI_ComputeAirfoilCoefs( alpha, Re, UserProp,  AFInfo, AFI_interp, ErrStat, ErrMsg)
         if (ErrStat >= AbortErrLev) return
   
      Cc =  AFI_interp%Cl*sin(alpha) - (AFI_interp%Cd-AFI_interp%Cd0)*cos(alpha)
   
      call AddOrSub2Pi( alpha0, alpha )
      if (UAMod == UA_Gonzalez) then
         denom = eta_e*c_nalpha_circ*( alpha-alpha0 )*(alpha)    !NOTE: Added back (alpha) because idling cases with alpha 90-degrees show problems with tan(alpha), the code should match steady state if the formulation in the calculation of Cc is in agreement with this formulation
      else
         denom = eta_e*c_nalpha_circ*( alpha-alpha0 )*tan(alpha)
      endif
      Get_f_c_from_Lookup =  min(fc_limit, (  Cc / denom  + Gonzalez_factor ) **2 )
   end if
      ! Apply an offset of Gonzalez_factor = 0.2 to fix cases where f_c should be negative, but we are using **2 so can only return positive values
      ! Note: because we include this offset, it must be accounted for in the final value of Cc, eqn 1.40.  This will be applied
      ! For both UA_Mod = 1,2, and 3 when using Flookup = T
   
   
end function Get_f_c_from_Lookup      

!==============================================================================
real(ReKi) function Get_f( alpha, alpha0, alpha1, alpha2, S1, S2, S3, S4 )
! Compute fprime, implements Eqn 1.33
! Called by : ComputeKelvinChain
!..............................................................................

   real(ReKi), intent(in   ) :: alpha         ! angle of attack (radians)
   real(ReKi), intent(in   ) :: alpha0        ! zero lift angle of attack (radians)
   real(ReKi), intent(in   ) :: alpha1        ! angle of attack at f = 0.7, approximately the stall angle; for alpha >= alpha0 (radians)
   real(ReKi), intent(in   ) :: alpha2        ! angle of attack at f = 0.7, approximately the stall angle; for alpha < alpha0 (radians)
   real(ReKi), intent(in   ) :: S1            ! constant in the f-curve best-fit, alpha >= alpha0  
   real(ReKi), intent(in   ) :: S2            ! constant in the f-curve best-fit, alpha >= alpha0  
   real(ReKi), intent(in   ) :: S3            ! constant in the f-curve best-fit, alpha < alpha0    
   real(ReKi), intent(in   ) :: S4            ! constant in the f-curve best-fit, alpha < alpha0   

      
      ! Implements Equation 1.33
   if (alpha > alpha1) then
      Get_f = 0.04_ReKi + 0.66_ReKi*exp((alpha1-alpha)/S2)
   else if (alpha < alpha2) then
      Get_f = 0.04_ReKi + 0.66_ReKi*exp((alpha-alpha2)/S4)
   else if (alpha>= alpha0) then !alpha0<=alpha<=alpha1
      Get_f = 1.0_ReKi - 0.3_ReKi*exp((alpha-alpha1)/S1)
   else ! alpha2<= alpha < alpha0
      Get_f = 1.0_ReKi - 0.3_ReKi*exp((alpha2-alpha)/S3)
   end if
   
end function Get_f
!==============================================================================                              
subroutine ComputeKelvinChain( i, j, u, p, xd, OtherState, misc, AFInfo, KC, BL_p, ErrStat, ErrMsg )
! 
! Called by : DRIVER
! Calls  to : Get_Beta_M_Sqrd, Get_Beta_M, AFI_ComputeUACoefs, Get_ds, Get_Pitchrate, Get_k_, Get_Kupper, Get_ExpEqn
!             Get_Cn_nc, Get_alpha_e, Get_Cm_q_circ, Get_Cm_q_nc, Get_f, Get_Cn_FS, Get_C_V, Get_Cn_v
!...............................................................................

      
   integer(IntKi),                         intent(in   ) :: i,j               ! Blade node indices
   type(UA_InputType),                     intent(in   ) :: u                 ! Inputs at utimes (out only for mesh record-keeping in ExtrapInterp routine)
   type(UA_ParameterType),                 intent(in   ) :: p                 ! Parameters   
   type(UA_DiscreteStateType),             intent(in   ) :: xd                ! Input: Discrete states at t;
   type(UA_OtherStateType),                intent(in   ) :: OtherState        ! Other states at t
   type(UA_MiscVarType),                   intent(inout) :: misc              ! Misc/optimization variables
   type(AFI_ParameterType),                intent(in   ) :: AFInfo            ! The airfoil parameter data
   
   
   type(AFI_UA_BL_Type),                   intent(  out) :: BL_p

   integer(IntKi),                         intent(  out) :: ErrStat           ! Error status of the operation
   character(*),                           intent(  out) :: ErrMsg            ! Error message if ErrStat /= ErrID_None

            
   type(UA_KelvinChainType),               intent(  out) :: KC

   real(ReKi)                :: M                                             ! Mach number (-)
   real(ReKi)                :: beta_M                                        ! Prandtl-Glauert compressibility correction factor,  sqrt(1-M**2)
   real(ReKi)                :: beta_M_Sqrd                                   ! square of the Prandtl-Glauert compressibility correction factor,  (1-M**2)
                 
   real(ReKi)                :: Cn_temp
   real(ReKi)                :: Cn_fs_temp

   type(AFI_OutputType)      :: AFI_interp                 !  Cl, Cd, Cm, Cpmin

   real(ReKi)                :: T_I                                           !
   real(ReKi)                :: Kalpha                                        !
   real(ReKi)                :: Kalpha_f_minus1                               !
   real(ReKi)                :: Kq_f_minus1                                   !
   real(ReKi)                :: alpha_minus1                                  !
   real(ReKi)                :: alpha_filt_minus1                                  !
   real(ReKi)                :: q_minus1                                      !
   real(ReKi)                :: q_f_minus1
   real(ReKi)                :: Cn_pot_minus1                                 !
   real(ReKi)                :: k_mq                                          !
   real(ReKi)                :: dynamicFilterCutoffHz                         ! find frequency based on reduced frequency of k = BL_p%filtCutOff
   real(ReKi)                :: LowPassConst
   

#ifdef TEST_THEORY
   real(ReKi)                                            :: Cn_prime_diff
#endif   
   
   integer(IntKi)            :: ErrStat2
   character(ErrMsgLen)      :: ErrMsg2
   character(*), parameter   :: RoutineName = 'ComputeKelvinChain'
   
   ErrStat = ErrID_None
   ErrMsg = ""
   
   KC%fprimeprime_m = 0

   M           = u%U / p%a_s
   call UA_CheckMachNumber(M, misc%FirstWarn_M, ErrStat2, ErrMsg2 )
      call SetErrStat(ErrStat2,ErrMsg2,ErrStat,ErrMsg,RoutineName)
      if (ErrStat >= AbortErrLev) return
      
   beta_M_Sqrd = 1.0_ReKi - M**2
   beta_M      = sqrt(beta_M_Sqrd) 
   
   ! Lookup values using Airfoil Info module
   call AFI_ComputeUACoefs( AFInfo, u%Re, u%UserProp, BL_p, ErrMsg2, ErrStat2 )
      call SetErrStat(ErrStat2,ErrMsg2,ErrStat,ErrMsg,RoutineName)
      if (ErrStat >= AbortErrLev) return
   
   KC%C_nalpha_circ  =  BL_p%C_nalpha / beta_M
      
      ! Override eta_e if we are using Flookup
   if ( p%Flookup ) then
      BL_p%eta_e = 1.0
   end if
   
   ! Kelvin chain
   KC%ds       = 2.0_ReKi*u%U*p%dt/p%c(i,j)                             ! Eqn 1.5b
   
   if (OtherState%FirstPass(i,j)) then
      alpha_minus1 = u%alpha      
      alpha_filt_minus1 = u%alpha     
   else
      alpha_minus1 = xd%alpha_minus1(i,j)     
      alpha_filt_minus1 = xd%alpha_filt_minus1(i,j)   
   end if
   
   ! Low Pass filtering of alpha, q, and Kq in order to deal with numerical issues that arise for very small values of dt
   ! See equations 1.7 and 1.8 of the manual
   ! This filter is a Simple Infinite Impulse Response Filter
   ! See https://en.wikipedia.org/wiki/Low-pass_filter#Simple_infinite_impulse_response_filter
   
   dynamicFilterCutoffHz = max( 1.0_ReKi, u%U ) * BL_p%filtCutOff / PI / p%c(i,j)
   LowPassConst  =  exp(-2.0_ReKi*PI*p%dt*dynamicFilterCutoffHz) ! from Eqn 1.8 [7]
   
   KC%alpha_filt_cur = LowPassConst*alpha_filt_minus1 + (1.0_ReKi-LowPassConst)*u%alpha ! from eq 1.8 [1: typo in documentation, though]
   
   KC%dalpha0  = KC%alpha_filt_cur - BL_p%alpha0
   
    
      ! Compute Kalpha using Eqn 1.7
  
   Kalpha        = ( KC%alpha_filt_cur - alpha_filt_minus1 ) / p%dt ! Eqn 1.7, using filtered values of alpha
   
   if (OtherState%FirstPass(i,j)) then
      Kalpha_f_minus1 = 0.0_ReKi
   else
      Kalpha_f_minus1 = xd%Kalpha_f_minus1(i,j)
   end if
   
   KC%q_cur         = Kalpha   * p%c(i,j) / u%U   ! Kalpha here uses the low-pass filtered alphas (Eqn 1.8 [2])
   
       
   if (OtherState%FirstPass(i,j)) then
      q_minus1   = KC%q_cur 
      q_f_minus1 = KC%q_cur    
   else    
      q_minus1   = xd%q_minus1(i,j) 
      q_f_minus1 = xd%q_f_minus1(i,j) 
   end if  
   
   KC%q_f_cur       = LowPassConst*q_f_minus1 + (1.0_ReKi-LowPassConst)*KC%q_cur ! (Eqn 1.8 [3])
      
      
#ifdef TEST_THEORY
      ! Change found in ADv14
   KC%q_f_cur = SAT( KC%q_f_cur, 0.03_ReKi, 0.1_ReKi )
#endif   
   
   KC%Kalpha_f      = KC%q_f_cur * u%U / p%c(i,j)  ! Kalpha_f is using the low-pass filtered q (Eqn. 1.8 [4])

   
   ! Compute Kq  using Eqn 1.8  with time-shifted q s
#ifdef TEST_THEORY
   KC%Kq            = ( KC%q_f_cur  - q_f_minus1 ) / p%dt !bjj: jmj questions if this should be the way it's implemented
#else
   
   KC%Kq            = ( KC%q_cur  - q_minus1 ) / p%dt ! Eqn. 1.8 [5]
#endif

   if (OtherState%FirstPass(i,j)) then
      Kq_f_minus1 = 0.0_ReKi
   else
      Kq_f_minus1 = xd%Kq_f_minus1(i,j)
   end if

   KC%Kq_f          =  LowPassConst*Kq_f_minus1 + (1.0_ReKi-LowPassConst)*KC%Kq !Eqn. 1.8 [6]
   
   
   !bjj: todo: should we check the denominator to make sure it doesn't go to 0?

   KC%k_alpha = 1.0_ReKi / ( (1.0_ReKi - M) + (BL_p%C_nalpha/2.0_ReKi) * M**2 * beta_M * (BL_p%A1*BL_p%b1 + BL_p%A2*BL_p%b2) )  ! Eqn 1.11a
   KC%k_q     = 1.0_ReKi / ( (1.0_ReKi - M) +  BL_p%C_nalpha           * M**2 * beta_M * (BL_p%A1*BL_p%b1 + BL_p%A2*BL_p%b2) )  ! Eqn 1.11b   
   T_I        = p%c(i,j) / p%a_s                                                                                                ! Eqn 1.11c
   
   KC%T_alpha  = T_I * KC%k_alpha * 0.75                                                                                      ! Eqn 1.10a
   KC%T_q      = T_I * KC%k_q * 0.75                                                                                          ! Eqn 1.10b
      
   KC%T_f           = BL_p%T_f0 / OtherState%sigma1(i,j)                                                                      ! Eqn 1.37          
   KC%T_fc          = BL_p%T_f0 / OtherState%sigma1c(i,j)      ! NOTE: Added equations for time constants of fc (for Cc) and fm (for Cm) with UAMod=2
   KC%T_fm          = BL_p%T_f0 / OtherState%sigma1m(i,j)
  
   KC%Kprime_alpha  = Get_ExpEqn( real(p%dt,ReKi), KC%T_alpha, xd%Kprime_alpha_minus1(i,j), KC%Kalpha_f, Kalpha_f_minus1 )    ! Eqn 1.18b
   KC%Cn_alpha_nc   = 4.0_ReKi*KC%T_alpha * ( KC%Kalpha_f - KC%Kprime_alpha ) / M                                             ! Eqn 1.18a
   
   KC%Kprime_q      = Get_ExpEqn( real(p%dt,ReKi), KC%T_q    , xd%Kprime_q_minus1(i,j)    ,  KC%Kq_f   , Kq_f_minus1     )    ! Eqn 1.19b 
   KC%Cn_q_nc       = -1.0_ReKi*KC%T_q * ( KC%Kq_f - KC%Kprime_q ) / M                                                        ! Eqn 1.19a
         
   KC%Cn_alpha_q_nc = KC%Cn_alpha_nc + KC%Cn_q_nc                                                                             ! Eqn 1.17
   
if (p%ShedEffect) then
   KC%X1            = Get_ExpEqn( KC%ds*beta_M_Sqrd*BL_p%b1, 1.0_ReKi, xd%X1_minus1(i,j), BL_p%A1*(KC%alpha_filt_cur - alpha_filt_minus1), 0.0_ReKi ) ! Eqn 1.15a
   KC%X2            = Get_ExpEqn( KC%ds*beta_M_Sqrd*BL_p%b2, 1.0_ReKi, xd%X2_minus1(i,j), BL_p%A2*(KC%alpha_filt_cur - alpha_filt_minus1), 0.0_ReKi ) ! Eqn 1.15b
else
   KC%X1  = 0.0_ReKi  ! u%alpha (and alpha_filt_cur) contains shed vorticity effect already 
   KC%X2  = 0.0_ReKi  ! so that alpha_e = u%alpha-alpha0 directly
endif
   
   KC%alpha_e       = (KC%alpha_filt_cur - BL_p%alpha0) - KC%X1 - KC%X2                                                       ! Eqn 1.14
   
   KC%Cn_alpha_q_circ = KC%C_nalpha_circ * KC%alpha_e                                                                         ! Eqn 1.13
   
   if ( p%UAMod == UA_Gonzalez ) then
         ! Compute X3 and X4 using Eqn 1.16a  and then add Cn_q_circ (Eqn 1.16) to the previously computed Cn_alpha_q_circ
if (p%ShedEffect) then
      KC%X3              = Get_ExpEqn( KC%ds*beta_M_Sqrd*BL_p%b1, 1.0_ReKi, xd%X3_minus1(i,j), BL_p%A1*(KC%q_f_cur - q_f_minus1), 0.0_ReKi ) ! Eqn 1.16a [1]
      KC%X4              = Get_ExpEqn( KC%ds*beta_M_Sqrd*BL_p%b2, 1.0_ReKi, xd%X4_minus1(i,j), BL_p%A2*(KC%q_f_cur - q_f_minus1), 0.0_ReKi ) ! Eqn 1.16a [2]
else
      KC%X3 = 0.0_ReKi ! Similar to X1 and X2, we assumed that this effect is already included
      KC%X4 = 0.0_ReKi
endif
      
      KC%Cn_q_circ       = KC%C_nalpha_circ*KC%q_f_cur/2.0 - KC%X3 - KC%X4                                                    ! Eqn 1.16

   else ! these aren't used (they are possibly output to UA output file (when UA_OUTS defined) file, though)
      KC%X3              = 0.0_ReKi
      KC%X4              = 0.0_ReKi
      KC%Cn_q_circ       = 0.0_ReKi
   end if
   
   KC%K3prime_q       = Get_ExpEqn( BL_p%b5*beta_M_Sqrd*KC%ds, 1.0_ReKi, xd%K3prime_q_minus1(i,j),  BL_p%A5*(KC%q_f_cur - q_f_minus1), 0.0_ReKi )  ! Eqn 1.26
   KC%Cm_q_circ    = -BL_p%C_nalpha*(KC%q_f_cur - KC%K3prime_q)*p%c(i,j)/(16.0_ReKi*beta_M*u%U)                                  ! Eqn 1.25
   
   KC%Cn_pot       = KC%Cn_alpha_q_circ + KC%Cn_alpha_q_nc                                                                    ! Eqn 1.20 [2a]
   
   k_mq            = 7.0_ReKi / (15.0_ReKi*(1.0_ReKi-M) + 1.5_ReKi * BL_p%C_nalpha * BL_p%A5 * BL_p%b5 * beta_M * M**2)       ! Eqn 1.29 [2]      ! CHECK THAT DENOM ISN'T ZERO!
   KC%Kprimeprime_q   = Get_ExpEqn( real(p%dt,ReKi), k_mq**2*T_I , xd%Kprimeprime_q_minus1(i,j) ,  KC%Kq_f , Kq_f_minus1  )      ! Eqn 1.29 [3]
   
      ! Compute Cm_q_nc 
   if ( p%UAMod == UA_MinnemaPierce ) then
      KC%Cm_q_nc =  -1.0_ReKi * KC%Cn_q_nc / 4.0_ReKi - (KC%k_alpha**2) * T_I * (KC%Kq_f - KC%Kprimeprime_q) / (3.0_ReKi*M)      ! Eqn 1.31
   else  
      KC%Cm_q_nc = -7.0_ReKi * (k_mq**2) * T_I * (KC%Kq_f - KC%Kprimeprime_q) / (12.0_ReKi*M)                                    ! Eqn 1.29 [1]       
   end if
   
   if ( p%UAMod == UA_Gonzalez ) then
      KC%Cc_pot = KC%C_nalpha_circ * KC%alpha_e * u%alpha  !Added this equation with (u%alpha) instead of tan(alpha_e+alpha0). First, tangent gives problems in idling conditions at angles of attack of 90 degrees. Second, the angle there is a physical concept according to the original BL model, and u%alpha could be more suitable 
   else   
   !!! THIS IS A PROBLEM IF KC%alpha_e+BL_p%alpha0 ARE NEAR +/-PI/2
      KC%Cc_pot = KC%Cn_alpha_q_circ * tan(KC%alpha_e+BL_p%alpha0)                                                           ! Eqn 1.21 with cn_pot_circ=KC%Cn_alpha_q_circ as from Eqn 1.20 [3]  
   endif
   
   if (OtherState%FirstPass(i,j)) then
      Cn_pot_minus1 = KC%Cn_pot
   else
      Cn_pot_minus1 = xd%Cn_pot_minus1(i,j)
   end if
   
   KC%Dp            = Get_ExpEqn( KC%ds, BL_p%T_p, xd%Dp_minus1(i,j), KC%Cn_pot, Cn_pot_minus1 )                              ! Eqn 1.35b
   KC%Cn_prime      = KC%Cn_Pot - KC%Dp                                                                                       ! Eqn 1.35a
   
!++++++++++++++++++++++++++++++++++++++++++++++++++++++++++++++  
! This code is taken from ADv14 but doesn't reflect the original intent of the UA theory document
#ifdef TEST_THEORY
   if (OtherState%FirstPass(i,j)) then
      Cn_prime_diff = 0.0_ReKi
   else
      Cn_prime_diff = KC%Cn_prime - xd%Cn_prime_minus1(i,j)
   end if
      
IF ( p%UAMod /= UA_Gonzalez ) THEN
   IF ( KC%alpha_filt_cur * Cn_prime_diff < 0. ) THEN

      KC%T_f   = BL_p%T_f0*1.5
   ELSE

      KC%T_f   = BL_p%T_f0
   ENDIF
ENDIF
#endif   
!++++++++++++++++++++++++++++++++++++++++++++++++++++++++++++++ 

   KC%alpha_f       = KC%Cn_prime / KC%C_nalpha_circ + BL_p%alpha0                                                            ! Eqn 1.34
   
   if (p%flookup) then
      call Get_f_from_Lookup( p%UAMod, u%Re, u%UserProp, KC%alpha_f, BL_p%alpha0, KC%C_nalpha_circ, AFInfo, ErrStat2, ErrMsg2, f=KC%fprime)     ! Solve Eqn 1.32a for f (=KC%fprime) when alpha is replaced with alpha_f (see issue when KC%C_nalpha_circ is 0) 
      call SetErrStat(ErrStat2,ErrMsg2,ErrStat,ErrMsg,RoutineName)
      if (ErrStat >= AbortErrLev) return
   else   
      KC%fprime = Get_f( KC%alpha_f, BL_p%alpha0, BL_p%alpha1, BL_p%alpha2, BL_p%S1, BL_p%S2, BL_p%S3, BL_p%S4)               ! Eqn 1.33
   end if
   
   if (OtherState%FirstPass(i,j)) then
      KC%Df = 0.0_ReKi
   else
      KC%Df = Get_ExpEqn( KC%ds, KC%T_f, xd%Df_minus1(i,j), KC%fprime, xd%fprime_minus1(i,j) )                                ! Eqn 1.36b
   end if
      
   KC%fprimeprime   = KC%fprime - KC%Df                                                                                       ! Eqn 1.36a
   
   if (p%Flookup) then
         ! Compute fprime using Eqn 1.32 and Eqn 1.33
      KC%fprime_c   = Get_f_c_from_Lookup( p%UAMod, u%Re, u%UserProp, KC%alpha_f, BL_p%alpha0, KC%C_nalpha_circ, BL_p%eta_e, AFInfo, ErrStat2, ErrMsg2) ! Solve Eqn 1.32b for f when alpha is replaced with alpha_f
         call SetErrStat(ErrStat2,ErrMsg2,ErrStat,ErrMsg,RoutineName)
         if (ErrStat >= AbortErrLev) return

      if ( p%UAMod == UA_Gonzalez ) then   !Added this part of the code to obtain fm
         call AFI_ComputeAirfoilCoefs( KC%alpha_f, u%Re, u%UserProp, AFInfo, AFI_interp, ErrStat2, ErrMsg2)
           call SetErrStat(ErrStat2,ErrMsg2,ErrStat,ErrMsg,RoutineName)
           if (ErrStat >= AbortErrLev) return

         Cn_temp = AFI_interp%Cl*cos(KC%alpha_f) + (AFI_interp%Cd - AFI_interp%Cd0)*sin(KC%alpha_f)
         if (abs(Cn_temp) < 0.01_ReKi ) then
            KC%fprime_m = 0.0_ReKi
         else
            KC%fprime_m = (AFI_interp%Cm - AFI_interp%Cm0) / Cn_temp 
         end if
      else
         KC%fprime_m = 0.0_ReKi
      endif

     
      if (OtherState%FirstPass(i,j)) then
         KC%Df_c = 0.0_ReKi
         KC%Df_m = 0.0_ReKi
      else
         KC%Df_c = Get_ExpEqn( KC%ds, KC%T_fc, xd%Df_c_minus1(i,j), KC%fprime_c, xd%fprime_c_minus1(i,j)  )
         KC%Df_m = Get_ExpEqn( KC%ds, KC%T_fm, xd%Df_m_minus1(i,j), KC%fprime_m, xd%fprime_m_minus1(i,j)  )  ! used in UAMod=UA_Gonzalez only
      end if
   
         ! Compute Df using Eqn 1.36b   
   
         ! Compute fprimeprime using Eqn 1.36a
      KC%fprimeprime_c   = KC%fprime_c - KC%Df_c
      
      IF ( p%UAMod == UA_Gonzalez ) THEN
         KC%fprimeprime_m   = KC%fprime_m - KC%Df_m
      END IF
   else
      KC%fprime_c = KC%fprime
      KC%Df_c = KC%Df
      KC%fprimeprime_c = KC%fprimeprime

         ! variables used for UAMod=UA_Gonzalez
      KC%fprime_m = 0.0_ReKi
      KC%Df_m     = 0.0_ReKi
      KC%fprimeprime_m = KC%fprimeprime
   end if
   
   
   if ( p%UAMod == UA_Gonzalez ) then
      KC%Cn_FS   = KC%Cn_alpha_q_nc + KC%Cn_q_circ + KC%Cn_alpha_q_circ *  ( (1.0_ReKi + 2.0_ReKi*sqrt(KC%fprimeprime) ) / 3.0_ReKi )**2     ! Eqn 1.39
   else
   ! change proposed by Pariya:
     ! KC%Cn_FS   = KC%Cn_alpha_q_nc                + KC%Cn_alpha_q_circ *  ( (1.0_ReKi +          sqrt(KC%fprimeprime) ) / 2.0_ReKi )**2     ! Eqn 1.38
      call Get_f_from_Lookup( p%UAMod, u%Re, u%UserProp, KC%alpha_e+BL_p%alpha0, BL_p%alpha0, KC%C_nalpha_circ, AFInfo, ErrStat2, ErrMsg2, cn_fs=Cn_fs_temp)
      KC%Cn_FS  = KC%Cn_alpha_q_nc + KC%C_nalpha_circ * KC%alpha_e*KC%fprimeprime  + Cn_fs_temp*(1-KC%fprimeprime)
   end if
      
   if ( p%UAMod == UA_MinnemaPierce ) then
      if (OtherState%FirstPass(i,j)) then     
         KC%Dalphaf    = 0.0_ReKi
      else
         KC%Dalphaf    = Get_ExpEqn( KC%ds, 0.1_ReKi*KC%T_f, xd%Dalphaf_minus1(i,j), KC%alpha_f, xd%alphaf_minus1(i,j) )         ! Eqn 1.43
      end if
   else
      KC%Dalphaf    = 0.0_ReKi
   end if
   
   if ( p%UAMod == UA_Gonzalez ) then
      KC%C_V   = KC%Cn_alpha_q_circ * ( 1.0_ReKi - ((1.0_ReKi + 2.0_ReKi*sqrt(KC%fprimeprime) )/3.0_ReKi)**2  )               ! Eqn. 1.50
   else
      KC%C_V   = KC%Cn_alpha_q_circ *  ( 1.0_ReKi - ( 0.5_ReKi + 0.5_ReKi*sqrt(KC%fprimeprime) )**2 )                         ! Eqn. 1.49
   end if

   KC%T_V = BL_p%T_V0 / OtherState%sigma3(i,j)                                                                                ! Eqn 1.48
   
   if (OtherState%FirstPass(i,j)) then
      KC%Cn_v = 0.0_ReKi
   else
      if (xd%tau_V(i,j) > BL_p%T_VL .AND. KC%Kalpha_f * KC%dalpha0 > 0 ) then ! .AND. (.not. LESF)
         ! We no longer require that T_V will always equal T_V0/2 when this condition is satisfied as was the case in AD v13 GJH 7/20/2017
         ! If we fall into this condition, we need to require we stay here until the current vortex is shed (i.e., tauV is reset to zero)
         if ( p%UAMod == UA_Gonzalez ) then   !Added this equation from the formulation used in UAMod=UA_Gonzalez
            KC%Cn_v = xd%Cn_v_minus1(i,j)*exp(-2.0_ReKi*KC%ds/KC%T_V)
         else    
            KC%Cn_v = xd%Cn_v_minus1(i,j)*exp(-KC%ds/KC%T_V)                                                                  ! Eqn 1.52
         end if
      else      
         KC%Cn_v = Get_ExpEqn( KC%ds, KC%T_V, xd%Cn_v_minus1(i,j), KC%C_V, xd%C_V_minus1(i,j) )                               ! Eqn 1.47
      end if
   
      if ( KC%Cn_v < 0.0_ReKi ) then
         KC%Cn_v = 0.0_ReKi
      end if      
   end if

end subroutine ComputeKelvinChain


!==============================================================================   

!==============================================================================
! Framework Routines                                                          !
!==============================================================================                               
      

!==============================================================================
subroutine UA_SetParameters( dt, InitInp, p, AFInfo, AFIndx, ErrStat, ErrMsg )
! 
! Called by : UA_Init
! Calls  to : NONE
!..............................................................................
   
   real(DbKi),                   intent(in   )  :: dt          ! time step length (s)
   type(UA_InitInputType),       intent(inout)  :: InitInp     ! input data for initialization routine ; we're moving allocated data from InitInp to p so must also be intent(out)
   type(UA_ParameterType),       intent(inout)  :: p           ! parameters
   type(AFI_ParameterType),      intent(in   )  :: AFInfo(:)   !< The airfoil parameter data
   integer(IntKi),               intent(in   )  :: AFIndx(:,:)
   integer(IntKi),               intent(  out)  :: ErrStat     ! error status of the operation
   character(*),                 intent(  out)  :: ErrMsg      ! error message if ErrStat /= ErrID_None

   character(ErrMsgLen)                         :: ErrMsg2
   integer(IntKi)                               :: ErrStat2
   character(*), parameter                      :: RoutineName = 'UA_SetParameters'
   logical                                      :: IsUsed(size(AFInfo))
   
   INTEGER(IntKi)                               :: i, j
   
   
   
      ! Initialize variables for this routine
   ErrStat = ErrID_None
   ErrMsg  = ""
   p%dt         = dt
   
   call AllocAry(p%UA_off_forGood,InitInp%nNodesPerBlade,InitInp%numBlades,'p%UA_off_forGood',ErrStat2,ErrMsg2); call SetErrStat(ErrStat2,ErrMsg2,ErrStat,ErrMsg,RoutineName)
   call AllocAry(p%c,             InitInp%nNodesPerBlade,InitInp%numBlades,'p%c',             ErrStat2,ErrMsg2); call SetErrStat(ErrStat2,ErrMsg2,ErrStat,ErrMsg,RoutineName)
      if (ErrStat >= AbortErrLev) return
   
   p%c          = InitInp%c         ! this can't be 0
   p%numBlades  = InitInp%numBlades
   p%nNodesPerBlade  = InitInp%nNodesPerBlade
   p%UAMod      = InitInp%UAMod
   p%a_s        = InitInp%a_s       ! this can't be 0
   p%Flookup    = InitInp%Flookup
   p%ShedEffect = InitInp%ShedEffect
   
   if (p%UAMod==UA_HGM .or. p%UAMod==UA_HGMV) then
      p%lin_nx = p%numBlades*p%nNodesPerBlade*4 ! 4 continuous states per node per blade (5th state isn't currently linearizable)
   else if (p%UAMod==UA_OYE) then
      p%lin_nx = p%numBlades*p%nNodesPerBlade*1 ! continuous state per node per blade, but stored at position 4
   else
      p%lin_nx = 0
   end if
   
   p%UA_off_forGood = .false. ! flag that determines if UA should be turned off for the whole simulation
   if (allocated(InitInp%UAOff_innerNode)) then
      do j=1,min(size(p%UA_off_forGood,2), size(InitInp%UAOff_innerNode)) !blade
         do i=1,min(InitInp%UAOff_innerNode(j),size(p%UA_off_forGood,1)) !node
!            call WrScr( 'Warning: Turning off Unsteady Aerodynamics on inner node (node '//trim(num2lstr(i))//', blade '//trim(num2lstr(j))//')' )
            p%UA_off_forGood(i,j) = .true.
         end do
      end do
   end if
   
   if (allocated(InitInp%UAOff_outerNode)) then
      do j=1,min(size(p%UA_off_forGood,2), size(InitInp%UAOff_outerNode)) !blade
         do i=InitInp%UAOff_outerNode(j), size(p%UA_off_forGood,1) !node
!            call WrScr( 'Warning: Turning off Unsteady Aerodynamics on outer node (node '//trim(num2lstr(i))//', blade '//trim(num2lstr(j))//')' )
            p%UA_off_forGood(i,j) = .true.
         end do
      end do
   end if
   
   do j=1,size(p%UA_off_forGood,2) !blade
      do i=1,size(p%UA_off_forGood,1) !node
      
         if (.not. p%UA_off_forGood(i,j)) then
            call UA_TurnOff_param(p, AFInfo(AFIndx(i,j)), ErrStat2, ErrMsg2)
            if (ErrStat2 > ErrID_None) then
               call WrScr( 'Warning: Turning off Unsteady Aerodynamics because '//trim(ErrMsg2)//' (node '//trim(num2lstr(i))//', blade '//trim(num2lstr(j))//')' )
               p%UA_off_forGood(i,j) = .true.
            end if
         end if
         
      end do
   end do
   
      ! check that the airfoils have appropriate data for UA
   IsUsed = .false.
   do j=1,size(p%UA_off_forGood,2) !blade
      do i=1,size(p%UA_off_forGood,1) !node
         if (.not. p%UA_off_forGood(i,j)) then
            IsUsed(AFIndx(i,j)) = .true.
         end if
      end do
   end do
   
   do i=1,size(AFInfo,1)
      if (IsUsed(i)) then
         call UA_ValidateAFI(InitInp%UAMod, AFInfo(i), ErrStat2, ErrMsg2)
            call SetErrStat(ErrStat2, ErrMsg2, ErrStat, ErrMsg, RoutineName)
      end if
   end do

end subroutine UA_SetParameters
!==============================================================================   

!==============================================================================
subroutine UA_InitStates_Misc( p, x, xd, OtherState, m, ErrStat, ErrMsg )  
! Called by : UA_Init
! Calls  to : NONE
!..............................................................................

   type(UA_ParameterType),       intent(in   )  :: p           ! Parameters
   type(UA_ContinuousStateType), intent(inout)  :: x           ! Initial continuous states
   type(UA_DiscreteStateType),   intent(inout)  :: xd          ! Initial discrete states
   type(UA_OtherStateType),      intent(inout)  :: OtherState  ! Initial other states
   type(UA_MiscVarType),         intent(inout)  :: m           ! Initial misc/optimization variables
   integer(IntKi),               intent(  out)  :: ErrStat     ! Error status of the operation
   character(*),                 intent(  out)  :: ErrMsg      ! Error message if ErrStat /= ErrID_None

   integer(IntKi)            :: ErrStat2
   character(ErrMsgLen)      :: ErrMsg2
   character(*), parameter   :: RoutineName = 'UA_InitStates'
         
   ErrMsg  = ""
   ErrStat = ErrID_None
   
   
      ! allocate all the state arrays
   if (p%UAMod == UA_HGM .or. p%UAMod == UA_HGMV .or. p%UAMod == UA_OYE) then
   
      allocate( x%element( p%nNodesPerBlade, p%numBlades ), stat=ErrStat2 )
      if (ErrStat2 /= 0) call SetErrStat(ErrID_Fatal,"Cannot allocate x%x.",ErrStat,ErrMsg,RoutineName)

      allocate( OtherState%n(p%nNodesPerBlade, p%numBlades), stat=ErrStat2)
         if (ErrStat2 /= 0 ) call SetErrStat( ErrID_Fatal, " Error allocating OtherState%n.", ErrStat, ErrMsg, RoutineName)
      
      if (p%UAMod == UA_HGMV) then
         allocate( OtherState%t_vortexBegin(p%nNodesPerBlade, p%numBlades), stat=ErrStat2)
            if (ErrStat2 /= 0 ) call SetErrStat( ErrID_Fatal, " Error allocating OtherState%t_vortexBegin.", ErrStat, ErrMsg, RoutineName)

         allocate( OtherState%SignOfOmega(p%nNodesPerBlade, p%numBlades), stat=ErrStat2)
            if (ErrStat2 /= 0 ) call SetErrStat( ErrID_Fatal, " Error allocating OtherState%SignOfOmega.", ErrStat, ErrMsg, RoutineName)
         
         allocate( OtherState%PositivePressure(p%nNodesPerBlade, p%numBlades), stat=ErrStat2)
            if (ErrStat2 /= 0 ) call SetErrStat( ErrID_Fatal, " Error allocating OtherState%PositivePressure.", ErrStat, ErrMsg, RoutineName)

         allocate( OtherState%vortexOn(p%nNodesPerBlade, p%numBlades), stat=ErrStat2)
            if (ErrStat2 /= 0 ) call SetErrStat( ErrID_Fatal, " Error allocating OtherState%vortexOn.", ErrStat, ErrMsg, RoutineName)

         allocate( OtherState%BelowThreshold(p%nNodesPerBlade, p%numBlades), stat=ErrStat2)
            if (ErrStat2 /= 0 ) call SetErrStat( ErrID_Fatal, " Error allocating OtherState%BelowThreshold.", ErrStat, ErrMsg, RoutineName)
      end if
   elseif (p%UAMod == UA_BV) then
      call AllocAry( xd%alpha_minus1     ,   p%nNodesPerBlade,p%numBlades, 'xd%alpha_minus1',      ErrStat2, ErrMsg2); call SetErrStat(ErrStat2,ErrMsg2,ErrStat,ErrMsg,RoutineName)
      call AllocAry( xd%alpha_filt_minus1,   p%nNodesPerBlade,p%numBlades, 'xd%alpha_filt_minus1', ErrStat2, ErrMsg2); call SetErrStat(ErrStat2,ErrMsg2,ErrStat,ErrMsg,RoutineName)
      call AllocAry( xd%alpha_dot        ,   p%nNodesPerBlade,p%numBlades, 'xd%alpha_dot',         ErrStat2, ErrMsg2); call SetErrStat(ErrStat2,ErrMsg2,ErrStat,ErrMsg,RoutineName)
      call AllocAry( xd%alpha_dot_minus1 ,   p%nNodesPerBlade,p%numBlades, 'xd%alpha_dot_minus1',  ErrStat2, ErrMsg2); call SetErrStat(ErrStat2,ErrMsg2,ErrStat,ErrMsg,RoutineName)
      allocate     ( OtherState%activeL     (p%nNodesPerBlade,p%numBlades), stat=ErrStat2); if(ErrStat2 /= 0) call SetErrStat( ErrID_Fatal, " Error allocating OtherState%activeL.", ErrStat, ErrMsg, RoutineName)
      allocate     ( OtherState%activeD     (p%nNodesPerBlade,p%numBlades), stat=ErrStat2); if(ErrStat2 /= 0) call SetErrStat( ErrID_Fatal, " Error allocating OtherState%activeD.", ErrStat, ErrMsg, RoutineName)
      
   else
      call AllocAry( xd%alpha_minus1,        p%nNodesPerBlade,p%numBlades, 'xd%alpha_minus1', ErrStat2, ErrMsg2); call SetErrStat(ErrStat2,ErrMsg2,ErrStat,ErrMsg,RoutineName)
      call AllocAry( xd%alpha_filt_minus1,   p%nNodesPerBlade,p%numBlades, 'xd%alpha_filt_minus1', ErrStat2, ErrMsg2); call SetErrStat(ErrStat2,ErrMsg2,ErrStat,ErrMsg,RoutineName)
      call AllocAry( xd%q_minus1,            p%nNodesPerBlade,p%numBlades, 'xd%q_minus1', ErrStat2, ErrMsg2); call SetErrStat(ErrStat2,ErrMsg2,ErrStat,ErrMsg,RoutineName)
      call AllocAry( xd%q_f_minus1,          p%nNodesPerBlade,p%numBlades, 'xd%q_f_minus1', ErrStat2, ErrMsg2); call SetErrStat(ErrStat2,ErrMsg2,ErrStat,ErrMsg,RoutineName)
      call AllocAry( xd%Kq_f_minus1,         p%nNodesPerBlade,p%numBlades, 'xd%Kq_minus1', ErrStat2, ErrMsg2); call SetErrStat(ErrStat2,ErrMsg2,ErrStat,ErrMsg,RoutineName)
      call AllocAry( xd%Kalpha_f_minus1,     p%nNodesPerBlade,p%numBlades, 'xd%Kalpha_f_minus1', ErrStat2, ErrMsg2); call SetErrStat(ErrStat2,ErrMsg2,ErrStat,ErrMsg,RoutineName)
      call AllocAry( xd%X1_minus1,           p%nNodesPerBlade,p%numBlades, 'xd%X1_minus1', ErrStat2, ErrMsg2); call SetErrStat(ErrStat2,ErrMsg2,ErrStat,ErrMsg,RoutineName)
      call AllocAry( xd%X2_minus1,           p%nNodesPerBlade,p%numBlades, 'xd%X2_minus1', ErrStat2, ErrMsg2); call SetErrStat(ErrStat2,ErrMsg2,ErrStat,ErrMsg,RoutineName)
      call AllocAry( xd%X3_minus1,           p%nNodesPerBlade,p%numBlades, 'xd%X3_minus1', ErrStat2, ErrMsg2); call SetErrStat(ErrStat2,ErrMsg2,ErrStat,ErrMsg,RoutineName)
      call AllocAry( xd%X4_minus1,           p%nNodesPerBlade,p%numBlades, 'xd%X4_minus1', ErrStat2, ErrMsg2); call SetErrStat(ErrStat2,ErrMsg2,ErrStat,ErrMsg,RoutineName)
      call AllocAry( xd%Kprime_alpha_minus1, p%nNodesPerBlade,p%numBlades, 'xd%Kprime_alpha_minus1', ErrStat2, ErrMsg2); call SetErrStat(ErrStat2,ErrMsg2,ErrStat,ErrMsg,RoutineName)
      call AllocAry( xd%Kprime_q_minus1,     p%nNodesPerBlade,p%numBlades, 'xd%Kprime_q_minus1', ErrStat2, ErrMsg2); call SetErrStat(ErrStat2,ErrMsg2,ErrStat,ErrMsg,RoutineName)
      call AllocAry( xd%Kprimeprime_q_minus1,p%nNodesPerBlade,p%numBlades, 'xd%Kprimeprime_q_minus1', ErrStat2, ErrMsg2); call SetErrStat(ErrStat2,ErrMsg2,ErrStat,ErrMsg,RoutineName)
      call AllocAry( xd%K3prime_q_minus1,    p%nNodesPerBlade,p%numBlades, 'xd%K3prime_q_minus1', ErrStat2, ErrMsg2); call SetErrStat(ErrStat2,ErrMsg2,ErrStat,ErrMsg,RoutineName)
      call AllocAry( xd%Dp_minus1,           p%nNodesPerBlade,p%numBlades, 'xd%Dp_minus1', ErrStat2, ErrMsg2); call SetErrStat(ErrStat2,ErrMsg2,ErrStat,ErrMsg,RoutineName)
      
      call AllocAry(xd%Cn_prime_minus1     ,p%nNodesPerBlade,p%numBlades,'xd%Cn_prime_minus1',ErrStat2,ErrMsg2); call SetErrStat(ErrStat2,ErrMsg2,ErrStat,ErrMsg,RoutineName)
      call AllocAry(xd%Cn_pot_minus1       ,p%nNodesPerBlade,p%numBlades,'xd%Cn_pot_minus1',ErrStat2,ErrMsg2); call SetErrStat(ErrStat2,ErrMsg2,ErrStat,ErrMsg,RoutineName)
      call AllocAry(xd%fprimeprime_minus1  ,p%nNodesPerBlade,p%numBlades,'xd%fprimeprime_minus1',ErrStat2,ErrMsg2); call SetErrStat(ErrStat2,ErrMsg2,ErrStat,ErrMsg,RoutineName)
      call AllocAry(xd%fprimeprime_c_minus1,p%nNodesPerBlade,p%numBlades,'xd%fprimeprime_c_minus1',ErrStat2,ErrMsg2); call SetErrStat(ErrStat2,ErrMsg2,ErrStat,ErrMsg,RoutineName)
      call AllocAry(xd%fprimeprime_m_minus1,p%nNodesPerBlade,p%numBlades,'xd%fprimeprime_m_minus1',ErrStat2,ErrMsg2); call SetErrStat(ErrStat2,ErrMsg2,ErrStat,ErrMsg,RoutineName)
      call AllocAry(xd%Df_minus1           ,p%nNodesPerBlade,p%numBlades,'xd%Df_minus1',ErrStat2,ErrMsg2); call SetErrStat(ErrStat2,ErrMsg2,ErrStat,ErrMsg,RoutineName)
      call AllocAry(xd%Df_c_minus1         ,p%nNodesPerBlade,p%numBlades,'xd%Df_c_minus1',ErrStat2,ErrMsg2); call SetErrStat(ErrStat2,ErrMsg2,ErrStat,ErrMsg,RoutineName)
      call AllocAry(xd%Df_m_minus1         ,p%nNodesPerBlade,p%numBlades,'xd%Df_m_minus1',ErrStat2,ErrMsg2); call SetErrStat(ErrStat2,ErrMsg2,ErrStat,ErrMsg,RoutineName)
      call AllocAry(xd%Dalphaf_minus1      ,p%nNodesPerBlade,p%numBlades,'xd%Dalphaf_minus1',ErrStat2,ErrMsg2); call SetErrStat(ErrStat2,ErrMsg2,ErrStat,ErrMsg,RoutineName)
      call AllocAry(xd%alphaf_minus1       ,p%nNodesPerBlade,p%numBlades,'xd%alphaf_minus1',ErrStat2,ErrMsg2); call SetErrStat(ErrStat2,ErrMsg2,ErrStat,ErrMsg,RoutineName)
      call AllocAry(xd%fprime_minus1       ,p%nNodesPerBlade,p%numBlades,'xd%fprime_minus1',ErrStat2,ErrMsg2); call SetErrStat(ErrStat2,ErrMsg2,ErrStat,ErrMsg,RoutineName)
      call AllocAry(xd%fprime_c_minus1     ,p%nNodesPerBlade,p%numBlades,'xd%fprime_c_minus1',ErrStat2,ErrMsg2); call SetErrStat(ErrStat2,ErrMsg2,ErrStat,ErrMsg,RoutineName)
      call AllocAry(xd%fprime_m_minus1     ,p%nNodesPerBlade,p%numBlades,'xd%fprime_m_minus1',ErrStat2,ErrMsg2); call SetErrStat(ErrStat2,ErrMsg2,ErrStat,ErrMsg,RoutineName)
      call AllocAry(xd%tau_V               ,p%nNodesPerBlade,p%numBlades,'xd%tau_V',ErrStat2,ErrMsg2); call SetErrStat(ErrStat2,ErrMsg2,ErrStat,ErrMsg,RoutineName)
      call AllocAry(xd%tau_V_minus1        ,p%nNodesPerBlade,p%numBlades,'xd%tau_V_minus1',ErrStat2,ErrMsg2); call SetErrStat(ErrStat2,ErrMsg2,ErrStat,ErrMsg,RoutineName)
      call AllocAry(xd%Cn_v_minus1         ,p%nNodesPerBlade,p%numBlades,'xd%Cn_v_minus1',ErrStat2,ErrMsg2); call SetErrStat(ErrStat2,ErrMsg2,ErrStat,ErrMsg,RoutineName)
      call AllocAry(xd%C_V_minus1          ,p%nNodesPerBlade,p%numBlades,'xd%C_V_minus1',ErrStat2,ErrMsg2); call SetErrStat(ErrStat2,ErrMsg2,ErrStat,ErrMsg,RoutineName)
   
      call AllocAry(OtherState%sigma1   ,p%nNodesPerBlade,p%numBlades,'OtherState%sigma1',ErrStat2,ErrMsg2); call SetErrStat(ErrStat2,ErrMsg2,ErrStat,ErrMsg,RoutineName)
      call AllocAry(OtherState%sigma1c   ,p%nNodesPerBlade,p%numBlades,'OtherState%sigma1c',ErrStat2,ErrMsg2); call SetErrStat(ErrStat2,ErrMsg2,ErrStat,ErrMsg,RoutineName)
      call AllocAry(OtherState%sigma1m   ,p%nNodesPerBlade,p%numBlades,'OtherState%sigma1m',ErrStat2,ErrMsg2); call SetErrStat(ErrStat2,ErrMsg2,ErrStat,ErrMsg,RoutineName)
      call AllocAry(OtherState%sigma3   ,p%nNodesPerBlade,p%numBlades,'OtherState%sigma3',ErrStat2,ErrMsg2); call SetErrStat(ErrStat2,ErrMsg2,ErrStat,ErrMsg,RoutineName)

      
#     ifdef UA_OUTS
         call AllocAry(m%TESF     ,p%nNodesPerBlade,p%numBlades,'m%TESF',ErrStat2,ErrMsg2); call SetErrStat(ErrStat2,ErrMsg2,ErrStat,ErrMsg,RoutineName)
         call AllocAry(m%LESF     ,p%nNodesPerBlade,p%numBlades,'m%LESF',ErrStat2,ErrMsg2); call SetErrStat(ErrStat2,ErrMsg2,ErrStat,ErrMsg,RoutineName)
         call AllocAry(m%VRTX     ,p%nNodesPerBlade,p%numBlades,'m%VRTX',ErrStat2,ErrMsg2); call SetErrStat(ErrStat2,ErrMsg2,ErrStat,ErrMsg,RoutineName)
         call AllocAry(m%T_Sh     ,p%nNodesPerBlade,p%numBlades,'m%T_Sh',ErrStat2,ErrMsg2); call SetErrStat(ErrStat2,ErrMsg2,ErrStat,ErrMsg,RoutineName)
#     endif
   end if
   
   call AllocAry(m%weight     ,p%nNodesPerBlade,p%numBlades,'m%weight',ErrStat2,ErrMsg2); call SetErrStat(ErrStat2,ErrMsg2,ErrStat,ErrMsg,RoutineName)

   call AllocAry(OtherState%FirstPass,p%nNodesPerBlade,p%numBlades,'OtherState%FirstPass',ErrStat2,ErrMsg2); call SetErrStat(ErrStat2,ErrMsg2,ErrStat,ErrMsg,RoutineName)
   
   if (ErrStat >= AbortErrLev) return

   
   call UA_ReInit( p, x, xd, OtherState, m, ErrStat2,ErrMsg2 )   ! initializes values of states and misc vars
      call SetErrStat(ErrStat2,ErrMsg2,ErrStat,ErrMsg,RoutineName)
   
end subroutine UA_InitStates_Misc 
!==============================================================================   
subroutine UA_ReInit( p, x, xd, OtherState, m, ErrStat, ErrMsg )  
   type(UA_ParameterType),       intent(in   )  :: p           ! Parameters
   type(UA_ContinuousStateType), intent(inout)  :: x           ! Initial continuous states
   type(UA_DiscreteStateType),   intent(inout)  :: xd          ! Initial discrete states
   type(UA_OtherStateType),      intent(inout)  :: OtherState  ! Initial other states
   type(UA_MiscVarType),         intent(inout)  :: m           ! Initial misc/optimization variables

   integer(IntKi),               intent(  out)  :: ErrStat     ! Error status of the operation
   character(*),                 intent(  out)  :: ErrMsg      ! Error message if ErrStat /= ErrID_None

   integer(IntKi)                               :: ErrStat2
   character(ErrMsgLen)                         :: ErrMsg2
   character(*), parameter                      :: RoutineName = 'UA_ReInit'
   integer                                      :: i
   integer                                      :: j
   
   ErrStat = ErrID_None
   ErrMsg  = ""
   
   m%FirstWarn_M = .true.
   m%FirstWarn_UA = .true.
   m%FirstWarn_UA_off = .true.
   m%weight = 1.0
   
   OtherState%FirstPass = .true.
   
   do j=1,size(p%UA_off_forGood,2) !blade
      do i=1,size(p%UA_off_forGood,1) !node

         if (p%UA_off_forGood(i,j)) then
            m%weight(i,j) = 0.0_ReKi
         end if
         
      end do
   end do   
   
   if ( p%UAMod == UA_HGM .or. p%UAMod == UA_HGMV .or. p%UAMod == UA_OYE) then
   
      OtherState%n   = -1  ! we haven't updated OtherState%xdot, yet
      
      do j=1,size(x%element,2)
         do i=1,size(x%element,1)
            x%element(i,j)%x = 0.0_ReKi
         end do
      end do

      do i = 1, size(OtherState%xdot)
         call UA_CopyContState( x, OtherState%xdot(i), MESH_UPDATECOPY, ErrStat2, ErrMsg2) ! there are no meshes, so the control code is irrelevant
            call SetErrStat(ErrStat2,ErrMsg2,ErrStat,ErrMsg,RoutineName)
      end do
   
      if (p%UAMod == UA_HGMV) then
         OtherState%t_vortexBegin = 0.0_ReKi
         OtherState%SignOfOmega = 1.0_ReKi
         OtherState%PositivePressure = .true.
         OtherState%vortexOn = .false.
         OtherState%BelowThreshold = .true.
      end if

   elseif (p%UAMod == UA_BV) then

      xd%alpha_minus1         = 0.0_ReKi
      xd%alpha_filt_minus1    = 0.0_ReKi
      xd%alpha_dot            = 0.0_ReKi
      xd%alpha_dot_minus1     = 0.0_ReKi
      OtherState%activeL      = .False.
      OtherState%activeD      = .False.
      
   else
      OtherState%sigma1    = 1.0_ReKi
      OtherState%sigma1c   = 1.0_ReKi
      OtherState%sigma1m   = 1.0_ReKi
      OtherState%sigma3    = 1.0_ReKi

#     ifdef UA_OUTS
         m%TESF      = .FALSE.
         m%LESF      = .FALSE.
         m%VRTX      = .FALSE.
         m%T_sh      = 0.0_ReKi
#     endif
   
      xd%Cn_prime_minus1      = 0.0_ReKi
      xd%alpha_minus1         = 0.0_ReKi
      xd%alpha_filt_minus1    = 0.0_ReKi
      xd%q_minus1             = 0.0_ReKi
      xd%q_f_minus1           = 0.0_ReKi
      xd%Kq_f_minus1          = 0.0_ReKi
      xd%Kalpha_f_minus1      = 0.0_ReKi
      xd%X1_minus1            = 0.0_ReKi
      xd%X2_minus1            = 0.0_ReKi
      xd%X3_minus1            = 0.0_ReKi
      xd%X4_minus1            = 0.0_ReKi
      xd%Kprime_alpha_minus1  = 0.0_ReKi
      xd%Kprime_q_minus1      = 0.0_ReKi
      xd%Dp_minus1            = 0.0_ReKi
      xd%Cn_pot_minus1        = 0.0_ReKi
      xd%K3prime_q_minus1     = 0.0_ReKi
      xd%Kprimeprime_q_minus1 = 0.0_ReKi  
      xd%fprimeprime_minus1   = 0.0_ReKi
      xd%fprimeprime_c_minus1 = 0.0_ReKi
      xd%fprimeprime_m_minus1 = 0.0_ReKi
      xd%Df_minus1            = 0.0_ReKi
      xd%Df_c_minus1          = 0.0_ReKi
      xd%Df_m_minus1          = 0.0_ReKi
      xd%Dalphaf_minus1       = 0.0_ReKi
      xd%alphaf_minus1        = 0.0_ReKi
      xd%fprime_minus1        = 0.0_ReKi
      xd%fprime_c_minus1      = 0.0_ReKi
      xd%fprime_m_minus1      = 0.0_ReKi
      xd%tau_V                = 0.0_ReKi 
      xd%tau_V_minus1         = 0.0_ReKi 
      xd%Cn_v_minus1          = 0.0_ReKi
      xd%C_V_minus1           = 0.0_ReKi  ! This probably should not be set to 0.0, but should be set 
   end if

end subroutine UA_ReInit
!==============================================================================
subroutine UA_Init( InitInp, u, p, x, xd, OtherState, y,  m, Interval, &
                    AFInfo, AFIndx, InitOut,ErrStat, ErrMsg )
! This routine is called at the start of the simulation to perform initialization steps.
! The parameters are set here and not changed during the simulation.
! The initial states and initial guess for the input are defined.
! Called by : DRIVER
! Calls  to : NWTC_Init, UA_SetParameters, UA_InitStates
!..............................................................................

   type(UA_InitInputType),       intent(inout)  :: InitInp     ! input data for initialization routine ; we're moving allocated data from InitInp to p so must also be intent(out)
   type(UA_InputType),           intent(in   )  :: u           ! An initial guess for the input; input mesh must be defined
   type(UA_ParameterType),       intent(  out)  :: p           ! Parameters
   type(UA_ContinuousStateType), intent(  out)  :: x           ! Initial continuous states
   type(UA_DiscreteStateType),   intent(  out)  :: xd          ! Initial discrete states
   type(UA_OtherStateType),      intent(  out)  :: OtherState  ! Initial other states
   type(UA_OutputType),          intent(  out)  :: y           ! Initial system outputs (outputs are not calculated;
                                                               !   only the output mesh is initialized)
   type(UA_MiscVarType),         intent(  out)  :: m           ! Initial misc/optimization variables
   real(DbKi),                   intent(in   )  :: interval    ! Coupling interval in seconds: the rate that
                                                               !   (1) BEMT_UpdateStates() is called in loose coupling &
                                                               !   (2) BEMT_UpdateDiscState() is called in tight coupling.
                                                               !   Input is the suggested time from the glue code;
                                                               !   Output is the actual coupling interval that will be used
                                                               !   by the glue code.
   type(AFI_ParameterType),      intent(in   )  :: AFInfo(:)   !< The airfoil parameter data
   integer(IntKi),               intent(in   )  :: AFIndx(:,:)
   type(UA_InitOutputType),      intent(  out)  :: InitOut     ! Output for initialization routine
   integer(IntKi),               intent(  out)  :: ErrStat     ! Error status of the operation
   character(*),                 intent(  out)  :: ErrMsg      ! Error message if ErrStat /= ErrID_None


      ! Local variables
   character(ErrMsgLen)                         :: errMsg2     ! temporary Error message if ErrStat /= ErrID_None
   integer(IntKi)                               :: errStat2    ! temporary Error status of the operation
   character(*), parameter                      :: RoutineName = 'UA_Init'
   
#ifdef UA_OUTS
   CHARACTER(6)                                 :: TmpChar                          ! Temporary char array to hold the node digits (3 places only!!!!)
   integer(IntKi)                               :: i,j, iNode, iOffset
   character(64)                                :: chanPrefix
#endif   
   
      ! Initialize variables for this routine
   ErrStat = ErrID_None
   ErrMsg  = ""


      ! Initialize the NWTC Subroutine Library
   call NWTC_Init( EchoLibVer=.FALSE. )

   if (InitInp%WrSum) then
      call UA_WriteAFIParamsToFile(InitInp, AFInfo, ErrStat2, ErrMsg2)
         call SetErrStat(ErrStat2, ErrMsg2, ErrStat, ErrMsg, RoutineName)
         if (ErrStat >= AbortErrLev) return
   end if

   call UA_ValidateInput(InitInp, ErrStat2, ErrMsg2)
      call SetErrStat(ErrStat2, ErrMsg2, ErrStat, ErrMsg, RoutineName)
      if (ErrStat >= AbortErrLev) return
   
      ! Allocate and set parameter data structure using initialization data
   call UA_SetParameters( interval, InitInp, p, AFInfo, AFIndx, ErrStat2, ErrMsg2 )
      call SetErrStat(ErrStat2, ErrMsg2, ErrStat, ErrMsg, RoutineName)
      if (ErrStat >= AbortErrLev) return    
   
      ! initialize the discrete states, other states, and misc variables
   call UA_InitStates_Misc( p, x, xd, OtherState, m, ErrStat2, ErrMsg2 )     ! initialize the continuous states
      call SetErrStat(ErrStat2, ErrMsg2, ErrStat, ErrMsg, RoutineName)
      if (ErrStat >= AbortErrLev) return    
      
   
#ifdef UA_OUTS

      ! Allocate and set the InitOut data
   if (p%UAMod == UA_HGM .or. p%UAMod == UA_OYE) then
      p%NumOuts = 20
   elseif(p%UAMod == UA_HGMV) then
      p%NumOuts = 21
   elseif(p%UAMod == UA_BV) then
      p%NumOuts = 26
   else
      p%NumOuts = 45
   end if
      
   allocate(InitOut%WriteOutputHdr(p%NumOuts*p%numBlades*p%nNodesPerBlade),STAT=ErrStat2)
      if (ErrStat2 /= 0) call SetErrStat(ErrID_Fatal,'Error allocating WriteOutputHdr.',ErrStat,ErrMsg,RoutineName)
   allocate(InitOut%WriteOutputUnt(p%NumOuts*p%numBlades*p%nNodesPerBlade),STAT=ErrStat2)
      if (ErrStat2 /= 0) call SetErrStat(ErrID_Fatal,'Error allocating WriteOutputUnt.',ErrStat,ErrMsg,RoutineName)
   allocate(y%WriteOutput(p%NumOuts*p%numBlades*p%nNodesPerBlade),STAT=ErrStat2)
      if (ErrStat2 /= 0) call SetErrStat(ErrID_Fatal,'Error allocating y%WriteOutput.',ErrStat,ErrMsg,RoutineName)
   if (ErrStat >= AbortErrLev) return
   y%WriteOutput = 0.0_ReKi
         
   iNode = 0
   do j = 1,p%numBlades
      do i = 1,p%nNodesPerBlade
         
         iOffset = (i-1)*p%NumOuts + (j-1)*p%nNodesPerBlade*p%NumOuts 
                  
         !chanPrefix = "B"//trim(num2lstr(j))//"N"//trim(num2lstr(i))
         write (TmpChar,'(I3.3)') i          ! 3 digit number
         chanPrefix = 'AB' // TRIM(Num2LStr(j)) // 'N' // TRIM(TmpChar) 
         
         InitOut%WriteOutputHdr(iOffset+ 1)  = trim(chanPrefix)//'Alpha'
         InitOut%WriteOutputHdr(iOffset+ 2)  = trim(chanPrefix)//'Vrel'
         InitOut%WriteOutputHdr(iOffset+ 3)  = trim(chanPrefix)//'Cn'
         InitOut%WriteOutputHdr(iOffset+ 4)  = trim(chanPrefix)//'Cc'
         InitOut%WriteOutputHdr(iOffset+ 5)  = trim(chanPrefix)//'Cl'
         InitOut%WriteOutputHdr(iOffset+ 6)  = trim(chanPrefix)//'Cd'
         InitOut%WriteOutputHdr(iOffset+ 7)  = trim(chanPrefix)//'Cm'
         
         InitOut%WriteOutputUnt(iOffset+ 1)  ='(deg)'
         InitOut%WriteOutputUnt(iOffset+ 2)  ='(m/s)'
         InitOut%WriteOutputUnt(iOffset+ 3)  ='(-)'
         InitOut%WriteOutputUnt(iOffset+ 4)  ='(-)'
         InitOut%WriteOutputUnt(iOffset+ 5)  ='(-)'
         InitOut%WriteOutputUnt(iOffset+ 6)  ='(-)'
         InitOut%WriteOutputUnt(iOffset+ 7)  ='(-)'
         
         if (p%UAmod == UA_HGM .or. p%UAMod == UA_HGMV .or. p%UAMod == UA_OYE) then
            
            InitOut%WriteOutputHdr(iOffset+ 8)  = trim(chanPrefix)//'omega'
            InitOut%WriteOutputHdr(iOffset+ 9)  = trim(chanPrefix)//'alphaE'
            InitOut%WriteOutputHdr(iOffset+10)  = trim(chanPrefix)//'Tu'
            InitOut%WriteOutputHdr(iOffset+11)  = trim(chanPrefix)//'alpha_34'
            InitOut%WriteOutputHdr(iOffset+12)  = trim(chanPrefix)//'cl_fs'
            InitOut%WriteOutputHdr(iOffset+13)  = trim(chanPrefix)//'fs_aE'
         
            InitOut%WriteOutputHdr(iOffset+14)  = trim(chanPrefix)//'x1'
            InitOut%WriteOutputHdr(iOffset+15)  = trim(chanPrefix)//'x2'
            InitOut%WriteOutputHdr(iOffset+16)  = trim(chanPrefix)//'x3'
            InitOut%WriteOutputHdr(iOffset+17)  = trim(chanPrefix)//'x4'
            InitOut%WriteOutputHdr(iOffset+18)  = trim(chanPrefix)//'k'
            InitOut%WriteOutputHdr(iOffset+19)  = trim(chanPrefix)//'weight'
            InitOut%WriteOutputHdr(iOffset+20)  = trim(chanPrefix)//'cl_fa'

            InitOut%WriteOutputUnt(iOffset+ 8)  = '(deg/sec)'
            InitOut%WriteOutputUnt(iOffset+ 9)  = '(deg)'
            InitOut%WriteOutputUnt(iOffset+10)  = '(s)'
            InitOut%WriteOutputUnt(iOffset+11)  = '(deg)'
            InitOut%WriteOutputUnt(iOffset+12)  = '(-)'
            InitOut%WriteOutputUnt(iOffset+13)  = '(-)'
         
            InitOut%WriteOutputUnt(iOffset+14)  = '(rad)'
            InitOut%WriteOutputUnt(iOffset+15)  = '(rad)'
            InitOut%WriteOutputUnt(iOffset+16)  = '(-)'
            InitOut%WriteOutputUnt(iOffset+17)  = '(-)'
            InitOut%WriteOutputUnt(iOffset+18)  = '(-)'
            InitOut%WriteOutputUnt(iOffset+19)  = '(-)'
            InitOut%WriteOutputUnt(iOffset+20)  = '(-)'

            
            if (p%UAmod == UA_HGMV) then
               InitOut%WriteOutputHdr(iOffset+21)  = trim(chanPrefix)//'x5'
               InitOut%WriteOutputUnt(iOffset+21)  = '(-)'
            end if

         elseif(p%UAMod == UA_BV) then
            InitOut%WriteOutputHdr(iOffset+ 8)  = trim(chanPrefix)//'omega'
            InitOut%WriteOutputHdr(iOffset+ 9)  = trim(chanPrefix)//'alphaE'
            InitOut%WriteOutputHdr(iOffset+10)  = trim(chanPrefix)//'alphaED'
            InitOut%WriteOutputHdr(iOffset+11)  = trim(chanPrefix)//'Tu'
            InitOut%WriteOutputHdr(iOffset+12)  = trim(chanPrefix)//'alpha_34'
            InitOut%WriteOutputHdr(iOffset+13)  = trim(chanPrefix)//'alphaDot'
            InitOut%WriteOutputHdr(iOffset+14)  = trim(chanPrefix)//'adotnorm'
            InitOut%WriteOutputHdr(iOffset+15)  = trim(chanPrefix)//'dalphaL'
            InitOut%WriteOutputHdr(iOffset+16)  = trim(chanPrefix)//'dalphaD'
            InitOut%WriteOutputHdr(iOffset+17)  = trim(chanPrefix)//'activeL'
            InitOut%WriteOutputHdr(iOffset+18)  = trim(chanPrefix)//'activeD'
            InitOut%WriteOutputHdr(iOffset+19)  = trim(chanPrefix)//'alphaLagD'
            InitOut%WriteOutputHdr(iOffset+20)  = trim(chanPrefix)//'gammaL'
            InitOut%WriteOutputHdr(iOffset+21)  = trim(chanPrefix)//'gammaD'
            InitOut%WriteOutputHdr(iOffset+22)  = trim(chanPrefix)//'transA'
            InitOut%WriteOutputHdr(iOffset+23)  = trim(chanPrefix)//'delP'
            InitOut%WriteOutputHdr(iOffset+24)  = trim(chanPrefix)//'delN'
            InitOut%WriteOutputHdr(iOffset+25)  = trim(chanPrefix)//'Vx'
            InitOut%WriteOutputHdr(iOffset+26)  = trim(chanPrefix)//'Vy'

            InitOut%WriteOutputUnt(iOffset+ 8)  = '(rad/s)'
            InitOut%WriteOutputUnt(iOffset+ 9)  = '(deg)'
            InitOut%WriteOutputUnt(iOffset+10)  = '(deg)'
            InitOut%WriteOutputUnt(iOffset+11)  = '(s)'
            InitOut%WriteOutputUnt(iOffset+12)  = '(deg)'
            InitOut%WriteOutputUnt(iOffset+13)  = '(deg/s)'
            InitOut%WriteOutputUnt(iOffset+14)  = '(-)'
            InitOut%WriteOutputUnt(iOffset+15)  = '(deg)'
            InitOut%WriteOutputUnt(iOffset+16)  = '(deg)'
            InitOut%WriteOutputUnt(iOffset+17)  = '(-)'
            InitOut%WriteOutputUnt(iOffset+18)  = '(-)'
            InitOut%WriteOutputUnt(iOffset+19)  = '(deg)'
            InitOut%WriteOutputUnt(iOffset+20)  = '(-)'
            InitOut%WriteOutputUnt(iOffset+21)  = '(-)'
            InitOut%WriteOutputUnt(iOffset+22)  = '(-)'
            InitOut%WriteOutputUnt(iOffset+23)  = '(-)'
            InitOut%WriteOutputUnt(iOffset+24)  = '(-)'
            InitOut%WriteOutputUnt(iOffset+25)  = '(m/s)'
            InitOut%WriteOutputUnt(iOffset+26)  = '(m/s)'
            
         else

            InitOut%WriteOutputHdr(iOffset+ 8)  = trim(chanPrefix)//'Cn_aq_circ'
            InitOut%WriteOutputHdr(iOffset+ 9)  = trim(chanPrefix)//'Cn_aq_nc'
            InitOut%WriteOutputHdr(iOffset+10)  = trim(chanPrefix)//'Cn_pot'
            InitOut%WriteOutputHdr(iOffset+11)  = trim(chanPrefix)//'Dp'
            InitOut%WriteOutputHdr(iOffset+12)  = trim(chanPrefix)//'Cn_prime'
            InitOut%WriteOutputHdr(iOffset+13)  = trim(chanPrefix)//'fprime'
            InitOut%WriteOutputHdr(iOffset+14)  = trim(chanPrefix)//'Df'
            InitOut%WriteOutputHdr(iOffset+15)  = trim(chanPrefix)//'Cn_v'
            InitOut%WriteOutputHdr(iOffset+16)  = trim(chanPrefix)//'Tau_V'
            InitOut%WriteOutputHdr(iOffset+17)  = trim(chanPrefix)//'LESF'
            InitOut%WriteOutputHdr(iOffset+18)  = trim(chanPrefix)//'TESF' 
            InitOut%WriteOutputHdr(iOffset+19)  = trim(chanPrefix)//'VRTX'
            InitOut%WriteOutputHdr(iOffset+20)  = trim(chanPrefix)//'C_v'
            InitOut%WriteOutputHdr(iOffset+21)  = trim(chanPrefix)//'Cm_a_nc'
            InitOut%WriteOutputHdr(iOffset+22)  = trim(chanPrefix)//'Cm_q_nc'
            InitOut%WriteOutputHdr(iOffset+23)  = trim(chanPrefix)//'Cm_v'
            InitOut%WriteOutputHdr(iOffset+24)  = trim(chanPrefix)//'alpha_p_f'
            InitOut%WriteOutputHdr(iOffset+25)  = trim(chanPrefix)//'Dalphaf'
            InitOut%WriteOutputHdr(iOffset+26)  = trim(chanPrefix)//'PMC'
            InitOut%WriteOutputHdr(iOffset+27)  = trim(chanPrefix)//'T_f'
            InitOut%WriteOutputHdr(iOffset+28)  = trim(chanPrefix)//'T_V'
            InitOut%WriteOutputHdr(iOffset+29)  = trim(chanPrefix)//'dS'
            InitOut%WriteOutputHdr(iOffset+30)  = trim(chanPrefix)//'T_alpha'
            InitOut%WriteOutputHdr(iOffset+31)  = trim(chanPrefix)//'T_q'
            InitOut%WriteOutputHdr(iOffset+32)  = trim(chanPrefix)//'k_alpha'
            InitOut%WriteOutputHdr(iOffset+33)  = trim(chanPrefix)//'k_q'
            InitOut%WriteOutputHdr(iOffset+34)  = trim(chanPrefix)//'alpha_e'
            InitOut%WriteOutputHdr(iOffset+35)  = trim(chanPrefix)//'X1'
            InitOut%WriteOutputHdr(iOffset+36)  = trim(chanPrefix)//'X2'
            InitOut%WriteOutputHdr(iOffset+37)  = trim(chanPrefix)//'cn_q_nc'
            InitOut%WriteOutputHdr(iOffset+38)  = trim(chanPrefix)//'alpha_f'
            InitOut%WriteOutputHdr(iOffset+39)  = trim(chanPrefix)//'fprimeprime'
            InitOut%WriteOutputHdr(iOffset+40)  = trim(chanPrefix)//'sigma1'
            InitOut%WriteOutputHdr(iOffset+41)  = trim(chanPrefix)//'sigma3'
            InitOut%WriteOutputHdr(iOffset+42)  = trim(chanPrefix)//'T_sh'
            InitOut%WriteOutputHdr(iOffset+43)  = trim(chanPrefix)//'k'
            InitOut%WriteOutputHdr(iOffset+44)  = trim(chanPrefix)//'weight'
            InitOut%WriteOutputHdr(iOffset+45)  = trim(chanPrefix)//'ALPHA_filt'

            
            InitOut%WriteOutputUnt(iOffset+8)  ='(-)'
            InitOut%WriteOutputUnt(iOffset+9)  ='(-)'
            InitOut%WriteOutputUnt(iOffset+10) ='(-)'
            InitOut%WriteOutputUnt(iOffset+11) ='(-)'
            InitOut%WriteOutputUnt(iOffset+12) ='(-)'
            InitOut%WriteOutputUnt(iOffset+13) ='(-)'
            InitOut%WriteOutputUnt(iOffset+14) ='(-)'
            InitOut%WriteOutputUnt(iOffset+15) ='(-)'
            InitOut%WriteOutputUnt(iOffset+16) ='(-)'
            InitOut%WriteOutputUnt(iOffset+17) ='(-)'
            InitOut%WriteOutputUnt(iOffset+18) ='(-)'
            InitOut%WriteOutputUnt(iOffset+19) ='(-)'
            InitOut%WriteOutputUnt(iOffset+20) ='(-)'
            InitOut%WriteOutputUnt(iOffset+21) ='(-)'
            InitOut%WriteOutputUnt(iOffset+22) ='(-)'
            InitOut%WriteOutputUnt(iOffset+23) ='(-)'
            InitOut%WriteOutputUnt(iOffset+24) ='(rad)'
            InitOut%WriteOutputUnt(iOffset+25) ='(-)'
            InitOut%WriteOutputUnt(iOffset+26) ='(-)'
            InitOut%WriteOutputUnt(iOffset+27) ='(-)'
            InitOut%WriteOutputUnt(iOffset+28) ='(-)'
            InitOut%WriteOutputUnt(iOffset+29) ='(-)'
            InitOut%WriteOutputUnt(iOffset+30) ='(-)'
            InitOut%WriteOutputUnt(iOffset+31) ='(-)'
            InitOut%WriteOutputUnt(iOffset+32) ='(-)'
            InitOut%WriteOutputUnt(iOffset+33) ='(-)'
            InitOut%WriteOutputUnt(iOffset+34) ='(rad)'
            InitOut%WriteOutputUnt(iOffset+35) ='(-)'
            InitOut%WriteOutputUnt(iOffset+36) ='(-)'
            InitOut%WriteOutputUnt(iOffset+37) ='(-)'
            InitOut%WriteOutputUnt(iOffset+38) ='(rad)'
            InitOut%WriteOutputUnt(iOffset+39) ='(-)'
            InitOut%WriteOutputUnt(iOffset+40) ='(-)'
            InitOut%WriteOutputUnt(iOffset+41) ='(-)'
            InitOut%WriteOutputUnt(iOffset+42) ='(-)'
            InitOut%WriteOutputUnt(iOffset+43) ='(-)'
            InitOut%WriteOutputUnt(iOffset+44) ='(deg)'
            InitOut%WriteOutputUnt(iOffset+45) ='(-)'

         end if
         
      end do
   end do
   
   p%OutSFmt = 'A19'
   p%OutFmt  = 'ES19.5e3'
   p%Delim   =''
   
   if (p%NumOuts > 0) then
      CALL GetNewUnit( p%unOutFile, ErrStat2, ErrMsg2 )
         call SetErrStat(ErrStat2, ErrMsg2, ErrStat, ErrMsg, RoutineName)
         if (ErrStat >= AbortErrLev) return
      CALL OpenFOutFile ( p%unOutFile, trim(InitInp%OutRootName)//'.UA.out', ErrStat2, ErrMsg2 )
         call SetErrStat(ErrStat2, ErrMsg2, ErrStat, ErrMsg, RoutineName)
         if (ErrStat >= AbortErrLev) return

         ! Heading:
      WRITE (p%unOutFile,'(/,A/)')  'These predictions were generated by UnsteadyAero on '//CurDate()//' at '//CurTime()//'.'
      WRITE (p%unOutFile,'(/,A/)', IOSTAT=ErrStat2)  ' '
         
      ! Write the names of the output parameters:
      WRITE (p%unOutFile,'('//p%OutSFmt//')', ADVANCE='no' ) 'Time'
      do i=1,size(InitOut%WriteOutputHdr)
         WRITE (p%unOutFile,'(:,A,'//trim( p%OutSFmt )//')', ADVANCE='no' )  p%Delim, trim(InitOut%WriteOutputHdr(i))
      end do  
      WRITE (p%unOutFile,'()', IOSTAT=ErrStat2)          ! write the line return
   
      WRITE (p%unOutFile,'('//p%OutSFmt//')', ADVANCE='no' ) '(s)'
      do i=1,size(InitOut%WriteOutputUnt)
         WRITE (p%unOutFile,'(:,A,'//trim( p%OutSFmt )//')', ADVANCE='no' )  p%Delim, trim(InitOut%WriteOutputUnt(i))
      end do
      WRITE (p%unOutFile,'()', IOSTAT=ErrStat2)          ! write the line return
   end if
         

#else
   p%NumOuts = 0
   p%unOutFile = -1
   !.....................................
   ! add the following two lines only to avoid compiler warnings about uninitialized variables when not building the UA driver:
   y%cm = 0.0_ReKi 
   InitOut%Version = ProgDesc( 'Unsteady Aero', '', '' )
   !.....................................
   
#endif
   
end subroutine UA_Init
!==============================================================================     
subroutine UA_ValidateInput(InitInp, ErrStat, ErrMsg)
   type(UA_InitInputType),       intent(in   )  :: InitInp     ! Input data for initialization routine
   integer(IntKi),               intent(  out)  :: ErrStat     ! Error status of the operation
   character(*),                 intent(  out)  :: ErrMsg      ! Error message if ErrStat /= ErrID_None

   character(*), parameter                      :: RoutineName = 'UA_ValidateInput'
   
   ErrStat = ErrID_None
   ErrMsg  = ""

   if (InitInp%UAMod < UA_Gonzalez .or. InitInp%UAMod > UA_BV ) call SetErrStat( ErrID_Fatal, &
      "In this version, UAMod must be 2 (Gonzalez's variant), 3 (Minnema/Pierce variant), 4 (continuous HGM model), 5 (HGM with vortex), &
      &6 (Oye), 7 (Boing-Vertol)", ErrStat, ErrMsg, RoutineName )  ! NOTE: for later-  1 (baseline/original) 
      
   if (.not. InitInp%FLookUp ) call SetErrStat( ErrID_Fatal, 'FLookUp must be TRUE for this version.', ErrStat, ErrMsg, RoutineName )
   
   if (InitInp%a_s <= 0.0) call SetErrStat ( ErrID_Fatal, 'The speed of sound (SpdSound) must be greater than zero.', ErrStat, ErrMsg, RoutineName )

   
end subroutine UA_ValidateInput
!==============================================================================     
subroutine UA_ValidateAFI(UAMod, AFInfo, ErrStat, ErrMsg)
   integer(IntKi),                  intent(in   )  :: UAMod       ! which UA model we are using
   type(AFI_ParameterType), target, intent(in   )  :: AFInfo      ! The airfoil parameter data
   integer(IntKi),                  intent(  out)  :: ErrStat     ! Error status of the operation
   character(*),                    intent(  out)  :: ErrMsg      ! Error message if ErrStat /= ErrID_None

   integer(IntKi)                               :: j
   integer(IntKi)                               :: indx
   real(ReKi)                                   :: cl_fs, vmax
   character(*), parameter                      :: RoutineName = 'UA_ValidateAFI'
   type(AFI_Table_Type), pointer :: tab !< Alias
   
   ErrStat = ErrID_None
   ErrMsg  = ""
   
   if (.not. allocated(AFInfo%Table)) then
      call SetErrStat(ErrID_Fatal, 'Airfoil table not allocated in "'//trim(AFInfo%FileName)//'".', ErrStat, ErrMsg, RoutineName )
   else

      do j=1, AFInfo%NumTabs
         tab => AFInfo%Table(j)

         if ( AFInfo%Table(j)%InclUAdata ) then
            ! parameters used only for UAMod/=UA_HGM)
            if (UAMod == UA_Baseline .or. UAMod == UA_Gonzalez .or. UAMod == UA_MinnemaPierce .or. UAMod == UA_HGMV) then
            
               if (UAMod /= UA_HGMV) then
                  if ( EqualRealNos(AFInfo%Table(j)%UA_BL%St_sh, 0.0_ReKi) ) then
                     call SetErrStat(ErrID_Fatal, 'UA St_sh parameter must not be 0 in "'//trim(AFInfo%FileName)//'".', ErrStat, ErrMsg, RoutineName )
                  end if

                  if ( AFInfo%Table(j)%UA_BL%alpha1 > pi .or. AFInfo%Table(j)%UA_BL%alpha1 < -pi ) then
                     call SetErrStat(ErrID_Fatal, 'UA alpha1 parameter must be between -180 and 180 degrees in "'//trim(AFInfo%FileName)//'".', ErrStat, ErrMsg, RoutineName )
                  end if

                  if ( AFInfo%Table(j)%UA_BL%alpha2 > pi .or. AFInfo%Table(j)%UA_BL%alpha2 < -pi ) then
                     call SetErrStat(ErrID_Fatal, 'UA alpha2 parameter must be between -180 and 180 degrees in "'//trim(AFInfo%FileName)//'".', ErrStat, ErrMsg, RoutineName )
                  end if

                  if ( AFInfo%Table(j)%UA_BL%alpha1 < AFInfo%Table(j)%UA_BL%alpha2 ) then
                     call SetErrStat(ErrID_Fatal, 'UA alpha2 parameter must be less than alpha1 in "'//trim(AFInfo%FileName)//'".', ErrStat, ErrMsg, RoutineName )
                  end if
               
                  if ( AFInfo%Table(j)%UA_BL%alpha0 > AFInfo%Table(j)%UA_BL%alpha1 ) then
                     call SetErrStat(ErrID_Fatal, 'UA alpha0 parameter must be less than alpha1 in "'//trim(AFInfo%FileName)//'".', ErrStat, ErrMsg, RoutineName )
                  end if
               
                  if ( AFInfo%Table(j)%UA_BL%alpha2 > AFInfo%Table(j)%UA_BL%alpha0 ) then
                     call SetErrStat(ErrID_Fatal, 'UA alpha0 parameter must be greater than alpha2 in "'//trim(AFInfo%FileName)//'".', ErrStat, ErrMsg, RoutineName )
                  end if
               
                  if ( AFInfo%Table(j)%UA_BL%filtCutOff < 0.0_ReKi ) then
                     call SetErrStat(ErrID_Fatal, 'UA filtCutOff parameter must be greater than 0 in "'//trim(AFInfo%FileName)//'".', ErrStat, ErrMsg, RoutineName )
                  end if
               end if ! not UA_HGMV
               
               if ( AFInfo%Table(j)%UA_BL%T_VL <= 0.0_ReKi ) then
                  call SetErrStat(ErrID_Fatal, 'UA T_VL parameter must be greater than 0 in "'//trim(AFInfo%FileName)//'".', ErrStat, ErrMsg, RoutineName )
               end if
               
               if ( AFInfo%Table(j)%UA_BL%T_V0 <= 0.0_ReKi ) then
                  call SetErrStat(ErrID_Fatal, 'UA T_V0 parameter must be greater than 0 in "'//trim(AFInfo%FileName)//'".', ErrStat, ErrMsg, RoutineName )
               end if
            
               if (AFInfo%Table(j)%UA_BL%Cn2 >= AFInfo%Table(j)%UA_BL%Cn1) call SetErrStat(ErrID_Fatal, 'Cn2 must be less than Cn1 in "'//trim(AFInfo%FileName)//'".', ErrStat, ErrMsg, RoutineName )
               
            end if
            
            if (UAMod /= UA_HGMV) then
               if ( AFInfo%Table(j)%UA_BL%alpha0 > pi .or. AFInfo%Table(j)%UA_BL%alpha0 < -pi ) then
                  call SetErrStat(ErrID_Fatal, 'UA alpha0 parameter must be between -180 and 180 degrees in "'//trim(AFInfo%FileName)//'".', ErrStat, ErrMsg, RoutineName )
               end if
            end if ! Not UA_HGM

            if (UAMod == UA_HGM .or. UAMod == UA_HGMV .or. UAMod == UA_OYE) then
               cl_fs = InterpStp( AFInfo%Table(j)%UA_BL%UACutout, AFInfo%Table(j)%alpha, AFInfo%Table(j)%Coefs(:,AFInfo%ColUAf), indx, AFInfo%Table(j)%NumAlf )
               if (.not. EqualRealNos( cl_fs, 0.0_ReKi ) ) then
                  call SetErrStat(ErrID_Severe, 'UA cutout parameter should be at a value where the separation function is 0 in "'//trim(AFInfo%FileName)//'".'// &
                                 " Separation function is "//trim(num2lstr(cl_fs)), ErrStat, ErrMsg, RoutineName )
               end if
               ! C_alpha should have a reasonable value
               if (abs(tab%UA_BL%C_lalpha)>9.11_ReKi) then ! 45% above 2*pi, arbitrary..
                  call SetErrStat(ErrID_Severe, 'Large value of C_lalpha in "'//trim(AFInfo%FileName)//'".'// &
                                 " C_lalpha="//trim(num2lstr(tab%UA_BL%C_lalpha))//&
                                 ". We advise to check this value or provide it in the input file.", ErrStat, ErrMsg, RoutineName )
               endif
               ! NOTE: check if C_nalpha is alwasy defined
               ! C_lalpha and C_nalpha should be in the same ballpark
               if (abs(tab%UA_BL%C_nalpha-tab%UA_BL%C_lalpha)>3.0_ReKi) then ! arbitrary criteria..
                  call SetErrStat(ErrID_Severe, 'Large difference between C_lalpha and C_nalpha in "'//trim(AFInfo%FileName)//'".'// &
                                 " C_lalpha="//trim(num2lstr(tab%UA_BL%C_lalpha))//&
                                 " C_nalpha="//trim(num2lstr(tab%UA_BL%C_nalpha))//&
                                 ". We advise to check these value or provide them in the input file.", ErrStat, ErrMsg, RoutineName )
               endif
               vmax = maxval(tab%Coefs(:,AFInfo%ColUAf))
               if (vmax>1.00_ReKi) then
                  call SetErrStat(ErrID_Severe, 'The separation function f_st exceed 1 in "'//trim(AFInfo%FileName)//'".'// &
                                 " max(f_st)="//trim(num2lstr(vmax))//&
                                 ". Check the calculation or provide f_st in the input file.", ErrStat, ErrMsg, RoutineName )
               endif
               if (vmax<0.70_ReKi) then
                  call SetErrStat(ErrID_Severe, 'The separation function f_st does not reach 1 in "'//trim(AFInfo%FileName)//'".'// &
                                 " max(f_st)="//trim(num2lstr(vmax))//&
                                 ". Check the calculation or provide f_st in the input file.", ErrStat, ErrMsg, RoutineName )
               endif
            end if

            if (UAMod == UA_BV) then
               ! TODO
            endif
            
               ! variables used in all UA models:
            if ( AFInfo%Table(j)%UA_BL%T_f0 <= 0.0_ReKi ) then
               call SetErrStat(ErrID_Fatal, 'UA T_f0 parameter must be greater than 0 in "'//trim(AFInfo%FileName)//'".', ErrStat, ErrMsg, RoutineName )
            end if
            
            if ( AFInfo%Table(j)%UA_BL%T_p <= 0.0_ReKi ) then
               call SetErrStat(ErrID_Fatal, 'UA T_p parameter must be greater than 0 in "'//trim(AFInfo%FileName)//'".', ErrStat, ErrMsg, RoutineName )
            end if
            
         end if ! UAtable included
            
         if ( AFInfo%Table(j)%UA_BL%UACutout < 0.0_ReKi ) then
            call SetErrStat(ErrID_Fatal, 'UA UACutout parameter must not be negative in "'//trim(AFInfo%FileName)//'".', ErrStat, ErrMsg, RoutineName )
         end if
            
            ! this should never occur (if it does, check how it is set in AirfoilInfo)
         if ( AFInfo%Table(j)%UA_BL%UACutout_blend > AFInfo%Table(j)%UA_BL%UACutout ) then
            call SetErrStat(ErrID_Fatal, 'UA UACutout parameter must not be smaller than than UACutout_blend in "'//trim(AFInfo%FileName)//'".', ErrStat, ErrMsg, RoutineName )
         end if
         
      end do

      if (ErrStat >= AbortErrLev) return

      if (UAMod == UA_Baseline .or. UAMod == UA_Gonzalez .or. UAMod == UA_MinnemaPierce) then
         ! check interpolated values:
      
         do j=2, AFInfo%NumTabs
            if ( sign( 1.0_ReKi, AFInfo%Table(j)%UA_BL%St_sh) /= &
                 sign( 1.0_ReKi, AFInfo%Table(1)%UA_BL%St_sh) ) then
               call SetErrStat(ErrID_Fatal, 'UA St_sh parameter (interpolated value) must not be 0 in "'//trim(AFInfo%FileName)//'".', ErrStat, ErrMsg, RoutineName )
               exit
            end if
         end do
      end if
      
   end if
   

end subroutine UA_ValidateAFI
!==============================================================================
!> This routine checks if the UA parameters indicate that UA should not be used. (i.e., if C_nalpha = 0)
!! This should be called at initialization.
subroutine UA_TurnOff_param(p, AFInfo, ErrStat, ErrMsg)
   type(UA_ParameterType),       intent(in   )  :: p           ! The UA parameter data
   type(AFI_ParameterType),      intent(in   )  :: AFInfo      ! The airfoil parameter data
   integer(IntKi),               intent(  out)  :: ErrStat     ! Error status of the operation
   character(*),                 intent(  out)  :: ErrMsg      ! Error message if ErrStat /= ErrID_None

   integer(IntKi)                               :: j

   ErrStat = ErrID_None
   ErrMsg  = ""

   do j=1, AFInfo%NumTabs
      if ( AFInfo%Table(j)%ConstData ) then
         ErrStat = ErrID_Fatal
         ErrMsg  = 'polar has constant data.'
         return
      else if ( .not. AFInfo%Table(j)%InclUAdata ) then
         ErrStat = ErrID_Fatal
<<<<<<< HEAD
         ErrMsg  = 'UA parameters are not included in airfoil (airfoil likely has constant polars).'
=======
         ErrMsg  = 'UA parameters are not included in airfoil.'
>>>>>>> d125157d
         return
      end if
   end do
      
   
   if (p%UAMod == UA_HGM .or. p%UAMod == UA_OYE) then
      ! unsteady aerodynamics will be turned off if Cl,alpha = 0
      do j=1, AFInfo%NumTabs
         if ( EqualRealNos(AFInfo%Table(j)%UA_BL%C_lalpha, 0.0_ReKi) ) then
            ErrStat = ErrID_Fatal
            ErrMsg  = 'C_lalpha is 0.'
            return
         end if
      end do
      
         ! now check about interpolated values:
      do j=2, AFInfo%NumTabs
         if ( sign( 1.0_ReKi, AFInfo%Table(j)%UA_BL%C_lalpha) /= &
              sign( 1.0_ReKi, AFInfo%Table(1)%UA_BL%C_lalpha) ) then
            ErrStat = ErrID_Fatal
            ErrMsg  = 'C_lalpha (interpolated value) could be 0.'
            return
         end if
      end do

   elseif (p%UAMod == UA_HGMV) then
      ! pass
      
   elseif (p%UAMod == UA_Baseline .or. p%UAMod == UA_Gonzalez .or. p%UAMod == UA_MinnemaPierce) then
         ! unsteady aerodynamics will be turned off is Cn,alpha =0
      do j=1, AFInfo%NumTabs
         if ( EqualRealNos(AFInfo%Table(j)%UA_BL%C_nalpha, 0.0_ReKi) ) then
            ErrStat = ErrID_Fatal
            ErrMsg  = 'C_nalpha is 0.'
            return
         end if
      end do

         ! now check about interpolated values:
      do j=2, AFInfo%NumTabs
         if ( sign( 1.0_ReKi, AFInfo%Table(j)%UA_BL%C_nalpha) /= &
              sign( 1.0_ReKi, AFInfo%Table(1)%UA_BL%C_nalpha) ) then
            ErrStat = ErrID_Fatal
            ErrMsg  = 'C_nalpha (interpolated value) could be 0.'
            return
         end if
      end do
      
   elseif (p%UAMod == UA_BV) then
      ! pass

   end if

end subroutine UA_TurnOff_param
!============================================================================== 
!> Update discrete states for Boieng Vertol model
subroutine UA_UpdateDiscOtherState_BV( i, j, u, p, xd, OtherState, AFInfo, m, ErrStat, ErrMsg )   
   integer   ,                   intent(in   )  :: i           !< node index within a blade
   integer   ,                   intent(in   )  :: j           !< blade index    
   type(UA_InputType),           intent(in   )  :: u           !< Inputs at Time                       
   type(UA_ParameterType),       intent(in   )  :: p           !< Parameters                                 
   type(UA_DiscreteStateType),   intent(inout)  :: xd          !< In: Discrete states at Time; Out: Discrete states at Time + Interval
   type(UA_OtherStateType),      intent(inout)  :: OtherState  !< Other states  
   type(UA_MiscVarType),         intent(inout)  :: m           !< Misc/optimization variables
   type(AFI_ParameterType),      intent(in   )  :: AFInfo      !< The airfoil parameter data
   integer(IntKi),               intent(  out)  :: ErrStat     !< Error status of the operation
   character(*),                 intent(  out)  :: ErrMsg      !< Error message if ErrStat /= ErrID_None
   real(ReKi), parameter :: filtCutOff = 0.5_ReKi                        !< CutOff used to filter angle of attack. Alternative, use BL_p (see KelvinChain)
   logical,  parameter   :: filterAlpha =.False.                         !< Parameter to filter the angle of attack before computing finite differences
   real(ReKi)            :: alpha_34                                     !< angle of attack at 3/4 point
   real(ReKi)            :: alpha_minus1                                 !< 3/4 chord angle of attack at
   real(ReKi)            :: alpha_filt_cur                               !< 
   real(ReKi)            :: alpha_filt_minus1                            !< 
   real(ReKi)            :: Tu                                           !< Time constant based on u=Vrel and chord
   real(ReKi)            :: dynamicFilterCutoffHz                        !< find frequency based on reduced frequency of k = BL_p%filtCutOff
   real(ReKi)            :: LowPassConst                                 !< 
   !
   type(AFI_UA_BL_Type) :: BL_p       !< Unsteady airfoil parameters
   real(ReKi)           :: adotnorm   !< alphadot * Tu
   real(ReKi)           :: alphaLag_D !< lagged angle of attack for drag calculation
   real(ReKi)           :: alphaE_L   !< effective angle of attack for lift and drag
   real(ReKi)           :: alpha_dot  !< rate of change of angle of attack
   integer(IntKi)       :: ErrStat2
   character(ErrMsgLen) :: ErrMsg2
   
   ErrStat = ErrID_None
   ErrMsg = ""
   
   ! --- Filter angle of attack
   ! Using angle of attack at AC or 3/4 point
   alpha_34 = Get_Alpha34(u%v_ac, u%omega, 0.5_ReKi*p%c(i,j))
   ! Angle of attack at previous time
   if (OtherState%FirstPass(i,j)) then
      alpha_minus1      = alpha_34
      alpha_filt_minus1 = alpha_34
   else
      alpha_minus1      = xd%alpha_minus1(i,j)
      alpha_filt_minus1 = xd%alpha_filt_minus1(i,j)
   end if
   if (filterAlpha) then
      ! Using a simple Infinite Impulse Response Filter (same a K_alpha in UnsteadyAero manual)
      dynamicFilterCutoffHz = max( 1.0_ReKi, u%U ) * filtCutOff / PI / p%c(i,j)
      LowPassConst          = exp(-2.0_ReKi*PI*p%dt*dynamicFilterCutoffHz)
      alpha_filt_cur        = LowPassConst*alpha_filt_minus1 + (1.0_ReKi-LowPassConst)*alpha_34 
   else
      alpha_filt_cur        = alpha_34 ! #noFilter 
   endif

   ! --- Update states to t+dt
   alpha_dot = ( alpha_filt_cur - alpha_filt_minus1 ) / p%dt
   if (abs(alpha_dot*p%dt)>PI*0.8) then 
      ! Sudden jump of alpha happens for vertical axes turbines, e.g. for lambda<=1, jumps from -90 to +90 or -180 to +180
      ! In that case we keep the alpha_dot from previous time step and we don't filter
      alpha_dot       = xd%alpha_dot(i,j) ! using previous alpha_dot
      alpha_filt_cur  = alpha_34 ! #noFilter 
   endif
   xd%alpha_minus1(i,j)      = alpha_34
   xd%alpha_filt_minus1(i,j) = alpha_filt_cur
   xd%alpha_dot_minus1(i,j)  = xd%alpha_dot(i,j)
   xd%alpha_dot              = alpha_dot

   ! --- Compute Unsteady aero params for this airfoil (alpha0, alpha1, alpha2)
   call AFI_ComputeUACoefs( AFInfo, u%Re, u%UserProp, BL_p, ErrMsg2, ErrStat2); if(Failed()) return

   ! --- Compute effective angle of attack and lagged angle of attack (needed to update active states)
   call BV_getAlphas(i, j, u, p, xd, BL_p, AFInfo%RelThickness, alpha_34, alphaE_L, alphaLag_D, adotnorm)

   ! --- Update dynamic stall activation states
   call BV_UpdateActiveStates(adotnorm, alpha_34, alphaLag_D, alphaE_L, BL_p, OtherState%activeL(i,j), OtherState%activeD(i,j))

contains
   logical function Failed()
      call SetErrStat(ErrStat2, ErrMsg2, ErrStat, ErrMsg, 'UA_UpdateDiscOtherState_BV')
      Failed = ErrStat>=ErrID_Fatal
   end function Failed
end subroutine UA_UpdateDiscOtherState_BV

!==============================================================================   
!> Calculate angle of attacks using Boeing-Vertol model, see [70]
!! Drag effective angle of attack needs extra computation
subroutine BV_getAlphas(i, j, u, p, xd, BL_p, tc, alpha_34, alphaE_L, alphaLag_D, adotnorm)
   integer,                    intent(in   ) :: i          !< node index within a blade
   integer,                    intent(in   ) :: j          !< blade index
   type(UA_InputType),         intent(in   ) :: u          !< Inputs at t
   type(UA_ParameterType),     intent(in   ) :: p          !< Parameters
   type(UA_DiscreteStateType), intent(in   ) :: xd         !< Discrete states at t 
   type(AFI_UA_BL_Type),       intent(in   ) :: BL_p       !< 
   real(ReKi),                 intent(in   ) :: tc         !< Thickness ratio of airfoil
   real(ReKi),                 intent(out  ) :: alpha_34   !< alpha at 3/4 chord point
   real(ReKi),                 intent(out  ) :: alphaE_L   !< effective angle of attack for lift
   real(ReKi),                 intent(out  ) :: alphaLag_D !< Lagged angle of attack for drag
   real(ReKi),                 intent(out  ) :: adotnorm   !< alphadot * Tu
   real(ReKi)            :: gammaL, gammaD   !< gamma coefficients for lift and drag respectively
   real(ReKi)            :: dalphaMax        !< Maximum change of angle of attack
   real(ReKi)            :: dalphaL, dalphaD
   real(ReKi)            :: isgn                                         !< sign of alphadot Norm
   real(ReKi), parameter :: umach = 0.0_ReKi !< Mach number umach=Urel*Minf, Minf (freestrem Mach) for incompressible

   ! Angle of attack at 3/4 chord point 
   alpha_34 = Get_Alpha34(u%v_ac, u%omega, 0.5_ReKi*p%c(i,j))

   ! --- Intermediate variables, using CACTUS notations
   adotnorm = xd%alpha_dot(i,j) * Get_Tu(u%u, p%c(i,j))

   ! --- Limits
   ! Limit reference dalpha to a maximum to keep sign of CL the same for
   ! alpha and lagged alpha (considered a reasonable lag...). Note:
   ! magnitude increasing and decreasing effect ratios are maintained.
   dalphaMax = 2._ReKi * BV_TransA(BL_p) ! TODO TODO

   ! --- Calculate gamma for lift and drag based rel thickness
   call BV_getGammas(tc, umach, gammaL, gammaD) !NOTE: only function of tc 

   ! --- Delta alpha
   !dalpha = - K1 * Gamma * sqrt( abs(xd%alpha_dot(i,j) * Tu) ) ! Formula from paper
   dalphaL = gammaL * sqrt(abs(adotnorm))
   dalphaD = gammaD * sqrt(abs(adotnorm))
   !print*,'dalpha         ', dalphaL,dalphaD
   ! Plateau 
   dalphaL = min(dalphaL, dalphaMax)
   dalphaD = min(dalphaD, dalphaMax)
   !print*,'dalpha         ', dalphaL,dalphaD, dalphaMax
   if ((adotnorm*(alpha_34-BL_p%alpha0)) < 0.0_ReKi) then
       dalphaL = dalphaL*K1neg
       dalphaD = dalphaD*K1neg
   else
       dalphaL = dalphaL*K1pos
       dalphaD = dalphaD*K1pos
   endif
   !print*,'dalpha         ', dalphaL,dalphaD

   ! --- Alpha dynamic
   isgn       = sign(1.0,adotnorm)
   alphaE_L   = alpha_34 - dalphaL*isgn
   alphaLag_D = alpha_34 - dalphaD*isgn ! NOTE: not effective alpha yet for drag
end subroutine BV_getAlphas
!==============================================================================   
!> Calculate gamma for lift and drag based rel thickness. See CACTUS BV_DynStall.f95 
subroutine BV_getGammas(tc, umach, gammaL, gammaD)
   real(ReKi), intent(in)  :: tc     !< Relative thickness of airfoil
   real(ReKi), intent(in)  :: umach  !< Mach number of Urel, = Urel*MinfMinf (freestrem Mach), 0 for incompressible
   real(ReKi), intent(out) :: gammaL !< gamma coefficient
   real(ReKi), intent(out) :: gammaD !< gamma coefficient
   real(ReKi) :: smachL, hmachL , smachD, hmachD, diff
   real(ReKi) :: gammaxL, gammaxD, dgammaL, dgammaD  ! intermediate variables for gamma
   diff    = 0.06-tc ! tc: thickness to chord ratio
   smachL  = 0.4+5.0*diff
   hmachL  = 0.9+2.5*diff
   smachD  = 0.2
   hmachD  = 0.7+2.5*diff
   gammaxL = 1.4-6.0*diff
   gammaxD = 1.0-2.5*diff
   dgammaL = gammaxL/(hmachL-smachL)
   dgammaD = gammaxD/(hmachD-smachD)
   gammaL  = gammaxL-(umach-smachL)*dgammaL  ! For lift
   gammaD  = gammaxD-(umach-smachD)*dgammaD  ! For drag
   if (umach < smachD) then
      gammaD=gammaxD
   end if
end subroutine BV_getGammas
!==============================================================================   
!> Compute Transition region length
!! Note from CACTUS: 
!! Limit reference dalpha to a maximum to keep sign of CL the same for
!! alpha and lagged alpha (considered a reasonable lag...)
!! NOTE: magnitude increasing and decreasing effect ratios are maintained.
real(ReKi) function BV_TransA(BL_p)
   type(AFI_UA_BL_Type), intent(in) :: BL_p
   real(ReKi), parameter :: Fac= .9_ReKi  !< Margin to ensure that dalphaRef is never large enough to make alrefL    =  = AOA0 (blows up linear expansion model)
   real(ReKi) :: AOA0      !< angle of attack of zero lift
   real(ReKi) :: alssP     !< Static Stall angle positive
   real(ReKi) :: alssN     !< Static Stall angle negative
   real(ReKi) :: dalphaMax !< Maximum change of angle of attack
   AOA0     = BL_p%alpha0
   alssP    = BL_p%alpha1
   alssN    = BL_p%alpha2
   dalphaMax = Fac*min(abs(alssP-AOA0),abs(alssN-AOA0))/max(K1pos,K1neg)
   BV_TransA = .5_ReKi*dalphaMax ! transition region for fairing lagged AOA in pure lag model
end function BV_TransA
!==============================================================================   
!> Calculate deltas to negative and postivive stall angle, see [70]
subroutine BV_delNP(adotnorm, alpha, alphaLag_D, BL_p, activeD, delN, delP)
   real(ReKi),           intent(in)  :: adotnorm   !< alphadot * Tu
   real(ReKi),           intent(in)  :: alpha      !< alpha (3/4)
   real(ReKi),           intent(in)  :: alphaLag_D !< lagged alpha for drag
   type(AFI_UA_BL_Type), intent(in)  :: BL_p       !< 
   logical,              intent(in)  :: activeD    !< flag to activate drag
   real(ReKi),           intent(out) :: delN   !< Difference between lagged alpha and negative stall
   real(ReKi),           intent(out) :: delP   !< Difference between lagged alpha and positive stall
   real(ReKi) :: AOA0      !< angle of attack of zero lift
   real(ReKi) :: alssP     !< Static Stall angle positive
   real(ReKi) :: alssN     !< Static Stall angle negative
   ! Cactus notations
   AOA0     = BL_p%alpha0
   alssP    = BL_p%alpha1
   alssN    = BL_p%alpha2
   if ((adotnorm*(alpha-AOA0)) < 0.0) then
       ! Only switch DS off using lagged alpha
       if (activeD) then
           delN = alssN      - alphaLag_D
           delP = alphaLag_D - alssP
       else
           delN = 0.0_ReKi
           delP = 0.0_ReKi
       end if
   else
       ! switch DS on or off using alpha
       delN = alssN - alpha
       delP = alpha - alssP
   end if
end subroutine BV_delNP
!==============================================================================   
!> Calculate effective angle of attack for drag coefficient, based on lagged angle of attack, see [70]
real(ReKi) function BV_alphaE_D(adotnorm, alpha, alphaLag_D, BL_p, activeD)
   real(ReKi),           intent(in) :: adotnorm   !< alphadot * Tu
   real(ReKi),           intent(in) :: alpha      !< alpha (3/4)
   real(ReKi),           intent(in) :: alphaLag_D !< lagged alpha for drag
   type(AFI_UA_BL_Type), intent(in) :: BL_p       !< 
   logical,              intent(in) :: activeD    !< flag to activate drag
   real(ReKi) :: TransA !< Transition region for fairing lagged AOA in pure lag model
   real(ReKi) :: delN   !< Difference between lagged alpha and negative stall
   real(ReKi) :: delP   !< Difference between lagged alpha and positive stall

   ! Calculate deltas to negative and postivive stall angle (delN, and delP)
   call BV_delNP(adotnorm, alpha, alphaLag_D, BL_p, activeD, delN, delP)

   ! --- Alpha dyn for drag and flag
   TransA = BV_TransA(BL_p)
   if (delN > TransA .OR. delP > TransA) then
       BV_alphaE_D  = alphaLag_D
   elseif (delN > 0 .AND. delN < TransA) then
       ! Transition region (fairing effect...)
       BV_alphaE_D  = alpha+(alphaLag_D-alpha)*delN/TransA
   elseif (delP > 0 .AND. delP < TransA) then
       ! Transition region (fairing effect...)
       BV_alphaE_D  = alpha+(alphaLag_D-alpha)*delP/TransA
   else
       BV_alphaE_D = alpha ! 3/4
   end if
end function BV_alphaE_D
!============================================================================== 
!> Activate dynamic stall for lift or drag, see [70]
subroutine BV_UpdateActiveStates(adotnorm, alpha, alphaLag_D, alphaE_L, BL_p, activeL, activeD)
   real(ReKi),           intent(in)    :: adotnorm   !< alphadot * Tu
   real(ReKi),           intent(in)    :: alpha      !< alpha (3/4)
   real(ReKi),           intent(in)    :: alphaLag_D !< lagged alpha for drag
   real(ReKi),           intent(in)    :: alphaE_L   !< Effective angle of attack for lifr
   type(AFI_UA_BL_Type), intent(in)    :: BL_p       !< 
   logical,              intent(inout) :: activeL    !< flag to activate lift
   logical,              intent(inout) :: activeD    !< flag to activate drag
   real(ReKi) :: TransA     !< Transition region for fairing lagged AOA in pure lag model
   real(ReKi) :: delN   !< Difference between lagged alpha and negative stall
   real(ReKi) :: delP   !< Difference between lagged alpha and positive stall
   real(ReKi) :: AOA0      !< angle of attack of zero lift
   real(ReKi) :: alssP     !< Static Stall angle positive
   real(ReKi) :: alssN     !< Static Stall angle negative
   ! Cactus notations
   AOA0     = BL_p%alpha0
   alssP    = BL_p%alpha1
   alssN    = BL_p%alpha2
   
   ! --- Activate lift dynamic stall
   if ((adotnorm*(alpha-AOA0)) < 0.0) then
       ! Only switch DS off using lagged alpha
       if (activeL .and. (alphaE_L > alssN .AND. alphaE_L < alssP)) then
           activeL=.false.
       end if
   else
       ! switch DS on or off using alpha
       activeL =  (alpha <= alssN .OR. alpha >= alssP)
   end if

   ! --- Activate drag dynamic stall
   ! Calculate deltas to negative and postivive stall angle (delN, and delP)
   call BV_delNP(adotnorm, alpha, alphaLag_D, BL_p, activeD, delN, delP)
   TransA = BV_TransA(BL_p)
   if (delN > TransA .OR. delP > TransA) then
       activeD = .true.
   elseif (delN > 0 .AND. delN < TransA) then
       ! Transition region (fairing effect...)
       activeD = .true.
   elseif (delP > 0 .AND. delP < TransA) then
       ! Transition region (fairing effect...)
       activeD = .true.
   else
       activeD = .false.
   end if
end subroutine BV_UpdateActiveStates
!============================================================================== 
!> Routine for updating discrete states and other states for Beddoes-Leishman types models (note it breaks the framework)
subroutine UA_UpdateDiscOtherState( i, j, u, p, xd, OtherState, AFInfo, m, ErrStat, ErrMsg )   
   integer   ,                   intent(in   )  :: i           ! node index within a blade
   integer   ,                   intent(in   )  :: j           ! blade index    
   type(UA_InputType),           intent(in   )  :: u           ! Inputs at Time                       
   type(UA_ParameterType),       intent(in   )  :: p           ! Parameters                                 
   type(UA_DiscreteStateType),   intent(inout)  :: xd          ! Input: Discrete states at Time; 
                                                               ! Output: Discrete states at Time + Interval
   type(UA_OtherStateType),      intent(inout)  :: OtherState  ! Other states  
   type(UA_MiscVarType),         intent(inout)  :: m           ! Misc/optimization variables
   type(AFI_ParameterType),      intent(in   )  :: AFInfo      ! The airfoil parameter data
   integer(IntKi),               intent(  out)  :: ErrStat     ! Error status of the operation
   character(*),                 intent(  out)  :: ErrMsg      ! Error message if ErrStat /= ErrID_None

         ! Local Variables
  
   LOGICAL                                     :: LESF      ! logical flag indicating if leading edge separation is possible [-]
   LOGICAL                                     :: VRTX      ! logical flag indicating if a vortex is being processed [-]
   LOGICAL                                     :: TESF      ! logical flag indicating if trailing edge separation is possible [-]
      
   real(ReKi)                                   :: Kafactor
   real(ReKi)                                   :: T_sh
      
   type(AFI_UA_BL_Type)                         :: BL_p  ! airfoil UA parameters retrieved in Kelvin Chain 
   type(UA_KelvinChainType)                     :: KC    ! values computed in Kelvin Chain
   
   
   character(ErrMsgLen)                         :: errMsg2
   integer(IntKi)                               :: errStat2
   character(*), parameter                      :: RoutineName = 'UA_UpdateDiscOtherState'
   
   
      ! Initialize ErrStat
         
   ErrStat = ErrID_None         
   ErrMsg  = ""               

!bjj: use sigma1 and sigma3 states values from t      
   
      call ComputeKelvinChain(i, j, u, p, xd, OtherState, m, AFInfo, KC, BL_p, ErrStat2, ErrMsg2 )
      call SetErrStat(ErrStat2, ErrMsg2, ErrStat, ErrMsg, RoutineName)
      if (ErrStat>= AbortErrLev) return
            
      
      T_sh = 2.0_ReKi*(1.0_ReKi-KC%fprimeprime) / BL_p%St_sh                      ! Eq 1.54
      
      !---------------------------------------------------------
      ! Update the OtherStates
      !---------------------------------------------------------
   
      LESF = (KC%Cn_prime > BL_p%Cn1) .or. ( KC%Cn_prime < BL_p%Cn2 ) ! LE separation can occur when this is .true.; assumption is that Cn2 <  0.0 and Cn1 > 0
      if (p%UAMod == UA_Gonzalez) then   !Added specific logic for UAMod=UA_Gonzalez
         TESF = ABS( KC%Cn_prime ) > ABS( xd%Cn_prime_minus1(i,j) )
      else
         TESF = KC%fprimeprime < xd%fprimeprime_minus1(i,j) ! Separation point is moving towards the Leading Edge when .true.; otherwise separation point is moving toward trailing edge   
      end if
   
       
      VRTX =  (xd%tau_V(i,j) <= BL_p%T_VL) .and. (xd%tau_V(i,j) > 0.0_ReKi) ! Is the vortex over the chord? 
      
      
   !---------------------------------------------------------
   ! Update the OtherStates
   !---------------------------------------------------------

!bjj: update sigma1 to value at t + dt 
   
      ! Set sigma1 to the default value.  T_f = T_f0 / sigma1
   OtherState%sigma1( i,j) = 1.0_ReKi
   OtherState%sigma1c(i,j) = 1.0_ReKi
   OtherState%sigma1m(i,j) = 1.0_ReKi

   Kafactor      = KC%Kalpha_f*KC%dalpha0  ! indicates if the airfoil is moving towards alpha0 [ Kafactor < 0.0 ] or away [ Kafactor > 0.0]
   
if (p%UAMod == UA_Gonzalez) then   !Added modifiers for Tfn, Tfc and Tfm depending on the aerodynamic state, this set of values can be optimized for different airfoils or wind conditions
      if ( TESF .AND. .NOT.LESF .AND. .NOT.VRTX ) then
         if ( KC%fprimeprime>0.7 ) then
            OtherState%sigma1( i,j)=1.0!0.2
            OtherState%sigma1c(i,j)=1.0!0.2
            OtherState%sigma1m(i,j)=1.0!0.1
         else !if ((KC%fprimeprime<=0.7).AND.(TESF).AND.(.NOT.LESF).AND. NOT.VRTX ) then
            OtherState%sigma1( i,j)=1.0!0.5
            OtherState%sigma1c(i,j)=1.0!0.8
            OtherState%sigma1m(i,j)=1.0!0.3
         endif
      elseif ((xd%tau_V(i,j) < BL_p%T_VL).AND.(xd%tau_V(i,j)>0.001).AND.(TESF)) then
         OtherState%sigma1( i,j)=2.0!4.0
         OtherState%sigma1c(i,j)=1.0!1.0
         OtherState%sigma1m(i,j)=1.0!0.2
      elseif ( LESF ) then
         if (TESF) then
            OtherState%sigma1( i,j)=2.0!4.0
            OtherState%sigma1c(i,j)=1.0!1.0
            OtherState%sigma1m(i,j)=1.0!0.3
         else !if ((LESF).AND.(.NOT.TESF)) then
            OtherState%sigma1( i,j)=1.0!0.2
            OtherState%sigma1c(i,j)=1.0!0.2
            OtherState%sigma1m(i,j)=1.0!0.2
         endif
      elseif ( .NOT.TESF ) then
         if (KC%fprimeprime<=0.7) then
            OtherState%sigma1( i,j)=0.5!0.5
            OtherState%sigma1c(i,j)=1.0!0.5
            OtherState%sigma1m(i,j)=1.0!2.0
          else !if ((KC%fprimeprime>0.7).AND.(.NOT.TESF)) then
            OtherState%sigma1( i,j)=0.5!4.0
            OtherState%sigma1c(i,j)=1.0!0.4
            OtherState%sigma1m(i,j)=1.0!2.0
         endif
      else
         OtherState%sigma1( i,j)=1.0_ReKi
         OtherState%sigma1c(i,j)=1.0_ReKi
         OtherState%sigma1m(i,j)=1.0_ReKi
      endif
else
   if ( TESF ) then  ! Flow is continuing or starting to separate
      if (Kafactor < 0.0_ReKi) then
            ! We are moving towards alpha0
         OtherState%sigma1(i,j) = 2.0_ReKi  ! This must be the first check
      else if (.not. LESF ) then
         OtherState%sigma1(i,j) = 1.0_ReKi                  ! Leading edge separation has not occurred and we are moving away from alpha0
      else if (xd%fprimeprime_minus1(i,j) <= 0.7_ReKi) then ! For this else, LESF = True and we are moving away from alpha0
         OtherState%sigma1(i,j) = 2.0_ReKi 
      else
         OtherState%sigma1(i,j) = 1.75_ReKi
      end if
   else ! Reattaching flow 
        
      if (.not. LESF ) then
         OtherState%sigma1(i,j) = 0.5_ReKi
      end if

      if ( VRTX ) then  ! Still shedding a vortex, i.e., the current vortex is still over the chord?
         OtherState%sigma1(i,j) = 0.25_ReKi
      end if
      
      if (Kafactor > 0.0_ReKi) then
         OtherState%sigma1(i,j) = 0.75_ReKi
      end if
            
   end if

end if
      
      

!bjj: update sigma3 to value at t + dt   
   
      ! This is the default value for sigma3 which effects T_V = T_V0 / sigma3
   OtherState%sigma3(i,j) = 1.0_ReKi
   
if (p%UAMod /= UA_Gonzalez) then  !this is not applied for UAMod=UZ_Gonzalez, Tv has always the same value
      ! Identify where the vortex is located relative to the chord 
   
      ! 1) Is the vortex past the trailing edge, but less than 2 chords?
   if ( (xd%tau_V(i,j) <= 2.0_ReKi*BL_p%T_VL) .and. (xd%tau_V(i,j) >= BL_p%T_VL) ) then
         ! We want to diminish the effects of this vortex on Cn by setting a high value of sigma3
      OtherState%sigma3(i,j) = 3.0_ReKi
      if (.not. TESF) then
            ! If we are reattaching the flow, then we when to diminish the current vortex's effects on Cn further

         OtherState%sigma3(i,j) = 4.0_ReKi
         
      end if
      
      ! 2) Is the vortex over the chord
   else if ( VRTX ) then
      if (Kafactor < 0.0_ReKi) then
            ! If we are moving towards alpha0, then we want to reduce the contribution of the vortex to Cn
         OtherState%sigma3(i,j) = 2.0_ReKi
      else
         OtherState%sigma3(i,j) = 1.0_ReKi
      end if
   
      ! 3) Is the vortex ((past 2 chords or at the leading edge), and is the airfoil moving away from the stall region (towards alpha0).
      ! NOTE: We could also end up here if tau_V = 0.0
   else if (Kafactor < 0 ) then 
         ! In this case, we want to diminish the effects of this vortex on Cn by setting a high value of sigma3
      OtherState%sigma3(i,j) = 4.0_ReKi
   end if
      

     
      ! Finally, we will override all the previous values of sigma1 if we are reattaching flow and the rate of change of the of the angle of attack is slowing down
      ! In this case we want to enhance the contribute of the vortex and set sigma3 = 1.0
   if ((.not. TESF) .and. (KC%Kq_f*KC%dalpha0 < 0.0_ReKi)) then
      OtherState%sigma3(i,j) = 1.0_ReKi
   end if
endif  
   
      
#ifdef TEST_UA_SIGMA
   OtherState%sigma3(i,j) = 1.0_ReKi
   OtherState%sigma1(i,j) = 1.0_ReKi
#endif
   
      !---------------------------------------------------------
      ! Update the Discrete States, xd
      !---------------------------------------------------------
     
           
      xd%alpha_minus1(i,j)        = u%alpha
      xd%alpha_filt_minus1(i,j)   = KC%alpha_filt_cur
      xd%Kalpha_f_minus1(i,j)     = KC%Kalpha_f
      xd%Kq_f_minus1(i,j)         = KC%Kq_f     
      xd%q_f_minus1(i,j)          = KC%q_f_cur    
      xd%q_minus1(i,j)            = KC%q_cur
      xd%X1_minus1(i,j)           = KC%X1
      xd%X2_minus1(i,j)           = KC%X2
      xd%X3_minus1(i,j)           = KC%X3
      xd%X4_minus1(i,j)           = KC%X4
      xd%Kprime_alpha_minus1(i,j) = KC%Kprime_alpha
      xd%Kprime_q_minus1(i,j)     = KC%Kprime_q
      xd%K3prime_q_minus1(i,j)    = KC%K3prime_q
      xd%Kprimeprime_q_minus1(i,j)= KC%Kprimeprime_q
      xd%Dp_minus1(i,j)           = KC%Dp
      xd%Cn_pot_minus1(i,j)       = KC%Cn_pot
      xd%Cn_prime_minus1(i,j)     = KC%Cn_prime
      xd%fprimeprime_minus1(i,j)  = KC%fprimeprime
      xd%Df_minus1(i,j)           = KC%Df
      if (p%Flookup) then
         xd%Df_c_minus1(i,j)           = KC%Df_c
         xd%Df_m_minus1(i,j)           = KC%Df_m
         xd%fprimeprime_c_minus1(i,j)  = KC%fprimeprime_c
         xd%fprimeprime_m_minus1(i,j)  = KC%fprimeprime_m
         xd%fprime_c_minus1(i,j)       = KC%fprime_c
         xd%fprime_m_minus1(i,j)       = KC%fprime_m
      end if
      
      xd%Dalphaf_minus1(i,j)      = KC%Dalphaf
      xd%fprime_minus1(i,j)       = KC%fprime
      xd%alphaf_minus1(i,j)       = KC%alpha_f
      xd%Cn_v_minus1(i,j)         = KC%Cn_v
      xd%C_V_minus1(i,j)          = KC%C_V
 
         ! If we are currently tracking a vortex, or we are in the stall region, increment tau_V
      if (p%UAMod == UA_Gonzalez) then    !Added specific logic for UAMod=UA_Gonzalez
         if ( (.NOT.LESF .AND. .NOT.VRTX) .OR. & 
              (.NOT.TESF .AND. xd%tau_V(i,j)<0.0001_ReKi) .OR.& 
              (.NOT.TESF .AND. xd%tau_V(i,j) + KC%ds > 2.*BL_p%T_VL) ) then 
            xd%tau_V(i,j)=0.0 
         else
            xd%tau_V(i,j) = xd%tau_V(i,j) + KC%ds
            if (( xd%tau_V(i,j) >= (BL_p%T_VL + T_sh) ) .and. TESF)  then !.and. (TESF) RRD added  
               xd%tau_V(i,j) = xd%tau_V(i,j)-(BL_p%T_VL + T_sh) 
               ! LESF=.FALSE. !also added this 
            end if 
         endif 
         
      else
         if ( xd%tau_V(i,j) > 0.0 .or. LESF ) then
            xd%tau_V(i,j) = xd%tau_V(i,j) + KC%ds     ! Eqn 1.51
         end if

            ! If we a have been tracking a vortex and 1) it is now past the chord [T_VL] and 2) we have gone beyond the next shedding period [T_sh], and 
            !   3) we are continuing the flow serparation, we will shed the existing vortex so that we can create a new one at the leading edge
         if (( xd%tau_V(i,j) >= (BL_p%T_VL + T_sh) ) .and. TESF)  then !.and. (TESF) RRD added
            xd%tau_V(i,j) = 0.0_ReKi
         end if
      end if
      
#ifdef UA_OUTS
   m%TESF(i,j) = TESF  
   m%LESF(i,j) = LESF   
   m%VRTX(i,j) = VRTX 
   m%T_sh(i,j) = T_sh
#endif
      
      
end subroutine UA_UpdateDiscOtherState
!==============================================================================   

!============================================================================== 
subroutine UA_UpdateStates( i, j, t, n, u, uTimes, p, x, xd, OtherState, AFInfo, m, ErrStat, ErrMsg )
! Loose coupling routine for solving constraint states, integrating continuous states, and updating discrete states.
! Continuous, constraint, discrete, and other states are updated to values at t + Interval.
!..............................................................................

   integer(IntKi),                intent(in   ) :: i               ! node index within a blade
   integer(IntKi),                intent(in   ) :: j               ! blade index 
   REAL(DbKi),                    INTENT(IN   ) :: t               ! Current simulation time in seconds
   integer(IntKi),                intent(in   ) :: n               !< Current simulation time step n = 0,1,...
   type(UA_InputType),            intent(in   ) :: u(:)            ! Input at current timestep, t and t+dt
   real(DbKi),                    intent(in   ) :: utimes(:)       !< Times associated with u(:), in seconds
   type(UA_ParameterType),        intent(in   ) :: p               ! Parameters
   type(UA_ContinuousStateType),  intent(inout) :: x               ! Input: Continuous states at t;
                                                                   !   Output: Continuous states at t + Interval
   type(UA_DiscreteStateType),    intent(inout) :: xd              ! Input: Discrete states at t;
                                                                   !   Output: Discrete states at t + Interval
   type(UA_OtherStateType),       intent(inout) :: OtherState      ! Input: Other states at t;
                                                                   !   Output: Other states at t + Interval
   type(UA_MiscVarType),          intent(inout) :: m               ! Misc/optimization variables
   type(AFI_ParameterType),       intent(in   ) :: AFInfo          ! The airfoil parameter data
   integer(IntKi),                intent(  out) :: ErrStat         ! Error status of the operation
   character(*),                  intent(  out) :: ErrMsg          ! Error message if ErrStat /= ErrID_None

      ! Local variables  
      
   character(ErrMsgLen)                         :: errMsg2
   integer(IntKi)                               :: errStat2
   character(*), parameter                      :: RoutineName = 'UA_UpdateStates'
   type(UA_InputType)                           :: u_interp_raw    ! Input at current timestep, t and t+dt
   type(UA_InputType)                           :: u_interp        ! Input at current timestep, t and t+dt
   type(AFI_UA_BL_Type)                         :: BL_p  ! airfoil UA parameters retrieved in Kelvin Chain
   real(ReKi)                                   :: Tu

      ! Initialize variables

   ErrStat   = ErrID_None           ! no error has occurred
   ErrMsg    = ""
         
   !BJJ: u%u == 0 seems to be the root cause of all sorts of numerical problems....

      
   if (p%UA_off_forGood(i,j)) return   ! we don't have any states to update here
   
   CALL UA_Input_ExtrapInterp( u, utimes, u_interp_raw, t, ErrStat2, ErrMsg2 )
      CALL SetErrStat(ErrStat2,ErrMsg2,ErrStat,ErrMsg,RoutineName)
      IF ( ErrStat >= AbortErrLev ) RETURN

      ! make sure that u%u is not zero (this previously turned off UA for the entire simulation. 
      ! Now, we keep it on, but we don't want the math to blow up when we divide by u%u)
   call UA_fixInputs(u_interp_raw, u_interp, ErrStat2, ErrMsg2)
      call SetErrStat(ErrStat2, ErrMsg2, ErrStat, ErrMsg, RoutineName)
         
   if (p%UAMod == UA_HGM .or. p%UAMod == UA_HGMV) then
   
               
         ! initialize states to steady-state values:
      if (OtherState%FirstPass(i,j)) then
         call HGM_Steady( i, j, u_interp, p, x%element(i,j), AFInfo, ErrStat2, ErrMsg2 )
      end if

      call UA_ABM4( i, j, t, n, u, utimes, p, x, OtherState, AFInfo, m, ErrStat2, ErrMsg2 )
         call SetErrStat(ErrStat2, ErrMsg2, ErrStat, ErrMsg, RoutineName)

      if (.not. p%ShedEffect) then
         ! Safety
         x%element(i,j)%x(1) = 0.0_R8Ki
         x%element(i,j)%x(2) = 0.0_R8Ki
      endif

      x%element(i,j)%x(4) = max( min( x%element(i,j)%x(4), 1.0_R8Ki ), 0.0_R8Ki )
      
          ! let's make sure the states aren't getting out of control when we are supposed to be turning off UA anyway.
      call UA_BlendSteadyStates( i, j, u_interp, p, AFInfo, x%element(i,j), m%FirstWarn_UA_off, m%weight(i,j), ErrStat2, ErrMsg2 )
         CALL SetErrStat(ErrStat2,ErrMsg2,ErrStat,ErrMsg,RoutineName)

         ! these are angles that should not get too large, so I am fixing them here (should turn off UA if this exceeds reasonable numbers)
      if (abs(x%element(i,j)%x(1)) > TwoPi .or. abs(x%element(i,j)%x(2)) > TwoPi) then
         if (m%FirstWarn_UA) then
            call SetErrStat(ErrID_Severe, "Divergent states in UA HGM model", ErrStat, ErrMsg, RoutineName )
            m%FirstWarn_UA = .false.
         end if
         
         call Mpi2pi(x%element(i,j)%x(1))
         call Mpi2pi(x%element(i,j)%x(2))
      end if
      
      
      if (p%UAMod == UA_HGMV) then

         ! Lookup values using Airfoil Info module
         call AFI_ComputeUACoefs( AFInfo, u_interp%Re, u_interp%UserProp, BL_p, ErrMsg2, ErrStat2 )
            call SetErrStat(ErrStat2,ErrMsg2,ErrStat,ErrMsg,RoutineName)
            if (ErrStat >= AbortErrLev) return
            
         call Get_HGM_constants(i, j, p, u_interp, x%element(i,j), BL_p, Tu)
            
         if (OtherState%VortexOn(i,j)) then
         
            ! check if the vortex ceases to accumulate:
            if ( (t - OtherState%t_vortexBegin(i,j) > BL_p%T_VL*Tu) .or. &
                  (u_interp%omega * OtherState%SignOfOmega(i,j) < 0.0_ReKi)  ) then
                  
               OtherState%VortexOn(i,j) = .false.
               
            end if
            
         else
         
            ! we aren't going to turn on a vortex when turning UA is not fully on
            if (EqualRealNos(m%weight(i,j),1.0_ReKi) ) then
            
               if (OtherState%BelowThreshold(i,j) .and. &
                 (x%element(i,j)%x(3) > BL_p%Cn1 .or. x%element(i,j)%x(3) < BL_p%Cn2) ) then
                  OtherState%BelowThreshold(i,j) = .false.
                  OtherState%VortexOn(i,j)       = .true.
                  OtherState%t_vortexBegin(i,j) = t
                  OtherState%PositivePressure(i,j) = x%element(i,j)%x(3) > BL_p%Cn1 ! whether we have the Cn1 (positive) or Cn2 (negative) condition to check

                  if (u_interp%omega < 0 ) then
                     OtherState%SignOfOmega(i,j) = -1.0
                  else
                     OtherState%SignOfOmega(i,j) = 1.0
                  end if
                  
               else
                  if (.not. OtherState%BelowThreshold(i,j)) then
                     if (OtherState%PositivePressure(i,j)) then
                        OtherState%BelowThreshold(i,j) = x%element(i,j)%x(3) < BL_p%Cn1
                     else
                        OtherState%BelowThreshold(i,j) = x%element(i,j)%x(3) > BL_p%Cn2
                     end if
                  end if
               
               end if ! Below/above threshold
               
            end if ! UA is fully on
            
         end if ! Vortex on/off
         
      end if ! p%UAMod == UA_HGMV

   elseif (p%UAMod == UA_OYE) then

      ! First time, initialize states to steady-state values:
      if (OtherState%FirstPass(i,j)) then
         call HGM_Steady( i, j, u_interp, p, x%element(i,j), AFInfo, ErrStat2, ErrMsg2 )
      end if
      ! Time integrate
      call UA_ABM4(i, j, t, n, u, utimes, p, x, OtherState, AFInfo, m, ErrStat2, ErrMsg2); call SetErrStat(ErrStat2, ErrMsg2, ErrStat, ErrMsg, RoutineName)
      ! Make sure the states aren't getting out of control
      x%element(i,j)%x(4) = max( min( x%element(i,j)%x(4), 1.0_R8Ki ), 0.0_R8Ki )
      call UA_BlendSteadyStates(i, j, u_interp, p, AFInfo, x%element(i,j), m%FirstWarn_UA_off, m%weight(i,j), ErrStat2, ErrMsg2); CALL SetErrStat(ErrStat2,ErrMsg2,ErrStat,ErrMsg,RoutineName)

   elseif (p%UAMod == UA_BV) then
      ! Integrate discrete states (alpha_dot, alpha_filt_minus1)
      call UA_UpdateDiscOtherState_BV( i, j, u_interp, p, xd, OtherState, AFInfo, m, ErrStat2, ErrMsg2 )

   elseif (p%UAMod == UA_Baseline .or. p%UAMod == UA_Gonzalez .or. p%UAMod == UA_MinnemaPierce) then
      if (n<=0) return ! previous logic (before adding UA_HGM required n > 0 before UA_UpdateStates was called)
      
         ! Update discrete states:
#     ifdef DEBUG_v14
         call UA_UpdateDiscOtherState2( i, j, u_interp, p, xd, OtherState, AFInfo, m, ErrStat2, ErrMsg2 )
#     else
         call UA_UpdateDiscOtherState( i, j, u_interp, p, xd, OtherState, AFInfo, m, ErrStat2, ErrMsg2 )
#     endif
      call SetErrStat(ErrStat2, ErrMsg2, ErrStat, ErrMsg, RoutineName)
      
   end if

   OtherState%FirstPass(i,j)   = .false.
   
end subroutine UA_UpdateStates
!==============================================================================
!!----------------------------------------------------------------------------------------------------------------------------------
!> routine to initialize the states based on inputs at t=0
!! used to obtain initial values in linearization so that they don't change with each call to calcOutput (or other routines)
subroutine UA_InitStates_AllNodes( u, p, x, OtherState, AFInfo, AFIndx )
   type(UA_InputType),           intent(in   ) :: u(:,:)     !< Inputs at t
   type(UA_ParameterType),       intent(in   ) :: p          !< Parameters
   type(UA_ContinuousStateType), intent(inout) :: x          !< Input: Continuous states at t;
   type(UA_OtherStateType),      intent(inout) :: OtherState !< Other/logical states at t on input; at t+dt on output
   type(AFI_ParameterType),      intent(in   ) :: AFInfo(:)  !< The airfoil parameter data
   INTEGER(IntKi),               intent(in)    :: AFIndx(:,:)
   
   INTEGER(IntKi)                              :: i          !< blade node counter
   INTEGER(IntKi)                              :: j          !< blade counter
               
   INTEGER(IntKi)                              :: ErrStat2
   CHARACTER(ErrMsgLen)                        :: ErrMsg2
   
   
      !...............................................................................................................................
      !  compute UA states at t=0 (with known inputs)
      !...............................................................................................................................
      if (p%UAMod == UA_HGM .or. p%UAMod == UA_HGMV .or. p%UAMod == UA_OYE) then
      
         do j = 1,size(p%UA_off_forGood,2) ! blades
            do i = 1,size(p%UA_off_forGood,1) ! nodes

               ! We only update the UnsteadyAero states if we have unsteady aero turned on for this node
               if ( .not. p%UA_off_forGood(i,j) .and. OtherState%FirstPass(i,j) ) then
               
                  ! initialize states to steady-state values:
                  call HGM_Steady( i, j, u(i,j), p, x%element(i,j), AFInfo(AFIndx(i,j)), ErrStat2, ErrMsg2 )
                     !call SetErrStat(ErrStat2,ErrMsg2,ErrStat,ErrMsg,RoutineName)
                     
                  OtherState%FirstPass(i,j) = .false.
               end if

            end do
         end do
         
      end if

end subroutine UA_InitStates_AllNodes
!==============================================================================
SUBROUTINE HGM_Steady( i, j, u, p, x, AFInfo, ErrStat, ErrMsg )
! Routine to initialize the continuous states of the HGM model
!..................................................................................................................................

   INTEGER(IntKi),                      INTENT(IN   )  :: i           !< blade node counter
   INTEGER(IntKi),                      INTENT(IN   )  :: j           !< blade counter
   TYPE(UA_InputType),                  INTENT(IN   )  :: u           ! Inputs at t
   TYPE(UA_ParameterType),              INTENT(IN   )  :: p           ! Parameters
   TYPE(UA_ElementContinuousStateType), INTENT(INOUT)  :: x           ! Continuous states at t
   type(AFI_ParameterType),             intent(in   )  :: AFInfo      ! The airfoil parameter data
   INTEGER(IntKi),                      INTENT(  OUT)  :: ErrStat     ! Error status of the operation
   CHARACTER(*),                        INTENT(  OUT)  :: ErrMsg      ! Error message if ErrStat /= ErrID_None

      ! Local variables  
      
   type(AFI_UA_BL_Type)                         :: BL_p        ! potentially interpolated UA parameters
   type(AFI_OutputType)                         :: AFI_Interp
   character(ErrMsgLen)                         :: errMsg2
   integer(IntKi)                               :: errStat2
   character(*), parameter                      :: RoutineName = 'HGM_Steady'
   
   real(ReKi)                                   :: Tu
   real(ReKi)                                   :: alphaE
   real(ReKi)                                   :: alphaF
   real(ReKi)                                   :: alpha_34
  

      ! Initialize ErrStat

   ErrStat = ErrID_None
   ErrMsg  = ""

   ! Lookup values using Airfoil Info module
   call AFI_ComputeUACoefs( AFInfo, u%Re, u%UserProp, BL_p, ErrMsg2, ErrStat2 )
      call SetErrStat(ErrStat2,ErrMsg2,ErrStat,ErrMsg,RoutineName)
      if (ErrStat >= AbortErrLev) return
   
   call Get_HGM_constants(i, j, p, u, x, BL_p, Tu, alpha_34, alphaE) ! compute Tu, alpha_34, and alphaE
    
      
   ! States
   !x1: Downwash memory term 1 (rad)
   !x2: Downwash memory term 2 (rad)
   !x3: Clp', Lift coefficient with a time lag to the attached lift coeff
   !x4: f'' , Final separation point function


   ! Steady states
   if (p%UAMod==UA_OYE .or. (.not.p%ShedEffect)) then
      x%x(1)     = 0.0_R8Ki
      x%x(2)     = 0.0_R8Ki
   else
      x%x(1)     = BL_p%A1 * alpha_34
      x%x(2)     = BL_p%A2 * alpha_34
   endif
    
   alphaE   = alpha_34                                                    ! Eq. 12 (after substitute of x1 and x2 initializations)
   alphaF   = alphaE
   call AFI_ComputeAirfoilCoefs( alphaF, u%Re, u%UserProp, AFInfo, AFI_interp, ErrStat2, ErrMsg2)
      call SetErrStat(ErrStat2,ErrMsg2,ErrStat,ErrMsg,RoutineName)

   if (p%UAMod==UA_OYE) then
      x%x(3)   = AFI_interp%Cl ! Not used

   elseif (p%UAMod==UA_HGM) then
      x%x(3)   = BL_p%c_lalpha * (alphaE-BL_p%alpha0)      ! Clp
      
         ! calculate x%x(4) = fs_aF = f_st(alphaF):
      !alphaF  = x%x(3)/BL_p%c_lalpha + BL_p%alpha0                           ! p. 13
      !this simplifies to alphaF = alphaE
      
      !call AFI_ComputeAirfoilCoefs( alphaF, u%Re, u%UserProp, AFInfo, AFI_interp, ErrStat, ErrMsg)
      !x%x(4) = AFI_interp%f_st
      
   elseif (p%UAMod==UA_HGMV) then
      !call AFI_ComputeAirfoilCoefs( alphaE, u%Re, u%UserProp, AFInfo, AFI_interp, ErrStat, ErrMsg)
      x%x(3)   = AFI_interp%FullyAttached ! ~ (alpha-alphaLower)*c_Rate + c_alphaLower
      
          ! find alphaF where cn_FullyAttached(alphaF) = x(3)
          ! and note that we just set x(3) = cn_FullyAttached(alphaE)
      ! alphaF   = alphaE
      
         ! calculate x%x(4) = fs_aF = f_st(alphaF):
      !call AFI_ComputeAirfoilCoefs( alphaF, u%Re, u%UserProp, AFInfo, AFI_interp, ErrStat, ErrMsg)
      !x%x(4) = AFI_interp%f_st
   else 
      print*,'HGM_steady, should never happen'
      STOP
   end if
   
   x%x(4) = AFI_interp%f_st
   x%x(5) = 0.0_R8Ki
   
end subroutine HGM_Steady
!----------------------------------------------------------------------------------------------------------------------------------
subroutine UA_CalcContStateDeriv( i, j, t, u_in, p, x, OtherState, AFInfo, m, dxdt, ErrStat, ErrMsg )
! Tight coupling routine for computing derivatives of continuous states
!..................................................................................................................................

   INTEGER(IntKi),                      INTENT(IN   )  :: i           !< blade node counter
   INTEGER(IntKi),                      INTENT(IN   )  :: j           !< blade counter
   REAL(DbKi),                          INTENT(IN   )  :: t           ! Current simulation time in seconds
   TYPE(UA_InputType),                  INTENT(IN   )  :: u_in        ! Inputs at t
   TYPE(UA_ParameterType),              INTENT(IN   )  :: p           ! Parameters
   TYPE(UA_ElementContinuousStateType), INTENT(IN   )  :: x           ! Continuous states at t
   TYPE(UA_OtherStateType),             INTENT(IN   )  :: OtherState  ! Other states at t
   type(UA_MiscVarType),                intent(inout)  :: m           ! Misc/optimization variables
   type(AFI_ParameterType),             intent(in   )  :: AFInfo      ! The airfoil parameter data
   TYPE(UA_ElementContinuousStateType), INTENT(  OUT)  :: dxdt        ! Continuous state derivatives at t
   INTEGER(IntKi),                      INTENT(  OUT)  :: ErrStat     ! Error status of the operation
   CHARACTER(*),                        INTENT(  OUT)  :: ErrMsg      ! Error message if ErrStat /= ErrID_None

      ! Local variables  
      
   type(AFI_UA_BL_Type)                         :: BL_p        ! potentially interpolated UA parameters
   type(AFI_OutputType)                         :: AFI_AlphaE  ! interploated values at alphaE
   type(AFI_OutputType)                         :: AFI_AlphaF  ! interpolated values at alphaF
   character(ErrMsgLen)                         :: errMsg2
   integer(IntKi)                               :: errStat2
   character(*), parameter                      :: RoutineName = 'UA_CalcContStateDeriv'
   
   real(ReKi)                                   :: Tu
   real(ReKi)                                   :: alphaE
   real(ReKi)                                   :: alphaF
   real(ReKi)                                   :: Clp
   real(ReKi)                                   :: cRate ! slope of the piecewise linear region of fully attached polar
   real(R8Ki)                                   :: x4
   real(ReKi)                                   :: alpha_34
   real(ReKi), parameter                        :: U_dot = 0.0_ReKi ! at some point we may add this term
   TYPE(UA_InputType)                           :: u        ! Inputs at t
   real(R8Ki)                                   :: CnC_dot, One_Plus_Sqrt_x4, cv_dot, CnC

      ! Initialize ErrStat

   ErrStat = ErrID_None
   ErrMsg  = ""

   if (p%UA_off_forGood(i,j)) then
      dxdt%x = 0.0_R8Ki
      return
   end if
   
      ! make sure that u%u is not zero (this previously turned off UA for the entire simulation. 
      ! Now, we keep it on, but we don't want the math to blow up when we divide by u%u)
   call UA_fixInputs(u_in, u, ErrStat2, ErrMsg2)
      call SetErrStat(ErrStat2, ErrMsg2, ErrStat, ErrMsg, RoutineName)   
   
   
   ! Lookup values using Airfoil Info module
   call AFI_ComputeUACoefs( AFInfo, u%Re, u%UserProp, BL_p, ErrMsg2, ErrStat2 )
      call SetErrStat(ErrStat2,ErrMsg2,ErrStat,ErrMsg,RoutineName)
      if (ErrStat >= AbortErrLev) return
   
      
   call Get_HGM_constants(i, j, p, u, x, BL_p, Tu, alpha_34, alphaE) ! compute Tu, alpha_34, and alphaE
    
      ! fix definitions of T_f0 and T_p (based on email from Emmanuel 12-28-20 regarding HAWC2 default values)
   BL_p%T_f0 = BL_p%T_f0 * Tu ! Emmanuel wants a factor of 2 here to match HAWC2, but we don't want that factor for Bladed comparisons
   BL_p%T_p  = BL_p%T_p  * Tu

      ! calculate fs_aF (stored in AFI_interp%f_st):
    ! find alphaF where FullyAttached(alphaF) = x(3)
   if (p%UAMod == UA_HGM) then
      !note: BL_p%c_lalpha cannot be zero. UA is turned off at initialization if this occurs.
      alphaF  = x%x(3)/BL_p%c_lalpha + BL_p%alpha0                           ! Eq. 15 [40]

   else if (p%UAMod == UA_OYE) then
      alphaF = alpha_34

   else if (p%UAMod == UA_HGMV) then
      if (x%x(3) < BL_p%c_alphaLowerWrap) then
         alphaF  = (x%x(3) - BL_p%c_alphaLowerWrap) / BL_p%c_RateWrap + BL_p%alphaLowerWrap
      elseif (x%x(3) < BL_p%c_alphaLower) then
         alphaF  = (x%x(3) - BL_p%c_alphaLower) / BL_p%c_RateLower + BL_p%alphaLower
      elseif(x%x(3) < BL_p%c_alphaUpper) then
         ! this alphaF might be slightly different for alphaLower < x(3) < alphaUpper (it's not quite linear there)
         ! however, the separation function is 1 there, so it doesn't matter if we're off a little bit
         alphaF  = (x%x(3) - BL_p%c_alphaLower) / BL_p%c_Rate + BL_p%alphaLower
      elseif(x%x(3) < BL_p%c_alphaUpperWrap) then
         alphaF  = (x%x(3) - BL_p%c_alphaUpper) / BL_p%c_RateUpper + BL_p%alphaUpper
      else
         alphaF  = (x%x(3) - BL_p%c_alphaUpperWrap) / BL_p%c_RateWrap + BL_p%alphaUpperWrap
      end if
   end if
   
   call AFI_ComputeAirfoilCoefs( alphaF, u%Re, u%UserProp, AFInfo, AFI_AlphaF, ErrStat2, ErrMsg2)
      call SetErrStat(ErrStat2,ErrMsg2,ErrStat,ErrMsg,RoutineName)
      if (ErrStat >= AbortErrLev) return
   
      
   ! States
   !x1: Downwash memory term 1 (rad)
   !x2: Downwash memory term 2 (rad)
   !x3: Clp', Lift coefficient with a time lag to the attached lift coeff
   !x4: f'' , Final separation point function
   
      ! Constraining x4 between 0 and 1 increases numerical stability (should be done elsewhere, but we'll double check here in case there were perturbations on the state value)
   x4 = max( min( x%x(4), 1.0_R8Ki ), 0.0_R8Ki )
   
   call AddOrSub2Pi(real(x%x(1),ReKi), alpha_34) ! make sure we use the same alpha_34 for both x1 and x2 equations.
   if (p%ShedEffect) then
       dxdt%x(1) = -1.0_R8Ki / Tu * (BL_p%b1 + p%c(i,j) * U_dot/(2*u%u**2)) * x%x(1) + BL_p%b1 * BL_p%A1 / Tu * alpha_34           ! Eq. 8 [40]
       dxdt%x(2) = -1.0_R8Ki / Tu * (BL_p%b2 + p%c(i,j) * U_dot/(2*u%u**2)) * x%x(2) + BL_p%b2 * BL_p%A2 / Tu * alpha_34           ! Eq. 9 [40]
   else
       dxdt%x(1) = 0.0_ReKi
       dxdt%x(2) = 0.0_ReKi
   endif
   
   if (p%UAMod == UA_HGM) then
      call AddOrSub2Pi(BL_p%alpha0, alphaE)
      Clp = BL_p%c_lalpha * (alphaE - BL_p%alpha0) + pi * Tu * u%omega   ! Eq. 13
      dxdt%x(3) = -1.0_R8Ki / BL_p%T_p                                  * x%x(3) +         1.0_ReKi / BL_p%T_p  * Clp              ! Eq. 10 [40]
      dxdt%x(4) = -1.0_R8Ki / BL_p%T_f0                                 *    x4  +         1.0_ReKi / BL_p%T_f0 * AFI_AlphaF%f_st  ! Eq. 11 [40]
      dxdt%x(5) = 0.0_R8Ki

   elseif (p%UAMod == UA_OYE) then
      dxdt%x(4) = -1.0_R8Ki / BL_p%T_f0                                 *    x4  +         1.0_ReKi / BL_p%T_f0 * AFI_AlphaF%f_st
      dxdt%x(1) = 0.0_R8Ki
      dxdt%x(2) = 0.0_R8Ki
      dxdt%x(3) = 0.0_R8Ki
      dxdt%x(5) = 0.0_R8Ki

   elseif (p%UAMod == UA_HGMV) then

      call AFI_ComputeAirfoilCoefs( alphaE, u%Re, u%UserProp, AFInfo, AFI_AlphaE, ErrStat2, ErrMsg2)
         call SetErrStat(ErrStat2,ErrMsg2,ErrStat,ErrMsg,RoutineName)
         if (ErrStat >= AbortErrLev) return

      Clp = AFI_AlphaE%FullyAttached + pi * Tu * u%omega                                       ! Eq. 13 (this is really Cnp)
      dxdt%x(3) = -1.0_R8Ki / BL_p%T_p                                  * x%x(3) +         1.0_ReKi / BL_p%T_p  * Clp
         
      dxdt%x(4) = -1.0_R8Ki / BL_p%T_f0                                 *    x4  +         1.0_ReKi / BL_p%T_f0 * AFI_AlphaF%f_st
      
      if (OtherState%VortexOn(i,j)) then
         One_Plus_Sqrt_x4 =1.0_R8Ki + sqrt(x4)
         
         if (alphaE < BL_p%alphaLower) then
            cRate = BL_p%c_RateLower
         elseif(alphaE < BL_p%alphaUpper) then
            cRate = BL_p%c_Rate
         else
            cRate = BL_p%c_RateUpper
         end if
         CnC_dot = cRate * u%omega * (1.0_R8Ki - BL_p%A1 - BL_p%A2) + dxdt%x(1) + dxdt%x(2)
         cv_dot = CnC_dot*(1.0_R8Ki - 0.25_R8Ki*(One_Plus_Sqrt_x4)**2)
      
         CnC    = AFI_AlphaE%FullyAttached
         cv_dot = cv_dot - CnC*0.25_R8Ki*One_Plus_Sqrt_x4/sqrt(max(0.0001_R8Ki,x4))*dxdt%x(4)
      else
         cv_dot = 0.0_R8Ki
      end if
      
      dxdt%x(5) = cv_dot - x%x(5)/(BL_p%T_V0 * Tu)
   else
      print*,'>>> UA_CalcContStateDeriv, should never happen.'
      STOP ! should never happen
   end if
   
END SUBROUTINE UA_CalcContStateDeriv
!----------------------------------------------------------------------------------------------------------------------------------
SUBROUTINE Get_HGM_constants(i, j, p, u, x, BL_p, Tu, alpha_34, alphaE)
   INTEGER(IntKi),                      INTENT(IN   )  :: i           !< blade node counter
   INTEGER(IntKi),                      INTENT(IN   )  :: j           !< blade counter
   TYPE(UA_InputType),                  INTENT(IN   )  :: u           ! Inputs at t
   TYPE(UA_ParameterType),              INTENT(IN   )  :: p           ! Parameters
   TYPE(UA_ElementContinuousStateType), INTENT(IN   )  :: x           ! Continuous states at t
   TYPE(AFI_UA_BL_Type),                INTENT(IN   )  :: BL_p        ! potentially interpolated UA parameters
   
   REAL(ReKi), optional,                INTENT(  OUT)  :: alpha_34
   REAL(ReKi),                          INTENT(  OUT)  :: Tu
   REAL(ReKi), optional,                INTENT(  OUT)  :: alphaE

      ! Local variables  
   real(ReKi)                                   :: vx_34

   
   ! Variables derived from inputs
   !u%u = U_ac = TwoNorm(u%v_ac)                                                 ! page 4 definitions
   Tu = Get_Tu(u%u, p%c(i,j))

   if (present(alpha_34)) then
      alpha_34 = Get_Alpha34(u%v_ac, u%omega, 0.5_ReKi*p%c(i,j))
    
      if (present(alphaE)) then
         ! Variables derived from states
         if (p%UAMod == UA_OYE .or. .not. p%ShedEffect) then
            alphaE  = alpha_34
         else
            alphaE  = alpha_34*(1.0_ReKi - BL_p%A1 - BL_p%A2) + x%x(1) + x%x(2)    ! Eq. 12
         endif
         call MPi2Pi(alphaE)
      end if
   end if

END SUBROUTINE Get_HGM_constants

!> Compute angle of attack at 3/4 chord point based on values at Aerodynamic center
real(ReKi) function Get_Alpha34(v_ac, omega, d_ac_to_34)
   real(ReKi), intent(in) :: v_ac(2)    !< Velocity at aerodynamic center
   real(ReKi), intent(in) :: omega      !< pitching rate of airfoil
   real(ReKi), intent(in) :: d_ac_to_34 !< distance from aerodynamic center to 3/4 chord point
   Get_Alpha34 = atan2(v_ac(1) + omega * d_ac_to_34, v_ac(2) )  ! Uaero - Uelast
end function Get_Alpha34

!> Compute angle of attack at 2/4 chord point based on values at Aerodynamic center
real(ReKi) function Get_Alpha24(v_ac, omega, d_ac_to_24)
   real(ReKi), intent(in) :: v_ac(2)    !< Velocity at aerodynamic center
   real(ReKi), intent(in) :: omega      !< pitching rate of airfoil
   real(ReKi), intent(in) :: d_ac_to_24 !< distance from aerodynamic center to 2/4 chord point
   Get_Alpha24 = atan2(v_ac(1) + omega * d_ac_to_24, v_ac(2) )  ! Uaero - Uelast
end function Get_Alpha24

!> Compute time constant based on relative velocity u_rel
real(ReKi) function Get_Tu(u_rel, chord)
   real(ReKi), intent(in) :: u_rel !< relative velocity of airfoil
   real(ReKi), intent(in) :: chord !< airfoil chord
   Get_Tu = chord / (2.0_ReKi* max(u_rel, UA_u_min)) 
   Get_Tu = min(Get_Tu, 50.0_ReKi)  ! ensure the time constant doesn't exceed 50 s.
   Get_Tu = max(Get_Tu, 0.001_ReKi) ! ensure the time constant doesn't get too small, either.
end function Get_Tu



!----------------------------------------------------------------------------------------------------------------------------------
!> This subroutine implements the fourth-order Runge-Kutta Method (RK4) for numerically integrating ordinary differential equations:
!!
!!   Let f(t, x) = xdot denote the time (t) derivative of the continuous states (x). 
!!   Define constants k1, k2, k3, and k4 as 
!!        k1 = dt * f(t        , x_t        )
!!        k2 = dt * f(t + dt/2 , x_t + k1/2 )
!!        k3 = dt * f(t + dt/2 , x_t + k2/2 ), and
!!        k4 = dt * f(t + dt   , x_t + k3   ).
!!   Then the continuous states at t = t + dt are
!!        x_(t+dt) = x_t + k1/6 + k2/3 + k3/3 + k4/6 + O(dt^5)
!!
!! For details, see:
!! Press, W. H.; Flannery, B. P.; Teukolsky, S. A.; and Vetterling, W. T. "Runge-Kutta Method" and "Adaptive Step Size Control for 
!!   Runge-Kutta." Sections 16.1 and 16.2 in Numerical Recipes in FORTRAN: The Art of Scientific Computing, 2nd ed. Cambridge, England: 
!!   Cambridge University Press, pp. 704-716, 1992.
SUBROUTINE UA_RK4( i, j, t, n, u, utimes, p, x, OtherState, AFInfo, m, ErrStat, ErrMsg )
!..................................................................................................................................

   integer(IntKi),                  INTENT(IN   )  :: i           !< blade node counter
   integer(IntKi),                  INTENT(IN   )  :: j           !< blade counter
   REAL(DbKi),                      INTENT(IN   )  :: t           !< Current simulation time in seconds
   INTEGER(IntKi),                  INTENT(IN   )  :: n           !< time step number
   TYPE(UA_InputType),              INTENT(IN   )  :: u(:)        !< Inputs at utimes
   REAL(DbKi),                      INTENT(IN   )  :: utimes(:)   !< times of input
   TYPE(UA_ParameterType),          INTENT(IN   )  :: p           !< Parameters
   TYPE(UA_ContinuousStateType),    INTENT(INOUT)  :: x           !< Continuous states at t on input at t + dt on output
   TYPE(UA_OtherStateType),         INTENT(INOUT)  :: OtherState  !< Other states
   TYPE(AFI_ParameterType),         INTENT(IN   )  :: AFInfo      ! The airfoil parameter data
   TYPE(UA_MiscVarType),            INTENT(INOUT)  :: m           !< misc/optimization variables
   INTEGER(IntKi),                  INTENT(  OUT)  :: ErrStat     !< Error status of the operation
   CHARACTER(*),                    INTENT(  OUT)  :: ErrMsg      !< Error message if ErrStat /= ErrID_None

   ! local variables
         
   TYPE(UA_ElementContinuousStateType)             :: k1          ! RK4 constant; see above
   TYPE(UA_ElementContinuousStateType)             :: k2          ! RK4 constant; see above 
   TYPE(UA_ElementContinuousStateType)             :: k3          ! RK4 constant; see above 
   TYPE(UA_ElementContinuousStateType)             :: k4          ! RK4 constant; see above 
   TYPE(UA_ElementContinuousStateType)             :: x_tmp       ! Holds temporary modification to x
   TYPE(UA_InputType)                              :: u_interp    ! interpolated value of inputs
   
   REAL(DbKi)                                      :: TPlusHalfDt
   REAL(DbKi)                                      :: TPlusDt
   INTEGER(IntKi)                                  :: ErrStat2    ! local error status
   CHARACTER(ErrMsgLen)                            :: ErrMsg2     ! local error message (ErrMsg)
   CHARACTER(*), PARAMETER                         :: RoutineName = 'UA_RK4'
      
      
   !NOTE: the error handling here assumes that we do not have any allocatable data in the inputs (u_interp) to be concerned with.
   !      Also, We assume that if there is going to be an error in UA_CalcContStateDeriv, it will happen only on the first call 
   !      to the routine.
   
      ! Initialize ErrStat

      ErrStat = ErrID_None
      ErrMsg  = "" 

      ! interpolate u to find u_interp = u(t)
      CALL UA_Input_ExtrapInterp( u, utimes, u_interp, t, ErrStat2, ErrMsg2 )
         CALL SetErrStat(ErrStat2,ErrMsg2,ErrStat,ErrMsg,RoutineName)
         IF ( ErrStat >= AbortErrLev ) RETURN

      x_tmp     = x%element(i,j)
      
      ! find xdot at t
      CALL UA_CalcContStateDeriv( i, j, t, u_interp, p, x_tmp, OtherState, AFInfo, m, k1, ErrStat2, ErrMsg2 )
         CALL SetErrStat(ErrStat2,ErrMsg2,ErrStat,ErrMsg,RoutineName)
         IF ( ErrStat >= AbortErrLev ) RETURN

      k1%x     = p%dt * k1%x
  
      x_tmp%x  = x%element(i,j)%x + 0.5 * k1%x

      ! interpolate u to find u_interp = u(t + dt/2)
      TPlusHalfDt = t + 0.5_DbKi*p%dt
      CALL UA_Input_ExtrapInterp(u, utimes, u_interp, TPlusHalfDt, ErrStat2, ErrMsg2)
         CALL SetErrStat(ErrStat2,ErrMsg2,ErrStat,ErrMsg,RoutineName)
         IF ( ErrStat >= AbortErrLev ) RETURN

      ! find xdot at t + dt/2
      CALL UA_CalcContStateDeriv( i, j, TPlusHalfDt, u_interp, p, x_tmp, OtherState, AFInfo, m, k2, ErrStat2, ErrMsg2 )

      k2%x     = p%dt * k2%x

      x_tmp%x  = x%element(i,j)%x + 0.5 * k2%x

      ! find xdot at t + dt/2 (note x_tmp has changed)
      CALL UA_CalcContStateDeriv( i, j, TPlusHalfDt, u_interp, p, x_tmp, OtherState, AFInfo, m, k3, ErrStat2, ErrMsg2 )

      k3%x     = p%dt * k3%x

      x_tmp%x  = x%element(i,j)%x + k3%x

      ! interpolate u to find u_interp = u(t + dt)
      TPlusDt = t + p%dt
      CALL UA_Input_ExtrapInterp(u, utimes, u_interp, TPlusDt, ErrStat2, ErrMsg2)
         CALL SetErrStat(ErrStat2,ErrMsg2,ErrStat,ErrMsg,RoutineName)
         IF ( ErrStat >= AbortErrLev ) RETURN

      ! find xdot at t + dt
      CALL UA_CalcContStateDeriv( i, j, TPlusDt, u_interp, p, x_tmp, OtherState, AFInfo, m, k4, ErrStat2, ErrMsg2 )

      k4%x     = p%dt * k4%x

      x%element(i,j)%x = x%element(i,j)%x + ( k1%x + 2. * k2%x + 2. * k3%x + k4%x ) / 6.

END SUBROUTINE UA_RK4
!----------------------------------------------------------------------------------------------------------------------------------
!> This subroutine implements the fourth-order Adams-Bashforth Method (RK4) for numerically integrating ordinary differential 
!! equations:
!!
!!   Let f(t, x) = xdot denote the time (t) derivative of the continuous states (x). 
!!
!!   x(t+dt) = x(t)  + (dt / 24.) * ( 55.*f(t,x) - 59.*f(t-dt,x) + 37.*f(t-2.*dt,x) - 9.*f(t-3.*dt,x) )
!!
!!  See, e.g.,
!!  http://en.wikipedia.org/wiki/Linear_multistep_method
!!
!!  or
!!
!!  K. E. Atkinson, "An Introduction to Numerical Analysis", 1989, John Wiley & Sons, Inc, Second Edition.
SUBROUTINE UA_AB4( i, j, t, n, u, utimes, p, x, OtherState, AFInfo, m, ErrStat, ErrMsg )
!..................................................................................................................................

   integer(IntKi),               INTENT(IN   )  :: i           !< blade node counter
   integer(IntKi),               INTENT(IN   )  :: j           !< blade counter
   REAL(DbKi),                   INTENT(IN   )  :: t           !< Current simulation time in seconds
   INTEGER(IntKi),               INTENT(IN   )  :: n           !< time step number
   TYPE(UA_InputType),           INTENT(IN   )  :: u(:)        !< Inputs at utimes
   REAL(DbKi),                   INTENT(IN   )  :: utimes(:)   !< times of input
   TYPE(UA_ParameterType),       INTENT(IN   )  :: p           !< Parameters
   TYPE(UA_ContinuousStateType), INTENT(INOUT)  :: x           !< Continuous states at t on input at t + dt on output
   TYPE(UA_OtherStateType),      INTENT(INOUT)  :: OtherState  !< Other states
   TYPE(AFI_ParameterType),      INTENT(IN   )  :: AFInfo      ! The airfoil parameter data
   TYPE(UA_MiscVarType),         INTENT(INOUT)  :: m           !< misc/optimization variables
   INTEGER(IntKi),               INTENT(  OUT)  :: ErrStat     !< Error status of the operation
   CHARACTER(*),                 INTENT(  OUT)  :: ErrMsg      !< Error message if ErrStat /= ErrID_None


   ! local variables
   TYPE(UA_InputType)                           :: u_interp
   TYPE(UA_ElementContinuousStateType)          :: x_tmp
   TYPE(UA_ElementContinuousStateType)          :: xdot
         
   INTEGER(IntKi)                               :: ErrStat2    ! local error status
   CHARACTER(ErrMsgLen)                         :: ErrMsg2     ! local error message (ErrMsg)
   CHARACTER(*), PARAMETER                      :: RoutineName = 'UA_AB4'


      ! Initialize ErrStat

      ErrStat = ErrID_None
      ErrMsg  = "" 
      
      if (OtherState%n(i,j) < n) then

         OtherState%n(i,j) = n
            
         OtherState%xdot(4)%element(i,j) = OtherState%xdot(3)%element(i,j)
         OtherState%xdot(3)%element(i,j) = OtherState%xdot(2)%element(i,j)
         OtherState%xdot(2)%element(i,j) = OtherState%xdot(1)%element(i,j)

      elseif (OtherState%n(i,j) > n) then

         CALL SetErrStat(ErrID_Fatal,'Backing up in time is not supported with a multistep method.',ErrStat,ErrMsg,RoutineName)
         RETURN

      endif
      

      ! need xdot at t, get inputs at t
      CALL UA_Input_ExtrapInterp(u, utimes, u_interp, t, ErrStat2, ErrMsg2)
         CALL SetErrStat(ErrStat2,ErrMsg2,ErrStat,ErrMsg,RoutineName)
         IF ( ErrStat >= AbortErrLev ) RETURN
         
      x_tmp     = x%element(i,j)
      
      CALL UA_CalcContStateDeriv( i, j, t, u_interp, p, x_tmp, OtherState, AFInfo, m, xdot, ErrStat2, ErrMsg2 )
         CALL SetErrStat(ErrStat2,ErrMsg2,ErrStat,ErrMsg,RoutineName)
         IF ( ErrStat >= AbortErrLev ) RETURN
         
        ! make sure OtherState%xdot( 1 ) is most up to date:
      OtherState%xdot( 1 )%element(i,j) = xdot

      if (n <= 2) then

         CALL UA_RK4(i, j, t, n, u, utimes, p, x, OtherState, AFInfo, m, ErrStat2, ErrMsg2 )
            CALL SetErrStat(ErrStat2,ErrMsg2,ErrStat,ErrMsg,RoutineName)
            IF ( ErrStat >= AbortErrLev ) RETURN

      else
         x%element(i,j)%x =  x%element(i,j)%x + p%DT/24. * ( 55.*OtherState%xdot(1)%element(i,j)%x - 59.*OtherState%xdot(2)%element(i,j)%x   &
                                                           + 37.*OtherState%xdot(3)%element(i,j)%x -  9.*OtherState%xdot(4)%element(i,j)%x )


      endif

      
END SUBROUTINE UA_AB4
!----------------------------------------------------------------------------------------------------------------------------------
!> This subroutine implements the fourth-order Adams-Bashforth-Moulton Method (RK4) for numerically integrating ordinary 
!! differential equations:
!!
!!   Let f(t, x) = xdot denote the time (t) derivative of the continuous states (x). 
!!
!!   Adams-Bashforth Predictor: \n
!!   x^p(t+dt) = x(t)  + (dt / 24.) * ( 55.*f(t,x) - 59.*f(t-dt,x) + 37.*f(t-2.*dt,x) - 9.*f(t-3.*dt,x) )
!!
!!   Adams-Moulton Corrector: \n
!!   x(t+dt) = x(t)  + (dt / 24.) * ( 9.*f(t+dt,x^p) + 19.*f(t,x) - 5.*f(t-dt,x) + 1.*f(t-2.*dt,x) )
!!
!!  See, e.g.,
!!  http://en.wikipedia.org/wiki/Linear_multistep_method
!!
!!  or
!!
!!  K. E. Atkinson, "An Introduction to Numerical Analysis", 1989, John Wiley & Sons, Inc, Second Edition.
SUBROUTINE UA_ABM4( i, j, t, n, u, utimes, p, x, OtherState, AFInfo, m, ErrStat, ErrMsg )
!..................................................................................................................................

   integer(IntKi),               INTENT(IN   )  :: i           !< blade node counter
   integer(IntKi),               INTENT(IN   )  :: j           !< blade counter
   REAL(DbKi),                   INTENT(IN   )  :: t           !< Current simulation time in seconds
   INTEGER(IntKi),               INTENT(IN   )  :: n           !< time step number
   TYPE(UA_InputType),           INTENT(IN   )  :: u(:)        !< Inputs at utimes
   REAL(DbKi),                   INTENT(IN   )  :: utimes(:)   !< times of input
   TYPE(UA_ParameterType),       INTENT(IN   )  :: p           !< Parameters
   TYPE(UA_ContinuousStateType), INTENT(INOUT)  :: x           !< Continuous states at t on input at t + dt on output
   TYPE(UA_OtherStateType),      INTENT(INOUT)  :: OtherState  !< Other states
   TYPE(AFI_ParameterType),      INTENT(IN   )  :: AFInfo      ! The airfoil parameter data
   TYPE(UA_MiscVarType),         INTENT(INOUT)  :: m           !< misc/optimization variables
   INTEGER(IntKi),               INTENT(  OUT)  :: ErrStat     !< Error status of the operation
   CHARACTER(*),                 INTENT(  OUT)  :: ErrMsg      !< Error message if ErrStat /= ErrID_None

   ! local variables

   TYPE(UA_InputType)                           :: u_interp    ! Inputs at t
   TYPE(UA_ElementContinuousStateType)          :: x_in        ! Continuous states at t
   TYPE(UA_ElementContinuousStateType)          :: xdot_pred   ! Derivative of continuous states at t

   INTEGER(IntKi)                               :: ErrStat2    ! local error status
   CHARACTER(ErrMsgLen)                         :: ErrMsg2     ! local error message (ErrMsg)
   CHARACTER(*), PARAMETER                      :: RoutineName = 'UA_ABM4'
      
      
      ! Initialize ErrStat

      ErrStat = ErrID_None
      ErrMsg  = "" 

      ! save copy of x(t):
      x_in     = x%element(i,j)
      
         ! predict: (note that we are overwritting x%element(i,j) here):
      CALL UA_AB4( i, j, t, n, u, utimes, p, x, OtherState, AFInfo, m, ErrStat2, ErrMsg2 )
         CALL SetErrStat(ErrStat2,ErrMsg2,ErrStat,ErrMsg,RoutineName)
         IF ( ErrStat >= AbortErrLev ) RETURN

      if (n > 2_IntKi) then
         
            ! correct:
         
         CALL UA_Input_ExtrapInterp(u, utimes, u_interp, t + p%dt, ErrStat2, ErrMsg2)
            CALL SetErrStat(ErrStat2,ErrMsg2,ErrStat,ErrMsg,RoutineName)
            IF ( ErrStat >= AbortErrLev ) RETURN

         CALL UA_CalcContStateDeriv( i, j, t + p%dt, u_interp, p, x%element(i,j), OtherState, AFInfo, m, xdot_pred, ErrStat2, ErrMsg2 )
            CALL SetErrStat(ErrStat2,ErrMsg2,ErrStat,ErrMsg,RoutineName)
            IF ( ErrStat >= AbortErrLev ) RETURN

         
         x%element(i,j)%x = x_in%x     + p%DT/24. * ( 9. * xdot_pred%x     + 19. * OtherState%xdot(1)%element(i,j)%x &
                                                                           -  5. * OtherState%xdot(2)%element(i,j)%x &
                                                                           +  1. * OtherState%xdot(3)%element(i,j)%x )

      endif
      
END SUBROUTINE UA_ABM4
!----------------------------------------------------------------------------------------------------------------------------------
!----------------------------------------------------------------------------------------------------------------------------------



!============================================================================== 
subroutine UA_CalcOutput( i, j, t, u_in, p, x, xd, OtherState, AFInfo, y, misc, ErrStat, ErrMsg )   
! Routine for computing outputs, used in both loose and tight coupling.
!..............................................................................
   
   integer(IntKi),               intent(in   )  :: i           ! node index within a blade
   integer(IntKi),               intent(in   )  :: j           ! blade index 
   REAL(DbKi),                   INTENT(IN   )  :: t           ! Current simulation time in seconds
   type(UA_InputType),           intent(in   )  :: u_in        ! Inputs at Time
   type(UA_ParameterType),       intent(in   )  :: p           ! Parameters
   type(UA_ContinuousStateType), intent(in   )  :: x           ! Continuous states at Time
   type(UA_DiscreteStateType),   intent(in   )  :: xd          ! Discrete states at Time
   type(UA_OtherStateType),      intent(in   )  :: OtherState  ! Other states at Time
   type(AFI_ParameterType),      intent(in   )  :: AFInfo      ! The airfoil parameter data
   type(UA_OutputType),          intent(inout)  :: y           ! Outputs computed at Time (Input only so that mesh con-
                                                               !   nectivity information does not have to be recalculated)
   type(UA_MiscVarType),         intent(inout)  :: misc        ! Misc/optimization variables
   integer(IntKi),               intent(  out)  :: ErrStat     ! Error status of the operation
   character(*),                 intent(  out)  :: ErrMsg      ! Error message if ErrStat /= ErrID_None

   
   integer(IntKi)                               :: errStat2        ! Error status of the operation (secondary error)
   character(ErrMsgLen)                         :: errMsg2         ! Error message if ErrStat2 /= ErrID_None
   character(*), parameter                      :: RoutineName = 'UA_CalcOutput'
   
   type(AFI_UA_BL_Type)                         :: BL_p        ! airfoil values computed in Kelvin Chain
   type(UA_KelvinChainType)                     :: KC          ! values computed in Kelvin Chain
   
   type(UA_InputType)                           :: u           ! Inputs at Time (with u%u set to appropriate value)
   
   
   real(ReKi)                                   :: Cm_FS
   real(ReKi)                                   :: Cc_FS
   real(ReKi)                                   :: Cl_FA
   real(ReKi)                                   :: Cm_alpha_nc
   real(ReKi)                                   :: M, f, k2_hat
   real(ReKi)                                   :: Cm_v, alpha_prime_f
   real(ReKi)                                   :: x_cp_hat                      ! center-of-pressure distance from LE in chord fraction
   real(ReKi)                                   :: Cm_common                     ! 
   real(ReKi)                                   :: k ! reduced frequency
   
   ! for UA_HGM
   real(ReKi)                                   :: alphaE
   real(ReKi)                                   :: Tu
   real(ReKi)                                   :: alpha_34
   real(ReKi)                                   :: fs_aE
   real(ReKi)                                   :: cl_fs
   real(ReKi)                                   :: x4
   real(ReKi)                                   :: x5
   real(ReKi)                                   :: cn_circ, tau_vl, tV_ratio
   real(ReKi)                                   :: delta_c_df_primeprime
   real(ReKi), parameter                        :: delta_c_mf_primeprime = 0.0_ReKi
   real(ReKi)                                   :: cl_circ, cd_tors
   TYPE(UA_ElementContinuousStateType)          :: x_in        ! Continuous states at t
   ! for BV
   real(ReKi)                                   :: alphaE_L, alphaE_D  ! effective angle of attack for lift and drag
   real(ReKi)                                   :: alphaLag_D          ! lagged angle of attack for drag calculation
   real(ReKi)                                   :: adotnorm
#ifdef UA_OUTS
   real(ReKi)                                   :: delN
   real(ReKi)                                   :: delP
   real(ReKi)                                   :: gammaL
   real(ReKi)                                   :: gammaD
   real(ReKi)                                   :: TransA
#endif   

   type(AFI_OutputType)                         :: AFI_interp
   
#ifdef UA_OUTS
   integer                                      :: iOffset
#endif   
   
   ErrStat   = ErrID_None           ! no error has occurred
   ErrMsg    = ""
   
   Cm_alpha_nc = 0.0_ReKi

   AFI_interp%Cm = 0.0_ReKi ! value will be output if not computed below
   alpha_prime_f = 0.0_ReKi ! value will be output if not computed below
   
      ! make sure that u%u is not zero (this previously turned off UA for the entire simulation. 
      ! Now, we keep it on, but we don't want the math to blow up when we divide by u%u)
   call UA_fixInputs(u_in, u, ErrStat2, ErrMsg2)
      call SetErrStat(ErrStat2, ErrMsg2, ErrStat, ErrMsg, RoutineName)   
   k = abs(u%omega * p%c(i, j) / (2.0_ReKi* u%u))
   
   if (  p%UA_off_forGood(i,j) .or. (OtherState%FirstPass(i, j) .and. p%UAMod < UA_HGM) ) then ! note: if u%U isn't zero because we've called UA_fixInputs
        
      misc%weight(i,j) = 0.0
      
      call AFI_ComputeAirfoilCoefs( u%alpha, u%Re, u%UserProp, AFInfo, AFI_interp, ErrStat2, ErrMsg2 )
         call SetErrStat(ErrStat2, ErrMsg2, ErrStat, ErrMsg, RoutineName)   
      y%Cl = AFI_interp%Cl
      y%Cd = AFI_interp%Cd
      y%Cm = AFI_interp%Cm
      
      
      y%Cn = y%Cl*cos(u%alpha) + (y%Cd-AFI_interp%Cd0)*sin(u%alpha)
      y%Cc = y%Cl*sin(u%alpha) - (y%Cd-AFI_interp%Cd0)*cos(u%alpha)
      
         Cm_v              = 0.0_ReKi
      KC%Cn_alpha_q_circ   = 0.0_ReKi
      KC%Cn_alpha_q_nc     = 0.0_ReKi
      KC%Cn_pot            = 0.0_ReKi
      KC%Dp                = 0.0_ReKi
      KC%Cn_prime          = 0.0_ReKi
      KC%fprime            = 0.0_ReKi
      KC%Df                = 0.0_ReKi
      KC%Cn_V              = 0.0_ReKi
      KC%C_V               = 0.0_ReKi
      KC%Cm_q_circ         = 0.0_ReKi
      KC%Cm_q_nc           = 0.0_ReKi
      KC%Dalphaf           = 0.0_ReKi
      KC%T_f               = 0.0_ReKi
      KC%T_V               = 0.0_ReKi
      KC%alpha_filt_cur    = u%alpha
      KC%ds                = 2.0_ReKi*u%U*p%dt/p%c(i, j)
      
      alphaE   = u%alpha ! NOTE: no omega for UA<UA_HGM
      Tu       = 0.0
      alpha_34 = u%alpha ! NOTE: no omega for UA<UA_HGM
      cl_fs    = AFI_interp%FullySeparate
      cl_fa    = AFI_interp%FullyAttached
      fs_aE    = AFI_interp%f_st

      x_in%x = 0.0_R8Ki

   elseif (p%UAMod == UA_BV) then
      ! --- CalcOutput Boeing-Vertol
      if (AFInfo%RelThickness<0) then
         ErrStat2 = ErrID_Fatal
         ErrMsg2  = 'Relative thickness should be provided in the profile file to use the Boeing-Vertol model.'
         call SetErrStat(ErrStat2,ErrMsg2,ErrStat,ErrMsg,RoutineName)
         return
      endif
      call BV_CalcOutput()
      if (ErrStat >= AbortErrLev) return

   elseif (p%UAMod == UA_HGM .or. p%UAMod == UA_HGMV .or. p%UAMod == UA_OYE) then
      ! --- CalcOutput State Space models
      x_in = x%element(i,j)
      
      if (OtherState%FirstPass(i,j)) then
         call HGM_Steady( i, j, u, p, x_in, AFInfo, ErrStat2, ErrMsg2 )
         call SetErrStat(ErrStat2,ErrMsg2,ErrStat,ErrMsg,RoutineName)
      end if
      
      call AFI_ComputeUACoefs( AFInfo, u%Re, u%UserProp, BL_p, ErrMsg2, ErrStat2 )
         call SetErrStat(ErrStat2,ErrMsg2,ErrStat,ErrMsg,RoutineName)
         if (ErrStat >= AbortErrLev) return
      
      call Get_HGM_constants(i, j, p, u, x_in, BL_p, Tu, alpha_34, alphaE) ! compute Tu, alpha_34, and alphaE

      call AFI_ComputeAirfoilCoefs( alphaE,   u%Re, u%UserProp, AFInfo, AFI_interp, ErrStat2, ErrMsg2 )
         call SetErrStat(ErrStat2, ErrMsg2, ErrStat, ErrMsg, RoutineName)
         
       ! Constraining x4 between 0 and 1 increases numerical stability (should be done elsewhere, but we'll double check here in case there were perturbations on the state value)
      x4 = max( min( x_in%x(4), 1.0_R8Ki ), 0.0_R8Ki )

         ! calculate values for output:
      cl_fs = AFI_interp%FullySeparate
      cl_fa = AFI_interp%FullyAttached
      fs_aE = AFI_interp%f_st

      if (p%UAMod == UA_OYE) then
         ! calculate fully attached value:
         call AddOrSub2Pi(BL_p%alpha0, alphaE)
         cl_fa = (alphaE - BL_p%alpha0) * BL_p%c_lalpha ! Cl fully attached
         y%Cl = x4 * cl_fa  + (1.0_ReKi - x4) * cl_fs   ! TODO consider adding simple corrections + pi * Tu * u%omega
         y%Cd = AFI_interp%Cd                           ! TODO consider adding simple corrections 
         if (AFInfo%ColCm == 0) then ! we don't have a cm column, so make everything 0
            y%Cm = 0.0_ReKi
         else
            y%Cm = AFI_interp%Cm                        ! TODO consider adding simple corrections + y%Cl * delta_c_mf_primeprime - piBy2 * Tu * u%omega  
         endif
         y%Cn = y%Cl*cos(u%alpha) + y%Cd*sin(u%alpha)
         y%Cc = y%Cl*sin(u%alpha) - y%Cd*cos(u%alpha)
      
      elseif (p%UAMod == UA_HGM) then
            ! calculate fully attached value:
         call AddOrSub2Pi(BL_p%alpha0, alphaE)
         cl_fa = (alphaE - BL_p%alpha0) * BL_p%c_lalpha
    
         delta_c_df_primeprime = 0.5_ReKi * (sqrt(fs_aE) - sqrt(x4)) - 0.25_ReKi * (fs_aE - x4)                   ! Eq. 20 [40]
      
   ! bjj: do we need to check that u%alpha is between -pi and + pi?
         cl_circ = x4 * cl_fa  + (1.0_ReKi - x4) * cl_fs                                                          ! Eq. 19 [40]
         y%Cl = cl_circ  + pi * Tu * u%omega                                                                      ! Eq. 16 [40]

         call AddOrSub2Pi(u%alpha, alphaE)
         cd_tors = cl_circ * Tu  * u%omega
         y%Cd = AFI_interp%Cd + (alpha_34 - alphaE) * cl_circ + (AFI_interp%Cd - BL_p%Cd0) * delta_c_df_primeprime  + cd_tors  ! Eq. 17 [40]
      
         if (AFInfo%ColCm == 0) then ! we don't have a cm column, so make everything 0
            y%Cm          = 0.0_ReKi
         else
            y%Cm = AFI_interp%Cm + y%Cl * delta_c_mf_primeprime - piBy2 * Tu * u%omega                            ! Eq. 18 [40]
         end if

         y%Cn = y%Cl*cos(u%alpha) + y%Cd*sin(u%alpha)
         y%Cc = y%Cl*sin(u%alpha) - y%Cd*cos(u%alpha)
      else
      
         ! limit x5?:
         x5 = x_in%x(5)
            
         cn_circ = x4 * AFI_interp%FullyAttached  + (1.0_ReKi - x4) * AFI_interp%FullySeparate + x5
         y%Cn = cn_circ  + pi * Tu * u%omega
         y%Cc = AFI_interp%Cl*sin(alphaE) - AFI_interp%Cd*cos(alphaE) ! static value at alphaE
         
         y%Cl = y%Cn*cos(u%alpha) + y%Cc*sin(u%alpha)

         ! for cm:
         tau_vl = t - OtherState%t_vortexBegin(i,j)
         tau_vl = tau_vl / Tu ! make this non-dimensional (to compare with T_VL)
         tV_ratio = min(1.5_ReKi, tau_vl/BL_p%T_VL)
            
         delta_c_df_primeprime = 0.5_ReKi * (sqrt(fs_aE) - sqrt(x4)) - 0.25_ReKi * (fs_aE - x4)                   ! Eq. 20 [40]
         
         call AddOrSub2Pi(u%alpha, alphaE)
         y%Cd = AFI_interp%Cd + (u%alpha - alphaE) * y%Cn + (AFI_interp%Cd - BL_p%Cd0) * delta_c_df_primeprime    ! Eq. 79 [41]
         
         
         if (AFInfo%ColCm == 0) then ! we don't have a cm column, so make everything 0
            y%Cm          = 0.0_ReKi
         else
!            alphaF = x_in%x(3) / BL_p%c_lalpha + BL_p%alpha0
            y%Cm = AFI_interp%Cm + cn_circ * delta_c_mf_primeprime - 0.0_ReKi * piBy2 * Tu * u%omega - 0.25_ReKi*(1.0_ReKi - cos(pi * tV_ratio ))*x5
         end if
      
      end if
      
         ! now check if we should have turned off UA, and modify outputs accordingly (with linear combination of steady outputs)
      call UA_BlendSteady(u, p, AFInfo, y, misc%FirstWarn_UA_off, misc%weight(i,j), ErrStat2, ErrMsg2)
         call SetErrStat(ErrStat2, ErrMsg2, ErrStat, ErrMsg, RoutineName)
         
   else
      ! --- CalcOutput Beddoes-Leishman type models
      
      M           = u%U / p%a_s
      
      call UA_CheckMachNumber(M, misc%FirstWarn_M, ErrStat2, ErrMsg2 )
         call SetErrStat(ErrStat2,ErrMsg2,ErrStat,ErrMsg,RoutineName)
         if (ErrStat >= AbortErrLev) return
            
      call ComputeKelvinChain( i, j, u, p, xd, OtherState, misc, AFInfo, KC, BL_p, ErrStat2, ErrMsg2 )
         call SetErrStat(ErrStat2,ErrMsg2,ErrStat,ErrMsg,RoutineName)
      

      !.............................
      ! Cn
      !.............................
         ! Eqn 1.53 or 1.53b depending on UAMod
      if (xd%tau_v(i, j) > 0.0) then
         y%Cn= KC%Cn_FS + KC%Cn_v                                                                                                                  ! Eqn 1.53
      else
         y%Cn= KC%Cn_FS
      end if

      !.............................
      ! Cc
      !.............................
      
      
      if ( p%flookup ) then 
      !if ( p%UAMod == UA_Gonzalez ) then
         Cc_FS = BL_p%eta_e*KC%Cc_pot *(sqrt(KC%fprimeprime_c) - Gonzalez_factor)                                                                  ! Eqn 1.40  
      else
         Cc_FS = BL_p%eta_e*KC%Cc_pot * sqrt(KC%fprimeprime_c)                                                                                     ! Eqn 1.40 without Gonzalez's modification for negative Cc
      end if
      
            
      if ( p%UAMod == UA_MinnemaPierce ) then
#ifdef TEST_THEORY
            y%Cc = Cc_FS + KC%Cn_v*tan(KC%alpha_e)*(1-xd%tau_v(i, j)/(BL_p%T_VL))                                          ! Eqn 1.55 with Eqn. 1.40
#else            
            y%Cc = Cc_FS + KC%Cn_v*    KC%alpha_e *(1.0_ReKi-xd%tau_v(i, j)/(BL_p%T_VL))                                   ! Eqn 1.55 with approximation of tan(KC%alpha_e)=KC%alpha_e and Eqn. 1.40 substitution
#endif            
                 
      elseif ( p%UAMod == UA_Gonzalez ) then
         y%Cc = Cc_FS                                                                                                                              ! Eqn. 1.55b
      else
         ! TODO: This is UAMod = 1 and we still need to verify these equations!!!  GJH Dec 20 2015
         if ( KC%Cn_prime <= BL_p%Cn1 ) then
            !y%Cc = BL_p%eta_e*KC%Cc_pot*(sqrt(KC%fprimeprime_c) - f_c_offset) !*sin(KC%alpha_e + BL_p%alpha0)
            y%Cc = Cc_FS * sin(KC%alpha_e + BL_p%alpha0)                                                                                           ! Eqn 1.56a [1]
         else
            if ( p%flookup ) then 
              ! if (p%UAMod == UA_Baseline) then
              !    call Get_f_from_Lookup( p%UAMod, u%Re, u%UserProp, KC%alpha_filt_cur, BL_p%alpha0, KC%C_nalpha_circ, AFInfo, ErrStat2, ErrMsg2, f=f)
              ! else   
               ! TODO: Need to understand the effect of the offset on this f in the following equations and fprimeprime_c.
                  !bjj: fprimeprime_c is computed with the Gonzalez offset in the Kelvin Chain, so it's not just f that could be a problem.
                  f      = Get_f_c_from_Lookup( p%UAMod, u%Re, u%UserProp, KC%alpha_filt_cur, BL_p%alpha0, KC%C_nalpha_circ, BL_p%eta_e, AFInfo, ErrStat2, ErrMsg2)
                  call SetErrStat(ErrStat2,ErrMsg2,ErrStat,ErrMsg,RoutineName)
              ! endif
               
            else
               f      = Get_f( KC%alpha_filt_cur, BL_p%alpha0, BL_p%alpha1, BL_p%alpha2, BL_p%S1, BL_p%S2, BL_p%S3, BL_p%S4 )
            end if
            
            k2_hat = 2.0_ReKi*(KC%Cn_prime - BL_p%Cn1) + KC%fprimeprime_c - f                                                                      ! Eqn 1.56b
            ! TODO: why did we comment out the sin() term below?  GJH 2/28/2017
            y%Cc   = BL_p%k1_hat + KC%Cc_pot*sqrt(KC%fprimeprime_c)*KC%fprimeprime_c**k2_hat *sin(KC%alpha_e + BL_p%alpha0)                        ! Eqn 1.56a [2]
            
         end if
         
      end if
      
      !.............................
      ! convert cc and cn to cl and cd
      !.............................
            
      y%Cl = y%Cn*cos(u%alpha) + y%Cc*sin(u%alpha)                                                                                                 ! Eqn 1.2a
      y%Cd = y%Cn*sin(u%alpha) - y%Cc*cos(u%alpha) + BL_p%Cd0                                                                                      ! Eqn 1.2b 

         ! Make Cn and CC consistent with the added contribution of Cd0 in Cd:
      y%Cn = y%Cl*cos(u%alpha) + y%Cd*sin(u%alpha)    !Added the contribution of Cd0 in Cn and Cc
      y%Cc = y%Cl*sin(u%alpha) - y%Cd*cos(u%alpha)
      
      !.............................
      ! convert cm
      !.............................
      
      alpha_prime_f = 0.0_ReKi ! initialize for output purposes
      
         ! Check for Cm column in AFInfo data
      if (AFInfo%ColCm == 0) then ! we don't have a cm column, so make everything 0
         
         y%Cm          = 0.0_ReKi
         Cm_v          = 0.0_ReKi
     
      else
            
         if ( p%UAMod == UA_Gonzalez ) then !bjj: what is this doing?
            
            if (abs(KC%alpha_f - BL_p%alpha0) < .01) then
               if (KC%alpha_f < BL_p%alpha0) then
                  KC%alpha_f = KC%alpha_f - .01
               else
                  KC%alpha_f = KC%alpha_f + .01
               end if
            end if       ! Removed part of the code related to fprimeprime_m, which has been added in other part of the code        
         
         end if
      
         !...........
         ! compute Cm_FS
         !...........
         
         Cm_alpha_nc = - KC%Cn_alpha_nc / 4.0_ReKi                                                                                                 ! Eqn 1.27
         Cm_common   = KC%Cm_q_circ + Cm_alpha_nc + KC%Cm_q_nc                                                                                     ! second parts of Eqn 1.41, Eqn 1.44, and Eqn 1.45
   
         if ( p%UAMod == UA_Baseline ) then
            
            x_cp_hat = BL_p%k0 + BL_p%k1*(1.0_ReKi-KC%fprimeprime) + BL_p%k2*sin(pi*KC%fprimeprime**BL_p%k3)                                       ! Eqn 1.42
            Cm_FS  = BL_p%Cm0 - KC%Cn_alpha_q_circ*(x_cp_hat - 0.25_ReKi) + Cm_common                                                              ! Eqn 1.41

         elseif ( p%UAMod == UA_MinnemaPierce ) then
      
               ! Look up Cm using alpha_prime_f
            alpha_prime_f = KC%alpha_f - KC%Dalphaf                                                                                                ! Eqn 1.43a

            call AFI_ComputeAirfoilCoefs( alpha_prime_f, u%Re, u%UserProp, AFInfo, AFI_interp, ErrStat2, ErrMsg2)
               call SetErrStat(ErrStat2,ErrMsg2,ErrStat,ErrMsg,RoutineName)            
            Cm_FS = AFI_interp%Cm + Cm_common                                                                                                      ! Eqn 1.44
         else ! UAMod == UA_Gonzalez
            Cm_FS = BL_p%Cm0 + KC%Cn_FS*KC%fprimeprime_m + Cm_common                                                                               ! Eqn 1.45

         end if   
      
         Cm_v     = -BL_p%x_cp_bar*( 1.0_ReKi - cos( pi*xd%tau_v(i, j)/BL_p%T_VL ) )*KC%Cn_v                               ! Eqn 1.57
         if (p%UAMod == UA_Gonzalez .and. xd%tau_v(i, j) <= 0.0 ) then !Added specific logic for UAMod=UA_Gonzalez
            y%Cm   = Cm_FS
         else
            y%Cm   = Cm_FS + Cm_v                                                                                                                  ! Eqn 1.58, Eqn 1.59, and Eqn 1.60
         end if

      end if
      
         ! now check if we should have turned off UA, and modify outputs accordingly (with linear combination of steady outputs)
      call UA_BlendSteady(u, p, AFInfo, y, misc%FirstWarn_UA_off, misc%weight(i,j), ErrStat2, ErrMsg2)
         call SetErrStat(ErrStat2, ErrMsg2, ErrStat, ErrMsg, RoutineName)

   end if ! Switch on UAMod
   
#ifdef UA_OUTS
   iOffset = (i-1)*p%NumOuts + (j-1)*p%nNodesPerBlade*p%NumOuts
   if (allocated(y%WriteOutput)) then  !bjj: because BEMT uses local variables for UA output, y%WriteOutput is not necessarially allocated. Need to figure out a better solution.
   
      y%WriteOutput(iOffset+ 1)    = u%alpha*R2D
      y%WriteOutput(iOffset+ 2)    = u%U
      y%WriteOutput(iOffset+ 3)    = y%Cn
      y%WriteOutput(iOffset+ 4)    = y%Cc
      y%WriteOutput(iOffset+ 5)    = y%Cl
      y%WriteOutput(iOffset+ 6)    = y%Cd
      y%WriteOutput(iOffset+ 7)    = y%Cm
   
      if (p%UAMod == UA_HGM .or. p%UAMod == UA_HGMV .or. p%UAMod == UA_OYE) then
         y%WriteOutput(iOffset+ 8)    = u%omega*R2D
         y%WriteOutput(iOffset+ 9)    = alphaE*R2D
         y%WriteOutput(iOffset+10)    = Tu
         y%WriteOutput(iOffset+11)    = alpha_34*R2D
         y%WriteOutput(iOffset+12)    = cl_fs
         y%WriteOutput(iOffset+13)    = fs_aE
         
         y%WriteOutput(iOffset+14)    = x_in%x(1) !x%element(i,j)%x(1)
         y%WriteOutput(iOffset+15)    = x_in%x(2) !x%element(i,j)%x(2)
         y%WriteOutput(iOffset+16)    = x_in%x(3) !x%element(i,j)%x(3)
         y%WriteOutput(iOffset+17)    = x_in%x(4) !x%element(i,j)%x(4)
         y%WriteOutput(iOffset+18)    = k
         y%WriteOutput(iOffset+19)    = misc%weight(i,j)
         y%WriteOutput(iOffset+20)    = cl_fa

         if (p%UAMod == UA_HGMV) then
            y%WriteOutput(iOffset+21)    = x_in%x(5) !x%element(i,j)%x(5)
         end if

      elseif(p%UAMod == UA_BV) then
         y%WriteOutput(iOffset+ 8)    = u%omega 
         y%WriteOutput(iOffset+ 9)    = alphaE_L*R2D
         y%WriteOutput(iOffset+10)    = alphaE_D*R2D
         y%WriteOutput(iOffset+11)    = Get_Tu(u%u, p%c(i,j))
         y%WriteOutput(iOffset+12)    = alpha_34*R2D
         y%WriteOutput(iOffset+13)    = xd%alpha_dot(i,j)*R2D*p%dt
         y%WriteOutput(iOffset+14)    = adotnorm
         y%WriteOutput(iOffset+15)    = (alpha_34-alphaE_L)*R2D
         y%WriteOutput(iOffset+16)    = (alpha_34-alphaE_D)*R2D
         y%WriteOutput(iOffset+17)    = transfer(OtherState%activeL(i,j), ReKi) ! logical to float
         y%WriteOutput(iOffset+18)    = transfer(OtherState%activeD(i,j), ReKi)
         y%WriteOutput(iOffset+19)    = alphaLag_D*R2D
         y%WriteOutput(iOffset+20)    = gammaL
         y%WriteOutput(iOffset+21)    = gammaD
         y%WriteOutput(iOffset+22)    = TransA
         y%WriteOutput(iOffset+23)    = delP
         y%WriteOutput(iOffset+24)    = delN
         y%WriteOutput(iOffset+25)    = u%v_ac(1)
         y%WriteOutput(iOffset+26)    = u%v_ac(2)
         
      else
         ! Baseline, Gonzales, MinnemaPierce
         y%WriteOutput(iOffset+ 8)    = KC%Cn_alpha_q_circ               ! CNCP in ADv14
         y%WriteOutput(iOffset+ 9)    = KC%Cn_alpha_q_nc                 ! CNIQ in ADv14
         y%WriteOutput(iOffset+10)    = KC%Cn_pot
         y%WriteOutput(iOffset+11)    = KC%Dp
         y%WriteOutput(iOffset+12)    = KC%Cn_prime
         y%WriteOutput(iOffset+13)    = KC%fprime
         y%WriteOutput(iOffset+14)    = KC%Df
         y%WriteOutput(iOffset+15)    = KC%Cn_V
         y%WriteOutput(iOffset+16)    = xd%tau_v(i, j)

         if ( misc%LESF(i, j) ) then  ! BEDSEP in v14 !bjj: note that this output is calculated in UpdateDiscState, so it may be out of sync here.
            y%WriteOutput(iOffset+17) = 1.0_ReKi
         else
            y%WriteOutput(iOffset+17) = 0.0_ReKi
         end if

         if ( misc%TESF(i, j) ) then  !SHIFT in v14   !bjj: note that this output is calculated in UpdateDiscState, so it may be out of sync here.
            y%WriteOutput(iOffset+18) = 1.0_ReKi
         else
            y%WriteOutput(iOffset+18) = 0.0_ReKi
         end if
         if ( misc%VRTX(i, j) ) then  ! VOR in v14    !bjj: note that this output is calculated in UpdateDiscState, so it may be out of sync here.
            y%WriteOutput(iOffset+19) = 1.0_ReKi
         else
            y%WriteOutput(iOffset+19) = 0.0_ReKi
         end if
         y%WriteOutput(iOffset+20)    = KC%C_V
         y%WriteOutput(iOffset+21)    = Cm_alpha_nc
         y%WriteOutput(iOffset+22)    = KC%Cm_q_nc
         y%WriteOutput(iOffset+23)    = Cm_v
         y%WriteOutput(iOffset+24)    = alpha_prime_f
         y%WriteOutput(iOffset+25)    = KC%Dalphaf
         y%WriteOutput(iOffset+26)    = AFI_interp%Cm
         y%WriteOutput(iOffset+27)    = KC%T_f
         y%WriteOutput(iOffset+28)    = KC%T_V
         y%WriteOutput(iOffset+29)    = KC%ds  ! Eqn 1.51 (tau_v) 
         y%WriteOutput(iOffset+30)    = KC%T_alpha
         y%WriteOutput(iOffset+31)    = KC%T_q
         y%WriteOutput(iOffset+32)    = KC%k_alpha
         y%WriteOutput(iOffset+33)    = KC%k_q
         y%WriteOutput(iOffset+34)    = KC%alpha_e
         y%WriteOutput(iOffset+35)    = KC%X1
         y%WriteOutput(iOffset+36)    = KC%X2
         y%WriteOutput(iOffset+37)    = KC%cn_q_nc
         y%WriteOutput(iOffset+38)    = KC%alpha_f
         y%WriteOutput(iOffset+39)    = KC%fprimeprime
         y%WriteOutput(iOffset+40)    = OtherState%sigma1(i, j)
         y%WriteOutput(iOffset+41)    = OtherState%sigma3(i, j)
         y%WriteOutput(iOffset+42)    = misc%T_sh(i, j)
         y%WriteOutput(iOffset+43)    = k
         y%WriteOutput(iOffset+44)    = misc%weight(i,j)
         y%WriteOutput(iOffset+45)    = KC%alpha_filt_cur*R2D
         
      end if
   end if
#endif

contains 
   !> Calc Outputs for Boieng-Vertol dynamic stall
   !! See BV_DynStall.f95 of CACTUS, and [70], notations kept more or less consistent
   subroutine BV_CalcOutput()
      real(ReKi) :: alpha_50
      real(ReKi) :: Cm25_stat
      real(ReKi) :: Cl75_stat
      real(ReKi) :: Cl50_stat

      ! --- Compute Unsteady aero params (BL_p) for this airfoil (alpha0, alpha1, alpha2)
      call AFI_ComputeUACoefs( AFInfo, u%Re, u%UserProp, BL_p, ErrMsg2, ErrStat2); call SetErrStat(ErrStat2, ErrMsg2, ErrStat, ErrMsg, RoutineName)
      if (ErrStat >= AbortErrLev) return

      ! --- Compute effective angle of attack and lagged angle of attack (needed to update active states)
      call BV_getAlphas(i, j, u, p, xd, BL_p, AFInfo%RelThickness, alpha_34, alphaE_L, alphaLag_D, adotnorm)
      alphaE_D = BV_alphaE_D(adotnorm, alpha_34, alphaLag_D, BL_p, OtherState%activeD(i,j))

#ifdef UA_OUTS
      ! --- Recompute variables, for temporary output to file only
      ! Calculate deltas to negative and positive stall angle (delN, and delP)
      call BV_delNP(adotnorm, alpha_34, alphaLag_D, BL_p, OtherState%activeD(i,j), delN, delP)
      call BV_getGammas(tc=AFInfo%RelThickness, umach=0.0_ReKi, gammaL=gammaL, gammaD=gammaD)
      TransA = BV_TransA(BL_p)
#endif 



      ! --- Cl, _,  at effective angle of attack alphaE
      if (OtherState%activeL(i,j)) then
         ! Dynamic Cl (scaled)
         call AFI_ComputeAirfoilCoefs(alphaE_L, u%Re, u%UserProp, AFInfo, AFI_interp, ErrStat2, ErrMsg2); call SetErrStat(ErrStat2, ErrMsg2, ErrStat, ErrMsg, RoutineName)
         y%Cl = AFI_interp%Cl/(alphaE_L-BL_P%alpha0) * (alpha_34-BL_p%alpha0)
      else
         ! Static Cl
         call AFI_ComputeAirfoilCoefs(alpha_34, u%Re, u%UserProp, AFInfo, AFI_interp, ErrStat2, ErrMsg2); call SetErrStat(ErrStat2, ErrMsg2, ErrStat, ErrMsg, RoutineName)
         y%Cl = AFI_interp%Cl
      endif

      ! --- Cd at effective angle of attack alphaE (alphaE might be alpha34 if no drag model)
      call AFI_ComputeAirfoilCoefs(alphaE_D, u%Re, u%UserProp, AFInfo, AFI_interp, ErrStat2, ErrMsg2); call SetErrStat(ErrStat2, ErrMsg2, ErrStat, ErrMsg, RoutineName)
      y%Cd = AFI_interp%Cd

      ! --- Cm using pitch rate effects by analogy to pitching flat plate potential flow theory (SAND report)
      ! As Done in CACTUS
      ! Static coeffs at 1/4 chord
      if (AFInfo%ColCm == 0) then ! we don't have a cm column, so make everything 0
         Cm25_stat = 0.0_ReKi
      else
         ! Static coeffs at 1/4 chord (u%Alpha)
         call AFI_ComputeAirfoilCoefs(u%Alpha, u%Re, u%UserProp, AFInfo, AFI_interp, ErrStat2, ErrMsg2); call SetErrStat(ErrStat2, ErrMsg2, ErrStat, ErrMsg, RoutineName)
         Cm25_stat = AFI_interp%Cm
      endif
      ! Static coeffs at 1/2 chord (alpha_50)
      alpha_50 = Get_Alpha24(u%v_ac, u%omega, 0.25_ReKi*p%c(i,j))
      call AFI_ComputeAirfoilCoefs(alpha_50, u%Re, u%UserProp, AFInfo, AFI_interp, ErrStat2, ErrMsg2); call SetErrStat(ErrStat2, ErrMsg2, ErrStat, ErrMsg, RoutineName)
      Cl50_stat = AFI_interp%Cl
      ! Static coeffs at 3/4 chord (alpha_34)
      call AFI_ComputeAirfoilCoefs(alpha_34, u%Re, u%UserProp, AFInfo, AFI_interp, ErrStat2, ErrMsg2); call SetErrStat(ErrStat2, ErrMsg2, ErrStat, ErrMsg, RoutineName)
      Cl75_stat = AFI_interp%Cl
      y%Cm = Cm25_stat + cos(alpha_50) * (Cl75_stat - Cl50_stat)*0.25_ReKi

      ! TODO projection using alpha 5 and back for added mass
      !y%Cn = y%Cl*cos(u%alpha) + y%Cd*sin(u%alpha)
      !y%Cc = y%Cl*sin(u%alpha) - y%Cd*cos(u%alpha)
      y%Cn = y%Cl*cos(alpha_50) + y%Cd*sin(alpha_50)
      y%Cc = y%Cl*sin(alpha_50) - y%Cd*cos(alpha_50)

   end subroutine BV_CalcOutput
   
end subroutine UA_CalcOutput



!==============================================================================   
subroutine UA_WriteOutputToFile(t, p, y)
   real(DbKi),                   intent(in   )  :: t           ! current time (s)
   type(UA_ParameterType),       intent(in   )  :: p           ! Parameters
   type(UA_OutputType),          intent(in   )  :: y           ! Outputs computed at Time (Input only so that mesh con-
                                                               !   nectivity information does not have to be recalculated)
!   type(UA_ContinuousStateType), intent(in   )  :: x           ! Continuous states at Time
!   type(UA_DiscreteStateType),   intent(in   )  :: xd          ! Discrete states at Time
!   type(UA_OtherStateType),      intent(in   )  :: OtherState  ! Other states at Time
!   type(AFI_ParameterType),      intent(in   )  :: AFInfo      ! The airfoil parameter data
!   type(UA_MiscVarType),         intent(inout)  :: misc        ! Misc/optimization variables
!   integer(IntKi),               intent(  out)  :: ErrStat     ! Error status of the operation
!   character(*),                 intent(  out)  :: ErrMsg      ! Error message if ErrStat /= ErrID_None

   integer                                   :: k
      
      ! Generate file outputs
#ifdef UA_OUTS
   if (p%unOutFile > 0 .and. allocated(y%WriteOutput)) then
   
      write (p%unOutFile,"(F19.6)",ADVANCE='no')  t
      do k=1,size(y%WriteOutput)
         WRITE (p%unOutFile,'(:,A,'//trim( p%OutFmt )//')', ADVANCE='no' )  p%Delim, y%WriteOutput(k)
      end do  
      WRITE (p%unOutFile,'()')          ! write the line return

   end if
#endif

end subroutine UA_WriteOutputToFile
!==============================================================================   
subroutine UA_WriteAFIParamsToFile(InitInp, AFInfo, ErrStat, ErrMsg)
   type(AFI_ParameterType),      intent(in   )  :: AFInfo(:)   ! The airfoil parameter data (for all airfoils)
   type(UA_InitInputType),       intent(in   )  :: InitInp     ! input data for initialization routine

   integer(IntKi),               intent(  out)  :: ErrStat     ! Error status of the operation
   character(*),                 intent(  out)  :: ErrMsg      ! Error message if ErrStat /= ErrID_None

   integer                                      :: k
   integer(IntKi)                               :: i
   integer(IntKi)                               :: unOutFile
   integer(IntKi)                               :: ErrStat2
   character(ErrMsgLen)                         :: ErrMsg2
   character(*), parameter                      :: RoutineName = 'UA_WriteAFIParamsToFile'
   character(*), parameter                      :: delim = ' '
   
   integer, parameter                           :: MaxLen = 16
   integer, parameter                           :: NumChans = 49
   character(MaxLen)                            :: ChanName( NumChans)
   character(MaxLen)                            :: ChanUnit( NumChans)
   real(ReKi)                                   :: TmpValues(NumChans)
   character(3)                                 :: MaxLenStr
   character(80)                                :: Fmt
   
   MaxLenStr = trim(num2lstr(MaxLen))
   
   i=1
   ChanName(i) = 'AirfoilNumber';    ChanUnit(i) = '(-)';        i = i+1;
   ChanName(i) = 'TableNumber';      ChanUnit(i) = '(-)';        i = i+1;
   ChanName(i) = 'alpha0';           ChanUnit(i) = '(deg)';      i = i+1;
   ChanName(i) = 'alpha1';           ChanUnit(i) = '(deg)';      i = i+1;
   ChanName(i) = 'alpha2';           ChanUnit(i) = '(deg)';      i = i+1;
   ChanName(i) = 'eta_e';            ChanUnit(i) = '(-)';        i = i+1;
   ChanName(i) = 'C_nalpha';         ChanUnit(i) = '(-/rad)';    i = i+1;
   ChanName(i) = 'C_lalpha';         ChanUnit(i) = '(-/rad)';    i = i+1;
   ChanName(i) = 'T_f0';             ChanUnit(i) = '(-)';        i = i+1;
   ChanName(i) = 'T_V0';             ChanUnit(i) = '(-)';        i = i+1;
   ChanName(i) = 'T_p';              ChanUnit(i) = '(-)';        i = i+1;
   ChanName(i) = 'T_VL';             ChanUnit(i) = '(-)';        i = i+1;
   ChanName(i) = 'b1';               ChanUnit(i) = '(-)';        i = i+1;
   ChanName(i) = 'b2';               ChanUnit(i) = '(-)';        i = i+1;
   ChanName(i) = 'b5';               ChanUnit(i) = '(-)';        i = i+1;
   ChanName(i) = 'A1';               ChanUnit(i) = '(-)';        i = i+1;
   ChanName(i) = 'A2';               ChanUnit(i) = '(-)';        i = i+1;
   ChanName(i) = 'A5';               ChanUnit(i) = '(-)';        i = i+1;
   ChanName(i) = 'S1';               ChanUnit(i) = '(-)';        i = i+1;
   ChanName(i) = 'S2';               ChanUnit(i) = '(-)';        i = i+1;
   ChanName(i) = 'S3';               ChanUnit(i) = '(-)';        i = i+1;
   ChanName(i) = 'S4';               ChanUnit(i) = '(-)';        i = i+1;
   ChanName(i) = 'Cn1';              ChanUnit(i) = '(-)';        i = i+1;
   ChanName(i) = 'Cn2';              ChanUnit(i) = '(-)';        i = i+1;
   ChanName(i) = 'St_sh';            ChanUnit(i) = '(-)';        i = i+1;
   ChanName(i) = 'Cd0';              ChanUnit(i) = '(-)';        i = i+1;
   ChanName(i) = 'Cm0';              ChanUnit(i) = '(-)';        i = i+1;
   ChanName(i) = 'k0';               ChanUnit(i) = '(-)';        i = i+1;
   ChanName(i) = 'k1';               ChanUnit(i) = '(-)';        i = i+1;
   ChanName(i) = 'k2';               ChanUnit(i) = '(-)';        i = i+1;
   ChanName(i) = 'k3';               ChanUnit(i) = '(-)';        i = i+1;
   ChanName(i) = 'k1_hat';           ChanUnit(i) = '(-)';        i = i+1;
   ChanName(i) = 'x_cp_bar';         ChanUnit(i) = '(-)';        i = i+1;
   ChanName(i) = 'UACutout';         ChanUnit(i) = '(deg)';      i = i+1;
   ChanName(i) = 'UACutout_delta';   ChanUnit(i) = '(deg)';      i = i+1;
   ChanName(i) = 'UACutout_blend';   ChanUnit(i) = '(deg)';      i = i+1;
   ChanName(i) = 'filtCutOff';       ChanUnit(i) = '(-)';        i = i+1;
   ChanName(i) = 'alphaLowerWrap';   ChanUnit(i) = '(deg)';      i = i+1;
   ChanName(i) = 'alphaLower';       ChanUnit(i) = '(deg)';      i = i+1;
   ChanName(i) = 'alphaUpper';       ChanUnit(i) = '(deg)';      i = i+1;
   ChanName(i) = 'alphaUpperWrap';   ChanUnit(i) = '(deg)';      i = i+1;
   ChanName(i) = 'c_alphaLowerWrap'; ChanUnit(i) = '(-)';        i = i+1;
   ChanName(i) = 'c_alphaLower';     ChanUnit(i) = '(-)';        i = i+1;
   ChanName(i) = 'c_alphaUpper';     ChanUnit(i) = '(-)';        i = i+1;
   ChanName(i) = 'c_alphaUpperWrap'; ChanUnit(i) = '(-)';        i = i+1;
   ChanName(i) = 'c_RateWrap';       ChanUnit(i) = '(-/rad)';    i = i+1;
   ChanName(i) = 'c_RateLower';      ChanUnit(i) = '(-/rad)';    i = i+1;
   ChanName(i) = 'c_Rate';           ChanUnit(i) = '(-/rad)';    i = i+1;
   ChanName(i) = 'c_RateUpper';      ChanUnit(i) = '(-/rad)';    i = i+1;
      
   CALL GetNewUnit( unOutFile, ErrStat, ErrMsg )
   IF ( ErrStat /= ErrID_None ) RETURN

   CALL OpenFOutFile ( unOutFile, trim(InitInp%OutRootName)//'.UA.sum', ErrStat2, ErrMsg2 )
      call SetErrStat(ErrStat2, ErrMsg2, ErrStat, ErrMsg, RoutineName)
      if (ErrStat >= AbortErrLev) return
      
         
   ! Generate file outputs

   write (unOutFile,'(/,A)')  'Predictions were generated on '//CurDate()//' at '//CurTime() !//' using '//trim(GetNVD(version))
   write (unOutFile,'(1X,A)') trim(ProgName)
   write (unOutFile,'()' )    !print a blank line
   write (unOutFile,'()' )    !print a blank line
   write (unOutFile,'()' )    !print a blank line
              

      !......................................................
      ! Write the names of the output parameters on one line:
      !......................................................
   call WrFileNR ( unOutFile, ChanName(1) )
   do i=2,size(ChanName)
      call WrFileNR ( unOutFile, delim//ChanName(i) )
   end do
   write (unOutFile,'()')

      !......................................................
      ! Write the units of the output parameters on one line:
      !......................................................
   call WrFileNR ( unOutFile, ChanUnit(1) )
   do i=2,size(ChanName)
      call WrFileNR ( unOutFile, delim//ChanUnit(i) )
   end do
   write (unOutFile,'()')

   TmpValues = 0.0_ReKi ! initialize in case UAdata is not included in the airfoil table
      !......................................................
      ! Write the data for each table in each file
      !......................................................
   Fmt = '(I'//MaxLenStr//',"'//delim//'",I'//MaxLenStr//','//trim(num2lstr(NumChans))//'("'//delim//'",F'//MaxLenStr//'.5))'
   do k=1,size(AFInfo)
      do i=1,size(AFInfo(k)%Table)
         IF (AFInfo(k)%Table(i)%InclUAdata) then
            WRITE(unOutFile, Fmt) k, i, &
                                       AFInfo(k)%Table(i)%UA_BL%alpha0*R2D        , &
                                       AFInfo(k)%Table(i)%UA_BL%alpha1*R2D        , &
                                       AFInfo(k)%Table(i)%UA_BL%alpha2*R2D        , &
                                       AFInfo(k)%Table(i)%UA_BL%eta_e             , &
                                       AFInfo(k)%Table(i)%UA_BL%C_nalpha          , &
                                       AFInfo(k)%Table(i)%UA_BL%C_lalpha          , &
                                       AFInfo(k)%Table(i)%UA_BL%T_f0              , &
                                       AFInfo(k)%Table(i)%UA_BL%T_V0              , &
                                       AFInfo(k)%Table(i)%UA_BL%T_p               , &
                                       AFInfo(k)%Table(i)%UA_BL%T_VL              , &
                                       AFInfo(k)%Table(i)%UA_BL%b1                , &
                                       AFInfo(k)%Table(i)%UA_BL%b2                , &
                                       AFInfo(k)%Table(i)%UA_BL%b5                , &
                                       AFInfo(k)%Table(i)%UA_BL%A1                , &
                                       AFInfo(k)%Table(i)%UA_BL%A2                , &
                                       AFInfo(k)%Table(i)%UA_BL%A5                , &
                                       AFInfo(k)%Table(i)%UA_BL%S1                , &
                                       AFInfo(k)%Table(i)%UA_BL%S2                , &
                                       AFInfo(k)%Table(i)%UA_BL%S3                , &
                                       AFInfo(k)%Table(i)%UA_BL%S4                , &
                                       AFInfo(k)%Table(i)%UA_BL%Cn1               , &
                                       AFInfo(k)%Table(i)%UA_BL%Cn2               , &
                                       AFInfo(k)%Table(i)%UA_BL%St_sh             , &
                                       AFInfo(k)%Table(i)%UA_BL%Cd0               , &
                                       AFInfo(k)%Table(i)%UA_BL%Cm0               , &
                                       AFInfo(k)%Table(i)%UA_BL%k0                , &
                                       AFInfo(k)%Table(i)%UA_BL%k1                , &
                                       AFInfo(k)%Table(i)%UA_BL%k2                , &
                                       AFInfo(k)%Table(i)%UA_BL%k3                , &
                                       AFInfo(k)%Table(i)%UA_BL%k1_hat            , &
                                       AFInfo(k)%Table(i)%UA_BL%x_cp_bar          , &
                                       AFInfo(k)%Table(i)%UA_BL%UACutout*R2D      , &
                                       AFInfo(k)%Table(i)%UA_BL%UACutout_delta*R2D, &
                                       AFInfo(k)%Table(i)%UA_BL%UACutout_blend*R2D, &
                                       AFInfo(k)%Table(i)%UA_BL%filtCutOff        , &
                                       AFInfo(k)%Table(i)%UA_BL%alphaLowerWrap*R2D, &
                                       AFInfo(k)%Table(i)%UA_BL%alphaLower*R2D    , &
                                       AFInfo(k)%Table(i)%UA_BL%alphaUpper*R2D    , &
                                       AFInfo(k)%Table(i)%UA_BL%alphaUpperWrap*R2D, &
                                       AFInfo(k)%Table(i)%UA_BL%c_alphaLowerWrap  , &
                                       AFInfo(k)%Table(i)%UA_BL%c_alphaLower      , &
                                       AFInfo(k)%Table(i)%UA_BL%c_alphaUpper      , &
                                       AFInfo(k)%Table(i)%UA_BL%c_alphaUpperWrap  , &
                                       AFInfo(k)%Table(i)%UA_BL%c_RateWrap        , &
                                       AFInfo(k)%Table(i)%UA_BL%c_RateLower       , &
                                       AFInfo(k)%Table(i)%UA_BL%c_Rate            , &
                                       AFInfo(k)%Table(i)%UA_BL%c_RateUpper
         ELSE
            WRITE(unOutFile, Fmt) k, i, TmpValues(3:)
         END IF
      end do
   end do

   close(unOutFile)
      
end subroutine UA_WriteAFIParamsToFile
!==============================================================================
subroutine UA_End(p)
   type(UA_ParameterType),       intent(inout)  :: p           ! Parameters
!   type(UA_ContinuousStateType), intent(in   )  :: x           ! Continuous states at Time
!   type(UA_DiscreteStateType),   intent(in   )  :: xd          ! Discrete states at Time
!   type(UA_OtherStateType),      intent(in   )  :: OtherState  ! Other states at Time
!   type(AFI_ParameterType),      intent(in   )  :: AFInfo      ! The airfoil parameter data
!   type(UA_OutputType),          intent(inout)  :: y           ! Outputs computed at Time (Input only so that mesh con-
!                                                               !   nectivity information does not have to be recalculated)
!   type(UA_MiscVarType),         intent(inout)  :: misc        ! Misc/optimization variables
!   integer(IntKi),               intent(  out)  :: ErrStat     ! Error status of the operation
!   character(*),                 intent(  out)  :: ErrMsg      ! Error message if ErrStat /= ErrID_None

   if (p%NumOuts > 0 .and. p%UnOutFile > 0) CLOSE(p%UnOutFile)
   p%unOutFile = -1
end subroutine UA_End
!==============================================================================   
!>This subroutine blends the steady outputs with the unsteady-outputs so that
!! UA can turn back on if the angle of attack goes back into a reasonable range.
subroutine UA_BlendSteady(u, p, AFInfo, y, FirstWarn_UA_off, weight, ErrStat, ErrMsg)
   type(UA_InputType),           intent(in   )  :: u           ! "Fixed" Inputs at Time
   type(UA_ParameterType),       intent(in   )  :: p           ! Parameters
   type(AFI_ParameterType),      intent(in   )  :: AFInfo      ! The airfoil parameter data
   type(UA_OutputType),          intent(inout)  :: y           ! Outputs computed at Time (Input only so that mesh con-
   LOGICAL,                      intent(inout)  :: FirstWarn_UA_off      ! flag to determine if warning message should be displayed
   REAL(ReKi),                   intent(  out)  :: weight      ! scaling weight for UA vs steady outputs
   integer(IntKi),               intent(  out)  :: ErrStat     ! Error status of the operation
   character(*),                 intent(  out)  :: ErrMsg      ! Error message if ErrStat /= ErrID_None

   type(AFI_OutputType)                         :: AFI_steady
   REAL(ReKi)                                   :: W1,W2         ! Weights for turning off UA temporarily
   REAL(ReKi)                                   :: AFI_steady_Cn ! Cn from steady coefficients
   REAL(ReKi)                                   :: AFI_steady_Cc ! Cc from steady coefficients
   TYPE(AFI_UA_BL_Type)                         :: UA_BL         ! The tables of Leishman-Beddoes unsteady-aero data for given Re and control setting [-]
   INTEGER(IntKi)                               :: ErrStat2
   CHARACTER(ErrMsgLen)                         :: ErrMsg2
   CHARACTER(*), PARAMETER                      :: RoutineName = 'UA_BlendSteady'
   
   ErrStat = ErrID_None
   ErrMsg  = ""
   
   weight = 1.0_ReKi ! default in case of error
   
      ! Determine what the cutout angle of attack is
   call AFI_ComputeUACoefs( AFInfo, u%Re, u%UserProp, UA_BL, ErrMsg, ErrStat )
   if (ErrStat >= AbortErrLev) return ! would only have error if there is a memory problem
      
      ! put alpha in [-pi,pi] before checking its value
   
   W1 = 1.0_ReKi - BlendCosine( abs(u%alpha), UA_BL%UACutout_blend, UA_BL%UACutout ) ! shut off when AoA reaches UACutout, but blend it off 5 degrees before (5 degrees is set in AFI to avoid that math each time)
   W2 =            BlendCosine( abs(u%U),                 UA_u_min, 1.0_ReKi       ) ! turn off UA when inflow velocity is 0 m/s, but start blend it off 1 m/s before (make sure it is greater than u_min)
   weight = W1*W2

   if (weight < 1.0_ReKi) then
   
      if (FirstWarn_UA_off) then
         CALL SetErrStat(ErrID_Warn,"Temporarily turning off UA due to high angle of attack or low relative velocity. This warning will not be repeated though the condition may persist.", ErrStat, ErrMsg, RoutineName)
         FirstWarn_UA_off = .false.
      end if

      ! calculate the steady coefficients
      call AFI_ComputeAirfoilCoefs( u%alpha, u%Re, u%UserProp, AFInfo, AFI_steady, ErrStat2, ErrMsg2 )
         call SetErrStat(ErrStat2, ErrMsg2, ErrStat, ErrMsg, RoutineName)
      
      AFI_steady_Cn = AFI_steady%Cl*cos(u%alpha) + (AFI_steady%Cd-AFI_steady%Cd0)*sin(u%alpha)
      AFI_steady_Cc = AFI_steady%Cl*sin(u%alpha) - (AFI_steady%Cd-AFI_steady%Cd0)*cos(u%alpha)
         
      y%Cn = y%Cn*weight + (1.0_ReKi - weight)*AFI_steady_Cn
      y%Cc = y%Cc*weight + (1.0_ReKi - weight)*AFI_steady_Cc
      y%Cm = y%Cm*weight + (1.0_ReKi - weight)*AFI_steady%Cm
      y%Cl = y%Cl*weight + (1.0_ReKi - weight)*AFI_steady%Cl
      y%Cd = y%Cd*weight + (1.0_ReKi - weight)*AFI_steady%Cd
         
      
   end if


end subroutine UA_BlendSteady
!==============================================================================   
!>This subroutine blends the steady outputs with the unsteady-states so that
!! UA can turn back on if the angle of attack goes back into a reasonable range.
subroutine UA_BlendSteadyStates(i, j, u, p, AFInfo, x, FirstWarn_UA_off, weight, ErrStat, ErrMsg)
   integer(IntKi),               intent(in   )  :: i           ! node index within a blade
   integer(IntKi),               intent(in   )  :: j           ! blade index 
   type(UA_InputType),           intent(in   )  :: u           ! "Fixed" Inputs at Time
   type(UA_ParameterType),       intent(in   )  :: p           ! Parameters
   type(AFI_ParameterType),      intent(in   )  :: AFInfo      ! The airfoil parameter data
   TYPE(UA_ElementContinuousStateType), INTENT(INOUT)  :: x           ! Continuous states at t
   LOGICAL,                      intent(inout)  :: FirstWarn_UA_off      ! flag to determine if warning message should be displayed
   REAL(ReKi),                   intent(inout)  :: weight      ! scaling weight for UA vs steady outputs
   integer(IntKi),               intent(  out)  :: ErrStat     ! Error status of the operation
   character(*),                 intent(  out)  :: ErrMsg      ! Error message if ErrStat /= ErrID_None

   type(UA_ElementContinuousStateType)          :: x_steady
   REAL(ReKi)                                   :: W1,W2         ! Weights for turning off UA temporarily
   TYPE(AFI_UA_BL_Type)                         :: UA_BL         ! The tables of Leishman-Beddoes unsteady-aero data for given Re and control setting [-]
   INTEGER(IntKi)                               :: ErrStat2
   CHARACTER(ErrMsgLen)                         :: ErrMsg2
   CHARACTER(*), PARAMETER                      :: RoutineName = 'UA_BlendSteadyStates'
   
   ErrStat = ErrID_None
   ErrMsg  = ""
   
   weight = 1.0_ReKi ! default in case of error
   
      ! Determine what the cutout angle of attack is
   call AFI_ComputeUACoefs( AFInfo, u%Re, u%UserProp, UA_BL, ErrMsg, ErrStat )
   if (ErrStat >= AbortErrLev) return ! would only have error if there is a memory problem
      
      ! put alpha in [-pi,pi] before checking its value

   W1 = 1.0_ReKi - BlendCosine( abs(u%alpha), UA_BL%UACutout_blend, UA_BL%UACutout ) ! shut off when AoA reaches UACutout, but blend it off 5 degrees before (5 degrees is set in AFI to avoid that math each time)
   W2 =            BlendCosine( abs(u%U),                 UA_u_min, 1.0_ReKi       ) ! turn off UA when inflow velocity is 0 m/s, but start blend it off 1 m/s before (make sure it is greater than u_min)
   weight = W1*W2

   if (weight < 1.0_ReKi) then
   
      if (FirstWarn_UA_off) then
         CALL SetErrStat(ErrID_Warn,"Temporarily turning off UA due to high angle of attack or low relative velocity. This warning will not be repeated though the condition may persist.", ErrStat, ErrMsg, RoutineName)
         FirstWarn_UA_off = .false.
      end if

      ! calculate the states when at steady state
      call HGM_Steady( i, j, u, p, x_steady, AFInfo, ErrStat2, ErrMsg2 )
         CALL SetErrStat(ErrStat2, ErrMsg2, ErrStat, ErrMsg, RoutineName)
         
      x%x = weight * x%x + (1.0_ReKi - weight) * x_steady%x
   end if


end subroutine UA_BlendSteadyStates
!==============================================================================   
!> This subroutine checks that the Mach number is valid. If M > 0.3, the theory 
!! is invalid. If M > 1, numerical issues result in the code.
subroutine UA_CheckMachNumber(M, FirstWarn_M, ErrStat, ErrMsg )

   real(ReKi),                   intent(in   )  :: M           !< Mach number (-)
   logical,                      intent(inout)  :: FirstWarn_M !< is this the first warning about Mach number?
   integer(IntKi),               intent(  out)  :: ErrStat     !< Error status of the operation
   character(*),                 intent(  out)  :: ErrMsg      !< Error message if ErrStat /= ErrID_None

   if (abs(M) > 0.3_ReKi) then
      if (abs(M) >= 1.0_ReKi) then
         ErrStat = ErrID_Fatal
         ErrMsg  = 'Mach number exceeds 1.0. Equations cannot be evaluated.'
      else         
         if ( FirstWarn_M ) then
            ErrStat = ErrID_Warn
            ErrMsg  = 'Mach number exceeds 0.3. Theory is invalid. This warning will not be repeated though the condition may persist.'
            FirstWarn_M = .false.
         else
            ErrStat = ErrID_None
            ErrMsg = "" 
         end if         
      end if      
   else
      ErrStat = ErrID_None
      ErrMsg = ""
   end if
   
   
end subroutine UA_CheckMachNumber


subroutine UA_fixInputs(u_in, u, errStat, errMsg)
   type(UA_InputType),           intent(in   )  :: u_in        ! Inputs at Time
   type(UA_InputType),           intent(inout)  :: u           ! Inputs at Time

   integer(IntKi)                               :: errStat        ! Error status of the operation (secondary error)
   character(ErrMsgLen)                         :: errMsg         ! Error message if ErrStat2 /= ErrID_None
   
      ! make sure that u%u is not zero (this previously turned off UA for the entire simulation. 
      ! Now, we keep it on, but we don't want the math to blow up when we divide by u%u)
   call UA_CopyInput(u_in, u, MESH_UPDATECOPY, errStat, errMsg)
   
   call mPi2Pi(u%alpha) ! make sure alpha is in a good range
   
   if (abs(u%u) < UA_u_min) then
      u%u = sign(UA_u_min, u%u)
      
      u%v_ac(1) = sin(u%alpha)*u%U
      u%v_ac(2) = cos(u%alpha)*u%U
   end if
   
end subroutine UA_fixInputs
   
   
end module UnsteadyAero<|MERGE_RESOLUTION|>--- conflicted
+++ resolved
@@ -1560,11 +1560,7 @@
          return
       else if ( .not. AFInfo%Table(j)%InclUAdata ) then
          ErrStat = ErrID_Fatal
-<<<<<<< HEAD
-         ErrMsg  = 'UA parameters are not included in airfoil (airfoil likely has constant polars).'
-=======
          ErrMsg  = 'UA parameters are not included in airfoil.'
->>>>>>> d125157d
          return
       end if
    end do
