!**********************************************************************************************************************************
! LICENSING
! Copyright (C) 2015-2016  National Renewable Energy Laboratory
! Copyright (C) 2016-2017  Envision Energy USA, LTD
!
!    This file is part of AeroDyn.
!
! Licensed under the Apache License, Version 2.0 (the "License");
! you may not use this file except in compliance with the License.
! You may obtain a copy of the License at
!
!     http://www.apache.org/licenses/LICENSE-2.0
!
! Unless required by applicable law or agreed to in writing, software
! distributed under the License is distributed on an "AS IS" BASIS,
! WITHOUT WARRANTIES OR CONDITIONS OF ANY KIND, either express or implied.
! See the License for the specific language governing permissions and
! limitations under the License.
!
!**********************************************************************************************************************************
module UnsteadyAero

   ! This module uses equations defined in the document "The Unsteady Aerodynamics Module for FAST 8" by Rick Damiani and Greg Hayman, 28-Feb-2017

   use NWTC_Library
   use UnsteadyAero_Types
   use AirfoilInfo
   
   implicit none 

private


   public :: UA_Init
   public :: UA_UpdateStates
   public :: UA_CalcOutput
   public :: UA_CalcContStateDeriv
   public :: UA_End
   public :: UA_WriteOutputToFile

   public :: UA_ReInit
   public :: UA_InitStates_AllNodes ! used for AD linearization initialization

<<<<<<< HEAD
   real(ReKi),     parameter :: Gonzalez_factor = 0.2_ReKi   ! this factor, proposed by Gonzalez (for "all" models) is used to modify Cc to account for negative values seen at f=0 (see Eqn 1.40)
   real(ReKi),     parameter, public :: UA_u_min = 0.01_ReKi   ! m/s; used to provide a minimum value so UA equations don't blow up (this should be much lower than range where UA is turned off)
=======
   real(ReKi), parameter         :: Gonzalez_factor = 0.2_ReKi     ! this factor, proposed by Gonzalez (for "all" models) is used to modify Cc to account for negative values seen at f=0 (see Eqn 1.40)
   real(ReKi), parameter, public :: UA_u_min = 0.01_ReKi           ! m/s; used to provide a minimum value so UA equations don't blow up (this should be much lower than range where UA is turned off)
   real(ReKi), parameter         :: K1pos=1.0_ReKi, K1neg=0.5_ReKi ! K1 coefficients for BV model
>>>>>>> fef5b7ec

   contains
   
! **************************************************
FUNCTION SAT( X, VAL, SLOPE )
 !  AOA saturation function 02/15/98
 ! **************************************************

IMPLICIT                      NONE


   ! Passed Variables:

REAL(ReKi)                 :: SAT
REAL(ReKi),INTENT(IN)       :: SLOPE
REAL(ReKi),INTENT(IN)       :: VAL
REAL(ReKi),INTENT(IN)       :: X


IF ( ABS(X) <= VAL )  THEN
    SAT = X
ELSEIF ( X > VAL)  THEN
    SAT = SLOPE * X + VAL * ( 1. - SLOPE )
ELSE
    SAT = SLOPE * X - VAL * ( 1. - SLOPE )
ENDIF


RETURN
END FUNCTION SAT
   


!==============================================================================
!> Compute the deficiency function:
!! \f$ Y_n = Y_{n-1} \exp \left(-\frac{\Delta t}{T}\right)+\left(x_n - x_{n-1}\right)\exp\left(-\frac{\Delta t}{2T}\right)\f$
real(ReKi) function Get_ExpEqn( dt, T, Y_minus1, x, x_minus1 )
! Called by : ComputeKelvinChain
! Calls  to : NONE
!..............................................................................

   real(ReKi), intent(in   ) :: dt                              !< numerator of the exponent, \f$\Delta t \f$
   real(ReKi), intent(in   ) :: T                               !< denominator of the exponent (time constant), \f$T\f$
   real(ReKi), intent(in   ) :: Y_minus1                        !< previous value of the computed decay function, \f$ Y_{n-1} \f$
   real(ReKi), intent(in   ) :: x                               !< current value of x, \f$x_n\f$
   real(ReKi), intent(in   ) :: x_minus1                        !< previous value of x, \f$x_{n-1}\f$
   
   real(ReKi)                :: tmp
   
   tmp = -dt/T ! tmp should always be negative... should we check this, or are there some physics that make this check unnecessary?
   
   Get_ExpEqn = Y_minus1*exp(tmp) + (x - x_minus1)*exp(0.5_ReKi*tmp)

end function Get_ExpEqn
!==============================================================================     

   
!==============================================================================
! TE Flow Separation Equations                                                !
!==============================================================================

!==============================================================================
subroutine Get_f_from_Lookup( UAMod, Re, UserProp, alpha_in, alpha0, C_nalpha_circ, AFInfo, ErrStat, ErrMsg, f, cn_fs)
! Compute either fprime or fprimeprime using an analytical equation (and eventually a table lookup)
! Called by : ComputeKelvinChain
! Calls  to : NONE
!..............................................................................
   integer,                 intent(in   ) :: UAMod
   real(ReKi),              intent(in   ) :: Re                    ! Reynolds number
   real(ReKi),              intent(in   ) :: UserProp              ! User property for interpolating AFI
   real(ReKi),              intent(in   ) :: alpha_in              ! angle of attack (radians)
   real(ReKi),              intent(in   ) :: alpha0
   real(ReKi),              intent(in   ) :: C_nalpha_circ
   type(AFI_ParameterType), intent(in   ) :: AFInfo                ! The airfoil parameter data
   integer(IntKi),          intent(  out) :: ErrStat               ! Error status of the operation
   character(*),            intent(  out) :: ErrMsg                ! Error message if ErrStat /= ErrID_None
   real(ReKi),optional,     intent(  out) :: f
   real(ReKi),optional,     intent(  out) :: cn_fs
   
   real(ReKi)                             :: f_st
   
   real(ReKi)                             :: Cn, tmpRoot, denom
   type(AFI_OutputType)                   :: AFI_Interp


   real(ReKi)                       :: alpha         ! angle of attack (radians)
   real(ReKi)                       :: alpha_minus_alpha0

   ErrStat = ErrID_None
   ErrMsg  = ''
      ! NOTE:  This subroutine call cannot live in Blade Element because BE module calls UnsteadyAero module.
    
   
   ! this routine is solving Eqn 1.32 for f:
   ! cn = C_nalpha_circ * (alpha-alpha0) * ((1+sqrt(f))/2)**2
   
   
   !bjj: if cn = 0 or c_nalpha_circ = 0 or alpha=alpha0, f has infinitely many solutions to this equation
   
      ! ensure that these angles are in appropriate ranges
   alpha  = alpha_in
   
   call AddOrSub2Pi( alpha0, alpha )
   alpha_minus_alpha0 = alpha - alpha0

   call AFI_ComputeAirfoilCoefs( alpha, Re, UserProp, AFInfo, AFI_interp, ErrStat, ErrMsg )
      if (ErrStat >= AbortErrLev ) return
   
   Cn =  AFI_interp%Cl*cos(alpha) + (AFI_interp%Cd-AFI_interp%Cd0)*sin(alpha)
   
   
   if (EqualRealNos( real(c_nalpha_circ,SiKi), 0.0_SiKi )) then
      tmpRoot = 0.0_ReKi
   else if (EqualRealNos( real(alpha,SiKi), real(alpha0,SiKi) )) then
      tmpRoot = 0.0_ReKi
   else
      
   
      if (EqualRealNos( real(cn,SiKi), 0.0_SiKi )) then
         tmpRoot = 0.0_ReKi
      else 
      
         denom = (C_nalpha_circ*alpha_minus_alpha0)
      
         !    bjj: if tmpRoot=cn/(C_nalpha_circ*(alpha-alpha0)) is negative, this whole equation is bogus....
         tmpRoot  = Cn/denom
   
         if (tmpRoot < 0.0_ReKi) then
            tmpRoot = 0.0_ReKi
         end if
                        
      end if
            
   end if
   
   if (UAMod == UA_Gonzalez) then
      f_st = ((3.0_ReKi * sqrt(tmpRoot)-1.0_ReKi)/ 2.0_ReKi )**2
   else
      f_st = ( 2.0_ReKi * sqrt( tmpRoot ) - 1.0_ReKi )**2 
   end if
   
   
   if ( f_st > 1.0 ) then
      f_st = 1.0_ReKi
   end if
   
   if (present(f)) then
      f = f_st
   end if

   if (present(cn_fs)) then
      if (equalRealNos(f_st,1.0_ReKi)) then
         cn_fs = 0.0_ReKi
      else
         cn_fs = (Cn - C_nalpha_circ * alpha_minus_alpha0 * f_st) / (1.0_ReKi-f_st); ! modification by Envision Energy
      end if   
   end if
   
end subroutine Get_f_from_Lookup      
!==============================================================================

!==============================================================================
real(ReKi) function Get_f_c_from_Lookup( UAMod, Re, UserProp, alpha_in, alpha0_in, c_nalpha_circ, eta_e, AFInfo, ErrStat, ErrMsg)
! Compute either fprime or fprimeprime using an analytical equation (and eventually a table lookup)
! Called by : ComputeKelvinChain
! Calls  to : NONE
!..............................................................................
   integer,          intent(in   ) :: UAMod
   real(ReKi),       intent(in   ) :: Re            ! Reynolds number
   real(ReKi),       intent(in   ) :: UserProp      ! User property for 2D AFI interpolation
   real(ReKi),       intent(in   ) :: alpha_in      ! angle of attack (radians)
   real(ReKi),       intent(in   ) :: alpha0_in
   real(ReKi),       intent(in   ) :: c_nalpha_circ
   real(ReKi),       intent(in   ) :: eta_e
   type(AFI_ParameterType), intent(in   ) :: AFInfo        ! The airfoil parameter data   
   integer(IntKi),   intent(  out) :: ErrStat       ! Error status of the operation
   character(*),     intent(  out) :: ErrMsg        ! Error message if ErrStat /= ErrID_None
   
   
   real(ReKi), parameter           :: fc_limit = (1.0_ReKi + Gonzalez_factor)**2    ! normally, fc is limited by 1, but we're limiting (sqrt(fc)-Gonzalez_factor) to 1, so fc is limited to 1.44 instead (when Gonzalez_factor is 0.2)
   real(ReKi)                      :: Cc, denom
   type(AFI_OutputType)            :: AFI_Interp

   real(ReKi)                      :: alpha         ! angle of attack (radians)
   real(ReKi)                      :: alpha0

   ErrStat = ErrID_None
   ErrMsg  = ''
      ! NOTE:  This subroutine call cannot live in Blade Element because BE module calls UnsteadyAero module.
   
      ! ensure that these angles are in appropriate ranges
   alpha  = alpha_in
   alpha0 = alpha0_in
   
   call MPi2Pi(alpha)
   call MPi2Pi(alpha0)

      ! in cases where denom is zero, Get_f_c_from_Lookup = min(fc_limit, inf)
   if (EqualRealNos(real(alpha,SiKi), 0.0_SiKi)) then
      
      Get_f_c_from_Lookup = fc_limit
      
   elseif (EqualRealNos(real(alpha,SiKi), real(alpha0,SiKi))) then
      
      Get_f_c_from_Lookup = fc_limit
      
   else if (EqualRealNos( real(c_nalpha_circ,SiKi), 0.0_SiKi )) then
      
      Get_f_c_from_Lookup = fc_limit

   else
         
      call AFI_ComputeAirfoilCoefs( alpha, Re, UserProp,  AFInfo, AFI_interp, ErrStat, ErrMsg)
         if (ErrStat >= AbortErrLev) return
   
      Cc =  AFI_interp%Cl*sin(alpha) - (AFI_interp%Cd-AFI_interp%Cd0)*cos(alpha)
   
      call AddOrSub2Pi( alpha0, alpha )
      if (UAMod == UA_Gonzalez) then
         denom = eta_e*c_nalpha_circ*( alpha-alpha0 )*(alpha)    !NOTE: Added back (alpha) because idling cases with alpha 90-degrees show problems with tan(alpha), the code should match steady state if the formulation in the calculation of Cc is in agreement with this formulation
      else
         denom = eta_e*c_nalpha_circ*( alpha-alpha0 )*tan(alpha)
      endif
      Get_f_c_from_Lookup =  min(fc_limit, (  Cc / denom  + Gonzalez_factor ) **2 )
   end if
      ! Apply an offset of Gonzalez_factor = 0.2 to fix cases where f_c should be negative, but we are using **2 so can only return positive values
      ! Note: because we include this offset, it must be accounted for in the final value of Cc, eqn 1.40.  This will be applied
      ! For both UA_Mod = 1,2, and 3 when using Flookup = T
   
   
end function Get_f_c_from_Lookup      

!==============================================================================
real(ReKi) function Get_f( alpha, alpha0, alpha1, alpha2, S1, S2, S3, S4 )
! Compute fprime, implements Eqn 1.33
! Called by : ComputeKelvinChain
!..............................................................................

   real(ReKi), intent(in   ) :: alpha         ! angle of attack (radians)
   real(ReKi), intent(in   ) :: alpha0        ! zero lift angle of attack (radians)
   real(ReKi), intent(in   ) :: alpha1        ! angle of attack at f = 0.7, approximately the stall angle; for alpha >= alpha0 (radians)
   real(ReKi), intent(in   ) :: alpha2        ! angle of attack at f = 0.7, approximately the stall angle; for alpha < alpha0 (radians)
   real(ReKi), intent(in   ) :: S1            ! constant in the f-curve best-fit, alpha >= alpha0  
   real(ReKi), intent(in   ) :: S2            ! constant in the f-curve best-fit, alpha >= alpha0  
   real(ReKi), intent(in   ) :: S3            ! constant in the f-curve best-fit, alpha < alpha0    
   real(ReKi), intent(in   ) :: S4            ! constant in the f-curve best-fit, alpha < alpha0   

      
      ! Implements Equation 1.33
   if (alpha > alpha1) then
      Get_f = 0.04_ReKi + 0.66_ReKi*exp((alpha1-alpha)/S2)
   else if (alpha < alpha2) then
      Get_f = 0.04_ReKi + 0.66_ReKi*exp((alpha-alpha2)/S4)
   else if (alpha>= alpha0) then !alpha0<=alpha<=alpha1
      Get_f = 1.0_ReKi - 0.3_ReKi*exp((alpha-alpha1)/S1)
   else ! alpha2<= alpha < alpha0
      Get_f = 1.0_ReKi - 0.3_ReKi*exp((alpha2-alpha)/S3)
   end if
   
end function Get_f
!==============================================================================                              
subroutine ComputeKelvinChain( i, j, u, p, xd, OtherState, misc, AFInfo, KC, BL_p, ErrStat, ErrMsg )
! 
! Called by : DRIVER
! Calls  to : Get_Beta_M_Sqrd, Get_Beta_M, AFI_ComputeUACoefs, Get_ds, Get_Pitchrate, Get_k_, Get_Kupper, Get_ExpEqn
!             Get_Cn_nc, Get_alpha_e, Get_Cm_q_circ, Get_Cm_q_nc, Get_f, Get_Cn_FS, Get_C_V, Get_Cn_v
!...............................................................................

      
   integer(IntKi),                         intent(in   ) :: i,j               ! Blade node indices
   type(UA_InputType),                     intent(in   ) :: u                 ! Inputs at utimes (out only for mesh record-keeping in ExtrapInterp routine)
   type(UA_ParameterType),                 intent(in   ) :: p                 ! Parameters   
   type(UA_DiscreteStateType),             intent(in   ) :: xd                ! Input: Discrete states at t;
   type(UA_OtherStateType),                intent(in   ) :: OtherState        ! Other states at t
   type(UA_MiscVarType),                   intent(inout) :: misc              ! Misc/optimization variables
   type(AFI_ParameterType),                intent(in   ) :: AFInfo            ! The airfoil parameter data
   
   
   type(AFI_UA_BL_Type),                   intent(  out) :: BL_p

   integer(IntKi),                         intent(  out) :: ErrStat           ! Error status of the operation
   character(*),                           intent(  out) :: ErrMsg            ! Error message if ErrStat /= ErrID_None

            
   type(UA_KelvinChainType),               intent(  out) :: KC

   real(ReKi)                :: M                                             ! Mach number (-)
   real(ReKi)                :: beta_M                                        ! Prandtl-Glauert compressibility correction factor,  sqrt(1-M**2)
   real(ReKi)                :: beta_M_Sqrd                                   ! square of the Prandtl-Glauert compressibility correction factor,  (1-M**2)
                 
   real(ReKi)                :: Cn_temp
   real(ReKi)                :: Cn_fs_temp

   type(AFI_OutputType)      :: AFI_interp                 !  Cl, Cd, Cm, Cpmin

   real(ReKi)                :: T_I                                           !
   real(ReKi)                :: Kalpha                                        !
   real(ReKi)                :: Kalpha_f_minus1                               !
   real(ReKi)                :: Kq_f_minus1                                   !
   real(ReKi)                :: alpha_minus1                                  !
   real(ReKi)                :: alpha_filt_minus1                                  !
   real(ReKi)                :: q_minus1                                      !
   real(ReKi)                :: q_f_minus1
   real(ReKi)                :: Cn_pot_minus1                                 !
   real(ReKi)                :: K3prime_q                                     !
   real(ReKi)                :: k_mq                                          !
   real(ReKi)                :: Kprimeprime_q                                 !
   real(ReKi)                :: dynamicFilterCutoffHz                         ! find frequency based on reduced frequency of k = BL_p%filtCutOff
   real(ReKi)                :: LowPassConst
   

#ifdef TEST_THEORY
   real(ReKi)                                            :: Cn_prime_diff
#endif   
   
   integer(IntKi)            :: ErrStat2
   character(ErrMsgLen)      :: ErrMsg2
   character(*), parameter   :: RoutineName = 'ComputeKelvinChain'
   
   ErrStat = ErrID_None
   ErrMsg = ""
   
   KC%fprimeprime_m = 0

   M           = u%U / p%a_s
   call UA_CheckMachNumber(M, misc%FirstWarn_M, ErrStat2, ErrMsg2 )
      call SetErrStat(ErrStat2,ErrMsg2,ErrStat,ErrMsg,RoutineName)
      if (ErrStat >= AbortErrLev) return
      
   beta_M_Sqrd = 1.0_ReKi - M**2
   beta_M      = sqrt(beta_M_Sqrd) 
   
   ! Lookup values using Airfoil Info module
   call AFI_ComputeUACoefs( AFInfo, u%Re, u%UserProp, BL_p, ErrMsg2, ErrStat2 )
      call SetErrStat(ErrStat2,ErrMsg2,ErrStat,ErrMsg,RoutineName)
      if (ErrStat >= AbortErrLev) return
   
   KC%C_nalpha_circ  =  BL_p%C_nalpha / beta_M
      
      ! Override eta_e if we are using Flookup
   if ( p%Flookup ) then
      BL_p%eta_e = 1.0
   end if
   
   ! Kelvin chain
   KC%ds       = 2.0_ReKi*u%U*p%dt/p%c(i,j)                             ! Eqn 1.5b
   
   if (OtherState%FirstPass(i,j)) then
      alpha_minus1 = u%alpha      
      alpha_filt_minus1 = u%alpha     
   else
      alpha_minus1 = xd%alpha_minus1(i,j)     
      alpha_filt_minus1 = xd%alpha_filt_minus1(i,j)   
   end if
   
   ! Low Pass filtering of alpha, q, and Kq in order to deal with numerical issues that arise for very small values of dt
   ! See equations 1.7 and 1.8 of the manual
   ! This filter is a Simple Infinite Impulse Response Filter
   ! See https://en.wikipedia.org/wiki/Low-pass_filter#Simple_infinite_impulse_response_filter
   
   dynamicFilterCutoffHz = max( 1.0_ReKi, u%U ) * BL_p%filtCutOff / PI / p%c(i,j)
   LowPassConst  =  exp(-2.0_ReKi*PI*p%dt*dynamicFilterCutoffHz) ! from Eqn 1.8 [7]
   
   KC%alpha_filt_cur = LowPassConst*alpha_filt_minus1 + (1.0_ReKi-LowPassConst)*u%alpha ! from eq 1.8 [1: typo in documentation, though]
   
   KC%dalpha0  = KC%alpha_filt_cur - BL_p%alpha0
   
    
      ! Compute Kalpha using Eqn 1.7
  
   Kalpha        = ( KC%alpha_filt_cur - alpha_filt_minus1 ) / p%dt ! Eqn 1.7, using filtered values of alpha
   
   if (OtherState%FirstPass(i,j)) then
      Kalpha_f_minus1 = 0.0_ReKi
   else
      Kalpha_f_minus1 = xd%Kalpha_f_minus1(i,j)
   end if
   
   KC%q_cur         = Kalpha   * p%c(i,j) / u%U   ! Kalpha here uses the low-pass filtered alphas (Eqn 1.8 [2])
   
       
   if (OtherState%FirstPass(i,j)) then
      q_minus1   = KC%q_cur 
      q_f_minus1 = KC%q_cur    
   else    
      q_minus1   = xd%q_minus1(i,j) 
      q_f_minus1 = xd%q_f_minus1(i,j) 
   end if  
   
   KC%q_f_cur       = LowPassConst*q_f_minus1 + (1.0_ReKi-LowPassConst)*KC%q_cur ! (Eqn 1.8 [3])
      
      
#ifdef TEST_THEORY
      ! Change found in ADv14
   KC%q_f_cur = SAT( KC%q_f_cur, 0.03_ReKi, 0.1_ReKi )
#endif   
   
   KC%Kalpha_f      = KC%q_f_cur * u%U / p%c(i,j)  ! Kalpha_f is using the low-pass filtered q (Eqn. 1.8 [4])

   
   ! Compute Kq  using Eqn 1.8  with time-shifted q s
#ifdef TEST_THEORY
   KC%Kq            = ( KC%q_f_cur  - q_f_minus1 ) / p%dt !bjj: jmj questions if this should be the way it's implemented
#else
   
   KC%Kq            = ( KC%q_cur  - q_minus1 ) / p%dt ! Eqn. 1.8 [5]
#endif

   if (OtherState%FirstPass(i,j)) then
      Kq_f_minus1 = 0.0_ReKi
   else
      Kq_f_minus1 = xd%Kq_f_minus1(i,j)
   end if

   KC%Kq_f          =  LowPassConst*Kq_f_minus1 + (1.0_ReKi-LowPassConst)*KC%Kq !Eqn. 1.8 [6]
   
   
   !bjj: todo: should we check the denominator to make sure it doesn't go to 0?

   KC%k_alpha = 1.0_ReKi / ( (1.0_ReKi - M) + (BL_p%C_nalpha/2.0_ReKi) * M**2 * beta_M * (BL_p%A1*BL_p%b1 + BL_p%A2*BL_p%b2) )  ! Eqn 1.11a
   KC%k_q     = 1.0_ReKi / ( (1.0_ReKi - M) +  BL_p%C_nalpha           * M**2 * beta_M * (BL_p%A1*BL_p%b1 + BL_p%A2*BL_p%b2) )  ! Eqn 1.11b   
   T_I        = p%c(i,j) / p%a_s                                                                                                ! Eqn 1.11c
   
   KC%T_alpha  = T_I * KC%k_alpha * 0.75                                                                                      ! Eqn 1.10a
   KC%T_q      = T_I * KC%k_q * 0.75                                                                                          ! Eqn 1.10b
      
   KC%T_f           = BL_p%T_f0 / OtherState%sigma1(i,j)                                                                      ! Eqn 1.37          
   KC%T_fc          = BL_p%T_f0 / OtherState%sigma1c(i,j)      ! NOTE: Added equations for time constants of fc (for Cc) and fm (for Cm) with UAMod=2
   KC%T_fm          = BL_p%T_f0 / OtherState%sigma1m(i,j)
  
   KC%Kprime_alpha  = Get_ExpEqn( real(p%dt,ReKi), KC%T_alpha, xd%Kprime_alpha_minus1(i,j), KC%Kalpha_f, Kalpha_f_minus1 )    ! Eqn 1.18b
   KC%Cn_alpha_nc   = 4.0_ReKi*KC%T_alpha * ( KC%Kalpha_f - KC%Kprime_alpha ) / M                                             ! Eqn 1.18a
   
   KC%Kprime_q      = Get_ExpEqn( real(p%dt,ReKi), KC%T_q    , xd%Kprime_q_minus1(i,j)    ,  KC%Kq_f   , Kq_f_minus1     )    ! Eqn 1.19b 
   KC%Cn_q_nc       = -1.0_ReKi*KC%T_q * ( KC%Kq_f - KC%Kprime_q ) / M                                                        ! Eqn 1.19a
         
   KC%Cn_alpha_q_nc = KC%Cn_alpha_nc + KC%Cn_q_nc                                                                             ! Eqn 1.17
   
if (p%ShedEffect) then
   KC%X1            = Get_ExpEqn( KC%ds*beta_M_Sqrd*BL_p%b1, 1.0_ReKi, xd%X1_minus1(i,j), BL_p%A1*(KC%alpha_filt_cur - alpha_filt_minus1), 0.0_ReKi ) ! Eqn 1.15a
   KC%X2            = Get_ExpEqn( KC%ds*beta_M_Sqrd*BL_p%b2, 1.0_ReKi, xd%X2_minus1(i,j), BL_p%A2*(KC%alpha_filt_cur - alpha_filt_minus1), 0.0_ReKi ) ! Eqn 1.15b
else
   KC%X1  = 0.0_ReKi  ! u%alpha (and alpha_filt_cur) contains shed vorticity effect already 
   KC%X2  = 0.0_ReKi  ! so that alpha_e = u%alpha-alpha0 directly
endif
   
   KC%alpha_e       = (KC%alpha_filt_cur - BL_p%alpha0) - KC%X1 - KC%X2                                                       ! Eqn 1.14
   
   KC%Cn_alpha_q_circ = KC%C_nalpha_circ * KC%alpha_e                                                                         ! Eqn 1.13
   
   if ( p%UAMod == UA_Gonzalez ) then
         ! Compute X3 and X4 using Eqn 1.16a  and then add Cn_q_circ (Eqn 1.16) to the previously computed Cn_alpha_q_circ
if (p%ShedEffect) then
      KC%X3              = Get_ExpEqn( KC%ds*beta_M_Sqrd*BL_p%b1, 1.0_ReKi, xd%X3_minus1(i,j), BL_p%A1*(KC%q_f_cur - q_f_minus1), 0.0_ReKi ) ! Eqn 1.16a [1]
      KC%X4              = Get_ExpEqn( KC%ds*beta_M_Sqrd*BL_p%b2, 1.0_ReKi, xd%X4_minus1(i,j), BL_p%A2*(KC%q_f_cur - q_f_minus1), 0.0_ReKi ) ! Eqn 1.16a [2]
else
      KC%X3 = 0.0_ReKi ! Similar to X1 and X2, we assumed that this effect is already included
      KC%X4 = 0.0_ReKi
endif
      
      KC%Cn_q_circ       = KC%C_nalpha_circ*KC%q_f_cur/2.0 - KC%X3 - KC%X4                                                    ! Eqn 1.16

   else ! these aren't used (they are possibly output to UA output file (when UA_OUTS defined) file, though)
      KC%X3              = 0.0_ReKi
      KC%X4              = 0.0_ReKi
      KC%Cn_q_circ       = 0.0_ReKi
   end if
   
   K3prime_q       = Get_ExpEqn( BL_p%b5*beta_M_Sqrd*KC%ds, 1.0_ReKi, xd%K3prime_q_minus1(i,j),  BL_p%A5*(KC%q_f_cur - q_f_minus1), 0.0_ReKi )  ! Eqn 1.26
   KC%Cm_q_circ    = -BL_p%C_nalpha*(KC%q_f_cur - K3prime_q)*p%c(i,j)/(16.0_ReKi*beta_M*u%U)                                  ! Eqn 1.25
   
   KC%Cn_pot       = KC%Cn_alpha_q_circ + KC%Cn_alpha_q_nc                                                                    ! Eqn 1.20 [2a]
   
   k_mq            = 7.0_ReKi / (15.0_ReKi*(1.0_ReKi-M) + 1.5_ReKi * BL_p%C_nalpha * BL_p%A5 * BL_p%b5 * beta_M * M**2)       ! Eqn 1.29 [2]      ! CHECK THAT DENOM ISN'T ZERO!
   Kprimeprime_q   = Get_ExpEqn( real(p%dt,ReKi), k_mq**2*T_I , xd%Kprimeprime_q_minus1(i,j) ,  KC%Kq_f , Kq_f_minus1  )      ! Eqn 1.29 [3]
   
      ! Compute Cm_q_nc 
   if ( p%UAMod == UA_MinnemaPierce ) then
      KC%Cm_q_nc =  -1.0_ReKi * KC%Cn_q_nc / 4.0_ReKi - (KC%k_alpha**2) * T_I * (KC%Kq_f - Kprimeprime_q) / (3.0_ReKi*M)      ! Eqn 1.31
   else  
      KC%Cm_q_nc = -7.0_ReKi * (k_mq**2) * T_I * (KC%Kq_f - Kprimeprime_q) / (12.0_ReKi*M)                                    ! Eqn 1.29 [1]       
   end if
   
   if ( p%UAMod == UA_Gonzalez ) then
      KC%Cc_pot = KC%C_nalpha_circ * KC%alpha_e * u%alpha  !Added this equation with (u%alpha) instead of tan(alpha_e+alpha0). First, tangent gives problems in idling conditions at angles of attack of 90 degrees. Second, the angle there is a physical concept according to the original BL model, and u%alpha could be more suitable 
   else   
   !!! THIS IS A PROBLEM IF KC%alpha_e+BL_p%alpha0 ARE NEAR +/-PI/2
      KC%Cc_pot = KC%Cn_alpha_q_circ * tan(KC%alpha_e+BL_p%alpha0)                                                           ! Eqn 1.21 with cn_pot_circ=KC%Cn_alpha_q_circ as from Eqn 1.20 [3]  
   endif
   
   if (OtherState%FirstPass(i,j)) then
      Cn_pot_minus1 = KC%Cn_pot
   else
      Cn_pot_minus1 = xd%Cn_pot_minus1(i,j)
   end if
   
   KC%Dp            = Get_ExpEqn( KC%ds, BL_p%T_p, xd%Dp_minus1(i,j), KC%Cn_pot, Cn_pot_minus1 )                              ! Eqn 1.35b
   KC%Cn_prime      = KC%Cn_Pot - KC%Dp                                                                                       ! Eqn 1.35a
   
!++++++++++++++++++++++++++++++++++++++++++++++++++++++++++++++  
! This code is taken from ADv14 but doesn't reflect the original intent of the UA theory document
#ifdef TEST_THEORY
   if (OtherState%FirstPass(i,j)) then
      Cn_prime_diff = 0.0_ReKi
   else
      Cn_prime_diff = KC%Cn_prime - xd%Cn_prime_minus1(i,j)
   end if
      
IF ( p%UAMod /= UA_Gonzalez ) THEN
   IF ( KC%alpha_filt_cur * Cn_prime_diff < 0. ) THEN

      KC%T_f   = BL_p%T_f0*1.5
   ELSE

      KC%T_f   = BL_p%T_f0
   ENDIF
ENDIF
#endif   
!++++++++++++++++++++++++++++++++++++++++++++++++++++++++++++++ 

   KC%alpha_f       = KC%Cn_prime / KC%C_nalpha_circ + BL_p%alpha0                                                            ! Eqn 1.34
   
   if (p%flookup) then
      call Get_f_from_Lookup( p%UAMod, u%Re, u%UserProp, KC%alpha_f, BL_p%alpha0, KC%C_nalpha_circ, AFInfo, ErrStat2, ErrMsg2, f=KC%fprime)     ! Solve Eqn 1.32a for f (=KC%fprime) when alpha is replaced with alpha_f (see issue when KC%C_nalpha_circ is 0) 
      call SetErrStat(ErrStat2,ErrMsg2,ErrStat,ErrMsg,RoutineName)
      if (ErrStat >= AbortErrLev) return
   else   
      KC%fprime = Get_f( KC%alpha_f, BL_p%alpha0, BL_p%alpha1, BL_p%alpha2, BL_p%S1, BL_p%S2, BL_p%S3, BL_p%S4)               ! Eqn 1.33
   end if
   
   if (OtherState%FirstPass(i,j)) then
      KC%Df = 0.0_ReKi
   else
      KC%Df = Get_ExpEqn( KC%ds, KC%T_f, xd%Df_minus1(i,j), KC%fprime, xd%fprime_minus1(i,j) )                                ! Eqn 1.36b
   end if
      
   KC%fprimeprime   = KC%fprime - KC%Df                                                                                       ! Eqn 1.36a
   
   if (p%Flookup) then
         ! Compute fprime using Eqn 1.32 and Eqn 1.33
      KC%fprime_c   = Get_f_c_from_Lookup( p%UAMod, u%Re, u%UserProp, KC%alpha_f, BL_p%alpha0, KC%C_nalpha_circ, BL_p%eta_e, AFInfo, ErrStat2, ErrMsg2) ! Solve Eqn 1.32b for f when alpha is replaced with alpha_f
         call SetErrStat(ErrStat2,ErrMsg2,ErrStat,ErrMsg,RoutineName)
         if (ErrStat >= AbortErrLev) return

      if ( p%UAMod == UA_Gonzalez ) then   !Added this part of the code to obtain fm
         call AFI_ComputeAirfoilCoefs( KC%alpha_f, u%Re, u%UserProp, AFInfo, AFI_interp, ErrStat2, ErrMsg2)
           call SetErrStat(ErrStat2,ErrMsg2,ErrStat,ErrMsg,RoutineName)
           if (ErrStat >= AbortErrLev) return

         Cn_temp = AFI_interp%Cl*cos(KC%alpha_f) + (AFI_interp%Cd - AFI_interp%Cd0)*sin(KC%alpha_f)
         if (abs(Cn_temp) < 0.01_ReKi ) then
            KC%fprime_m = 0.0_ReKi
         else
            KC%fprime_m = (AFI_interp%Cm - AFI_interp%Cm0) / Cn_temp 
         end if
      else
         KC%fprime_m = 0.0_ReKi
      endif

     
      if (OtherState%FirstPass(i,j)) then
         KC%Df_c = 0.0_ReKi
         KC%Df_m = 0.0_ReKi
      else
         KC%Df_c = Get_ExpEqn( KC%ds, KC%T_fc, xd%Df_c_minus1(i,j), KC%fprime_c, xd%fprime_c_minus1(i,j)  )
         KC%Df_m = Get_ExpEqn( KC%ds, KC%T_fm, xd%Df_m_minus1(i,j), KC%fprime_m, xd%fprime_m_minus1(i,j)  )  ! used in UAMod=UA_Gonzalez only
      end if
   
         ! Compute Df using Eqn 1.36b   
   
         ! Compute fprimeprime using Eqn 1.36a
      KC%fprimeprime_c   = KC%fprime_c - KC%Df_c
      
      IF ( p%UAMod == UA_Gonzalez ) THEN
         KC%fprimeprime_m   = KC%fprime_m - KC%Df_m
      END IF
   else
      KC%fprime_c = KC%fprime
      KC%Df_c = KC%Df
      KC%fprimeprime_c = KC%fprimeprime

         ! variables used for UAMod=UA_Gonzalez
      KC%fprime_m = 0.0_ReKi
      KC%Df_m     = 0.0_ReKi
      KC%fprimeprime_m = KC%fprimeprime
   end if
   
   
   if ( p%UAMod == UA_Gonzalez ) then
      KC%Cn_FS   = KC%Cn_alpha_q_nc + KC%Cn_q_circ + KC%Cn_alpha_q_circ *  ( (1.0_ReKi + 2.0_ReKi*sqrt(KC%fprimeprime) ) / 3.0_ReKi )**2     ! Eqn 1.39
   else
   ! change proposed by Pariya:
     ! KC%Cn_FS   = KC%Cn_alpha_q_nc                + KC%Cn_alpha_q_circ *  ( (1.0_ReKi +          sqrt(KC%fprimeprime) ) / 2.0_ReKi )**2     ! Eqn 1.38
      call Get_f_from_Lookup( p%UAMod, u%Re, u%UserProp, KC%alpha_e+BL_p%alpha0, BL_p%alpha0, KC%C_nalpha_circ, AFInfo, ErrStat2, ErrMsg2, cn_fs=Cn_fs_temp)
      KC%Cn_FS  = KC%Cn_alpha_q_nc + KC%C_nalpha_circ * KC%alpha_e*KC%fprimeprime  + Cn_fs_temp*(1-KC%fprimeprime)
   end if
      
   if ( p%UAMod == UA_MinnemaPierce ) then
      if (OtherState%FirstPass(i,j)) then     
         KC%Dalphaf    = 0.0_ReKi
      else
         KC%Dalphaf    = Get_ExpEqn( KC%ds, 0.1_ReKi*KC%T_f, xd%Dalphaf_minus1(i,j), KC%alpha_f, xd%alphaf_minus1(i,j) )         ! Eqn 1.43
      end if
   else
      KC%Dalphaf    = 0.0_ReKi
   end if
   
   if ( p%UAMod == UA_Gonzalez ) then
      KC%C_V   = KC%Cn_alpha_q_circ * ( 1.0_ReKi - ((1.0_ReKi + 2.0_ReKi*sqrt(KC%fprimeprime) )/3.0_ReKi)**2  )               ! Eqn. 1.50
   else
      KC%C_V   = KC%Cn_alpha_q_circ *  ( 1.0_ReKi - ( 0.5_ReKi + 0.5_ReKi*sqrt(KC%fprimeprime) )**2 )                         ! Eqn. 1.49
   end if

   KC%T_V = BL_p%T_V0 / OtherState%sigma3(i,j)                                                                                ! Eqn 1.48
   
   if (OtherState%FirstPass(i,j)) then
      KC%Cn_v = 0.0_ReKi
   else
      if (xd%tau_V(i,j) > BL_p%T_VL .AND. KC%Kalpha_f * KC%dalpha0 > 0 ) then ! .AND. (.not. LESF)
         ! We no longer require that T_V will always equal T_V0/2 when this condition is satisfied as was the case in AD v13 GJH 7/20/2017
         ! If we fall into this condition, we need to require we stay here until the current vortex is shed (i.e., tauV is reset to zero)
         if ( p%UAMod == UA_Gonzalez ) then   !Added this equation from the formulation used in UAMod=UA_Gonzalez
            KC%Cn_v = xd%Cn_v_minus1(i,j)*exp(-2.0_ReKi*KC%ds/KC%T_V)
         else    
            KC%Cn_v = xd%Cn_v_minus1(i,j)*exp(-KC%ds/KC%T_V)                                                                  ! Eqn 1.52
         end if
      else      
         KC%Cn_v = Get_ExpEqn( KC%ds, KC%T_V, xd%Cn_v_minus1(i,j), KC%C_V, xd%C_V_minus1(i,j) )                               ! Eqn 1.47
      end if
   
      if ( KC%Cn_v < 0.0_ReKi ) then
         KC%Cn_v = 0.0_ReKi
      end if      
   end if

end subroutine ComputeKelvinChain


!==============================================================================   

!==============================================================================
! Framework Routines                                                          !
!==============================================================================                               
      

!==============================================================================
subroutine UA_SetParameters( dt, InitInp, p, AFInfo, AFIndx, ErrStat, ErrMsg )
! 
! Called by : UA_Init
! Calls  to : NONE
!..............................................................................
   
   real(DbKi),                   intent(in   )  :: dt          ! time step length (s)
   type(UA_InitInputType),       intent(inout)  :: InitInp     ! input data for initialization routine ; we're moving allocated data from InitInp to p so must also be intent(out)
   type(UA_ParameterType),       intent(inout)  :: p           ! parameters
   type(AFI_ParameterType),      intent(in   )  :: AFInfo(:)   !< The airfoil parameter data
   integer(IntKi),               intent(in   )  :: AFIndx(:,:)
   integer(IntKi),               intent(  out)  :: ErrStat     ! error status of the operation
   character(*),                 intent(  out)  :: ErrMsg      ! error message if ErrStat /= ErrID_None

   character(ErrMsgLen)                         :: ErrMsg2
   integer(IntKi)                               :: ErrStat2
   character(*), parameter                      :: RoutineName = 'UA_SetParameters'
   logical                                      :: IsUsed(size(AFInfo))
   
   INTEGER(IntKi)                               :: i, j
   
   
   
      ! Initialize variables for this routine
   ErrStat = ErrID_None
   ErrMsg  = ""
   p%dt         = dt
   
   call AllocAry(p%UA_off_forGood,InitInp%nNodesPerBlade,InitInp%numBlades,'p%UA_off_forGood',ErrStat2,ErrMsg2); call SetErrStat(ErrStat2,ErrMsg2,ErrStat,ErrMsg,RoutineName)
   call AllocAry(p%c,             InitInp%nNodesPerBlade,InitInp%numBlades,'p%c',             ErrStat2,ErrMsg2); call SetErrStat(ErrStat2,ErrMsg2,ErrStat,ErrMsg,RoutineName)
      if (ErrStat >= AbortErrLev) return
   
   p%c          = InitInp%c         ! this can't be 0
   p%numBlades  = InitInp%numBlades
   p%nNodesPerBlade  = InitInp%nNodesPerBlade
   p%UAMod      = InitInp%UAMod
   p%a_s        = InitInp%a_s       ! this can't be 0
   p%Flookup    = InitInp%Flookup
   p%ShedEffect = InitInp%ShedEffect
   
   if (p%UAMod==UA_HGM) then
      p%lin_nx = p%numBlades*p%nNodesPerBlade*4 ! 4 continuous states per node per blade (5th state isn't currently linearizable)
   else
      p%lin_nx = 0
   end if
   
   p%UA_off_forGood = .false. ! flag that determines if UA should be turned off for the whole simulation
   if (allocated(InitInp%UAOff_innerNode)) then
      do j=1,min(size(p%UA_off_forGood,2), size(InitInp%UAOff_innerNode)) !blade
         do i=1,min(InitInp%UAOff_innerNode(j),size(p%UA_off_forGood,1)) !node
!            call WrScr( 'Warning: Turning off Unsteady Aerodynamics on inner node (node '//trim(num2lstr(i))//', blade '//trim(num2lstr(j))//')' )
            p%UA_off_forGood(i,j) = .true.
         end do
      end do
   end if
   
   if (allocated(InitInp%UAOff_outerNode)) then
      do j=1,min(size(p%UA_off_forGood,2), size(InitInp%UAOff_outerNode)) !blade
         do i=InitInp%UAOff_outerNode(j), size(p%UA_off_forGood,1) !node
!            call WrScr( 'Warning: Turning off Unsteady Aerodynamics on outer node (node '//trim(num2lstr(i))//', blade '//trim(num2lstr(j))//')' )
            p%UA_off_forGood(i,j) = .true.
         end do
      end do
   end if
   
   do j=1,size(p%UA_off_forGood,2) !blade
      do i=1,size(p%UA_off_forGood,1) !node
      
         if (.not. p%UA_off_forGood(i,j)) then
            call UA_TurnOff_param(p, AFInfo(AFIndx(i,j)), ErrStat2, ErrMsg2)
            if (ErrStat2 > ErrID_None) then
               call WrScr( 'Warning: Turning off Unsteady Aerodynamics because '//trim(ErrMsg2)//' (node '//trim(num2lstr(i))//', blade '//trim(num2lstr(j))//')' )
               p%UA_off_forGood(i,j) = .true.
            end if
         end if
         
      end do
   end do
   
      ! check that the airfoils have appropriate data for UA
   IsUsed = .false.
   do j=1,size(p%UA_off_forGood,2) !blade
      do i=1,size(p%UA_off_forGood,1) !node
         if (.not. p%UA_off_forGood(i,j)) then
            IsUsed(AFIndx(i,j)) = .true.
         end if
      end do
   end do
   
   do i=1,size(AFInfo,1)
      if (IsUsed(i)) then
         call UA_ValidateAFI(InitInp%UAMod, AFInfo(i), ErrStat2, ErrMsg2)
            call SetErrStat(ErrStat2, ErrMsg2, ErrStat, ErrMsg, RoutineName)
      end if
   end do

end subroutine UA_SetParameters
!==============================================================================   

!==============================================================================
subroutine UA_InitStates_Misc( p, x, xd, OtherState, m, ErrStat, ErrMsg )  
! Called by : UA_Init
! Calls  to : NONE
!..............................................................................

   type(UA_ParameterType),       intent(in   )  :: p           ! Parameters
   type(UA_ContinuousStateType), intent(inout)  :: x           ! Initial continuous states
   type(UA_DiscreteStateType),   intent(inout)  :: xd          ! Initial discrete states
   type(UA_OtherStateType),      intent(inout)  :: OtherState  ! Initial other states
   type(UA_MiscVarType),         intent(inout)  :: m           ! Initial misc/optimization variables
   integer(IntKi),               intent(  out)  :: ErrStat     ! Error status of the operation
   character(*),                 intent(  out)  :: ErrMsg      ! Error message if ErrStat /= ErrID_None

   integer(IntKi)            :: ErrStat2
   character(ErrMsgLen)      :: ErrMsg2
   character(*), parameter   :: RoutineName = 'UA_InitStates'
         
   ErrMsg  = ""
   ErrStat = ErrID_None
   
   
      ! allocate all the state arrays
<<<<<<< HEAD
   if (p%UAMod == UA_HGM .or. p%UAMod == UA_HGMV) then
=======
   if (p%UAMod == UA_HGM .or. p%UAMod == UA_HGMV .or. p%UAMod == UA_OYE) then
>>>>>>> fef5b7ec
   
      allocate( x%element( p%nNodesPerBlade, p%numBlades ), stat=ErrStat2 )
      if (ErrStat2 /= 0) call SetErrStat(ErrID_Fatal,"Cannot allocate x%x.",ErrStat,ErrMsg,RoutineName)

      allocate( OtherState%n(p%nNodesPerBlade, p%numBlades), stat=ErrStat2)
         if (ErrStat2 /= 0 ) call SetErrStat( ErrID_Fatal, " Error allocating OtherState%n.", ErrStat, ErrMsg, RoutineName)
      
      if (p%UAMod == UA_HGMV) then
         allocate( OtherState%t_vortexBegin(p%nNodesPerBlade, p%numBlades), stat=ErrStat2)
            if (ErrStat2 /= 0 ) call SetErrStat( ErrID_Fatal, " Error allocating OtherState%t_vortexBegin.", ErrStat, ErrMsg, RoutineName)

         allocate( OtherState%SignOfOmega(p%nNodesPerBlade, p%numBlades), stat=ErrStat2)
            if (ErrStat2 /= 0 ) call SetErrStat( ErrID_Fatal, " Error allocating OtherState%SignOfOmega.", ErrStat, ErrMsg, RoutineName)
         
         allocate( OtherState%PositivePressure(p%nNodesPerBlade, p%numBlades), stat=ErrStat2)
            if (ErrStat2 /= 0 ) call SetErrStat( ErrID_Fatal, " Error allocating OtherState%PositivePressure.", ErrStat, ErrMsg, RoutineName)

         allocate( OtherState%vortexOn(p%nNodesPerBlade, p%numBlades), stat=ErrStat2)
            if (ErrStat2 /= 0 ) call SetErrStat( ErrID_Fatal, " Error allocating OtherState%vortexOn.", ErrStat, ErrMsg, RoutineName)

         allocate( OtherState%BelowThreshold(p%nNodesPerBlade, p%numBlades), stat=ErrStat2)
            if (ErrStat2 /= 0 ) call SetErrStat( ErrID_Fatal, " Error allocating OtherState%BelowThreshold.", ErrStat, ErrMsg, RoutineName)
      end if
<<<<<<< HEAD
=======
   elseif (p%UAMod == UA_BV) then
      call AllocAry( xd%alpha_minus1     ,   p%nNodesPerBlade,p%numBlades, 'xd%alpha_minus1',      ErrStat2, ErrMsg2); call SetErrStat(ErrStat2,ErrMsg2,ErrStat,ErrMsg,RoutineName)
      call AllocAry( xd%alpha_filt_minus1,   p%nNodesPerBlade,p%numBlades, 'xd%alpha_filt_minus1', ErrStat2, ErrMsg2); call SetErrStat(ErrStat2,ErrMsg2,ErrStat,ErrMsg,RoutineName)
      call AllocAry( xd%alpha_dot        ,   p%nNodesPerBlade,p%numBlades, 'xd%alpha_dot',         ErrStat2, ErrMsg2); call SetErrStat(ErrStat2,ErrMsg2,ErrStat,ErrMsg,RoutineName)
      call AllocAry( xd%alpha_dot_minus1 ,   p%nNodesPerBlade,p%numBlades, 'xd%alpha_dot_minus1',  ErrStat2, ErrMsg2); call SetErrStat(ErrStat2,ErrMsg2,ErrStat,ErrMsg,RoutineName)
      allocate     ( OtherState%activeL     (p%nNodesPerBlade,p%numBlades), stat=ErrStat2); if(ErrStat2 /= 0) call SetErrStat( ErrID_Fatal, " Error allocating OtherState%activeL.", ErrStat, ErrMsg, RoutineName)
      allocate     ( OtherState%activeD     (p%nNodesPerBlade,p%numBlades), stat=ErrStat2); if(ErrStat2 /= 0) call SetErrStat( ErrID_Fatal, " Error allocating OtherState%activeD.", ErrStat, ErrMsg, RoutineName)
>>>>>>> fef5b7ec
      
   else
      call AllocAry( xd%alpha_minus1,        p%nNodesPerBlade,p%numBlades, 'xd%alpha_minus1', ErrStat2, ErrMsg2); call SetErrStat(ErrStat2,ErrMsg2,ErrStat,ErrMsg,RoutineName)
      call AllocAry( xd%alpha_filt_minus1,   p%nNodesPerBlade,p%numBlades, 'xd%alpha_filt_minus1', ErrStat2, ErrMsg2); call SetErrStat(ErrStat2,ErrMsg2,ErrStat,ErrMsg,RoutineName)
      call AllocAry( xd%q_minus1,            p%nNodesPerBlade,p%numBlades, 'xd%q_minus1', ErrStat2, ErrMsg2); call SetErrStat(ErrStat2,ErrMsg2,ErrStat,ErrMsg,RoutineName)
      call AllocAry( xd%q_f_minus1,          p%nNodesPerBlade,p%numBlades, 'xd%q_f_minus1', ErrStat2, ErrMsg2); call SetErrStat(ErrStat2,ErrMsg2,ErrStat,ErrMsg,RoutineName)
      call AllocAry( xd%Kq_f_minus1,         p%nNodesPerBlade,p%numBlades, 'xd%Kq_minus1', ErrStat2, ErrMsg2); call SetErrStat(ErrStat2,ErrMsg2,ErrStat,ErrMsg,RoutineName)
      call AllocAry( xd%Kalpha_f_minus1,     p%nNodesPerBlade,p%numBlades, 'xd%Kalpha_f_minus1', ErrStat2, ErrMsg2); call SetErrStat(ErrStat2,ErrMsg2,ErrStat,ErrMsg,RoutineName)
      call AllocAry( xd%X1_minus1,           p%nNodesPerBlade,p%numBlades, 'xd%X1_minus1', ErrStat2, ErrMsg2); call SetErrStat(ErrStat2,ErrMsg2,ErrStat,ErrMsg,RoutineName)
      call AllocAry( xd%X2_minus1,           p%nNodesPerBlade,p%numBlades, 'xd%X2_minus1', ErrStat2, ErrMsg2); call SetErrStat(ErrStat2,ErrMsg2,ErrStat,ErrMsg,RoutineName)
      call AllocAry( xd%X3_minus1,           p%nNodesPerBlade,p%numBlades, 'xd%X3_minus1', ErrStat2, ErrMsg2); call SetErrStat(ErrStat2,ErrMsg2,ErrStat,ErrMsg,RoutineName)
      call AllocAry( xd%X4_minus1,           p%nNodesPerBlade,p%numBlades, 'xd%X4_minus1', ErrStat2, ErrMsg2); call SetErrStat(ErrStat2,ErrMsg2,ErrStat,ErrMsg,RoutineName)
      call AllocAry( xd%Kprime_alpha_minus1, p%nNodesPerBlade,p%numBlades, 'xd%Kprime_alpha_minus1', ErrStat2, ErrMsg2); call SetErrStat(ErrStat2,ErrMsg2,ErrStat,ErrMsg,RoutineName)
      call AllocAry( xd%Kprime_q_minus1,     p%nNodesPerBlade,p%numBlades, 'xd%Kprime_q_minus1', ErrStat2, ErrMsg2); call SetErrStat(ErrStat2,ErrMsg2,ErrStat,ErrMsg,RoutineName)
      call AllocAry( xd%Kprimeprime_q_minus1,p%nNodesPerBlade,p%numBlades, 'xd%Kprimeprime_q_minus1', ErrStat2, ErrMsg2); call SetErrStat(ErrStat2,ErrMsg2,ErrStat,ErrMsg,RoutineName)
      call AllocAry( xd%K3prime_q_minus1,    p%nNodesPerBlade,p%numBlades, 'xd%K3prime_q_minus1', ErrStat2, ErrMsg2); call SetErrStat(ErrStat2,ErrMsg2,ErrStat,ErrMsg,RoutineName)
      call AllocAry( xd%Dp_minus1,           p%nNodesPerBlade,p%numBlades, 'xd%Dp_minus1', ErrStat2, ErrMsg2); call SetErrStat(ErrStat2,ErrMsg2,ErrStat,ErrMsg,RoutineName)
      
      call AllocAry(xd%Cn_prime_minus1     ,p%nNodesPerBlade,p%numBlades,'xd%Cn_prime_minus1',ErrStat2,ErrMsg2); call SetErrStat(ErrStat2,ErrMsg2,ErrStat,ErrMsg,RoutineName)
      call AllocAry(xd%Cn_pot_minus1       ,p%nNodesPerBlade,p%numBlades,'xd%Cn_pot_minus1',ErrStat2,ErrMsg2); call SetErrStat(ErrStat2,ErrMsg2,ErrStat,ErrMsg,RoutineName)
      call AllocAry(xd%fprimeprime_minus1  ,p%nNodesPerBlade,p%numBlades,'xd%fprimeprime_minus1',ErrStat2,ErrMsg2); call SetErrStat(ErrStat2,ErrMsg2,ErrStat,ErrMsg,RoutineName)
      call AllocAry(xd%fprimeprime_c_minus1,p%nNodesPerBlade,p%numBlades,'xd%fprimeprime_c_minus1',ErrStat2,ErrMsg2); call SetErrStat(ErrStat2,ErrMsg2,ErrStat,ErrMsg,RoutineName)
      call AllocAry(xd%fprimeprime_m_minus1,p%nNodesPerBlade,p%numBlades,'xd%fprimeprime_m_minus1',ErrStat2,ErrMsg2); call SetErrStat(ErrStat2,ErrMsg2,ErrStat,ErrMsg,RoutineName)
      call AllocAry(xd%Df_minus1           ,p%nNodesPerBlade,p%numBlades,'xd%Df_minus1',ErrStat2,ErrMsg2); call SetErrStat(ErrStat2,ErrMsg2,ErrStat,ErrMsg,RoutineName)
      call AllocAry(xd%Df_c_minus1         ,p%nNodesPerBlade,p%numBlades,'xd%Df_c_minus1',ErrStat2,ErrMsg2); call SetErrStat(ErrStat2,ErrMsg2,ErrStat,ErrMsg,RoutineName)
      call AllocAry(xd%Df_m_minus1         ,p%nNodesPerBlade,p%numBlades,'xd%Df_m_minus1',ErrStat2,ErrMsg2); call SetErrStat(ErrStat2,ErrMsg2,ErrStat,ErrMsg,RoutineName)
      call AllocAry(xd%Dalphaf_minus1      ,p%nNodesPerBlade,p%numBlades,'xd%Dalphaf_minus1',ErrStat2,ErrMsg2); call SetErrStat(ErrStat2,ErrMsg2,ErrStat,ErrMsg,RoutineName)
      call AllocAry(xd%alphaf_minus1       ,p%nNodesPerBlade,p%numBlades,'xd%alphaf_minus1',ErrStat2,ErrMsg2); call SetErrStat(ErrStat2,ErrMsg2,ErrStat,ErrMsg,RoutineName)
      call AllocAry(xd%fprime_minus1       ,p%nNodesPerBlade,p%numBlades,'xd%fprime_minus1',ErrStat2,ErrMsg2); call SetErrStat(ErrStat2,ErrMsg2,ErrStat,ErrMsg,RoutineName)
      call AllocAry(xd%fprime_c_minus1     ,p%nNodesPerBlade,p%numBlades,'xd%fprime_c_minus1',ErrStat2,ErrMsg2); call SetErrStat(ErrStat2,ErrMsg2,ErrStat,ErrMsg,RoutineName)
      call AllocAry(xd%fprime_m_minus1     ,p%nNodesPerBlade,p%numBlades,'xd%fprime_m_minus1',ErrStat2,ErrMsg2); call SetErrStat(ErrStat2,ErrMsg2,ErrStat,ErrMsg,RoutineName)
      call AllocAry(xd%tau_V               ,p%nNodesPerBlade,p%numBlades,'xd%tau_V',ErrStat2,ErrMsg2); call SetErrStat(ErrStat2,ErrMsg2,ErrStat,ErrMsg,RoutineName)
      call AllocAry(xd%tau_V_minus1        ,p%nNodesPerBlade,p%numBlades,'xd%tau_V_minus1',ErrStat2,ErrMsg2); call SetErrStat(ErrStat2,ErrMsg2,ErrStat,ErrMsg,RoutineName)
      call AllocAry(xd%Cn_v_minus1         ,p%nNodesPerBlade,p%numBlades,'xd%Cn_v_minus1',ErrStat2,ErrMsg2); call SetErrStat(ErrStat2,ErrMsg2,ErrStat,ErrMsg,RoutineName)
      call AllocAry(xd%C_V_minus1          ,p%nNodesPerBlade,p%numBlades,'xd%C_V_minus1',ErrStat2,ErrMsg2); call SetErrStat(ErrStat2,ErrMsg2,ErrStat,ErrMsg,RoutineName)
   
      call AllocAry(OtherState%sigma1   ,p%nNodesPerBlade,p%numBlades,'OtherState%sigma1',ErrStat2,ErrMsg2); call SetErrStat(ErrStat2,ErrMsg2,ErrStat,ErrMsg,RoutineName)
      call AllocAry(OtherState%sigma1c   ,p%nNodesPerBlade,p%numBlades,'OtherState%sigma1c',ErrStat2,ErrMsg2); call SetErrStat(ErrStat2,ErrMsg2,ErrStat,ErrMsg,RoutineName)
      call AllocAry(OtherState%sigma1m   ,p%nNodesPerBlade,p%numBlades,'OtherState%sigma1m',ErrStat2,ErrMsg2); call SetErrStat(ErrStat2,ErrMsg2,ErrStat,ErrMsg,RoutineName)
      call AllocAry(OtherState%sigma3   ,p%nNodesPerBlade,p%numBlades,'OtherState%sigma3',ErrStat2,ErrMsg2); call SetErrStat(ErrStat2,ErrMsg2,ErrStat,ErrMsg,RoutineName)

      
#     ifdef UA_OUTS
         call AllocAry(m%TESF     ,p%nNodesPerBlade,p%numBlades,'m%TESF',ErrStat2,ErrMsg2); call SetErrStat(ErrStat2,ErrMsg2,ErrStat,ErrMsg,RoutineName)
         call AllocAry(m%LESF     ,p%nNodesPerBlade,p%numBlades,'m%LESF',ErrStat2,ErrMsg2); call SetErrStat(ErrStat2,ErrMsg2,ErrStat,ErrMsg,RoutineName)
         call AllocAry(m%VRTX     ,p%nNodesPerBlade,p%numBlades,'m%VRTX',ErrStat2,ErrMsg2); call SetErrStat(ErrStat2,ErrMsg2,ErrStat,ErrMsg,RoutineName)
         call AllocAry(m%T_Sh     ,p%nNodesPerBlade,p%numBlades,'m%T_Sh',ErrStat2,ErrMsg2); call SetErrStat(ErrStat2,ErrMsg2,ErrStat,ErrMsg,RoutineName)
#     endif
   end if
   
   call AllocAry(m%weight     ,p%nNodesPerBlade,p%numBlades,'m%weight',ErrStat2,ErrMsg2); call SetErrStat(ErrStat2,ErrMsg2,ErrStat,ErrMsg,RoutineName)

   call AllocAry(OtherState%FirstPass,p%nNodesPerBlade,p%numBlades,'OtherState%FirstPass',ErrStat2,ErrMsg2); call SetErrStat(ErrStat2,ErrMsg2,ErrStat,ErrMsg,RoutineName)
   
   if (ErrStat >= AbortErrLev) return

   
   call UA_ReInit( p, x, xd, OtherState, m, ErrStat2,ErrMsg2 )   ! initializes values of states and misc vars
      call SetErrStat(ErrStat2,ErrMsg2,ErrStat,ErrMsg,RoutineName)
   
end subroutine UA_InitStates_Misc 
!==============================================================================   
subroutine UA_ReInit( p, x, xd, OtherState, m, ErrStat, ErrMsg )  
   type(UA_ParameterType),       intent(in   )  :: p           ! Parameters
   type(UA_ContinuousStateType), intent(inout)  :: x           ! Initial continuous states
   type(UA_DiscreteStateType),   intent(inout)  :: xd          ! Initial discrete states
   type(UA_OtherStateType),      intent(inout)  :: OtherState  ! Initial other states
   type(UA_MiscVarType),         intent(inout)  :: m           ! Initial misc/optimization variables

   integer(IntKi),               intent(  out)  :: ErrStat     ! Error status of the operation
   character(*),                 intent(  out)  :: ErrMsg      ! Error message if ErrStat /= ErrID_None

   integer(IntKi)                               :: ErrStat2
   character(ErrMsgLen)                         :: ErrMsg2
   character(*), parameter                      :: RoutineName = 'UA_ReInit'
   integer                                      :: i
   integer                                      :: j
   
   ErrStat = ErrID_None
   ErrMsg  = ""
   
   m%FirstWarn_M = .true.
   m%FirstWarn_UA = .true.
   m%FirstWarn_UA_off = .true.
   m%weight = 1.0
   
   OtherState%FirstPass = .true.
   
   do j=1,size(p%UA_off_forGood,2) !blade
      do i=1,size(p%UA_off_forGood,1) !node

         if (p%UA_off_forGood(i,j)) then
            m%weight(i,j) = 0.0_ReKi
         end if
         
      end do
   end do   
   
<<<<<<< HEAD
   if ( p%UAMod == UA_HGM .or. p%UAMod == UA_HGMV) then
=======
   if ( p%UAMod == UA_HGM .or. p%UAMod == UA_HGMV .or. p%UAMod == UA_OYE) then
>>>>>>> fef5b7ec
   
      OtherState%n   = -1  ! we haven't updated OtherState%xdot, yet
      
      do j=1,size(x%element,2)
         do i=1,size(x%element,1)
            x%element(i,j)%x = 0.0_ReKi
         end do
      end do

      do i = 1, size(OtherState%xdot)
         call UA_CopyContState( x, OtherState%xdot(i), MESH_UPDATECOPY, ErrStat2, ErrMsg2) ! there are no meshes, so the control code is irrelevant
            call SetErrStat(ErrStat2,ErrMsg2,ErrStat,ErrMsg,RoutineName)
      end do
   
      if (p%UAMod == UA_HGMV) then
         OtherState%t_vortexBegin = 0.0_ReKi
         OtherState%SignOfOmega = 1.0_ReKi
         OtherState%PositivePressure = .true.
         OtherState%vortexOn = .false.
         OtherState%BelowThreshold = .true.
      end if
<<<<<<< HEAD
=======

   elseif (p%UAMod == UA_BV) then

      xd%alpha_minus1         = 0.0_ReKi
      xd%alpha_filt_minus1    = 0.0_ReKi
      xd%alpha_dot            = 0.0_ReKi
      xd%alpha_dot_minus1     = 0.0_ReKi
      OtherState%activeL      = .False.
      OtherState%activeD      = .False.
>>>>>>> fef5b7ec
      
   else
      OtherState%sigma1    = 1.0_ReKi
      OtherState%sigma1c   = 1.0_ReKi
      OtherState%sigma1m   = 1.0_ReKi
      OtherState%sigma3    = 1.0_ReKi

#     ifdef UA_OUTS
         m%TESF      = .FALSE.
         m%LESF      = .FALSE.
         m%VRTX      = .FALSE.
         m%T_sh      = 0.0_ReKi
#     endif
   
      xd%Cn_prime_minus1      = 0.0_ReKi
      xd%alpha_minus1         = 0.0_ReKi
      xd%alpha_filt_minus1    = 0.0_ReKi
      xd%q_minus1             = 0.0_ReKi
      xd%q_f_minus1           = 0.0_ReKi
      xd%Kq_f_minus1          = 0.0_ReKi
      xd%Kalpha_f_minus1      = 0.0_ReKi
      xd%X1_minus1            = 0.0_ReKi
      xd%X2_minus1            = 0.0_ReKi
      xd%X3_minus1            = 0.0_ReKi
      xd%X4_minus1            = 0.0_ReKi
      xd%Kprime_alpha_minus1  = 0.0_ReKi
      xd%Kprime_q_minus1      = 0.0_ReKi
      xd%Dp_minus1            = 0.0_ReKi
      xd%Cn_pot_minus1        = 0.0_ReKi
      xd%K3prime_q_minus1     = 0.0_ReKi
      xd%Kprimeprime_q_minus1 = 0.0_ReKi  
      xd%fprimeprime_minus1   = 0.0_ReKi
      xd%fprimeprime_c_minus1 = 0.0_ReKi
      xd%fprimeprime_m_minus1 = 0.0_ReKi
      xd%Df_minus1            = 0.0_ReKi
      xd%Df_c_minus1          = 0.0_ReKi
      xd%Df_m_minus1          = 0.0_ReKi
      xd%Dalphaf_minus1       = 0.0_ReKi
      xd%alphaf_minus1        = 0.0_ReKi
      xd%fprime_minus1        = 0.0_ReKi
      xd%fprime_c_minus1      = 0.0_ReKi
      xd%fprime_m_minus1      = 0.0_ReKi
      xd%tau_V                = 0.0_ReKi 
      xd%tau_V_minus1         = 0.0_ReKi 
      xd%Cn_v_minus1          = 0.0_ReKi
      xd%C_V_minus1           = 0.0_ReKi  ! This probably should not be set to 0.0, but should be set 
   end if

end subroutine UA_ReInit
!==============================================================================
subroutine UA_Init( InitInp, u, p, x, xd, OtherState, y,  m, Interval, &
                    AFInfo, AFIndx, InitOut,ErrStat, ErrMsg )
! This routine is called at the start of the simulation to perform initialization steps.
! The parameters are set here and not changed during the simulation.
! The initial states and initial guess for the input are defined.
! Called by : DRIVER
! Calls  to : NWTC_Init, UA_SetParameters, UA_InitStates
!..............................................................................

   type(UA_InitInputType),       intent(inout)  :: InitInp     ! input data for initialization routine ; we're moving allocated data from InitInp to p so must also be intent(out)
   type(UA_InputType),           intent(in   )  :: u           ! An initial guess for the input; input mesh must be defined
   type(UA_ParameterType),       intent(  out)  :: p           ! Parameters
   type(UA_ContinuousStateType), intent(  out)  :: x           ! Initial continuous states
   type(UA_DiscreteStateType),   intent(  out)  :: xd          ! Initial discrete states
   type(UA_OtherStateType),      intent(  out)  :: OtherState  ! Initial other states
   type(UA_OutputType),          intent(  out)  :: y           ! Initial system outputs (outputs are not calculated;
                                                               !   only the output mesh is initialized)
   type(UA_MiscVarType),         intent(  out)  :: m           ! Initial misc/optimization variables
   real(DbKi),                   intent(in   )  :: interval    ! Coupling interval in seconds: the rate that
                                                               !   (1) BEMT_UpdateStates() is called in loose coupling &
                                                               !   (2) BEMT_UpdateDiscState() is called in tight coupling.
                                                               !   Input is the suggested time from the glue code;
                                                               !   Output is the actual coupling interval that will be used
                                                               !   by the glue code.
   type(AFI_ParameterType),      intent(in   )  :: AFInfo(:)   !< The airfoil parameter data
   integer(IntKi),               intent(in   )  :: AFIndx(:,:)
   type(UA_InitOutputType),      intent(  out)  :: InitOut     ! Output for initialization routine
   integer(IntKi),               intent(  out)  :: ErrStat     ! Error status of the operation
   character(*),                 intent(  out)  :: ErrMsg      ! Error message if ErrStat /= ErrID_None


      ! Local variables
   character(ErrMsgLen)                         :: errMsg2     ! temporary Error message if ErrStat /= ErrID_None
   integer(IntKi)                               :: errStat2    ! temporary Error status of the operation
   character(*), parameter                      :: RoutineName = 'UA_Init'
   
#ifdef UA_OUTS
   CHARACTER(6)                                 :: TmpChar                          ! Temporary char array to hold the node digits (3 places only!!!!)
   integer(IntKi)                               :: i,j, iNode, iOffset
   character(64)                                :: chanPrefix
#endif   
   
      ! Initialize variables for this routine
   ErrStat = ErrID_None
   ErrMsg  = ""


      ! Initialize the NWTC Subroutine Library
   call NWTC_Init( EchoLibVer=.FALSE. )

   if (InitInp%WrSum) then
      call UA_WriteAFIParamsToFile(InitInp, AFInfo, ErrStat2, ErrMsg2)
         call SetErrStat(ErrStat2, ErrMsg2, ErrStat, ErrMsg, RoutineName)
         if (ErrStat >= AbortErrLev) return
   end if

   call UA_ValidateInput(InitInp, ErrStat2, ErrMsg2)
      call SetErrStat(ErrStat2, ErrMsg2, ErrStat, ErrMsg, RoutineName)
      if (ErrStat >= AbortErrLev) return
   
      ! Allocate and set parameter data structure using initialization data
   call UA_SetParameters( interval, InitInp, p, AFInfo, AFIndx, ErrStat2, ErrMsg2 )
      call SetErrStat(ErrStat2, ErrMsg2, ErrStat, ErrMsg, RoutineName)
      if (ErrStat >= AbortErrLev) return    
   
      ! initialize the discrete states, other states, and misc variables
   call UA_InitStates_Misc( p, x, xd, OtherState, m, ErrStat2, ErrMsg2 )     ! initialize the continuous states
      call SetErrStat(ErrStat2, ErrMsg2, ErrStat, ErrMsg, RoutineName)
      if (ErrStat >= AbortErrLev) return    
      
   
#ifdef UA_OUTS

      ! Allocate and set the InitOut data
<<<<<<< HEAD
   if (p%UAMod == UA_HGM) then
      p%NumOuts = 20
   elseif(p%UAMod == UA_HGMV) then
      p%NumOuts = 21
=======
   if (p%UAMod == UA_HGM .or. p%UAMod == UA_OYE) then
      p%NumOuts = 20
   elseif(p%UAMod == UA_HGMV) then
      p%NumOuts = 21
   elseif(p%UAMod == UA_BV) then
      p%NumOuts = 26
>>>>>>> fef5b7ec
   else
      p%NumOuts = 45
   end if
      
   allocate(InitOut%WriteOutputHdr(p%NumOuts*p%numBlades*p%nNodesPerBlade),STAT=ErrStat2)
      if (ErrStat2 /= 0) call SetErrStat(ErrID_Fatal,'Error allocating WriteOutputHdr.',ErrStat,ErrMsg,RoutineName)
   allocate(InitOut%WriteOutputUnt(p%NumOuts*p%numBlades*p%nNodesPerBlade),STAT=ErrStat2)
      if (ErrStat2 /= 0) call SetErrStat(ErrID_Fatal,'Error allocating WriteOutputUnt.',ErrStat,ErrMsg,RoutineName)
   allocate(y%WriteOutput(p%NumOuts*p%numBlades*p%nNodesPerBlade),STAT=ErrStat2)
      if (ErrStat2 /= 0) call SetErrStat(ErrID_Fatal,'Error allocating y%WriteOutput.',ErrStat,ErrMsg,RoutineName)
   if (ErrStat >= AbortErrLev) return
   y%WriteOutput = 0.0_ReKi
         
   iNode = 0
   do j = 1,p%numBlades
      do i = 1,p%nNodesPerBlade
         
         iOffset = (i-1)*p%NumOuts + (j-1)*p%nNodesPerBlade*p%NumOuts 
                  
         !chanPrefix = "B"//trim(num2lstr(j))//"N"//trim(num2lstr(i))
         write (TmpChar,'(I3.3)') i          ! 3 digit number
         chanPrefix = 'AB' // TRIM(Num2LStr(j)) // 'N' // TRIM(TmpChar) 
         
         InitOut%WriteOutputHdr(iOffset+ 1)  = trim(chanPrefix)//'Alpha'
         InitOut%WriteOutputHdr(iOffset+ 2)  = trim(chanPrefix)//'Vrel'
         InitOut%WriteOutputHdr(iOffset+ 3)  = trim(chanPrefix)//'Cn'
         InitOut%WriteOutputHdr(iOffset+ 4)  = trim(chanPrefix)//'Cc'
         InitOut%WriteOutputHdr(iOffset+ 5)  = trim(chanPrefix)//'Cl'
         InitOut%WriteOutputHdr(iOffset+ 6)  = trim(chanPrefix)//'Cd'
         InitOut%WriteOutputHdr(iOffset+ 7)  = trim(chanPrefix)//'Cm'
         
         InitOut%WriteOutputUnt(iOffset+ 1)  ='(deg)'
         InitOut%WriteOutputUnt(iOffset+ 2)  ='(m/s)'
         InitOut%WriteOutputUnt(iOffset+ 3)  ='(-)'
         InitOut%WriteOutputUnt(iOffset+ 4)  ='(-)'
         InitOut%WriteOutputUnt(iOffset+ 5)  ='(-)'
         InitOut%WriteOutputUnt(iOffset+ 6)  ='(-)'
         InitOut%WriteOutputUnt(iOffset+ 7)  ='(-)'
         
<<<<<<< HEAD
         if (p%UAmod == UA_HGM .or. p%UAMod == UA_HGMV) then
=======
         if (p%UAmod == UA_HGM .or. p%UAMod == UA_HGMV .or. p%UAMod == UA_OYE) then
>>>>>>> fef5b7ec
            
            InitOut%WriteOutputHdr(iOffset+ 8)  = trim(chanPrefix)//'omega'
            InitOut%WriteOutputHdr(iOffset+ 9)  = trim(chanPrefix)//'alphaE'
            InitOut%WriteOutputHdr(iOffset+10)  = trim(chanPrefix)//'Tu'
            InitOut%WriteOutputHdr(iOffset+11)  = trim(chanPrefix)//'alpha_34'
            InitOut%WriteOutputHdr(iOffset+12)  = trim(chanPrefix)//'cl_fs'
            InitOut%WriteOutputHdr(iOffset+13)  = trim(chanPrefix)//'fs_aE'
         
            InitOut%WriteOutputHdr(iOffset+14)  = trim(chanPrefix)//'x1'
            InitOut%WriteOutputHdr(iOffset+15)  = trim(chanPrefix)//'x2'
            InitOut%WriteOutputHdr(iOffset+16)  = trim(chanPrefix)//'x3'
            InitOut%WriteOutputHdr(iOffset+17)  = trim(chanPrefix)//'x4'
            InitOut%WriteOutputHdr(iOffset+18)  = trim(chanPrefix)//'k'
            InitOut%WriteOutputHdr(iOffset+19)  = trim(chanPrefix)//'weight'
            InitOut%WriteOutputHdr(iOffset+20)  = trim(chanPrefix)//'cl_fa'

            InitOut%WriteOutputUnt(iOffset+ 8)  = '(deg/sec)'
            InitOut%WriteOutputUnt(iOffset+ 9)  = '(deg)'
            InitOut%WriteOutputUnt(iOffset+10)  = '(s)'
            InitOut%WriteOutputUnt(iOffset+11)  = '(deg)'
            InitOut%WriteOutputUnt(iOffset+12)  = '(-)'
            InitOut%WriteOutputUnt(iOffset+13)  = '(-)'
         
            InitOut%WriteOutputUnt(iOffset+14)  = '(rad)'
            InitOut%WriteOutputUnt(iOffset+15)  = '(rad)'
            InitOut%WriteOutputUnt(iOffset+16)  = '(-)'
            InitOut%WriteOutputUnt(iOffset+17)  = '(-)'
            InitOut%WriteOutputUnt(iOffset+18)  = '(-)'
            InitOut%WriteOutputUnt(iOffset+19)  = '(-)'
            InitOut%WriteOutputUnt(iOffset+20)  = '(-)'
<<<<<<< HEAD

            
            if (p%UAmod == UA_HGMV) then
               InitOut%WriteOutputHdr(iOffset+21)  = trim(chanPrefix)//'x5'
               InitOut%WriteOutputUnt(iOffset+21)  = '(-)'
            end if
=======

            
            if (p%UAmod == UA_HGMV) then
               InitOut%WriteOutputHdr(iOffset+21)  = trim(chanPrefix)//'x5'
               InitOut%WriteOutputUnt(iOffset+21)  = '(-)'
            end if

         elseif(p%UAMod == UA_BV) then
            InitOut%WriteOutputHdr(iOffset+ 8)  = trim(chanPrefix)//'omega'
            InitOut%WriteOutputHdr(iOffset+ 9)  = trim(chanPrefix)//'alphaE'
            InitOut%WriteOutputHdr(iOffset+10)  = trim(chanPrefix)//'alphaED'
            InitOut%WriteOutputHdr(iOffset+11)  = trim(chanPrefix)//'Tu'
            InitOut%WriteOutputHdr(iOffset+12)  = trim(chanPrefix)//'alpha_34'
            InitOut%WriteOutputHdr(iOffset+13)  = trim(chanPrefix)//'alphaDot'
            InitOut%WriteOutputHdr(iOffset+14)  = trim(chanPrefix)//'adotnorm'
            InitOut%WriteOutputHdr(iOffset+15)  = trim(chanPrefix)//'dalphaL'
            InitOut%WriteOutputHdr(iOffset+16)  = trim(chanPrefix)//'dalphaD'
            InitOut%WriteOutputHdr(iOffset+17)  = trim(chanPrefix)//'activeL'
            InitOut%WriteOutputHdr(iOffset+18)  = trim(chanPrefix)//'activeD'
            InitOut%WriteOutputHdr(iOffset+19)  = trim(chanPrefix)//'alphaLagD'
            InitOut%WriteOutputHdr(iOffset+20)  = trim(chanPrefix)//'gammaL'
            InitOut%WriteOutputHdr(iOffset+21)  = trim(chanPrefix)//'gammaD'
            InitOut%WriteOutputHdr(iOffset+22)  = trim(chanPrefix)//'transA'
            InitOut%WriteOutputHdr(iOffset+23)  = trim(chanPrefix)//'delP'
            InitOut%WriteOutputHdr(iOffset+24)  = trim(chanPrefix)//'delN'
            InitOut%WriteOutputHdr(iOffset+25)  = trim(chanPrefix)//'Vx'
            InitOut%WriteOutputHdr(iOffset+26)  = trim(chanPrefix)//'Vy'

            InitOut%WriteOutputUnt(iOffset+ 8)  = '(rad/s)'
            InitOut%WriteOutputUnt(iOffset+ 9)  = '(deg)'
            InitOut%WriteOutputUnt(iOffset+10)  = '(deg)'
            InitOut%WriteOutputUnt(iOffset+11)  = '(s)'
            InitOut%WriteOutputUnt(iOffset+12)  = '(deg)'
            InitOut%WriteOutputUnt(iOffset+13)  = '(deg/s)'
            InitOut%WriteOutputUnt(iOffset+14)  = '(-)'
            InitOut%WriteOutputUnt(iOffset+15)  = '(deg)'
            InitOut%WriteOutputUnt(iOffset+16)  = '(deg)'
            InitOut%WriteOutputUnt(iOffset+17)  = '(-)'
            InitOut%WriteOutputUnt(iOffset+18)  = '(-)'
            InitOut%WriteOutputUnt(iOffset+19)  = '(deg)'
            InitOut%WriteOutputUnt(iOffset+20)  = '(-)'
            InitOut%WriteOutputUnt(iOffset+21)  = '(-)'
            InitOut%WriteOutputUnt(iOffset+22)  = '(-)'
            InitOut%WriteOutputUnt(iOffset+23)  = '(-)'
            InitOut%WriteOutputUnt(iOffset+24)  = '(-)'
            InitOut%WriteOutputUnt(iOffset+25)  = '(m/s)'
            InitOut%WriteOutputUnt(iOffset+26)  = '(m/s)'
>>>>>>> fef5b7ec
            
         else

            InitOut%WriteOutputHdr(iOffset+ 8)  = trim(chanPrefix)//'Cn_aq_circ'
            InitOut%WriteOutputHdr(iOffset+ 9)  = trim(chanPrefix)//'Cn_aq_nc'
            InitOut%WriteOutputHdr(iOffset+10)  = trim(chanPrefix)//'Cn_pot'
            InitOut%WriteOutputHdr(iOffset+11)  = trim(chanPrefix)//'Dp'
            InitOut%WriteOutputHdr(iOffset+12)  = trim(chanPrefix)//'Cn_prime'
            InitOut%WriteOutputHdr(iOffset+13)  = trim(chanPrefix)//'fprime'
            InitOut%WriteOutputHdr(iOffset+14)  = trim(chanPrefix)//'Df'
            InitOut%WriteOutputHdr(iOffset+15)  = trim(chanPrefix)//'Cn_v'
            InitOut%WriteOutputHdr(iOffset+16)  = trim(chanPrefix)//'Tau_V'
            InitOut%WriteOutputHdr(iOffset+17)  = trim(chanPrefix)//'LESF'
            InitOut%WriteOutputHdr(iOffset+18)  = trim(chanPrefix)//'TESF' 
            InitOut%WriteOutputHdr(iOffset+19)  = trim(chanPrefix)//'VRTX'
            InitOut%WriteOutputHdr(iOffset+20)  = trim(chanPrefix)//'C_v'
            InitOut%WriteOutputHdr(iOffset+21)  = trim(chanPrefix)//'Cm_a_nc'
            InitOut%WriteOutputHdr(iOffset+22)  = trim(chanPrefix)//'Cm_q_nc'
            InitOut%WriteOutputHdr(iOffset+23)  = trim(chanPrefix)//'Cm_v'
            InitOut%WriteOutputHdr(iOffset+24)  = trim(chanPrefix)//'alpha_p_f'
            InitOut%WriteOutputHdr(iOffset+25)  = trim(chanPrefix)//'Dalphaf'
            InitOut%WriteOutputHdr(iOffset+26)  = trim(chanPrefix)//'PMC'
            InitOut%WriteOutputHdr(iOffset+27)  = trim(chanPrefix)//'T_f'
            InitOut%WriteOutputHdr(iOffset+28)  = trim(chanPrefix)//'T_V'
            InitOut%WriteOutputHdr(iOffset+29)  = trim(chanPrefix)//'dS'
            InitOut%WriteOutputHdr(iOffset+30)  = trim(chanPrefix)//'T_alpha'
            InitOut%WriteOutputHdr(iOffset+31)  = trim(chanPrefix)//'T_q'
            InitOut%WriteOutputHdr(iOffset+32)  = trim(chanPrefix)//'k_alpha'
            InitOut%WriteOutputHdr(iOffset+33)  = trim(chanPrefix)//'k_q'
            InitOut%WriteOutputHdr(iOffset+34)  = trim(chanPrefix)//'alpha_e'
            InitOut%WriteOutputHdr(iOffset+35)  = trim(chanPrefix)//'X1'
            InitOut%WriteOutputHdr(iOffset+36)  = trim(chanPrefix)//'X2'
            InitOut%WriteOutputHdr(iOffset+37)  = trim(chanPrefix)//'cn_q_nc'
            InitOut%WriteOutputHdr(iOffset+38)  = trim(chanPrefix)//'alpha_f'
            InitOut%WriteOutputHdr(iOffset+39)  = trim(chanPrefix)//'fprimeprime'
            InitOut%WriteOutputHdr(iOffset+40)  = trim(chanPrefix)//'sigma1'
            InitOut%WriteOutputHdr(iOffset+41)  = trim(chanPrefix)//'sigma3'
            InitOut%WriteOutputHdr(iOffset+42)  = trim(chanPrefix)//'T_sh'
            InitOut%WriteOutputHdr(iOffset+43)  = trim(chanPrefix)//'k'
            InitOut%WriteOutputHdr(iOffset+44)  = trim(chanPrefix)//'weight'
            InitOut%WriteOutputHdr(iOffset+45)  = trim(chanPrefix)//'ALPHA_filt'

            
            InitOut%WriteOutputUnt(iOffset+8)  ='(-)'
            InitOut%WriteOutputUnt(iOffset+9)  ='(-)'
            InitOut%WriteOutputUnt(iOffset+10) ='(-)'
            InitOut%WriteOutputUnt(iOffset+11) ='(-)'
            InitOut%WriteOutputUnt(iOffset+12) ='(-)'
            InitOut%WriteOutputUnt(iOffset+13) ='(-)'
            InitOut%WriteOutputUnt(iOffset+14) ='(-)'
            InitOut%WriteOutputUnt(iOffset+15) ='(-)'
            InitOut%WriteOutputUnt(iOffset+16) ='(-)'
            InitOut%WriteOutputUnt(iOffset+17) ='(-)'
            InitOut%WriteOutputUnt(iOffset+18) ='(-)'
            InitOut%WriteOutputUnt(iOffset+19) ='(-)'
            InitOut%WriteOutputUnt(iOffset+20) ='(-)'
            InitOut%WriteOutputUnt(iOffset+21) ='(-)'
            InitOut%WriteOutputUnt(iOffset+22) ='(-)'
            InitOut%WriteOutputUnt(iOffset+23) ='(-)'
            InitOut%WriteOutputUnt(iOffset+24) ='(rad)'
            InitOut%WriteOutputUnt(iOffset+25) ='(-)'
            InitOut%WriteOutputUnt(iOffset+26) ='(-)'
            InitOut%WriteOutputUnt(iOffset+27) ='(-)'
            InitOut%WriteOutputUnt(iOffset+28) ='(-)'
            InitOut%WriteOutputUnt(iOffset+29) ='(-)'
            InitOut%WriteOutputUnt(iOffset+30) ='(-)'
            InitOut%WriteOutputUnt(iOffset+31) ='(-)'
            InitOut%WriteOutputUnt(iOffset+32) ='(-)'
            InitOut%WriteOutputUnt(iOffset+33) ='(-)'
            InitOut%WriteOutputUnt(iOffset+34) ='(rad)'
            InitOut%WriteOutputUnt(iOffset+35) ='(-)'
            InitOut%WriteOutputUnt(iOffset+36) ='(-)'
            InitOut%WriteOutputUnt(iOffset+37) ='(-)'
            InitOut%WriteOutputUnt(iOffset+38) ='(rad)'
            InitOut%WriteOutputUnt(iOffset+39) ='(-)'
            InitOut%WriteOutputUnt(iOffset+40) ='(-)'
            InitOut%WriteOutputUnt(iOffset+41) ='(-)'
            InitOut%WriteOutputUnt(iOffset+42) ='(-)'
            InitOut%WriteOutputUnt(iOffset+43) ='(-)'
            InitOut%WriteOutputUnt(iOffset+44) ='(deg)'
            InitOut%WriteOutputUnt(iOffset+45) ='(-)'

         end if
         
      end do
   end do
   
   p%OutSFmt = 'A19'
   p%OutFmt  = 'ES19.5e3'
   p%Delim   =''
   
   if (p%NumOuts > 0) then
      CALL GetNewUnit( p%unOutFile, ErrStat, ErrMsg )
      IF ( ErrStat /= ErrID_None ) RETURN
      CALL OpenFOutFile ( p%unOutFile, trim(InitInp%OutRootName)//'.UA.out', ErrStat2, ErrMsg2 )
         call SetErrStat(ErrStat2, ErrMsg2, ErrStat, ErrMsg, RoutineName)
         if (ErrStat >= AbortErrLev) return

         ! Heading:
      WRITE (p%unOutFile,'(/,A/)')  'These predictions were generated by UnsteadyAero on '//CurDate()//' at '//CurTime()//'.'
      WRITE (p%unOutFile,'(/,A/)', IOSTAT=ErrStat)  ' '
         
      ! Write the names of the output parameters:
      WRITE (p%unOutFile,'('//p%OutSFmt//')', ADVANCE='no' ) 'Time'
      do i=1,size(InitOut%WriteOutputHdr)
         WRITE (p%unOutFile,'(:,A,'//trim( p%OutSFmt )//')', ADVANCE='no' )  p%Delim, trim(InitOut%WriteOutputHdr(i))
      end do  
      WRITE (p%unOutFile,'()', IOSTAT=ErrStat2)          ! write the line return
   
      WRITE (p%unOutFile,'('//p%OutSFmt//')', ADVANCE='no' ) '(s)'
      do i=1,size(InitOut%WriteOutputUnt)
         WRITE (p%unOutFile,'(:,A,'//trim( p%OutSFmt )//')', ADVANCE='no' )  p%Delim, trim(InitOut%WriteOutputUnt(i))
      end do
      WRITE (p%unOutFile,'()', IOSTAT=ErrStat2)          ! write the line return
   end if
         

#else
   p%NumOuts = 0
   p%unOutFile = -1
   !.....................................
   ! add the following two lines only to avoid compiler warnings about uninitialized variables when not building the UA driver:
   y%cm = 0.0_ReKi 
   InitOut%Version = ProgDesc( 'Unsteady Aero', '', '' )
   !.....................................
   
#endif
   
end subroutine UA_Init
!==============================================================================     
subroutine UA_ValidateInput(InitInp, ErrStat, ErrMsg)
   type(UA_InitInputType),       intent(in   )  :: InitInp     ! Input data for initialization routine
   integer(IntKi),               intent(  out)  :: ErrStat     ! Error status of the operation
   character(*),                 intent(  out)  :: ErrMsg      ! Error message if ErrStat /= ErrID_None

   character(*), parameter                      :: RoutineName = 'UA_ValidateInput'
   
   ErrStat = ErrID_None
   ErrMsg  = ""

<<<<<<< HEAD
   if (InitInp%UAMod < UA_Gonzalez .or. InitInp%UAMod > UA_HGMV ) call SetErrStat( ErrID_Fatal, &
      "In this version, UAMod must be 2 (Gonzalez's variant), 3 (Minnema/Pierce variant), 4 (continuous HGM model), or 5 (HGM with vortex).", ErrStat, ErrMsg, RoutineName )  ! NOTE: for later-  1 (baseline/original) 
=======
   if (InitInp%UAMod < UA_Gonzalez .or. InitInp%UAMod > UA_BV ) call SetErrStat( ErrID_Fatal, &
      "In this version, UAMod must be 2 (Gonzalez's variant), 3 (Minnema/Pierce variant), 4 (continuous HGM model), 5 (HGM with vortex)&
      &6 (Oye), 7 (Boing-Vertol)", ErrStat, ErrMsg, RoutineName )  ! NOTE: for later-  1 (baseline/original) 
>>>>>>> fef5b7ec
      
   if (.not. InitInp%FLookUp ) call SetErrStat( ErrID_Fatal, 'FLookUp must be TRUE for this version.', ErrStat, ErrMsg, RoutineName )
   
   if (InitInp%a_s <= 0.0) call SetErrStat ( ErrID_Fatal, 'The speed of sound (SpdSound) must be greater than zero.', ErrStat, ErrMsg, RoutineName )

   
end subroutine UA_ValidateInput
!==============================================================================     
subroutine UA_ValidateAFI(UAMod, AFInfo, ErrStat, ErrMsg)
   integer(IntKi),               intent(in   )  :: UAMod       ! which UA model we are using
   type(AFI_ParameterType),      intent(in   )  :: AFInfo      ! The airfoil parameter data
   integer(IntKi),               intent(  out)  :: ErrStat     ! Error status of the operation
   character(*),                 intent(  out)  :: ErrMsg      ! Error message if ErrStat /= ErrID_None

   integer(IntKi)                               :: j
   integer(IntKi)                               :: indx
   real(ReKi)                                   :: cl_fs
   character(*), parameter                      :: RoutineName = 'UA_ValidateAFI'
   
   ErrStat = ErrID_None
   ErrMsg  = ""
   
   if (.not. allocated(AFInfo%Table)) then
      call SetErrStat(ErrID_Fatal, 'Airfoil table not allocated in "'//trim(AFInfo%FileName)//'".', ErrStat, ErrMsg, RoutineName )
   else

      do j=1, AFInfo%NumTabs

         if ( AFInfo%Table(j)%InclUAdata ) then
            ! parameters used only for UAMod/=UA_HGM)
<<<<<<< HEAD
            if (UAMod /= UA_HGM) then
=======
            if (UAMod == UA_Baseline .or. UAMod == UA_Gonzalez .or. UAMod == UA_MinnemaPierce .or. UAMod == UA_HGMV) then
>>>>>>> fef5b7ec
            
               if (UAMod /= UA_HGMV) then
                  if ( EqualRealNos(AFInfo%Table(j)%UA_BL%St_sh, 0.0_ReKi) ) then
                     call SetErrStat(ErrID_Fatal, 'UA St_sh parameter must not be 0 in "'//trim(AFInfo%FileName)//'".', ErrStat, ErrMsg, RoutineName )
                  end if

                  if ( AFInfo%Table(j)%UA_BL%alpha1 > pi .or. AFInfo%Table(j)%UA_BL%alpha1 < -pi ) then
                     call SetErrStat(ErrID_Fatal, 'UA alpha1 parameter must be between -180 and 180 degrees in "'//trim(AFInfo%FileName)//'".', ErrStat, ErrMsg, RoutineName )
                  end if

                  if ( AFInfo%Table(j)%UA_BL%alpha2 > pi .or. AFInfo%Table(j)%UA_BL%alpha2 < -pi ) then
                     call SetErrStat(ErrID_Fatal, 'UA alpha2 parameter must be between -180 and 180 degrees in "'//trim(AFInfo%FileName)//'".', ErrStat, ErrMsg, RoutineName )
                  end if

                  if ( AFInfo%Table(j)%UA_BL%alpha1 < AFInfo%Table(j)%UA_BL%alpha2 ) then
                     call SetErrStat(ErrID_Fatal, 'UA alpha2 parameter must be less than alpha1 in "'//trim(AFInfo%FileName)//'".', ErrStat, ErrMsg, RoutineName )
                  end if
               
                  if ( AFInfo%Table(j)%UA_BL%alpha0 > AFInfo%Table(j)%UA_BL%alpha1 ) then
                     call SetErrStat(ErrID_Fatal, 'UA alpha0 parameter must be less than alpha1 in "'//trim(AFInfo%FileName)//'".', ErrStat, ErrMsg, RoutineName )
                  end if
               
                  if ( AFInfo%Table(j)%UA_BL%alpha2 > AFInfo%Table(j)%UA_BL%alpha0 ) then
                     call SetErrStat(ErrID_Fatal, 'UA alpha0 parameter must be greater than alpha2 in "'//trim(AFInfo%FileName)//'".', ErrStat, ErrMsg, RoutineName )
                  end if
               
                  if ( AFInfo%Table(j)%UA_BL%filtCutOff < 0.0_ReKi ) then
                     call SetErrStat(ErrID_Fatal, 'UA filtCutOff parameter must be greater than 0 in "'//trim(AFInfo%FileName)//'".', ErrStat, ErrMsg, RoutineName )
                  end if
<<<<<<< HEAD
               end if
=======
               end if ! not UA_HGMV
>>>>>>> fef5b7ec
               
               if ( AFInfo%Table(j)%UA_BL%T_VL <= 0.0_ReKi ) then
                  call SetErrStat(ErrID_Fatal, 'UA T_VL parameter must be greater than 0 in "'//trim(AFInfo%FileName)//'".', ErrStat, ErrMsg, RoutineName )
               end if
               
               if ( AFInfo%Table(j)%UA_BL%T_V0 <= 0.0_ReKi ) then
                  call SetErrStat(ErrID_Fatal, 'UA T_V0 parameter must be greater than 0 in "'//trim(AFInfo%FileName)//'".', ErrStat, ErrMsg, RoutineName )
               end if
            
               if (AFInfo%Table(j)%UA_BL%Cn2 >= AFInfo%Table(j)%UA_BL%Cn1) call SetErrStat(ErrID_Fatal, 'Cn2 must be less than Cn1 in "'//trim(AFInfo%FileName)//'".', ErrStat, ErrMsg, RoutineName )
               
            end if
            
            if (UAMod /= UA_HGMV) then
               if ( AFInfo%Table(j)%UA_BL%alpha0 > pi .or. AFInfo%Table(j)%UA_BL%alpha0 < -pi ) then
                  call SetErrStat(ErrID_Fatal, 'UA alpha0 parameter must be between -180 and 180 degrees in "'//trim(AFInfo%FileName)//'".', ErrStat, ErrMsg, RoutineName )
               end if
<<<<<<< HEAD
            end if

            if (UAMod == UA_HGM .or. UAMod == UA_HGMV) then
               cl_fs = InterpStp( AFInfo%Table(j)%UA_BL%UACutout, AFInfo%Table(j)%alpha, AFInfo%Table(j)%Coefs(:,AFInfo%ColUAf), indx, AFInfo%Table(j)%NumAlf )
               if (.not. EqualRealNos( cl_fs, 0.0_ReKi ) ) then
                  call SetErrStat(ErrID_Severe, 'UA cutout parameter should be at a value where the separation function is 0 in "'//trim(AFInfo%FileName)//'".'// &
                                 " Separation function is "//trim(num2lstr(cl_fs)), ErrStat, ErrMsg, RoutineName )
               end if
            end if
=======
            end if ! Not UA_HGM

            if (UAMod == UA_HGM .or. UAMod == UA_HGMV .or. UAMod == UA_OYE) then
               cl_fs = InterpStp( AFInfo%Table(j)%UA_BL%UACutout, AFInfo%Table(j)%alpha, AFInfo%Table(j)%Coefs(:,AFInfo%ColUAf), indx, AFInfo%Table(j)%NumAlf )
               if (.not. EqualRealNos( cl_fs, 0.0_ReKi ) ) then
                  call SetErrStat(ErrID_Severe, 'UA cutout parameter should be at a value where the separation function is 0 in "'//trim(AFInfo%FileName)//'".'// &
                                 " Separation function is "//trim(num2lstr(cl_fs)), ErrStat, ErrMsg, RoutineName )
               end if
            end if

            if (UAMod == UA_BV) then
               ! TODO
            endif
>>>>>>> fef5b7ec
            
               ! variables used in all UA models:
            if ( AFInfo%Table(j)%UA_BL%T_f0 <= 0.0_ReKi ) then
               call SetErrStat(ErrID_Fatal, 'UA T_f0 parameter must be greater than 0 in "'//trim(AFInfo%FileName)//'".', ErrStat, ErrMsg, RoutineName )
            end if
            
            if ( AFInfo%Table(j)%UA_BL%T_p <= 0.0_ReKi ) then
               call SetErrStat(ErrID_Fatal, 'UA T_p parameter must be greater than 0 in "'//trim(AFInfo%FileName)//'".', ErrStat, ErrMsg, RoutineName )
            end if
            
         end if ! UAtable included
            
         if ( AFInfo%Table(j)%UA_BL%UACutout < 0.0_ReKi ) then
            call SetErrStat(ErrID_Fatal, 'UA UACutout parameter must not be negative in "'//trim(AFInfo%FileName)//'".', ErrStat, ErrMsg, RoutineName )
         end if
            
            ! this should never occur (if it does, check how it is set in AirfoilInfo)
         if ( AFInfo%Table(j)%UA_BL%UACutout_blend > AFInfo%Table(j)%UA_BL%UACutout ) then
            call SetErrStat(ErrID_Fatal, 'UA UACutout parameter must not be smaller than than UACutout_blend in "'//trim(AFInfo%FileName)//'".', ErrStat, ErrMsg, RoutineName )
         end if
         
      end do

      if (ErrStat >= AbortErrLev) return

<<<<<<< HEAD
      if (UAMod /= UA_HGM .and. UAMod /= UA_HGMV) then
=======
      if (UAMod == UA_Baseline .or. UAMod == UA_Gonzalez .or. UAMod == UA_MinnemaPierce) then
>>>>>>> fef5b7ec
         ! check interpolated values:
      
         do j=2, AFInfo%NumTabs
            if ( sign( 1.0_ReKi, AFInfo%Table(j)%UA_BL%St_sh) /= &
                 sign( 1.0_ReKi, AFInfo%Table(1)%UA_BL%St_sh) ) then
               call SetErrStat(ErrID_Fatal, 'UA St_sh parameter (interpolated value) must not be 0 in "'//trim(AFInfo%FileName)//'".', ErrStat, ErrMsg, RoutineName )
               exit
            end if
         end do
      end if
      
   end if
   

end subroutine UA_ValidateAFI
!==============================================================================
!> This routine checks if the UA parameters indicate that UA should not be used. (i.e., if C_nalpha = 0)
!! This should be called at initialization.
subroutine UA_TurnOff_param(p, AFInfo, ErrStat, ErrMsg)
   type(UA_ParameterType),       intent(in   )  :: p           ! The UA parameter data
   type(AFI_ParameterType),      intent(in   )  :: AFInfo      ! The airfoil parameter data
   integer(IntKi),               intent(  out)  :: ErrStat     ! Error status of the operation
   character(*),                 intent(  out)  :: ErrMsg      ! Error message if ErrStat /= ErrID_None

   integer(IntKi)                               :: j

   ErrStat = ErrID_None
   ErrMsg  = ""

   do j=1, AFInfo%NumTabs
      if ( .not. AFInfo%Table(j)%InclUAdata ) then
         ErrStat = ErrID_Fatal
         ErrMsg  = 'UA parameters are not included in airfoil (airfoil has likely has constant polars).'
         return
      end if
   end do
      
   
<<<<<<< HEAD
   if (p%UAMod == UA_HGM) then
         ! unsteady aerodynamics will be turned off
=======
   if (p%UAMod == UA_HGM .or. p%UAMod == UA_OYE) then
      ! unsteady aerodynamics will be turned off if Cl,alpha = 0
>>>>>>> fef5b7ec
      do j=1, AFInfo%NumTabs
         if ( EqualRealNos(AFInfo%Table(j)%UA_BL%C_lalpha, 0.0_ReKi) ) then
            ErrStat = ErrID_Fatal
            ErrMsg  = 'C_lalpha is 0.'
            return
         end if
      end do
      
         ! now check about interpolated values:
      do j=2, AFInfo%NumTabs
         if ( sign( 1.0_ReKi, AFInfo%Table(j)%UA_BL%C_lalpha) /= &
              sign( 1.0_ReKi, AFInfo%Table(1)%UA_BL%C_lalpha) ) then
            ErrStat = ErrID_Fatal
            ErrMsg  = 'C_lalpha (interpolated value) could be 0.'
            return
         end if
      end do

   elseif (p%UAMod == UA_HGMV) then
      ! pass
      
<<<<<<< HEAD
   elseif (p%UAMod /= UA_HGMV) then !also includes HGMV model
         ! unsteady aerodynamics will be turned off
=======
   elseif (p%UAMod == UA_Baseline .or. p%UAMod == UA_Gonzalez .or. p%UAMod == UA_MinnemaPierce) then
         ! unsteady aerodynamics will be turned off is Cn,alpha =0
>>>>>>> fef5b7ec
      do j=1, AFInfo%NumTabs
         if ( EqualRealNos(AFInfo%Table(j)%UA_BL%C_nalpha, 0.0_ReKi) ) then
            ErrStat = ErrID_Fatal
            ErrMsg  = 'C_nalpha is 0.'
            return
         end if
      end do

         ! now check about interpolated values:
      do j=2, AFInfo%NumTabs
         if ( sign( 1.0_ReKi, AFInfo%Table(j)%UA_BL%C_nalpha) /= &
              sign( 1.0_ReKi, AFInfo%Table(1)%UA_BL%C_nalpha) ) then
            ErrStat = ErrID_Fatal
            ErrMsg  = 'C_nalpha (interpolated value) could be 0.'
            return
         end if
      end do
      
   elseif (p%UAMod == UA_BV) then
      ! pass

   end if

end subroutine UA_TurnOff_param
!============================================================================== 
!> Update discrete states for Boieng Vertol model
subroutine UA_UpdateDiscOtherState_BV( i, j, u, p, xd, OtherState, AFInfo, m, ErrStat, ErrMsg )   
   integer   ,                   intent(in   )  :: i           !< node index within a blade
   integer   ,                   intent(in   )  :: j           !< blade index    
   type(UA_InputType),           intent(in   )  :: u           !< Inputs at Time                       
   type(UA_ParameterType),       intent(in   )  :: p           !< Parameters                                 
   type(UA_DiscreteStateType),   intent(inout)  :: xd          !< In: Discrete states at Time; Out: Discrete states at Time + Interval
   type(UA_OtherStateType),      intent(inout)  :: OtherState  !< Other states  
   type(UA_MiscVarType),         intent(inout)  :: m           !< Misc/optimization variables
   type(AFI_ParameterType),      intent(in   )  :: AFInfo      !< The airfoil parameter data
   integer(IntKi),               intent(  out)  :: ErrStat     !< Error status of the operation
   character(*),                 intent(  out)  :: ErrMsg      !< Error message if ErrStat /= ErrID_None
   real(ReKi), parameter :: filtCutOff = 0.5_ReKi                        !< CutOff used to filter angle of attack. Alternative, use BL_p (see KelvinChain)
   logical,  parameter   :: filterAlpha =.False.                         !< Parameter to filter the angle of attack before computing finite differences
   real(ReKi)            :: alpha_34                                     !< angle of attack at 3/4 point
   real(ReKi)            :: alpha_minus1                                 !< 3/4 chord angle of attack at
   real(ReKi)            :: alpha_filt_cur                               !< 
   real(ReKi)            :: alpha_filt_minus1                            !< 
   real(ReKi)            :: Tu                                           !< Time constant based on u=Vrel and chord
   real(ReKi)            :: dynamicFilterCutoffHz                        !< find frequency based on reduced frequency of k = BL_p%filtCutOff
   real(ReKi)            :: LowPassConst                                 !< 
   !
   type(AFI_UA_BL_Type) :: BL_p       !< Unsteady airfoil parameters
   real(ReKi)           :: adotnorm   !< alphadot * Tu
   real(ReKi)           :: alphaLag_D !< lagged angle of attack for drag calculation
   real(ReKi)           :: alphaE_L   !< effective angle of attack for lift and drag
   real(ReKi)           :: alpha_dot  !< rate of change of angle of attack
   integer(IntKi)       :: ErrStat2
   character(ErrMsgLen) :: ErrMsg2
   
   ErrStat = ErrID_None
   ErrMsg = ""
   
   ! --- Filter angle of attack
   ! Using angle of attack at AC or 3/4 point
   alpha_34 = Get_Alpha34(u%v_ac, u%omega, 0.5_ReKi*p%c(i,j))
   ! Angle of attack at previous time
   if (OtherState%FirstPass(i,j)) then
      alpha_minus1      = alpha_34
      alpha_filt_minus1 = alpha_34
   else
      alpha_minus1      = xd%alpha_minus1(i,j)
      alpha_filt_minus1 = xd%alpha_filt_minus1(i,j)
   end if
   if (filterAlpha) then
      ! Using a simple Infinite Impulse Response Filter (same a K_alpha in UnsteadyAero manual)
      dynamicFilterCutoffHz = max( 1.0_ReKi, u%U ) * filtCutOff / PI / p%c(i,j)
      LowPassConst          = exp(-2.0_ReKi*PI*p%dt*dynamicFilterCutoffHz)
      alpha_filt_cur        = LowPassConst*alpha_filt_minus1 + (1.0_ReKi-LowPassConst)*alpha_34 
   else
      alpha_filt_cur        = alpha_34 ! #noFilter 
   endif

   ! --- Update states to t+dt
   alpha_dot = ( alpha_filt_cur - alpha_filt_minus1 ) / p%dt
   if (abs(alpha_dot*p%dt)>PI*0.8) then 
      ! Sudden jump of alpha happens for vertical axes turbines, e.g. for lambda<=1, jumps from -90 to +90 or -180 to +180
      ! In that case we keep the alpha_dot from previous time step and we don't filter
      alpha_dot       = xd%alpha_dot(i,j) ! using previous alpha_dot
      alpha_filt_cur  = alpha_34 ! #noFilter 
   endif
   xd%alpha_minus1(i,j)      = alpha_34
   xd%alpha_filt_minus1(i,j) = alpha_filt_cur
   xd%alpha_dot_minus1(i,j)  = xd%alpha_dot(i,j)
   xd%alpha_dot              = alpha_dot

   ! --- Compute Unsteady aero params for this airfoil (alpha0, alpha1, alpha2)
   call AFI_ComputeUACoefs( AFInfo, u%Re, u%UserProp, BL_p, ErrMsg2, ErrStat2); if(Failed()) return

   ! --- Compute effective angle of attack and lagged angle of attack (needed to update active states)
   call BV_getAlphas(i, j, u, p, xd, BL_p, AFInfo%RelThickness, alpha_34, alphaE_L, alphaLag_D, adotnorm)

   ! --- Update dynamic stall activation states
   call BV_UpdateActiveStates(adotnorm, alpha_34, alphaLag_D, alphaE_L, BL_p, OtherState%activeL(i,j), OtherState%activeD(i,j))

contains
   logical function Failed()
      call SetErrStat(ErrStat2, ErrMsg2, ErrStat, ErrMsg, 'UA_UpdateDiscOtherState_BV')
      Failed = ErrStat>=ErrID_Fatal
   end function Failed
end subroutine UA_UpdateDiscOtherState_BV

!==============================================================================   
!> Calculate angle of attacks using Boeing-Vertol model
!! Drag effective angle of attack needs extra computation
subroutine BV_getAlphas(i, j, u, p, xd, BL_p, tc, alpha_34, alphaE_L, alphaLag_D, adotnorm)
   integer,                    intent(in   ) :: i          !< node index within a blade
   integer,                    intent(in   ) :: j          !< blade index
   type(UA_InputType),         intent(in   ) :: u          !< Inputs at t
   type(UA_ParameterType),     intent(in   ) :: p          !< Parameters
   type(UA_DiscreteStateType), intent(in   ) :: xd         !< Discrete states at t 
   type(AFI_UA_BL_Type),       intent(in   ) :: BL_p       !< 
   real(ReKi),                 intent(in   ) :: tc         !< Thickness ratio of airfoil
   real(ReKi),                 intent(out  ) :: alpha_34   !< alpha at 3/4 chord point
   real(ReKi),                 intent(out  ) :: alphaE_L   !< effective angle of attack for lift
   real(ReKi),                 intent(out  ) :: alphaLag_D !< Lagged angle of attack for drag
   real(ReKi),                 intent(out  ) :: adotnorm   !< alphadot * Tu
   real(ReKi)            :: gammaL, gammaD   !< gamma coefficients for lift and drag respectively
   real(ReKi)            :: dalphaMax        !< Maximum change of angle of attack
   real(ReKi)            :: dalphaL, dalphaD
   real(ReKi)            :: isgn                                         !< sign of alphadot Norm
   real(ReKi), parameter :: umach = 0.0_ReKi !< Mach number umach=Urel*Minf, Minf (freestrem Mach) for incompressible

   ! Angle of attack at 3/4 chord point 
   alpha_34 = Get_Alpha34(u%v_ac, u%omega, 0.5_ReKi*p%c(i,j))

   ! --- Intermediate variables, using CACTUS notations
   adotnorm = xd%alpha_dot(i,j) * Get_Tu(u%u, p%c(i,j))

   ! --- Limits
   ! Limit reference dalpha to a maximum to keep sign of CL the same for
   ! alpha and lagged alpha (considered a reasonable lag...). Note:
   ! magnitude increasing and decreasing effect ratios are maintained.
   dalphaMax = 2._ReKi * BV_TransA(BL_p) ! TODO TODO

   ! --- Calculate gamma for lift and drag based rel thickness
   call BV_getGammas(tc, umach, gammaL, gammaD) !NOTE: only function of tc 

   ! --- Delta alpha
   !dalpha = - K1 * Gamma * sqrt( abs(xd%alpha_dot(i,j) * Tu) ) ! Formula from paper
   dalphaL = gammaL * sqrt(abs(adotnorm))
   dalphaD = gammaD * sqrt(abs(adotnorm))
   !print*,'dalpha         ', dalphaL,dalphaD
   ! Plateau 
   dalphaL = min(dalphaL, dalphaMax)
   dalphaD = min(dalphaD, dalphaMax)
   !print*,'dalpha         ', dalphaL,dalphaD, dalphaMax
   if ((adotnorm*(alpha_34-BL_p%alpha0)) < 0.0_ReKi) then
       dalphaL = dalphaL*K1neg
       dalphaD = dalphaD*K1neg
   else
       dalphaL = dalphaL*K1pos
       dalphaD = dalphaD*K1pos
   endif
   !print*,'dalpha         ', dalphaL,dalphaD

   ! --- Alpha dynamic
   isgn       = sign(1.0,adotnorm)
   alphaE_L   = alpha_34 - dalphaL*isgn
   alphaLag_D = alpha_34 - dalphaD*isgn ! NOTE: not effective alpha yet for drag
end subroutine BV_getAlphas
!==============================================================================   
!> Calculate gamma for lift and drag based rel thickness. See CACTUS BV_DynStall.f95
subroutine BV_getGammas(tc, umach, gammaL, gammaD)
   real(ReKi), intent(in)  :: tc     !< Relative thickness of airfoil
   real(ReKi), intent(in)  :: umach  !< Mach number of Urel, = Urel*MinfMinf (freestrem Mach), 0 for incompressible
   real(ReKi), intent(out) :: gammaL !< gamma coefficient
   real(ReKi), intent(out) :: gammaD !< gamma coefficient
   real(ReKi) :: smachL, hmachL , smachD, hmachD, diff
   real(ReKi) :: gammaxL, gammaxD, dgammaL, dgammaD  ! intermediate variables for gamma
   diff    = 0.06-tc ! tc: thickness to chord ratio
   smachL  = 0.4+5.0*diff
   hmachL  = 0.9+2.5*diff
   smachD  = 0.2
   hmachD  = 0.7+2.5*diff
   gammaxL = 1.4-6.0*diff
   gammaxD = 1.0-2.5*diff
   dgammaL = gammaxL/(hmachL-smachL)
   dgammaD = gammaxD/(hmachD-smachD)
   gammaL  = gammaxL-(umach-smachL)*dgammaL  ! For lift
   gammaD  = gammaxD-(umach-smachD)*dgammaD  ! For drag
   if (umach < smachD) then
      gammaD=gammaxD
   end if
end subroutine BV_getGammas
!==============================================================================   
!> Compute Transition region length
!! Note from CACTUS: 
!! Limit reference dalpha to a maximum to keep sign of CL the same for
!! alpha and lagged alpha (considered a reasonable lag...)
!! NOTE: magnitude increasing and decreasing effect ratios are maintained.
real(ReKi) function BV_TransA(BL_p)
   type(AFI_UA_BL_Type), intent(in) :: BL_p
   real(ReKi), parameter :: Fac= .9_ReKi  !< Margin to ensure that dalphaRef is never large enough to make alrefL    =  = AOA0 (blows up linear expansion model)
   real(ReKi) :: AOA0      !< angle of attack of zero lift
   real(ReKi) :: alssP     !< Static Stall angle positive
   real(ReKi) :: alssN     !< Static Stall angle negative
   real(ReKi) :: dalphaMax !< Maximum change of angle of attack
   AOA0     = BL_p%alpha0
   alssP    = BL_p%alpha1
   alssN    = BL_p%alpha2
   dalphaMax = Fac*min(abs(alssP-AOA0),abs(alssN-AOA0))/max(K1pos,K1neg)
   BV_TransA = .5_ReKi*dalphaMax ! transition region for fairing lagged AOA in pure lag model
end function BV_TransA
!==============================================================================   
!> Calculate deltas to negative and postivive stall angle
subroutine BV_delNP(adotnorm, alpha, alphaLag_D, BL_p, activeD, delN, delP)
   real(ReKi),           intent(in)  :: adotnorm   !< alphadot * Tu
   real(ReKi),           intent(in)  :: alpha      !< alpha (3/4)
   real(ReKi),           intent(in)  :: alphaLag_D !< lagged alpha for drag
   type(AFI_UA_BL_Type), intent(in)  :: BL_p       !< 
   logical,              intent(in)  :: activeD    !< flag to activate drag
   real(ReKi),           intent(out) :: delN   !< Difference between lagged alpha and negative stall
   real(ReKi),           intent(out) :: delP   !< Difference between lagged alpha and positive stall
   real(ReKi) :: AOA0      !< angle of attack of zero lift
   real(ReKi) :: alssP     !< Static Stall angle positive
   real(ReKi) :: alssN     !< Static Stall angle negative
   ! Cactus notations
   AOA0     = BL_p%alpha0
   alssP    = BL_p%alpha1
   alssN    = BL_p%alpha2
   if ((adotnorm*(alpha-AOA0)) < 0.0) then
       ! Only switch DS off using lagged alpha
       if (activeD) then
           delN = alssN      - alphaLag_D
           delP = alphaLag_D - alssP
       else
           delN = 0.0_ReKi
           delP = 0.0_ReKi
       end if
   else
       ! switch DS on or off using alpha
       delN = alssN - alpha
       delP = alpha - alssP
   end if
end subroutine BV_delNP
!==============================================================================   
!> Calculate effective angle of attack for drag coefficient, based on lagged angle of attack
real(ReKi) function BV_alphaE_D(adotnorm, alpha, alphaLag_D, BL_p, activeD)
   real(ReKi),           intent(in) :: adotnorm   !< alphadot * Tu
   real(ReKi),           intent(in) :: alpha      !< alpha (3/4)
   real(ReKi),           intent(in) :: alphaLag_D !< lagged alpha for drag
   type(AFI_UA_BL_Type), intent(in) :: BL_p       !< 
   logical,              intent(in) :: activeD    !< flag to activate drag
   real(ReKi) :: TransA !< Transition region for fairing lagged AOA in pure lag model
   real(ReKi) :: delN   !< Difference between lagged alpha and negative stall
   real(ReKi) :: delP   !< Difference between lagged alpha and positive stall

   ! Calculate deltas to negative and postivive stall angle (delN, and delP)
   call BV_delNP(adotnorm, alpha, alphaLag_D, BL_p, activeD, delN, delP)

   ! --- Alpha dyn for drag and flag
   TransA = BV_TransA(BL_p)
   if (delN > TransA .OR. delP > TransA) then
       BV_alphaE_D  = alphaLag_D
   elseif (delN > 0 .AND. delN < TransA) then
       ! Transition region (fairing effect...)
       BV_alphaE_D  = alpha+(alphaLag_D-alpha)*delN/TransA
   elseif (delP > 0 .AND. delP < TransA) then
       ! Transition region (fairing effect...)
       BV_alphaE_D  = alpha+(alphaLag_D-alpha)*delP/TransA
   else
       BV_alphaE_D = alpha ! 3/4
   end if
end function BV_alphaE_D
!============================================================================== 
!> Activate dynamic stall for lift or drag
subroutine BV_UpdateActiveStates(adotnorm, alpha, alphaLag_D, alphaE_L, BL_p, activeL, activeD)
   real(ReKi),           intent(in)    :: adotnorm   !< alphadot * Tu
   real(ReKi),           intent(in)    :: alpha      !< alpha (3/4)
   real(ReKi),           intent(in)    :: alphaLag_D !< lagged alpha for drag
   real(ReKi),           intent(in)    :: alphaE_L   !< Effective angle of attack for lifr
   type(AFI_UA_BL_Type), intent(in)    :: BL_p       !< 
   logical,              intent(inout) :: activeL    !< flag to activate lift
   logical,              intent(inout) :: activeD    !< flag to activate drag
   real(ReKi) :: TransA     !< Transition region for fairing lagged AOA in pure lag model
   real(ReKi) :: delN   !< Difference between lagged alpha and negative stall
   real(ReKi) :: delP   !< Difference between lagged alpha and positive stall
   real(ReKi) :: AOA0      !< angle of attack of zero lift
   real(ReKi) :: alssP     !< Static Stall angle positive
   real(ReKi) :: alssN     !< Static Stall angle negative
   ! Cactus notations
   AOA0     = BL_p%alpha0
   alssP    = BL_p%alpha1
   alssN    = BL_p%alpha2
   
   ! --- Activate lift dynamic stall
   if ((adotnorm*(alpha-AOA0)) < 0.0) then
       ! Only switch DS off using lagged alpha
       if (activeL .and. (alphaE_L > alssN .AND. alphaE_L < alssP)) then
           activeL=.false.
       end if
   else
       ! switch DS on or off using alpha
       activeL =  (alpha <= alssN .OR. alpha >= alssP)
   end if

   ! --- Activate drag dynamic stall
   ! Calculate deltas to negative and postivive stall angle (delN, and delP)
   call BV_delNP(adotnorm, alpha, alphaLag_D, BL_p, activeD, delN, delP)
   TransA = BV_TransA(BL_p)
   if (delN > TransA .OR. delP > TransA) then
       activeD = .true.
   elseif (delN > 0 .AND. delN < TransA) then
       ! Transition region (fairing effect...)
       activeD = .true.
   elseif (delP > 0 .AND. delP < TransA) then
       ! Transition region (fairing effect...)
       activeD = .true.
   else
       activeD = .false.
   end if
end subroutine BV_UpdateActiveStates
!============================================================================== 
!> Routine for updating discrete states and other states for Beddoes-Leishman types models (note it breaks the framework)
subroutine UA_UpdateDiscOtherState( i, j, u, p, xd, OtherState, AFInfo, m, ErrStat, ErrMsg )   
   integer   ,                   intent(in   )  :: i           ! node index within a blade
   integer   ,                   intent(in   )  :: j           ! blade index    
   type(UA_InputType),           intent(in   )  :: u           ! Inputs at Time                       
   type(UA_ParameterType),       intent(in   )  :: p           ! Parameters                                 
   type(UA_DiscreteStateType),   intent(inout)  :: xd          ! Input: Discrete states at Time; 
                                                               ! Output: Discrete states at Time + Interval
   type(UA_OtherStateType),      intent(inout)  :: OtherState  ! Other states  
   type(UA_MiscVarType),         intent(inout)  :: m           ! Misc/optimization variables
   type(AFI_ParameterType),      intent(in   )  :: AFInfo      ! The airfoil parameter data
   integer(IntKi),               intent(  out)  :: ErrStat     ! Error status of the operation
   character(*),                 intent(  out)  :: ErrMsg      ! Error message if ErrStat /= ErrID_None

         ! Local Variables
  
   LOGICAL                                     :: LESF      ! logical flag indicating if leading edge separation is possible [-]
   LOGICAL                                     :: VRTX      ! logical flag indicating if a vortex is being processed [-]
   LOGICAL                                     :: TESF      ! logical flag indicating if trailing edge separation is possible [-]
      
   real(ReKi)                                   :: Kafactor
   real(ReKi)                                   :: T_sh
      
   type(AFI_UA_BL_Type)                         :: BL_p  ! airfoil UA parameters retrieved in Kelvin Chain 
   type(UA_KelvinChainType)                     :: KC    ! values computed in Kelvin Chain
   
   
   character(ErrMsgLen)                         :: errMsg2
   integer(IntKi)                               :: errStat2
   character(*), parameter                      :: RoutineName = 'UA_UpdateDiscOtherState'
   
   
      ! Initialize ErrStat
         
   ErrStat = ErrID_None         
   ErrMsg  = ""               

!bjj: use sigma1 and sigma3 states values from t      
   
      call ComputeKelvinChain(i, j, u, p, xd, OtherState, m, AFInfo, KC, BL_p, ErrStat2, ErrMsg2 )
      call SetErrStat(ErrStat2, ErrMsg2, ErrStat, ErrMsg, RoutineName)
      if (ErrStat>= AbortErrLev) return
            
      
      T_sh = 2.0_ReKi*(1.0_ReKi-KC%fprimeprime) / BL_p%St_sh                      ! Eq 1.54
      
      !---------------------------------------------------------
      ! Update the OtherStates
      !---------------------------------------------------------
   
      LESF = (KC%Cn_prime > BL_p%Cn1) .or. ( KC%Cn_prime < BL_p%Cn2 ) ! LE separation can occur when this is .true.; assumption is that Cn2 <  0.0 and Cn1 > 0
      if (p%UAMod == UA_Gonzalez) then   !Added specific logic for UAMod=UA_Gonzalez
         TESF = ABS( KC%Cn_prime ) > ABS( xd%Cn_prime_minus1(i,j) )
      else
         TESF = KC%fprimeprime < xd%fprimeprime_minus1(i,j) ! Separation point is moving towards the Leading Edge when .true.; otherwise separation point is moving toward trailing edge   
      end if
   
       
      VRTX =  (xd%tau_V(i,j) <= BL_p%T_VL) .and. (xd%tau_V(i,j) > 0.0_ReKi) ! Is the vortex over the chord? 
      
      
   !---------------------------------------------------------
   ! Update the OtherStates
   !---------------------------------------------------------

!bjj: update sigma1 to value at t + dt 
   
      ! Set sigma1 to the default value.  T_f = T_f0 / sigma1
   OtherState%sigma1( i,j) = 1.0_ReKi
   OtherState%sigma1c(i,j) = 1.0_ReKi
   OtherState%sigma1m(i,j) = 1.0_ReKi

   Kafactor      = KC%Kalpha_f*KC%dalpha0  ! indicates if the airfoil is moving towards alpha0 [ Kafactor < 0.0 ] or away [ Kafactor > 0.0]
   
if (p%UAMod == UA_Gonzalez) then   !Added modifiers for Tfn, Tfc and Tfm depending on the aerodynamic state, this set of values can be optimized for different airfoils or wind conditions
      if ( TESF .AND. .NOT.LESF .AND. .NOT.VRTX ) then
         if ( KC%fprimeprime>0.7 ) then
            OtherState%sigma1( i,j)=1.0!0.2
            OtherState%sigma1c(i,j)=1.0!0.2
            OtherState%sigma1m(i,j)=1.0!0.1
         else !if ((KC%fprimeprime<=0.7).AND.(TESF).AND.(.NOT.LESF).AND. NOT.VRTX ) then
            OtherState%sigma1( i,j)=1.0!0.5
            OtherState%sigma1c(i,j)=1.0!0.8
            OtherState%sigma1m(i,j)=1.0!0.3
         endif
      elseif ((xd%tau_V(i,j) < BL_p%T_VL).AND.(xd%tau_V(i,j)>0.001).AND.(TESF)) then
         OtherState%sigma1( i,j)=2.0!4.0
         OtherState%sigma1c(i,j)=1.0!1.0
         OtherState%sigma1m(i,j)=1.0!0.2
      elseif ( LESF ) then
         if (TESF) then
            OtherState%sigma1( i,j)=2.0!4.0
            OtherState%sigma1c(i,j)=1.0!1.0
            OtherState%sigma1m(i,j)=1.0!0.3
         else !if ((LESF).AND.(.NOT.TESF)) then
            OtherState%sigma1( i,j)=1.0!0.2
            OtherState%sigma1c(i,j)=1.0!0.2
            OtherState%sigma1m(i,j)=1.0!0.2
         endif
      elseif ( .NOT.TESF ) then
         if (KC%fprimeprime<=0.7) then
            OtherState%sigma1( i,j)=0.5!0.5
            OtherState%sigma1c(i,j)=1.0!0.5
            OtherState%sigma1m(i,j)=1.0!2.0
          else !if ((KC%fprimeprime>0.7).AND.(.NOT.TESF)) then
            OtherState%sigma1( i,j)=0.5!4.0
            OtherState%sigma1c(i,j)=1.0!0.4
            OtherState%sigma1m(i,j)=1.0!2.0
         endif
      else
         OtherState%sigma1( i,j)=1.0_ReKi
         OtherState%sigma1c(i,j)=1.0_ReKi
         OtherState%sigma1m(i,j)=1.0_ReKi
      endif
else
   if ( TESF ) then  ! Flow is continuing or starting to separate
      if (Kafactor < 0.0_ReKi) then
            ! We are moving towards alpha0
         OtherState%sigma1(i,j) = 2.0_ReKi  ! This must be the first check
      else if (.not. LESF ) then
         OtherState%sigma1(i,j) = 1.0_ReKi                  ! Leading edge separation has not occurred and we are moving away from alpha0
      else if (xd%fprimeprime_minus1(i,j) <= 0.7_ReKi) then ! For this else, LESF = True and we are moving away from alpha0
         OtherState%sigma1(i,j) = 2.0_ReKi 
      else
         OtherState%sigma1(i,j) = 1.75_ReKi
      end if
   else ! Reattaching flow 
        
      if (.not. LESF ) then
         OtherState%sigma1(i,j) = 0.5_ReKi
      end if

      if ( VRTX ) then  ! Still shedding a vortex, i.e., the current vortex is still over the chord?
         OtherState%sigma1(i,j) = 0.25_ReKi
      end if
      
      if (Kafactor > 0.0_ReKi) then
         OtherState%sigma1(i,j) = 0.75_ReKi
      end if
            
   end if

end if
      
      

!bjj: update sigma3 to value at t + dt   
   
      ! This is the default value for sigma3 which effects T_V = T_V0 / sigma3
   OtherState%sigma3(i,j) = 1.0_ReKi
   
if (p%UAMod /= UA_Gonzalez) then  !this is not applied for UAMod=UZ_Gonzalez, Tv has always the same value
      ! Identify where the vortex is located relative to the chord 
   
      ! 1) Is the vortex past the trailing edge, but less than 2 chords?
   if ( (xd%tau_V(i,j) <= 2.0_ReKi*BL_p%T_VL) .and. (xd%tau_V(i,j) >= BL_p%T_VL) ) then
         ! We want to diminish the effects of this vortex on Cn by setting a high value of sigma3
      OtherState%sigma3(i,j) = 3.0_ReKi
      if (.not. TESF) then
            ! If we are reattaching the flow, then we when to diminish the current vortex's effects on Cn further

         OtherState%sigma3(i,j) = 4.0_ReKi
         
      end if
      
      ! 2) Is the vortex over the chord
   else if ( VRTX ) then
      if (Kafactor < 0.0_ReKi) then
            ! If we are moving towards alpha0, then we want to reduce the contribution of the vortex to Cn
         OtherState%sigma3(i,j) = 2.0_ReKi
      else
         OtherState%sigma3(i,j) = 1.0_ReKi
      end if
   
      ! 3) Is the vortex ((past 2 chords or at the leading edge), and is the airfoil moving away from the stall region (towards alpha0).
      ! NOTE: We could also end up here if tau_V = 0.0
   else if (Kafactor < 0 ) then 
         ! In this case, we want to diminish the effects of this vortex on Cn by setting a high value of sigma3
      OtherState%sigma3(i,j) = 4.0_ReKi
   end if
      

     
      ! Finally, we will override all the previous values of sigma1 if we are reattaching flow and the rate of change of the of the angle of attack is slowing down
      ! In this case we want to enhance the contribute of the vortex and set sigma3 = 1.0
   if ((.not. TESF) .and. (KC%Kq_f*KC%dalpha0 < 0.0_ReKi)) then
      OtherState%sigma3(i,j) = 1.0_ReKi
   end if
endif  
   
      
#ifdef TEST_UA_SIGMA
   OtherState%sigma3(i,j) = 1.0_ReKi
   OtherState%sigma1(i,j) = 1.0_ReKi
#endif
   
      !---------------------------------------------------------
      ! Update the Discrete States, xd
      !---------------------------------------------------------
     
           
      xd%alpha_minus1(i,j)        = u%alpha
      xd%alpha_filt_minus1(i,j)   = KC%alpha_filt_cur
      xd%Kalpha_f_minus1(i,j)     = KC%Kalpha_f
      xd%Kq_f_minus1(i,j)         = KC%Kq_f     
      xd%q_f_minus1(i,j)          = KC%q_f_cur    
      xd%q_minus1(i,j)            = KC%q_cur
      xd%X1_minus1(i,j)           = KC%X1
      xd%X2_minus1(i,j)           = KC%X2
      xd%X3_minus1(i,j)           = KC%X3
      xd%X4_minus1(i,j)           = KC%X4
      xd%Kprime_alpha_minus1(i,j) = KC%Kprime_alpha
      xd%Kprime_q_minus1(i,j)     = KC%Kprime_q
      xd%Dp_minus1(i,j)           = KC%Dp
      xd%Cn_pot_minus1(i,j)       = KC%Cn_pot
      xd%Cn_prime_minus1(i,j)     = KC%Cn_prime
      xd%fprimeprime_minus1(i,j)  = KC%fprimeprime
      xd%Df_minus1(i,j)           = KC%Df
      if (p%Flookup) then
         xd%Df_c_minus1(i,j)           = KC%Df_c
         xd%Df_m_minus1(i,j)           = KC%Df_m
         xd%fprimeprime_c_minus1(i,j)  = KC%fprimeprime_c
         xd%fprimeprime_m_minus1(i,j)  = KC%fprimeprime_m
         xd%fprime_c_minus1(i,j)       = KC%fprime_c
         xd%fprime_m_minus1(i,j)       = KC%fprime_m
      end if
      
      xd%Dalphaf_minus1(i,j)      = KC%Dalphaf
      xd%fprime_minus1(i,j)       = KC%fprime
      xd%alphaf_minus1(i,j)       = KC%alpha_f
      xd%Cn_v_minus1(i,j)         = KC%Cn_v
      xd%C_V_minus1(i,j)          = KC%C_V
 
         ! If we are currently tracking a vortex, or we are in the stall region, increment tau_V
      if (p%UAMod == UA_Gonzalez) then    !Added specific logic for UAMod=UA_Gonzalez
         if ( (.NOT.LESF .AND. .NOT.VRTX) .OR. & 
              (.NOT.TESF .AND. xd%tau_V(i,j)<0.0001_ReKi) .OR.& 
              (.NOT.TESF .AND. xd%tau_V(i,j) + KC%ds > 2.*BL_p%T_VL) ) then 
            xd%tau_V(i,j)=0.0 
         else
            xd%tau_V(i,j) = xd%tau_V(i,j) + KC%ds
            if (( xd%tau_V(i,j) >= (BL_p%T_VL + T_sh) ) .and. TESF)  then !.and. (TESF) RRD added  
               xd%tau_V(i,j) = xd%tau_V(i,j)-(BL_p%T_VL + T_sh) 
               ! LESF=.FALSE. !also added this 
            end if 
         endif 
         
      else
         if ( xd%tau_V(i,j) > 0.0 .or. LESF ) then
            xd%tau_V(i,j) = xd%tau_V(i,j) + KC%ds     ! Eqn 1.51
         end if

            ! If we a have been tracking a vortex and 1) it is now past the chord [T_VL] and 2) we have gone beyond the next shedding period [T_sh], and 
            !   3) we are continuing the flow serparation, we will shed the existing vortex so that we can create a new one at the leading edge
         if (( xd%tau_V(i,j) >= (BL_p%T_VL + T_sh) ) .and. TESF)  then !.and. (TESF) RRD added
            xd%tau_V(i,j) = 0.0_ReKi
         end if
      end if
      
#ifdef UA_OUTS
   m%TESF(i,j) = TESF  
   m%LESF(i,j) = LESF   
   m%VRTX(i,j) = VRTX 
   m%T_sh(i,j) = T_sh
#endif
      
      
end subroutine UA_UpdateDiscOtherState
!==============================================================================   

!============================================================================== 
subroutine UA_UpdateStates( i, j, t, n, u, uTimes, p, x, xd, OtherState, AFInfo, m, ErrStat, ErrMsg )
! Loose coupling routine for solving constraint states, integrating continuous states, and updating discrete states.
! Continuous, constraint, discrete, and other states are updated to values at t + Interval.
!..............................................................................

   integer(IntKi),                intent(in   ) :: i               ! node index within a blade
   integer(IntKi),                intent(in   ) :: j               ! blade index 
   REAL(DbKi),                    INTENT(IN   ) :: t               ! Current simulation time in seconds
   integer(IntKi),                intent(in   ) :: n               !< Current simulation time step n = 0,1,...
   type(UA_InputType),            intent(in   ) :: u(:)            ! Input at current timestep, t and t+dt
   real(DbKi),                    intent(in   ) :: utimes(:)       !< Times associated with u(:), in seconds
   type(UA_ParameterType),        intent(in   ) :: p               ! Parameters
   type(UA_ContinuousStateType),  intent(inout) :: x               ! Input: Continuous states at t;
                                                                   !   Output: Continuous states at t + Interval
   type(UA_DiscreteStateType),    intent(inout) :: xd              ! Input: Discrete states at t;
                                                                   !   Output: Discrete states at t + Interval
   type(UA_OtherStateType),       intent(inout) :: OtherState      ! Input: Other states at t;
                                                                   !   Output: Other states at t + Interval
   type(UA_MiscVarType),          intent(inout) :: m               ! Misc/optimization variables
   type(AFI_ParameterType),       intent(in   ) :: AFInfo          ! The airfoil parameter data
   integer(IntKi),                intent(  out) :: ErrStat         ! Error status of the operation
   character(*),                  intent(  out) :: ErrMsg          ! Error message if ErrStat /= ErrID_None

      ! Local variables  
      
   character(ErrMsgLen)                         :: errMsg2
   integer(IntKi)                               :: errStat2
   character(*), parameter                      :: RoutineName = 'UA_UpdateStates'
   type(UA_InputType)                           :: u_interp_raw    ! Input at current timestep, t and t+dt
   type(UA_InputType)                           :: u_interp        ! Input at current timestep, t and t+dt
   type(AFI_UA_BL_Type)                         :: BL_p  ! airfoil UA parameters retrieved in Kelvin Chain
   real(ReKi)                                   :: Tu

      ! Initialize variables

   ErrStat   = ErrID_None           ! no error has occurred
   ErrMsg    = ""
         
   !BJJ: u%u == 0 seems to be the root cause of all sorts of numerical problems....

      
   if (p%UA_off_forGood(i,j)) return   ! we don't have any states to update here
   
   CALL UA_Input_ExtrapInterp( u, utimes, u_interp_raw, t, ErrStat2, ErrMsg2 )
      CALL SetErrStat(ErrStat2,ErrMsg2,ErrStat,ErrMsg,RoutineName)
      IF ( ErrStat >= AbortErrLev ) RETURN

      ! make sure that u%u is not zero (this previously turned off UA for the entire simulation. 
      ! Now, we keep it on, but we don't want the math to blow up when we divide by u%u)
   call UA_fixInputs(u_interp_raw, u_interp, ErrStat2, ErrMsg2)
      call SetErrStat(ErrStat2, ErrMsg2, ErrStat, ErrMsg, RoutineName)
         
<<<<<<< HEAD
         
=======
>>>>>>> fef5b7ec
   if (p%UAMod == UA_HGM .or. p%UAMod == UA_HGMV) then
   
               
         ! initialize states to steady-state values:
      if (OtherState%FirstPass(i,j)) then
         call HGM_Steady( i, j, u_interp, p, x%element(i,j), AFInfo, ErrStat2, ErrMsg2 )
      end if

      call UA_ABM4( i, j, t, n, u, utimes, p, x, OtherState, AFInfo, m, ErrStat2, ErrMsg2 )
         call SetErrStat(ErrStat2, ErrMsg2, ErrStat, ErrMsg, RoutineName)

      if (.not. p%ShedEffect) then
         ! Safety
         x%element(i,j)%x(1) = 0.0_R8Ki
         x%element(i,j)%x(2) = 0.0_R8Ki
      endif

      x%element(i,j)%x(4) = max( min( x%element(i,j)%x(4), 1.0_R8Ki ), 0.0_R8Ki )
      
          ! let's make sure the states aren't getting out of control when we are supposed to be turning off UA anyway.
      call UA_BlendSteadyStates( i, j, u_interp, p, AFInfo, x%element(i,j), m%FirstWarn_UA_off, m%weight(i,j), ErrStat2, ErrMsg2 )
         CALL SetErrStat(ErrStat2,ErrMsg2,ErrStat,ErrMsg,RoutineName)

         ! these are angles that should not get too large, so I am fixing them here (should turn off UA if this exceeds reasonable numbers)
      if (abs(x%element(i,j)%x(1)) > TwoPi .or. abs(x%element(i,j)%x(2)) > TwoPi) then
         if (m%FirstWarn_UA) then
            call SetErrStat(ErrID_Severe, "Divergent states in UA HGM model", ErrStat, ErrMsg, RoutineName )
            m%FirstWarn_UA = .false.
         end if
         
         call Mpi2pi(x%element(i,j)%x(1))
         call Mpi2pi(x%element(i,j)%x(2))
      end if
      
<<<<<<< HEAD
      
      if (p%UAMod == UA_HGMV) then

         ! Lookup values using Airfoil Info module
         call AFI_ComputeUACoefs( AFInfo, u_interp%Re, u_interp%UserProp, BL_p, ErrMsg2, ErrStat2 )
            call SetErrStat(ErrStat2,ErrMsg2,ErrStat,ErrMsg,RoutineName)
            if (ErrStat >= AbortErrLev) return
            
         call Get_HGM_constants(i, j, p, u_interp, x%element(i,j), BL_p, Tu)
            
         if (OtherState%VortexOn(i,j)) then
         
            ! check if the vortex ceases to accumulate:
            if ( (t - OtherState%t_vortexBegin(i,j) > BL_p%T_VL*Tu) .or. &
                  (u_interp%omega * OtherState%SignOfOmega(i,j) < 0.0_ReKi)  ) then
                  
               OtherState%VortexOn(i,j) = .false.
               
            end if
            
         else
         
            ! we aren't going to turn on a vortex when turning UA is not fully on
            if (EqualRealNos(m%weight(i,j),1.0_ReKi) ) then
            
               if (OtherState%BelowThreshold(i,j) .and. &
                 (x%element(i,j)%x(3) > BL_p%Cn1 .or. x%element(i,j)%x(3) < BL_p%Cn2) ) then
                  OtherState%BelowThreshold(i,j) = .false.
                  OtherState%VortexOn(i,j)       = .true.
                  OtherState%t_vortexBegin(i,j) = t
                  OtherState%PositivePressure(i,j) = x%element(i,j)%x(3) > BL_p%Cn1 ! whether we have the Cn1 (positive) or Cn2 (negative) condition to check

                  if (u_interp%omega < 0 ) then
                     OtherState%SignOfOmega(i,j) = -1.0
                  else
                     OtherState%SignOfOmega(i,j) = 1.0
                  end if
                  
               else
                  if (.not. OtherState%BelowThreshold(i,j)) then
                     if (OtherState%PositivePressure(i,j)) then
                        OtherState%BelowThreshold(i,j) = x%element(i,j)%x(3) < BL_p%Cn1
                     else
                        OtherState%BelowThreshold(i,j) = x%element(i,j)%x(3) > BL_p%Cn2
                     end if
                  end if
               
               end if
               
            end if ! UA is fully on
            
         end if ! p%UAMod == UA_HGMV
         
      end if
      
   else
      if (n<=0) return ! previous logic (before adding UA_HGM required n > 0 before UA_UpdateStates was called)
      
=======
      
      if (p%UAMod == UA_HGMV) then

         ! Lookup values using Airfoil Info module
         call AFI_ComputeUACoefs( AFInfo, u_interp%Re, u_interp%UserProp, BL_p, ErrMsg2, ErrStat2 )
            call SetErrStat(ErrStat2,ErrMsg2,ErrStat,ErrMsg,RoutineName)
            if (ErrStat >= AbortErrLev) return
            
         call Get_HGM_constants(i, j, p, u_interp, x%element(i,j), BL_p, Tu)
            
         if (OtherState%VortexOn(i,j)) then
         
            ! check if the vortex ceases to accumulate:
            if ( (t - OtherState%t_vortexBegin(i,j) > BL_p%T_VL*Tu) .or. &
                  (u_interp%omega * OtherState%SignOfOmega(i,j) < 0.0_ReKi)  ) then
                  
               OtherState%VortexOn(i,j) = .false.
               
            end if
            
         else
         
            ! we aren't going to turn on a vortex when turning UA is not fully on
            if (EqualRealNos(m%weight(i,j),1.0_ReKi) ) then
            
               if (OtherState%BelowThreshold(i,j) .and. &
                 (x%element(i,j)%x(3) > BL_p%Cn1 .or. x%element(i,j)%x(3) < BL_p%Cn2) ) then
                  OtherState%BelowThreshold(i,j) = .false.
                  OtherState%VortexOn(i,j)       = .true.
                  OtherState%t_vortexBegin(i,j) = t
                  OtherState%PositivePressure(i,j) = x%element(i,j)%x(3) > BL_p%Cn1 ! whether we have the Cn1 (positive) or Cn2 (negative) condition to check

                  if (u_interp%omega < 0 ) then
                     OtherState%SignOfOmega(i,j) = -1.0
                  else
                     OtherState%SignOfOmega(i,j) = 1.0
                  end if
                  
               else
                  if (.not. OtherState%BelowThreshold(i,j)) then
                     if (OtherState%PositivePressure(i,j)) then
                        OtherState%BelowThreshold(i,j) = x%element(i,j)%x(3) < BL_p%Cn1
                     else
                        OtherState%BelowThreshold(i,j) = x%element(i,j)%x(3) > BL_p%Cn2
                     end if
                  end if
               
               end if ! Below/above threshold
               
            end if ! UA is fully on
            
         end if ! Vortex on/off
         
      end if ! p%UAMod == UA_HGMV

   elseif (p%UAMod == UA_OYE) then

      ! First time, initialize states to steady-state values:
      if (OtherState%FirstPass(i,j)) then
         call HGM_Steady( i, j, u_interp, p, x%element(i,j), AFInfo, ErrStat2, ErrMsg2 )
      end if
      ! Time integrate
      call UA_ABM4(i, j, t, n, u, utimes, p, x, OtherState, AFInfo, m, ErrStat2, ErrMsg2); call SetErrStat(ErrStat2, ErrMsg2, ErrStat, ErrMsg, RoutineName)
      ! Make sure the states aren't getting out of control
      x%element(i,j)%x(4) = max( min( x%element(i,j)%x(4), 1.0_R8Ki ), 0.0_R8Ki )
      call UA_BlendSteadyStates(i, j, u_interp, p, AFInfo, x%element(i,j), m%FirstWarn_UA_off, m%weight(i,j), ErrStat2, ErrMsg2); CALL SetErrStat(ErrStat2,ErrMsg2,ErrStat,ErrMsg,RoutineName)

   elseif (p%UAMod == UA_BV) then
      ! Integrate discrete states (alpha_dot, alpha_filt_minus1)
      call UA_UpdateDiscOtherState_BV( i, j, u_interp, p, xd, OtherState, AFInfo, m, ErrStat2, ErrMsg2 )

   elseif (p%UAMod == UA_Baseline .or. p%UAMod == UA_Gonzalez .or. p%UAMod == UA_MinnemaPierce) then
      if (n<=0) return ! previous logic (before adding UA_HGM required n > 0 before UA_UpdateStates was called)
      
>>>>>>> fef5b7ec
         ! Update discrete states:
#     ifdef DEBUG_v14
         call UA_UpdateDiscOtherState2( i, j, u_interp, p, xd, OtherState, AFInfo, m, ErrStat2, ErrMsg2 )
#     else
         call UA_UpdateDiscOtherState( i, j, u_interp, p, xd, OtherState, AFInfo, m, ErrStat2, ErrMsg2 )
#     endif
      call SetErrStat(ErrStat2, ErrMsg2, ErrStat, ErrMsg, RoutineName)
      
   end if

   OtherState%FirstPass(i,j)   = .false.
   
end subroutine UA_UpdateStates
!==============================================================================
!!----------------------------------------------------------------------------------------------------------------------------------
!> routine to initialize the states based on inputs at t=0
!! used to obtain initial values in linearization so that they don't change with each call to calcOutput (or other routines)
subroutine UA_InitStates_AllNodes( u, p, x, OtherState, AFInfo, AFIndx )
   type(UA_InputType),           intent(in   ) :: u(:,:)     !< Inputs at t
   type(UA_ParameterType),       intent(in   ) :: p          !< Parameters
   type(UA_ContinuousStateType), intent(inout) :: x          !< Input: Continuous states at t;
   type(UA_OtherStateType),      intent(inout) :: OtherState !< Other/logical states at t on input; at t+dt on output
   type(AFI_ParameterType),      intent(in   ) :: AFInfo(:)  !< The airfoil parameter data
   INTEGER(IntKi),               intent(in)    :: AFIndx(:,:)
   
   INTEGER(IntKi)                              :: i          !< blade node counter
   INTEGER(IntKi)                              :: j          !< blade counter
               
   INTEGER(IntKi)                              :: ErrStat2
   CHARACTER(ErrMsgLen)                        :: ErrMsg2
   
   
      !...............................................................................................................................
      !  compute UA states at t=0 (with known inputs)
      !...............................................................................................................................
<<<<<<< HEAD
      if (p%UAMod == UA_HGM .or. p%UAMod == UA_HGMV) then
=======
      if (p%UAMod == UA_HGM .or. p%UAMod == UA_HGMV .or. p%UAMod == UA_OYE) then
>>>>>>> fef5b7ec
      
         do j = 1,size(p%UA_off_forGood,2) ! blades
            do i = 1,size(p%UA_off_forGood,1) ! nodes

               ! We only update the UnsteadyAero states if we have unsteady aero turned on for this node
               if ( .not. p%UA_off_forGood(i,j) .and. OtherState%FirstPass(i,j) ) then
               
                  ! initialize states to steady-state values:
                  call HGM_Steady( i, j, u(i,j), p, x%element(i,j), AFInfo(AFIndx(i,j)), ErrStat2, ErrMsg2 )
                     !call SetErrStat(ErrStat2,ErrMsg2,ErrStat,ErrMsg,RoutineName)
                     
                  OtherState%FirstPass(i,j) = .false.
               end if

            end do
         end do
         
      end if

end subroutine UA_InitStates_AllNodes
!==============================================================================
SUBROUTINE HGM_Steady( i, j, u, p, x, AFInfo, ErrStat, ErrMsg )
! Routine to initialize the continuous states of the HGM model
!..................................................................................................................................

   INTEGER(IntKi),                      INTENT(IN   )  :: i           !< blade node counter
   INTEGER(IntKi),                      INTENT(IN   )  :: j           !< blade counter
   TYPE(UA_InputType),                  INTENT(IN   )  :: u           ! Inputs at t
   TYPE(UA_ParameterType),              INTENT(IN   )  :: p           ! Parameters
   TYPE(UA_ElementContinuousStateType), INTENT(INOUT)  :: x           ! Continuous states at t
   type(AFI_ParameterType),             intent(in   )  :: AFInfo      ! The airfoil parameter data
   INTEGER(IntKi),                      INTENT(  OUT)  :: ErrStat     ! Error status of the operation
   CHARACTER(*),                        INTENT(  OUT)  :: ErrMsg      ! Error message if ErrStat /= ErrID_None

      ! Local variables  
      
   type(AFI_UA_BL_Type)                         :: BL_p        ! potentially interpolated UA parameters
   type(AFI_OutputType)                         :: AFI_Interp
   character(ErrMsgLen)                         :: errMsg2
   integer(IntKi)                               :: errStat2
   character(*), parameter                      :: RoutineName = 'HGM_Steady'
   
   real(ReKi)                                   :: Tu
   real(ReKi)                                   :: alphaE
   real(ReKi)                                   :: alphaF
   real(ReKi)                                   :: alpha_34
  

      ! Initialize ErrStat

   ErrStat = ErrID_None
   ErrMsg  = ""

   ! Lookup values using Airfoil Info module
   call AFI_ComputeUACoefs( AFInfo, u%Re, u%UserProp, BL_p, ErrMsg2, ErrStat2 )
      call SetErrStat(ErrStat2,ErrMsg2,ErrStat,ErrMsg,RoutineName)
      if (ErrStat >= AbortErrLev) return
   
   call Get_HGM_constants(i, j, p, u, x, BL_p, Tu, alpha_34, alphaE) ! compute Tu, alpha_34, and alphaE
    
      
   ! States
   !x1: Downwash memory term 1 (rad)
   !x2: Downwash memory term 2 (rad)
   !x3: Clp', Lift coefficient with a time lag to the attached lift coeff
   !x4: f'' , Final separation point function


   ! Steady states
   if (p%UAMod==UA_OYE .or. (.not.p%ShedEffect)) then
      x%x(1)     = 0.0_R8Ki
      x%x(2)     = 0.0_R8Ki
   else
      x%x(1)     = BL_p%A1 * alpha_34
      x%x(2)     = BL_p%A2 * alpha_34
   endif
    
   alphaE   = alpha_34                                                    ! Eq. 12 (after substitute of x1 and x2 initializations)
   alphaF   = alphaE
   call AFI_ComputeAirfoilCoefs( alphaF, u%Re, u%UserProp, AFInfo, AFI_interp, ErrStat2, ErrMsg2)
      call SetErrStat(ErrStat2,ErrMsg2,ErrStat,ErrMsg,RoutineName)

<<<<<<< HEAD
   if (p%UAMod==UA_HGM) then
=======
   if (p%UAMod==UA_OYE) then
      x%x(3)   = AFI_interp%Cl ! Not used

   elseif (p%UAMod==UA_HGM) then
>>>>>>> fef5b7ec
      x%x(3)   = BL_p%c_lalpha * (alphaE-BL_p%alpha0)
      
         ! calculate x%x(4) = fs_aF = f_st(alphaF):
      !alphaF  = x%x(3)/BL_p%c_lalpha + BL_p%alpha0                           ! p. 13
      !this simplifies to alphaF = alphaE
      
      !call AFI_ComputeAirfoilCoefs( alphaF, u%Re, u%UserProp, AFInfo, AFI_interp, ErrStat, ErrMsg)
      !x%x(4) = AFI_interp%f_st
      
<<<<<<< HEAD
   else !if (p%UAMod==UA_HGMV) then
=======
   elseif (p%UAMod==UA_HGMV) then
>>>>>>> fef5b7ec
      !call AFI_ComputeAirfoilCoefs( alphaE, u%Re, u%UserProp, AFInfo, AFI_interp, ErrStat, ErrMsg)
      x%x(3)   = AFI_interp%FullyAttached ! ~ (alpha-alphaLower)*c_Rate + c_alphaLower
      
          ! find alphaF where cn_FullyAttached(alphaF) = x(3)
          ! and note that we just set x(3) = cn_FullyAttached(alphaE)
      ! alphaF   = alphaE
      
         ! calculate x%x(4) = fs_aF = f_st(alphaF):
      !call AFI_ComputeAirfoilCoefs( alphaF, u%Re, u%UserProp, AFInfo, AFI_interp, ErrStat, ErrMsg)
      !x%x(4) = AFI_interp%f_st
<<<<<<< HEAD
      
=======
   else 
      print*,'HGM_steady, should never happen'
      STOP
>>>>>>> fef5b7ec
   end if
   
   x%x(4) = AFI_interp%f_st
   x%x(5) = 0.0_R8Ki
   
end subroutine HGM_Steady
!----------------------------------------------------------------------------------------------------------------------------------
subroutine UA_CalcContStateDeriv( i, j, t, u_in, p, x, OtherState, AFInfo, m, dxdt, ErrStat, ErrMsg )
! Tight coupling routine for computing derivatives of continuous states
!..................................................................................................................................

   INTEGER(IntKi),                      INTENT(IN   )  :: i           !< blade node counter
   INTEGER(IntKi),                      INTENT(IN   )  :: j           !< blade counter
   REAL(DbKi),                          INTENT(IN   )  :: t           ! Current simulation time in seconds
   TYPE(UA_InputType),                  INTENT(IN   )  :: u_in        ! Inputs at t
   TYPE(UA_ParameterType),              INTENT(IN   )  :: p           ! Parameters
   TYPE(UA_ElementContinuousStateType), INTENT(IN   )  :: x           ! Continuous states at t
   TYPE(UA_OtherStateType),             INTENT(IN   )  :: OtherState  ! Other states at t
   type(UA_MiscVarType),                intent(inout)  :: m           ! Misc/optimization variables
   type(AFI_ParameterType),             intent(in   )  :: AFInfo      ! The airfoil parameter data
   TYPE(UA_ElementContinuousStateType), INTENT(  OUT)  :: dxdt        ! Continuous state derivatives at t
   INTEGER(IntKi),                      INTENT(  OUT)  :: ErrStat     ! Error status of the operation
   CHARACTER(*),                        INTENT(  OUT)  :: ErrMsg      ! Error message if ErrStat /= ErrID_None

      ! Local variables  
      
   type(AFI_UA_BL_Type)                         :: BL_p        ! potentially interpolated UA parameters
   type(AFI_OutputType)                         :: AFI_AlphaE  ! interploated values at alphaE
   type(AFI_OutputType)                         :: AFI_AlphaF  ! interpolated values at alphaF
   character(ErrMsgLen)                         :: errMsg2
   integer(IntKi)                               :: errStat2
   character(*), parameter                      :: RoutineName = 'UA_CalcContStateDeriv'
   
   real(ReKi)                                   :: Tu
   real(ReKi)                                   :: alphaE
   real(ReKi)                                   :: alphaF
   real(ReKi)                                   :: Clp
   real(ReKi)                                   :: cRate ! slope of the piecewise linear region of fully attached polar
   real(R8Ki)                                   :: x4
   real(ReKi)                                   :: alpha_34
   real(ReKi), parameter                        :: U_dot = 0.0_ReKi ! at some point we may add this term
   TYPE(UA_InputType)                           :: u        ! Inputs at t
   real(R8Ki)                                   :: CnC_dot, One_Plus_Sqrt_x4, cv_dot, CnC

      ! Initialize ErrStat

   ErrStat = ErrID_None
   ErrMsg  = ""

   if (p%UA_off_forGood(i,j)) then
      dxdt%x = 0.0_R8Ki
      return
   end if
   
      ! make sure that u%u is not zero (this previously turned off UA for the entire simulation. 
      ! Now, we keep it on, but we don't want the math to blow up when we divide by u%u)
   call UA_fixInputs(u_in, u, ErrStat2, ErrMsg2)
      call SetErrStat(ErrStat2, ErrMsg2, ErrStat, ErrMsg, RoutineName)   
   
   
   ! Lookup values using Airfoil Info module
   call AFI_ComputeUACoefs( AFInfo, u%Re, u%UserProp, BL_p, ErrMsg2, ErrStat2 )
      call SetErrStat(ErrStat2,ErrMsg2,ErrStat,ErrMsg,RoutineName)
      if (ErrStat >= AbortErrLev) return
   
      
   call Get_HGM_constants(i, j, p, u, x, BL_p, Tu, alpha_34, alphaE) ! compute Tu, alpha_34, and alphaE
    
      ! fix definitions of T_f0 and T_p (based on email from Emmanuel 12-28-20 regarding HAWC2 default values)
   BL_p%T_f0 = BL_p%T_f0 * Tu ! Emmanuel wants a factor of 2 here to match HAWC2, but we don't want that factor for Bladed comparisons
   BL_p%T_p  = BL_p%T_p  * Tu

      ! calculate fs_aF (stored in AFI_interp%f_st):
    ! find alphaF where FullyAttached(alphaF) = x(3)
   if (p%UAMod == UA_HGM) then
      !note: BL_p%c_lalpha cannot be zero. UA is turned off at initialization if this occurs.
      alphaF  = x%x(3)/BL_p%c_lalpha + BL_p%alpha0                           ! p. 13
<<<<<<< HEAD
   else
=======

   else if (p%UAMod == UA_OYE) then
      alphaF = alpha_34

   else if (p%UAMod == UA_HGMV) then
>>>>>>> fef5b7ec
      if (x%x(3) < BL_p%c_alphaLowerWrap) then
         alphaF  = (x%x(3) - BL_p%c_alphaLowerWrap) / BL_p%c_RateWrap + BL_p%alphaLowerWrap
      elseif (x%x(3) < BL_p%c_alphaLower) then
         alphaF  = (x%x(3) - BL_p%c_alphaLower) / BL_p%c_RateLower + BL_p%alphaLower
      elseif(x%x(3) < BL_p%c_alphaUpper) then
         ! this alphaF might be slightly different for alphaLower < x(3) < alphaUpper (it's not quite linear there)
         ! however, the separation function is 1 there, so it doesn't matter if we're off a little bit
         alphaF  = (x%x(3) - BL_p%c_alphaLower) / BL_p%c_Rate + BL_p%alphaLower
      elseif(x%x(3) < BL_p%c_alphaUpperWrap) then
         alphaF  = (x%x(3) - BL_p%c_alphaUpper) / BL_p%c_RateUpper + BL_p%alphaUpper
      else
         alphaF  = (x%x(3) - BL_p%c_alphaUpperWrap) / BL_p%c_RateWrap + BL_p%alphaUpperWrap
      end if
   end if
   
   call AFI_ComputeAirfoilCoefs( alphaF, u%Re, u%UserProp, AFInfo, AFI_AlphaF, ErrStat2, ErrMsg2)
      call SetErrStat(ErrStat2,ErrMsg2,ErrStat,ErrMsg,RoutineName)
      if (ErrStat >= AbortErrLev) return
   
      
   ! States
   !x1: Downwash memory term 1 (rad)
   !x2: Downwash memory term 2 (rad)
   !x3: Clp', Lift coefficient with a time lag to the attached lift coeff
   !x4: f'' , Final separation point function
   
      ! Constraining x4 between 0 and 1 increases numerical stability (should be done elsewhere, but we'll double check here in case there were perturbations on the state value)
   x4 = max( min( x%x(4), 1.0_R8Ki ), 0.0_R8Ki )
   
   call AddOrSub2Pi(real(x%x(1),ReKi), alpha_34) ! make sure we use the same alpha_34 for both x1 and x2 equations.
   if (p%ShedEffect) then
<<<<<<< HEAD
      dxdt%x(1) = -1.0_R8Ki / Tu * (BL_p%b1 + p%c(i,j) * U_dot/(2*u%u**2)) * x%x(1) + BL_p%b1 * BL_p%A1 / Tu * alpha_34
      dxdt%x(2) = -1.0_R8Ki / Tu * (BL_p%b2 + p%c(i,j) * U_dot/(2*u%u**2)) * x%x(2) + BL_p%b2 * BL_p%A2 / Tu * alpha_34
   else
      dxdt%x(1) = 0.0_ReKi
      dxdt%x(2) = 0.0_ReKi
=======
       dxdt%x(1) = -1.0_R8Ki / Tu * (BL_p%b1 + p%c(i,j) * U_dot/(2*u%u**2)) * x%x(1) + BL_p%b1 * BL_p%A1 / Tu * alpha_34
       dxdt%x(2) = -1.0_R8Ki / Tu * (BL_p%b2 + p%c(i,j) * U_dot/(2*u%u**2)) * x%x(2) + BL_p%b2 * BL_p%A2 / Tu * alpha_34
   else
       dxdt%x(1) = 0.0_ReKi
       dxdt%x(2) = 0.0_ReKi
>>>>>>> fef5b7ec
   endif
   
   if (p%UAMod == UA_HGM) then
      call AddOrSub2Pi(BL_p%alpha0, alphaE)
      Clp = BL_p%c_lalpha * (alphaE - BL_p%alpha0) + pi * Tu * u%omega   ! Eq. 13
      dxdt%x(3) = -1.0_R8Ki / BL_p%T_p                                  * x%x(3) +         1.0_ReKi / BL_p%T_p  * Clp
      dxdt%x(4) = -1.0_R8Ki / BL_p%T_f0                                 *    x4  +         1.0_ReKi / BL_p%T_f0 * AFI_AlphaF%f_st
      dxdt%x(5) = 0.0_R8Ki
<<<<<<< HEAD
   else !if (p%UAMod == UA_HGMV) then
=======

   elseif (p%UAMod == UA_OYE) then
      dxdt%x(4) = -1.0_R8Ki / BL_p%T_f0                                 *    x4  +         1.0_ReKi / BL_p%T_f0 * AFI_AlphaF%f_st
      dxdt%x(1) = 0.0_R8Ki
      dxdt%x(2) = 0.0_R8Ki
      dxdt%x(3) = 0.0_R8Ki
      dxdt%x(5) = 0.0_R8Ki

   elseif (p%UAMod == UA_HGMV) then
>>>>>>> fef5b7ec

      call AFI_ComputeAirfoilCoefs( alphaE, u%Re, u%UserProp, AFInfo, AFI_AlphaE, ErrStat2, ErrMsg2)
         call SetErrStat(ErrStat2,ErrMsg2,ErrStat,ErrMsg,RoutineName)
         if (ErrStat >= AbortErrLev) return

      Clp = AFI_AlphaE%FullyAttached + pi * Tu * u%omega                                       ! Eq. 13 (this is really Cnp)
      dxdt%x(3) = -1.0_R8Ki / BL_p%T_p                                  * x%x(3) +         1.0_ReKi / BL_p%T_p  * Clp
         
      dxdt%x(4) = -1.0_R8Ki / BL_p%T_f0                                 *    x4  +         1.0_ReKi / BL_p%T_f0 * AFI_AlphaF%f_st
      
      if (OtherState%VortexOn(i,j)) then
         One_Plus_Sqrt_x4 =1.0_R8Ki + sqrt(x4)
         
         if (alphaE < BL_p%alphaLower) then
            cRate = BL_p%c_RateLower
         elseif(alphaE < BL_p%alphaUpper) then
            cRate = BL_p%c_Rate
         else
            cRate = BL_p%c_RateUpper
         end if
         CnC_dot = cRate * u%omega * (1.0_R8Ki - BL_p%A1 - BL_p%A2) + dxdt%x(1) + dxdt%x(2)
         cv_dot = CnC_dot*(1.0_R8Ki - 0.25_R8Ki*(One_Plus_Sqrt_x4)**2)
      
         CnC    = AFI_AlphaE%FullyAttached
         cv_dot = cv_dot - CnC*0.25_R8Ki*One_Plus_Sqrt_x4/sqrt(max(0.0001_R8Ki,x4))*dxdt%x(4)
      else
         cv_dot = 0.0_R8Ki
      end if
      
      dxdt%x(5) = cv_dot - x%x(5)/(BL_p%T_V0 * Tu)
<<<<<<< HEAD
=======
   else
      print*,'>>> UA_CalcContStateDeriv, should never happen.'
      STOP ! should never happen
>>>>>>> fef5b7ec
   end if
   
END SUBROUTINE UA_CalcContStateDeriv
!----------------------------------------------------------------------------------------------------------------------------------
SUBROUTINE Get_HGM_constants(i, j, p, u, x, BL_p, Tu, alpha_34, alphaE)
   INTEGER(IntKi),                      INTENT(IN   )  :: i           !< blade node counter
   INTEGER(IntKi),                      INTENT(IN   )  :: j           !< blade counter
   TYPE(UA_InputType),                  INTENT(IN   )  :: u           ! Inputs at t
   TYPE(UA_ParameterType),              INTENT(IN   )  :: p           ! Parameters
   TYPE(UA_ElementContinuousStateType), INTENT(IN   )  :: x           ! Continuous states at t
   TYPE(AFI_UA_BL_Type),                INTENT(IN   )  :: BL_p        ! potentially interpolated UA parameters
   
   REAL(ReKi), optional,                INTENT(  OUT)  :: alpha_34
   REAL(ReKi),                          INTENT(  OUT)  :: Tu
   REAL(ReKi), optional,                INTENT(  OUT)  :: alphaE

      ! Local variables  
   real(ReKi)                                   :: vx_34

   
   ! Variables derived from inputs
   !u%u = U_ac = TwoNorm(u%v_ac)                                                 ! page 4 definitions
   Tu = Get_Tu(u%u, p%c(i,j))

   if (present(alpha_34)) then
<<<<<<< HEAD
      vx_34 = u%v_ac(1) + u%omega * 0.5_ReKi*p%c(i,j)                        ! Eq. 1 (24-Jun-2021 email from E. Branlard has fix on sign)
      alpha_34 = atan2(vx_34, u%v_ac(2) )                                    ! page 5 definitions
    
      if (present(alphaE)) then
         ! Variables derived from states
         if (p%ShedEffect) then
            alphaE  = alpha_34*(1.0_ReKi - BL_p%A1 - BL_p%A2) + x%x(1) + x%x(2)    ! Eq. 12
         else
            alphaE  = alpha_34
=======
      alpha_34 = Get_Alpha34(u%v_ac, u%omega, 0.5_ReKi*p%c(i,j))
    
      if (present(alphaE)) then
         ! Variables derived from states
         if (p%UAMod == UA_OYE .or. .not. p%ShedEffect) then
            alphaE  = alpha_34
         else
            alphaE  = alpha_34*(1.0_ReKi - BL_p%A1 - BL_p%A2) + x%x(1) + x%x(2)    ! Eq. 12
>>>>>>> fef5b7ec
         endif
         call MPi2Pi(alphaE)
      end if
   end if

END SUBROUTINE Get_HGM_constants

!> Compute angle of attack at 3/4 chord point based on values at Aerodynamic center
real(ReKi) function Get_Alpha34(v_ac, omega, d_ac_to_34)
   real(ReKi), intent(in) :: v_ac(2)    !< Velocity at aerodynamic center
   real(ReKi), intent(in) :: omega      !< pitching rate of airfoil
   real(ReKi), intent(in) :: d_ac_to_34 !< distance from aerodynamic center to 3/4 chord point
   Get_Alpha34 = atan2(v_ac(1) + omega * d_ac_to_34, v_ac(2) )  ! Uaero - Uelast
end function Get_Alpha34

!> Compute angle of attack at 2/4 chord point based on values at Aerodynamic center
real(ReKi) function Get_Alpha24(v_ac, omega, d_ac_to_24)
   real(ReKi), intent(in) :: v_ac(2)    !< Velocity at aerodynamic center
   real(ReKi), intent(in) :: omega      !< pitching rate of airfoil
   real(ReKi), intent(in) :: d_ac_to_24 !< distance from aerodynamic center to 2/4 chord point
   Get_Alpha24 = atan2(v_ac(1) + omega * d_ac_to_24, v_ac(2) )  ! Uaero - Uelast
end function Get_Alpha24

!> Compute time constant based on relative velocity u_rel
real(ReKi) function Get_Tu(u_rel, chord)
   real(ReKi), intent(in) :: u_rel !< relative velocity of airfoil
   real(ReKi), intent(in) :: chord !< airfoil chord
   Get_Tu = chord / (2.0_ReKi* max(u_rel, UA_u_min)) 
   Get_Tu = min(Get_Tu, 50.0_ReKi)  ! ensure the time constant doesn't exceed 50 s.
   Get_Tu = max(Get_Tu, 0.001_ReKi) ! ensure the time constant doesn't get too small, either.
end function Get_Tu



!----------------------------------------------------------------------------------------------------------------------------------
!> This subroutine implements the fourth-order Runge-Kutta Method (RK4) for numerically integrating ordinary differential equations:
!!
!!   Let f(t, x) = xdot denote the time (t) derivative of the continuous states (x). 
!!   Define constants k1, k2, k3, and k4 as 
!!        k1 = dt * f(t        , x_t        )
!!        k2 = dt * f(t + dt/2 , x_t + k1/2 )
!!        k3 = dt * f(t + dt/2 , x_t + k2/2 ), and
!!        k4 = dt * f(t + dt   , x_t + k3   ).
!!   Then the continuous states at t = t + dt are
!!        x_(t+dt) = x_t + k1/6 + k2/3 + k3/3 + k4/6 + O(dt^5)
!!
!! For details, see:
!! Press, W. H.; Flannery, B. P.; Teukolsky, S. A.; and Vetterling, W. T. "Runge-Kutta Method" and "Adaptive Step Size Control for 
!!   Runge-Kutta." Sections 16.1 and 16.2 in Numerical Recipes in FORTRAN: The Art of Scientific Computing, 2nd ed. Cambridge, England: 
!!   Cambridge University Press, pp. 704-716, 1992.
SUBROUTINE UA_RK4( i, j, t, n, u, utimes, p, x, OtherState, AFInfo, m, ErrStat, ErrMsg )
!..................................................................................................................................

   integer(IntKi),                  INTENT(IN   )  :: i           !< blade node counter
   integer(IntKi),                  INTENT(IN   )  :: j           !< blade counter
   REAL(DbKi),                      INTENT(IN   )  :: t           !< Current simulation time in seconds
   INTEGER(IntKi),                  INTENT(IN   )  :: n           !< time step number
   TYPE(UA_InputType),              INTENT(IN   )  :: u(:)        !< Inputs at utimes
   REAL(DbKi),                      INTENT(IN   )  :: utimes(:)   !< times of input
   TYPE(UA_ParameterType),          INTENT(IN   )  :: p           !< Parameters
   TYPE(UA_ContinuousStateType),    INTENT(INOUT)  :: x           !< Continuous states at t on input at t + dt on output
   TYPE(UA_OtherStateType),         INTENT(INOUT)  :: OtherState  !< Other states
   TYPE(AFI_ParameterType),         INTENT(IN   )  :: AFInfo      ! The airfoil parameter data
   TYPE(UA_MiscVarType),            INTENT(INOUT)  :: m           !< misc/optimization variables
   INTEGER(IntKi),                  INTENT(  OUT)  :: ErrStat     !< Error status of the operation
   CHARACTER(*),                    INTENT(  OUT)  :: ErrMsg      !< Error message if ErrStat /= ErrID_None

   ! local variables
         
   TYPE(UA_ElementContinuousStateType)             :: k1          ! RK4 constant; see above
   TYPE(UA_ElementContinuousStateType)             :: k2          ! RK4 constant; see above 
   TYPE(UA_ElementContinuousStateType)             :: k3          ! RK4 constant; see above 
   TYPE(UA_ElementContinuousStateType)             :: k4          ! RK4 constant; see above 
   TYPE(UA_ElementContinuousStateType)             :: x_tmp       ! Holds temporary modification to x
   TYPE(UA_InputType)                              :: u_interp    ! interpolated value of inputs
   
   REAL(DbKi)                                      :: TPlusHalfDt
   REAL(DbKi)                                      :: TPlusDt
   INTEGER(IntKi)                                  :: ErrStat2    ! local error status
   CHARACTER(ErrMsgLen)                            :: ErrMsg2     ! local error message (ErrMsg)
   CHARACTER(*), PARAMETER                         :: RoutineName = 'UA_RK4'
      
      
   !NOTE: the error handling here assumes that we do not have any allocatable data in the inputs (u_interp) to be concerned with.
   !      Also, We assume that if there is going to be an error in UA_CalcContStateDeriv, it will happen only on the first call 
   !      to the routine.
   
      ! Initialize ErrStat

      ErrStat = ErrID_None
      ErrMsg  = "" 

      ! interpolate u to find u_interp = u(t)
      CALL UA_Input_ExtrapInterp( u, utimes, u_interp, t, ErrStat2, ErrMsg2 )
         CALL SetErrStat(ErrStat2,ErrMsg2,ErrStat,ErrMsg,RoutineName)
         IF ( ErrStat >= AbortErrLev ) RETURN

      x_tmp     = x%element(i,j)
      
      ! find xdot at t
      CALL UA_CalcContStateDeriv( i, j, t, u_interp, p, x_tmp, OtherState, AFInfo, m, k1, ErrStat2, ErrMsg2 )
         CALL SetErrStat(ErrStat2,ErrMsg2,ErrStat,ErrMsg,RoutineName)
         IF ( ErrStat >= AbortErrLev ) RETURN

      k1%x     = p%dt * k1%x
  
      x_tmp%x  = x%element(i,j)%x + 0.5 * k1%x

      ! interpolate u to find u_interp = u(t + dt/2)
      TPlusHalfDt = t + 0.5_DbKi*p%dt
      CALL UA_Input_ExtrapInterp(u, utimes, u_interp, TPlusHalfDt, ErrStat2, ErrMsg2)
         CALL SetErrStat(ErrStat2,ErrMsg2,ErrStat,ErrMsg,RoutineName)
         IF ( ErrStat >= AbortErrLev ) RETURN

      ! find xdot at t + dt/2
      CALL UA_CalcContStateDeriv( i, j, TPlusHalfDt, u_interp, p, x_tmp, OtherState, AFInfo, m, k2, ErrStat2, ErrMsg2 )

      k2%x     = p%dt * k2%x

      x_tmp%x  = x%element(i,j)%x + 0.5 * k2%x

      ! find xdot at t + dt/2 (note x_tmp has changed)
      CALL UA_CalcContStateDeriv( i, j, TPlusHalfDt, u_interp, p, x_tmp, OtherState, AFInfo, m, k3, ErrStat2, ErrMsg2 )

      k3%x     = p%dt * k3%x

      x_tmp%x  = x%element(i,j)%x + k3%x

      ! interpolate u to find u_interp = u(t + dt)
      TPlusDt = t + p%dt
      CALL UA_Input_ExtrapInterp(u, utimes, u_interp, TPlusDt, ErrStat2, ErrMsg2)
         CALL SetErrStat(ErrStat2,ErrMsg2,ErrStat,ErrMsg,RoutineName)
         IF ( ErrStat >= AbortErrLev ) RETURN

      ! find xdot at t + dt
      CALL UA_CalcContStateDeriv( i, j, TPlusDt, u_interp, p, x_tmp, OtherState, AFInfo, m, k4, ErrStat2, ErrMsg2 )

      k4%x     = p%dt * k4%x

      x%element(i,j)%x = x%element(i,j)%x + ( k1%x + 2. * k2%x + 2. * k3%x + k4%x ) / 6.

END SUBROUTINE UA_RK4
!----------------------------------------------------------------------------------------------------------------------------------
!> This subroutine implements the fourth-order Adams-Bashforth Method (RK4) for numerically integrating ordinary differential 
!! equations:
!!
!!   Let f(t, x) = xdot denote the time (t) derivative of the continuous states (x). 
!!
!!   x(t+dt) = x(t)  + (dt / 24.) * ( 55.*f(t,x) - 59.*f(t-dt,x) + 37.*f(t-2.*dt,x) - 9.*f(t-3.*dt,x) )
!!
!!  See, e.g.,
!!  http://en.wikipedia.org/wiki/Linear_multistep_method
!!
!!  or
!!
!!  K. E. Atkinson, "An Introduction to Numerical Analysis", 1989, John Wiley & Sons, Inc, Second Edition.
SUBROUTINE UA_AB4( i, j, t, n, u, utimes, p, x, OtherState, AFInfo, m, ErrStat, ErrMsg )
!..................................................................................................................................

   integer(IntKi),               INTENT(IN   )  :: i           !< blade node counter
   integer(IntKi),               INTENT(IN   )  :: j           !< blade counter
   REAL(DbKi),                   INTENT(IN   )  :: t           !< Current simulation time in seconds
   INTEGER(IntKi),               INTENT(IN   )  :: n           !< time step number
   TYPE(UA_InputType),           INTENT(IN   )  :: u(:)        !< Inputs at utimes
   REAL(DbKi),                   INTENT(IN   )  :: utimes(:)   !< times of input
   TYPE(UA_ParameterType),       INTENT(IN   )  :: p           !< Parameters
   TYPE(UA_ContinuousStateType), INTENT(INOUT)  :: x           !< Continuous states at t on input at t + dt on output
   TYPE(UA_OtherStateType),      INTENT(INOUT)  :: OtherState  !< Other states
   TYPE(AFI_ParameterType),      INTENT(IN   )  :: AFInfo      ! The airfoil parameter data
   TYPE(UA_MiscVarType),         INTENT(INOUT)  :: m           !< misc/optimization variables
   INTEGER(IntKi),               INTENT(  OUT)  :: ErrStat     !< Error status of the operation
   CHARACTER(*),                 INTENT(  OUT)  :: ErrMsg      !< Error message if ErrStat /= ErrID_None


   ! local variables
   TYPE(UA_InputType)                           :: u_interp
   TYPE(UA_ElementContinuousStateType)          :: x_tmp
   TYPE(UA_ElementContinuousStateType)          :: xdot
         
   INTEGER(IntKi)                               :: ErrStat2    ! local error status
   CHARACTER(ErrMsgLen)                         :: ErrMsg2     ! local error message (ErrMsg)
   CHARACTER(*), PARAMETER                      :: RoutineName = 'UA_AB4'


      ! Initialize ErrStat

      ErrStat = ErrID_None
      ErrMsg  = "" 
      
      if (OtherState%n(i,j) < n) then

         OtherState%n(i,j) = n
            
         OtherState%xdot(4)%element(i,j) = OtherState%xdot(3)%element(i,j)
         OtherState%xdot(3)%element(i,j) = OtherState%xdot(2)%element(i,j)
         OtherState%xdot(2)%element(i,j) = OtherState%xdot(1)%element(i,j)

      elseif (OtherState%n(i,j) > n) then

         CALL SetErrStat(ErrID_Fatal,'Backing up in time is not supported with a multistep method.',ErrStat,ErrMsg,RoutineName)
         RETURN

      endif
      

      ! need xdot at t, get inputs at t
      CALL UA_Input_ExtrapInterp(u, utimes, u_interp, t, ErrStat2, ErrMsg2)
         CALL SetErrStat(ErrStat2,ErrMsg2,ErrStat,ErrMsg,RoutineName)
         IF ( ErrStat >= AbortErrLev ) RETURN
         
      x_tmp     = x%element(i,j)
      
      CALL UA_CalcContStateDeriv( i, j, t, u_interp, p, x_tmp, OtherState, AFInfo, m, xdot, ErrStat2, ErrMsg2 )
         CALL SetErrStat(ErrStat2,ErrMsg2,ErrStat,ErrMsg,RoutineName)
         IF ( ErrStat >= AbortErrLev ) RETURN
         
        ! make sure OtherState%xdot( 1 ) is most up to date:
      OtherState%xdot( 1 )%element(i,j) = xdot

      if (n <= 2) then

         CALL UA_RK4(i, j, t, n, u, utimes, p, x, OtherState, AFInfo, m, ErrStat2, ErrMsg2 )
            CALL SetErrStat(ErrStat2,ErrMsg2,ErrStat,ErrMsg,RoutineName)
            IF ( ErrStat >= AbortErrLev ) RETURN

      else
         x%element(i,j)%x =  x%element(i,j)%x + p%DT/24. * ( 55.*OtherState%xdot(1)%element(i,j)%x - 59.*OtherState%xdot(2)%element(i,j)%x   &
                                                           + 37.*OtherState%xdot(3)%element(i,j)%x -  9.*OtherState%xdot(4)%element(i,j)%x )


      endif

      
END SUBROUTINE UA_AB4
!----------------------------------------------------------------------------------------------------------------------------------
!> This subroutine implements the fourth-order Adams-Bashforth-Moulton Method (RK4) for numerically integrating ordinary 
!! differential equations:
!!
!!   Let f(t, x) = xdot denote the time (t) derivative of the continuous states (x). 
!!
!!   Adams-Bashforth Predictor: \n
!!   x^p(t+dt) = x(t)  + (dt / 24.) * ( 55.*f(t,x) - 59.*f(t-dt,x) + 37.*f(t-2.*dt,x) - 9.*f(t-3.*dt,x) )
!!
!!   Adams-Moulton Corrector: \n
!!   x(t+dt) = x(t)  + (dt / 24.) * ( 9.*f(t+dt,x^p) + 19.*f(t,x) - 5.*f(t-dt,x) + 1.*f(t-2.*dt,x) )
!!
!!  See, e.g.,
!!  http://en.wikipedia.org/wiki/Linear_multistep_method
!!
!!  or
!!
!!  K. E. Atkinson, "An Introduction to Numerical Analysis", 1989, John Wiley & Sons, Inc, Second Edition.
SUBROUTINE UA_ABM4( i, j, t, n, u, utimes, p, x, OtherState, AFInfo, m, ErrStat, ErrMsg )
!..................................................................................................................................

   integer(IntKi),               INTENT(IN   )  :: i           !< blade node counter
   integer(IntKi),               INTENT(IN   )  :: j           !< blade counter
   REAL(DbKi),                   INTENT(IN   )  :: t           !< Current simulation time in seconds
   INTEGER(IntKi),               INTENT(IN   )  :: n           !< time step number
   TYPE(UA_InputType),           INTENT(IN   )  :: u(:)        !< Inputs at utimes
   REAL(DbKi),                   INTENT(IN   )  :: utimes(:)   !< times of input
   TYPE(UA_ParameterType),       INTENT(IN   )  :: p           !< Parameters
   TYPE(UA_ContinuousStateType), INTENT(INOUT)  :: x           !< Continuous states at t on input at t + dt on output
   TYPE(UA_OtherStateType),      INTENT(INOUT)  :: OtherState  !< Other states
   TYPE(AFI_ParameterType),      INTENT(IN   )  :: AFInfo      ! The airfoil parameter data
   TYPE(UA_MiscVarType),         INTENT(INOUT)  :: m           !< misc/optimization variables
   INTEGER(IntKi),               INTENT(  OUT)  :: ErrStat     !< Error status of the operation
   CHARACTER(*),                 INTENT(  OUT)  :: ErrMsg      !< Error message if ErrStat /= ErrID_None

   ! local variables

   TYPE(UA_InputType)                           :: u_interp    ! Inputs at t
   TYPE(UA_ElementContinuousStateType)          :: x_in        ! Continuous states at t
   TYPE(UA_ElementContinuousStateType)          :: xdot_pred   ! Derivative of continuous states at t

   INTEGER(IntKi)                               :: ErrStat2    ! local error status
   CHARACTER(ErrMsgLen)                         :: ErrMsg2     ! local error message (ErrMsg)
   CHARACTER(*), PARAMETER                      :: RoutineName = 'UA_ABM4'
      
      
      ! Initialize ErrStat

      ErrStat = ErrID_None
      ErrMsg  = "" 

      ! save copy of x(t):
      x_in     = x%element(i,j)
      
         ! predict: (note that we are overwritting x%element(i,j) here):
      CALL UA_AB4( i, j, t, n, u, utimes, p, x, OtherState, AFInfo, m, ErrStat2, ErrMsg2 )
         CALL SetErrStat(ErrStat2,ErrMsg2,ErrStat,ErrMsg,RoutineName)
         IF ( ErrStat >= AbortErrLev ) RETURN

      if (n > 2_IntKi) then
         
            ! correct:
         
         CALL UA_Input_ExtrapInterp(u, utimes, u_interp, t + p%dt, ErrStat2, ErrMsg2)
            CALL SetErrStat(ErrStat2,ErrMsg2,ErrStat,ErrMsg,RoutineName)
            IF ( ErrStat >= AbortErrLev ) RETURN

         CALL UA_CalcContStateDeriv( i, j, t + p%dt, u_interp, p, x%element(i,j), OtherState, AFInfo, m, xdot_pred, ErrStat2, ErrMsg2 )
            CALL SetErrStat(ErrStat2,ErrMsg2,ErrStat,ErrMsg,RoutineName)
            IF ( ErrStat >= AbortErrLev ) RETURN

         
         x%element(i,j)%x = x_in%x     + p%DT/24. * ( 9. * xdot_pred%x     + 19. * OtherState%xdot(1)%element(i,j)%x &
                                                                           -  5. * OtherState%xdot(2)%element(i,j)%x &
                                                                           +  1. * OtherState%xdot(3)%element(i,j)%x )

      endif
      
END SUBROUTINE UA_ABM4
!----------------------------------------------------------------------------------------------------------------------------------
!----------------------------------------------------------------------------------------------------------------------------------



!============================================================================== 
subroutine UA_CalcOutput( i, j, t, u_in, p, x, xd, OtherState, AFInfo, y, misc, ErrStat, ErrMsg )   
! Routine for computing outputs, used in both loose and tight coupling.
!..............................................................................
   
   integer(IntKi),               intent(in   )  :: i           ! node index within a blade
   integer(IntKi),               intent(in   )  :: j           ! blade index 
   REAL(DbKi),                   INTENT(IN   )  :: t           ! Current simulation time in seconds
   type(UA_InputType),           intent(in   )  :: u_in        ! Inputs at Time
   type(UA_ParameterType),       intent(in   )  :: p           ! Parameters
   type(UA_ContinuousStateType), intent(in   )  :: x           ! Continuous states at Time
   type(UA_DiscreteStateType),   intent(in   )  :: xd          ! Discrete states at Time
   type(UA_OtherStateType),      intent(in   )  :: OtherState  ! Other states at Time
   type(AFI_ParameterType),      intent(in   )  :: AFInfo      ! The airfoil parameter data
   type(UA_OutputType),          intent(inout)  :: y           ! Outputs computed at Time (Input only so that mesh con-
                                                               !   nectivity information does not have to be recalculated)
   type(UA_MiscVarType),         intent(inout)  :: misc        ! Misc/optimization variables
   integer(IntKi),               intent(  out)  :: ErrStat     ! Error status of the operation
   character(*),                 intent(  out)  :: ErrMsg      ! Error message if ErrStat /= ErrID_None

   
   integer(IntKi)                               :: errStat2        ! Error status of the operation (secondary error)
   character(ErrMsgLen)                         :: errMsg2         ! Error message if ErrStat2 /= ErrID_None
   character(*), parameter                      :: RoutineName = 'UA_CalcOutput'
   
   type(AFI_UA_BL_Type)                         :: BL_p        ! airfoil values computed in Kelvin Chain
   type(UA_KelvinChainType)                     :: KC          ! values computed in Kelvin Chain
   
   type(UA_InputType)                           :: u           ! Inputs at Time (with u%u set to appropriate value)
   
   
   real(ReKi)                                   :: Cm_FS
   real(ReKi)                                   :: Cc_FS
   real(ReKi)                                   :: Cl_FA
   real(ReKi)                                   :: Cm_alpha_nc
   real(ReKi)                                   :: M, f, k2_hat
   real(ReKi)                                   :: Cm_v, alpha_prime_f
   real(ReKi)                                   :: x_cp_hat                      ! center-of-pressure distance from LE in chord fraction
   real(ReKi)                                   :: Cm_common                     ! 
   real(ReKi)                                   :: k ! reduced frequency
   
   ! for UA_HGM
   real(ReKi)                                   :: alphaE
   real(ReKi)                                   :: Tu
   real(ReKi)                                   :: alpha_34
   real(ReKi)                                   :: fs_aE
   real(ReKi)                                   :: cl_fs
   real(ReKi)                                   :: x4
   real(ReKi)                                   :: x5
   real(ReKi)                                   :: cn_circ, tau_vl, tV_ratio
   real(ReKi)                                   :: delta_c_df_primeprime
   real(ReKi), parameter                        :: delta_c_mf_primeprime = 0.0_ReKi
   TYPE(UA_ElementContinuousStateType)          :: x_in        ! Continuous states at t
   ! for BV
   real(ReKi)                                   :: alphaE_L, alphaE_D  ! effective angle of attack for lift and drag
   real(ReKi)                                   :: alphaLag_D          ! lagged angle of attack for drag calculation
   real(ReKi)                                   :: adotnorm
#ifdef UA_OUTS
   real(ReKi)                                   :: delN
   real(ReKi)                                   :: delP
   real(ReKi)                                   :: gammaL
   real(ReKi)                                   :: gammaD
   real(ReKi)                                   :: TransA
#endif   

   type(AFI_OutputType)                         :: AFI_interp
   
#ifdef UA_OUTS
   integer                                      :: iOffset
#endif   
   
   ErrStat   = ErrID_None           ! no error has occurred
   ErrMsg    = ""
   
   Cm_alpha_nc = 0.0_ReKi

   AFI_interp%Cm = 0.0_ReKi ! value will be output if not computed below
   alpha_prime_f = 0.0_ReKi ! value will be output if not computed below
   
      ! make sure that u%u is not zero (this previously turned off UA for the entire simulation. 
      ! Now, we keep it on, but we don't want the math to blow up when we divide by u%u)
   call UA_fixInputs(u_in, u, ErrStat2, ErrMsg2)
      call SetErrStat(ErrStat2, ErrMsg2, ErrStat, ErrMsg, RoutineName)   
   k = abs(u%omega * p%c(i, j) / (2.0_ReKi* u%u))
   
   if (  p%UA_off_forGood(i,j) .or. (OtherState%FirstPass(i, j) .and. p%UAMod < UA_HGM) ) then ! note: if u%U isn't zero because we've called UA_fixInputs
        
      misc%weight(i,j) = 0.0
      
      call AFI_ComputeAirfoilCoefs( u%alpha, u%Re, u%UserProp, AFInfo, AFI_interp, ErrStat2, ErrMsg2 )
         call SetErrStat(ErrStat2, ErrMsg2, ErrStat, ErrMsg, RoutineName)   
      y%Cl = AFI_interp%Cl
      y%Cd = AFI_interp%Cd
      y%Cm = AFI_interp%Cm
      
      
      y%Cn = y%Cl*cos(u%alpha) + (y%Cd-AFI_interp%Cd0)*sin(u%alpha)
      y%Cc = y%Cl*sin(u%alpha) - (y%Cd-AFI_interp%Cd0)*cos(u%alpha)
      
         Cm_v              = 0.0_ReKi
      KC%Cn_alpha_q_circ   = 0.0_ReKi
      KC%Cn_alpha_q_nc     = 0.0_ReKi
      KC%Cn_pot            = 0.0_ReKi
      KC%Dp                = 0.0_ReKi
      KC%Cn_prime          = 0.0_ReKi
      KC%fprime            = 0.0_ReKi
      KC%Df                = 0.0_ReKi
      KC%Cn_V              = 0.0_ReKi
      KC%C_V               = 0.0_ReKi
      KC%Cm_q_circ         = 0.0_ReKi
      KC%Cm_q_nc           = 0.0_ReKi
      KC%Dalphaf           = 0.0_ReKi
      KC%T_f               = 0.0_ReKi
      KC%T_V               = 0.0_ReKi
      KC%alpha_filt_cur    = u%alpha
      KC%ds                = 2.0_ReKi*u%U*p%dt/p%c(i, j)
      
<<<<<<< HEAD
      alphaE   = u%alpha
      Tu       = 0.0
      alpha_34 = u%alpha
=======
      alphaE   = u%alpha ! NOTE: no omega for UA<UA_HGM
      Tu       = 0.0
      alpha_34 = u%alpha ! NOTE: no omega for UA<UA_HGM
>>>>>>> fef5b7ec
      cl_fs    = AFI_interp%FullySeparate
      cl_fa    = AFI_interp%FullyAttached
      fs_aE    = AFI_interp%f_st

      x_in%x = 0.0_R8Ki
<<<<<<< HEAD
   elseif (p%UAMod == UA_HGM .or. p%UAMod == UA_HGMV) then
=======

   elseif (p%UAMod == UA_BV) then
      ! --- CalcOutput Boeing-Vertol
      if (AFInfo%RelThickness<0) then
         ErrStat2 = ErrID_Fatal
         ErrMsg2  = 'Relative thickness should be provided in the profile file to use the Boeing-Vertol model.'
         call SetErrStat(ErrStat2,ErrMsg2,ErrStat,ErrMsg,RoutineName)
         return
      endif
      call BV_CalcOutput()
      if (ErrStat >= AbortErrLev) return

   elseif (p%UAMod == UA_HGM .or. p%UAMod == UA_HGMV .or. p%UAMod == UA_OYE) then
      ! --- CalcOutput State Space models
>>>>>>> fef5b7ec
      x_in = x%element(i,j)
      
      if (OtherState%FirstPass(i,j)) then
         call HGM_Steady( i, j, u, p, x_in, AFInfo, ErrStat2, ErrMsg2 )
         call SetErrStat(ErrStat2,ErrMsg2,ErrStat,ErrMsg,RoutineName)
      end if
      
      call AFI_ComputeUACoefs( AFInfo, u%Re, u%UserProp, BL_p, ErrMsg2, ErrStat2 )
         call SetErrStat(ErrStat2,ErrMsg2,ErrStat,ErrMsg,RoutineName)
         if (ErrStat >= AbortErrLev) return
      
      call Get_HGM_constants(i, j, p, u, x_in, BL_p, Tu, alpha_34, alphaE) ! compute Tu, alpha_34, and alphaE
<<<<<<< HEAD
   
      call AFI_ComputeAirfoilCoefs( alphaE, u%Re, u%UserProp, AFInfo, AFI_interp, ErrStat2, ErrMsg2 )
=======

      call AFI_ComputeAirfoilCoefs( alphaE,   u%Re, u%UserProp, AFInfo, AFI_interp, ErrStat2, ErrMsg2 )
>>>>>>> fef5b7ec
         call SetErrStat(ErrStat2, ErrMsg2, ErrStat, ErrMsg, RoutineName)
         
       ! Constraining x4 between 0 and 1 increases numerical stability (should be done elsewhere, but we'll double check here in case there were perturbations on the state value)
      x4 = max( min( x_in%x(4), 1.0_R8Ki ), 0.0_R8Ki )

         ! calculate values for output:
      cl_fs = AFI_interp%FullySeparate
      cl_fa = AFI_interp%FullyAttached
      fs_aE = AFI_interp%f_st
<<<<<<< HEAD
      
      if (p%UAMod == UA_HGM) then
=======

      if (p%UAMod == UA_OYE) then
         ! calculate fully attached value:
         call AddOrSub2Pi(BL_p%alpha0, alphaE)
         cl_fa = (alphaE - BL_p%alpha0) * BL_p%c_lalpha ! Cl fully attached
         y%Cl = x4 * cl_fa  + (1.0_ReKi - x4) * cl_fs   ! TODO consider adding simple corrections + pi * Tu * u%omega
         y%Cd = AFI_interp%Cd                           ! TODO consider adding simple corrections 
         if (AFInfo%ColCm == 0) then ! we don't have a cm column, so make everything 0
            y%Cm = 0.0_ReKi
         else
            y%Cm = AFI_interp%Cm                        ! TODO consider adding simple corrections + y%Cl * delta_c_mf_primeprime - piBy2 * Tu * u%omega  
         endif
         y%Cn = y%Cl*cos(u%alpha) + y%Cd*sin(u%alpha)
         y%Cc = y%Cl*sin(u%alpha) - y%Cd*cos(u%alpha)
      
      elseif (p%UAMod == UA_HGM) then
>>>>>>> fef5b7ec
            ! calculate fully attached value:
         call AddOrSub2Pi(BL_p%alpha0, alphaE)
         cl_fa = (alphaE - BL_p%alpha0) * BL_p%c_lalpha
    
         delta_c_df_primeprime = 0.5_ReKi * (sqrt(fs_aE) - sqrt(x4)) - 0.25_ReKi * (fs_aE - x4)                   ! Eq. 81
      
   ! bjj: do we need to check that u%alpha is between -pi and + pi?
<<<<<<< HEAD
      ! y%Cl = AFI_interp%Cl < TODO consider using this in front of x4 for "true" Cl
=======
>>>>>>> fef5b7ec
         y%Cl = x4 * cl_fa  + (1.0_ReKi - x4) * cl_fs  + pi * Tu * u%omega                                        ! Eq. 78

         call AddOrSub2Pi(u%alpha, alphaE)
         y%Cd = AFI_interp%Cd + (u%alpha - alphaE) * y%Cl + (AFI_interp%Cd - BL_p%Cd0) * delta_c_df_primeprime    ! Eq. 79
      
         if (AFInfo%ColCm == 0) then ! we don't have a cm column, so make everything 0
            y%Cm          = 0.0_ReKi
         else
            y%Cm = AFI_interp%Cm + y%Cl * delta_c_mf_primeprime - piBy2 * Tu * u%omega                            ! Eq. 80
         end if

         y%Cn = y%Cl*cos(u%alpha) + y%Cd*sin(u%alpha)
         y%Cc = y%Cl*sin(u%alpha) - y%Cd*cos(u%alpha)
      else
      
         ! limit x5?:
         x5 = x_in%x(5)
            
         cn_circ = x4 * AFI_interp%FullyAttached  + (1.0_ReKi - x4) * AFI_interp%FullySeparate + x5
         y%Cn = cn_circ  + pi * Tu * u%omega
         y%Cc = AFI_interp%Cl*sin(alphaE) - AFI_interp%Cd*cos(alphaE) ! static value at alphaE
         
         y%Cl = y%Cn*cos(u%alpha) + y%Cc*sin(u%alpha)

         ! for cm:
         tau_vl = t - OtherState%t_vortexBegin(i,j)
         tau_vl = tau_vl / Tu ! make this non-dimensional (to compare with T_VL)
         tV_ratio = min(1.5_ReKi, tau_vl/BL_p%T_VL)
            
         delta_c_df_primeprime = 0.5_ReKi * (sqrt(fs_aE) - sqrt(x4)) - 0.25_ReKi * (fs_aE - x4)                   ! Eq. 81
         
         call AddOrSub2Pi(u%alpha, alphaE)
         y%Cd = AFI_interp%Cd + (u%alpha - alphaE) * y%Cn + (AFI_interp%Cd - BL_p%Cd0) * delta_c_df_primeprime    ! Eq. 79
         
         
         if (AFInfo%ColCm == 0) then ! we don't have a cm column, so make everything 0
            y%Cm          = 0.0_ReKi
         else
!            alphaF = x_in%x(3) / BL_p%c_lalpha + BL_p%alpha0
            y%Cm = AFI_interp%Cm + cn_circ * delta_c_mf_primeprime - 0.0_ReKi * piBy2 * Tu * u%omega - 0.25_ReKi*(1.0_ReKi - cos(pi * tV_ratio ))*x5
         end if
      
      end if
      
         ! now check if we should have turned off UA, and modify outputs accordingly (with linear combination of steady outputs)
      call UA_BlendSteady(u, p, AFInfo, y, misc%FirstWarn_UA_off, misc%weight(i,j), ErrStat2, ErrMsg2)
         call SetErrStat(ErrStat2, ErrMsg2, ErrStat, ErrMsg, RoutineName)
         
   else
      ! --- CalcOutput Beddoes-Leishman type models
      
      M           = u%U / p%a_s
      
      call UA_CheckMachNumber(M, misc%FirstWarn_M, ErrStat2, ErrMsg2 )
         call SetErrStat(ErrStat2,ErrMsg2,ErrStat,ErrMsg,RoutineName)
         if (ErrStat >= AbortErrLev) return
            
      call ComputeKelvinChain( i, j, u, p, xd, OtherState, misc, AFInfo, KC, BL_p, ErrStat2, ErrMsg2 )
         call SetErrStat(ErrStat2,ErrMsg2,ErrStat,ErrMsg,RoutineName)
      

      !.............................
      ! Cn
      !.............................
         ! Eqn 1.53 or 1.53b depending on UAMod
      if (xd%tau_v(i, j) > 0.0) then
         y%Cn= KC%Cn_FS + KC%Cn_v                                                                                                                  ! Eqn 1.53
      else
         y%Cn= KC%Cn_FS
      end if

      !.............................
      ! Cc
      !.............................
      
      
      if ( p%flookup ) then 
      !if ( p%UAMod == UA_Gonzalez ) then
         Cc_FS = BL_p%eta_e*KC%Cc_pot *(sqrt(KC%fprimeprime_c) - Gonzalez_factor)                                                                  ! Eqn 1.40  
      else
         Cc_FS = BL_p%eta_e*KC%Cc_pot * sqrt(KC%fprimeprime_c)                                                                                     ! Eqn 1.40 without Gonzalez's modification for negative Cc
      end if
      
            
      if ( p%UAMod == UA_MinnemaPierce ) then
#ifdef TEST_THEORY
            y%Cc = Cc_FS + KC%Cn_v*tan(KC%alpha_e)*(1-xd%tau_v(i, j)/(BL_p%T_VL))                                          ! Eqn 1.55 with Eqn. 1.40
#else            
            y%Cc = Cc_FS + KC%Cn_v*    KC%alpha_e *(1.0_ReKi-xd%tau_v(i, j)/(BL_p%T_VL))                                   ! Eqn 1.55 with approximation of tan(KC%alpha_e)=KC%alpha_e and Eqn. 1.40 substitution
#endif            
                 
      elseif ( p%UAMod == UA_Gonzalez ) then
         y%Cc = Cc_FS                                                                                                                              ! Eqn. 1.55b
      else
         ! TODO: This is UAMod = 1 and we still need to verify these equations!!!  GJH Dec 20 2015
         if ( KC%Cn_prime <= BL_p%Cn1 ) then
            !y%Cc = BL_p%eta_e*KC%Cc_pot*(sqrt(KC%fprimeprime_c) - f_c_offset) !*sin(KC%alpha_e + BL_p%alpha0)
            y%Cc = Cc_FS * sin(KC%alpha_e + BL_p%alpha0)                                                                                           ! Eqn 1.56a [1]
         else
            if ( p%flookup ) then 
              ! if (p%UAMod == UA_Baseline) then
              !    call Get_f_from_Lookup( p%UAMod, u%Re, u%UserProp, KC%alpha_filt_cur, BL_p%alpha0, KC%C_nalpha_circ, AFInfo, ErrStat2, ErrMsg2, f=f)
              ! else   
               ! TODO: Need to understand the effect of the offset on this f in the following equations and fprimeprime_c.
                  !bjj: fprimeprime_c is computed with the Gonzalez offset in the Kelvin Chain, so it's not just f that could be a problem.
                  f      = Get_f_c_from_Lookup( p%UAMod, u%Re, u%UserProp, KC%alpha_filt_cur, BL_p%alpha0, KC%C_nalpha_circ, BL_p%eta_e, AFInfo, ErrStat2, ErrMsg2)
                  call SetErrStat(ErrStat2,ErrMsg2,ErrStat,ErrMsg,RoutineName)
              ! endif
               
            else
               f      = Get_f( KC%alpha_filt_cur, BL_p%alpha0, BL_p%alpha1, BL_p%alpha2, BL_p%S1, BL_p%S2, BL_p%S3, BL_p%S4 )
            end if
            
            k2_hat = 2.0_ReKi*(KC%Cn_prime - BL_p%Cn1) + KC%fprimeprime_c - f                                                                      ! Eqn 1.56b
            ! TODO: why did we comment out the sin() term below?  GJH 2/28/2017
            y%Cc   = BL_p%k1_hat + KC%Cc_pot*sqrt(KC%fprimeprime_c)*KC%fprimeprime_c**k2_hat *sin(KC%alpha_e + BL_p%alpha0)                        ! Eqn 1.56a [2]
            
         end if
         
      end if
      
      !.............................
      ! convert cc and cn to cl and cd
      !.............................
            
      y%Cl = y%Cn*cos(u%alpha) + y%Cc*sin(u%alpha)                                                                                                 ! Eqn 1.2a
      y%Cd = y%Cn*sin(u%alpha) - y%Cc*cos(u%alpha) + BL_p%Cd0                                                                                      ! Eqn 1.2b 

         ! Make Cn and CC consistent with the added contribution of Cd0 in Cd:
      y%Cn = y%Cl*cos(u%alpha) + y%Cd*sin(u%alpha)    !Added the contribution of Cd0 in Cn and Cc
      y%Cc = y%Cl*sin(u%alpha) - y%Cd*cos(u%alpha)
      
      !.............................
      ! convert cm
      !.............................
      
      alpha_prime_f = 0.0_ReKi ! initialize for output purposes
      
         ! Check for Cm column in AFInfo data
      if (AFInfo%ColCm == 0) then ! we don't have a cm column, so make everything 0
         
         y%Cm          = 0.0_ReKi
         Cm_v          = 0.0_ReKi
     
      else
            
         if ( p%UAMod == UA_Gonzalez ) then !bjj: what is this doing?
            
            if (abs(KC%alpha_f - BL_p%alpha0) < .01) then
               if (KC%alpha_f < BL_p%alpha0) then
                  KC%alpha_f = KC%alpha_f - .01
               else
                  KC%alpha_f = KC%alpha_f + .01
               end if
            end if       ! Removed part of the code related to fprimeprime_m, which has been added in other part of the code        
         
         end if
      
         !...........
         ! compute Cm_FS
         !...........
         
         Cm_alpha_nc = - KC%Cn_alpha_nc / 4.0_ReKi                                                                                                 ! Eqn 1.27
         Cm_common   = KC%Cm_q_circ + Cm_alpha_nc + KC%Cm_q_nc                                                                                     ! second parts of Eqn 1.41, Eqn 1.44, and Eqn 1.45
   
         if ( p%UAMod == UA_Baseline ) then
            
            x_cp_hat = BL_p%k0 + BL_p%k1*(1.0_ReKi-KC%fprimeprime) + BL_p%k2*sin(pi*KC%fprimeprime**BL_p%k3)                                       ! Eqn 1.42
            Cm_FS  = BL_p%Cm0 - KC%Cn_alpha_q_circ*(x_cp_hat - 0.25_ReKi) + Cm_common                                                              ! Eqn 1.41

         elseif ( p%UAMod == UA_MinnemaPierce ) then
      
               ! Look up Cm using alpha_prime_f
            alpha_prime_f = KC%alpha_f - KC%Dalphaf                                                                                                ! Eqn 1.43a

            call AFI_ComputeAirfoilCoefs( alpha_prime_f, u%Re, u%UserProp, AFInfo, AFI_interp, ErrStat2, ErrMsg2)
               call SetErrStat(ErrStat2,ErrMsg2,ErrStat,ErrMsg,RoutineName)            
            Cm_FS = AFI_interp%Cm + Cm_common                                                                                                      ! Eqn 1.44
         else ! UAMod == UA_Gonzalez
            Cm_FS = BL_p%Cm0 + KC%Cn_FS*KC%fprimeprime_m + Cm_common                                                                               ! Eqn 1.45

         end if   
      
         Cm_v     = -BL_p%x_cp_bar*( 1.0_ReKi - cos( pi*xd%tau_v(i, j)/BL_p%T_VL ) )*KC%Cn_v                               ! Eqn 1.57
         if (p%UAMod == UA_Gonzalez .and. xd%tau_v(i, j) <= 0.0 ) then !Added specific logic for UAMod=UA_Gonzalez
            y%Cm   = Cm_FS
         else
            y%Cm   = Cm_FS + Cm_v                                                                                                                  ! Eqn 1.58, Eqn 1.59, and Eqn 1.60
         end if

      end if
      
         ! now check if we should have turned off UA, and modify outputs accordingly (with linear combination of steady outputs)
      call UA_BlendSteady(u, p, AFInfo, y, misc%FirstWarn_UA_off, misc%weight(i,j), ErrStat2, ErrMsg2)
         call SetErrStat(ErrStat2, ErrMsg2, ErrStat, ErrMsg, RoutineName)

   end if ! Switch on UAMod
   
#ifdef UA_OUTS
   iOffset = (i-1)*p%NumOuts + (j-1)*p%nNodesPerBlade*p%NumOuts
   if (allocated(y%WriteOutput)) then  !bjj: because BEMT uses local variables for UA output, y%WriteOutput is not necessarially allocated. Need to figure out a better solution.
   
      y%WriteOutput(iOffset+ 1)    = u%alpha*R2D
      y%WriteOutput(iOffset+ 2)    = u%U
      y%WriteOutput(iOffset+ 3)    = y%Cn
      y%WriteOutput(iOffset+ 4)    = y%Cc
      y%WriteOutput(iOffset+ 5)    = y%Cl
      y%WriteOutput(iOffset+ 6)    = y%Cd
      y%WriteOutput(iOffset+ 7)    = y%Cm
   
<<<<<<< HEAD
      if (p%UAMod == UA_HGM .or. p%UAMod == UA_HGMV) then
=======
      if (p%UAMod == UA_HGM .or. p%UAMod == UA_HGMV .or. p%UAMod == UA_OYE) then
>>>>>>> fef5b7ec
         y%WriteOutput(iOffset+ 8)    = u%omega*R2D
         y%WriteOutput(iOffset+ 9)    = alphaE*R2D
         y%WriteOutput(iOffset+10)    = Tu
         y%WriteOutput(iOffset+11)    = alpha_34*R2D
         y%WriteOutput(iOffset+12)    = cl_fs
         y%WriteOutput(iOffset+13)    = fs_aE
         
         y%WriteOutput(iOffset+14)    = x_in%x(1) !x%element(i,j)%x(1)
         y%WriteOutput(iOffset+15)    = x_in%x(2) !x%element(i,j)%x(2)
         y%WriteOutput(iOffset+16)    = x_in%x(3) !x%element(i,j)%x(3)
         y%WriteOutput(iOffset+17)    = x_in%x(4) !x%element(i,j)%x(4)
         y%WriteOutput(iOffset+18)    = k
         y%WriteOutput(iOffset+19)    = misc%weight(i,j)
         y%WriteOutput(iOffset+20)    = cl_fa
<<<<<<< HEAD

         if (p%UAMod == UA_HGMV) then
            y%WriteOutput(iOffset+21)    = x_in%x(5) !x%element(i,j)%x(5)
         end if
=======

         if (p%UAMod == UA_HGMV) then
            y%WriteOutput(iOffset+21)    = x_in%x(5) !x%element(i,j)%x(5)
         end if

      elseif(p%UAMod == UA_BV) then
         y%WriteOutput(iOffset+ 8)    = u%omega 
         y%WriteOutput(iOffset+ 9)    = alphaE_L*R2D
         y%WriteOutput(iOffset+10)    = alphaE_D*R2D
         y%WriteOutput(iOffset+11)    = Get_Tu(u%u, p%c(i,j))
         y%WriteOutput(iOffset+12)    = alpha_34*R2D
         y%WriteOutput(iOffset+13)    = xd%alpha_dot(i,j)*R2D*p%dt
         y%WriteOutput(iOffset+14)    = adotnorm
         y%WriteOutput(iOffset+15)    = (alpha_34-alphaE_L)*R2D
         y%WriteOutput(iOffset+16)    = (alpha_34-alphaE_D)*R2D
         y%WriteOutput(iOffset+17)    = transfer(OtherState%activeL(i,j), ReKi) ! logical to float
         y%WriteOutput(iOffset+18)    = transfer(OtherState%activeD(i,j), ReKi)
         y%WriteOutput(iOffset+19)    = alphaLag_D*R2D
         y%WriteOutput(iOffset+20)    = gammaL
         y%WriteOutput(iOffset+21)    = gammaD
         y%WriteOutput(iOffset+22)    = TransA
         y%WriteOutput(iOffset+23)    = delP
         y%WriteOutput(iOffset+24)    = delN
         y%WriteOutput(iOffset+25)    = u%v_ac(1)
         y%WriteOutput(iOffset+26)    = u%v_ac(2)
>>>>>>> fef5b7ec
         
      else
         ! Baseline, Gonzales, MinnemaPierce
         y%WriteOutput(iOffset+ 8)    = KC%Cn_alpha_q_circ               ! CNCP in ADv14
         y%WriteOutput(iOffset+ 9)    = KC%Cn_alpha_q_nc                 ! CNIQ in ADv14
         y%WriteOutput(iOffset+10)    = KC%Cn_pot
         y%WriteOutput(iOffset+11)    = KC%Dp
         y%WriteOutput(iOffset+12)    = KC%Cn_prime
         y%WriteOutput(iOffset+13)    = KC%fprime
         y%WriteOutput(iOffset+14)    = KC%Df
         y%WriteOutput(iOffset+15)    = KC%Cn_V
         y%WriteOutput(iOffset+16)    = xd%tau_v(i, j)

         if ( misc%LESF(i, j) ) then  ! BEDSEP in v14 !bjj: note that this output is calculated in UpdateDiscState, so it may be out of sync here.
            y%WriteOutput(iOffset+17) = 1.0_ReKi
         else
            y%WriteOutput(iOffset+17) = 0.0_ReKi
         end if

         if ( misc%TESF(i, j) ) then  !SHIFT in v14   !bjj: note that this output is calculated in UpdateDiscState, so it may be out of sync here.
            y%WriteOutput(iOffset+18) = 1.0_ReKi
         else
            y%WriteOutput(iOffset+18) = 0.0_ReKi
         end if
         if ( misc%VRTX(i, j) ) then  ! VOR in v14    !bjj: note that this output is calculated in UpdateDiscState, so it may be out of sync here.
            y%WriteOutput(iOffset+19) = 1.0_ReKi
         else
            y%WriteOutput(iOffset+19) = 0.0_ReKi
         end if
         y%WriteOutput(iOffset+20)    = KC%C_V
         y%WriteOutput(iOffset+21)    = Cm_alpha_nc
         y%WriteOutput(iOffset+22)    = KC%Cm_q_nc
         y%WriteOutput(iOffset+23)    = Cm_v
         y%WriteOutput(iOffset+24)    = alpha_prime_f
         y%WriteOutput(iOffset+25)    = KC%Dalphaf
         y%WriteOutput(iOffset+26)    = AFI_interp%Cm
         y%WriteOutput(iOffset+27)    = KC%T_f
         y%WriteOutput(iOffset+28)    = KC%T_V
         y%WriteOutput(iOffset+29)    = KC%ds  ! Eqn 1.51 (tau_v) 
         y%WriteOutput(iOffset+30)    = KC%T_alpha
         y%WriteOutput(iOffset+31)    = KC%T_q
         y%WriteOutput(iOffset+32)    = KC%k_alpha
         y%WriteOutput(iOffset+33)    = KC%k_q
         y%WriteOutput(iOffset+34)    = KC%alpha_e
         y%WriteOutput(iOffset+35)    = KC%X1
         y%WriteOutput(iOffset+36)    = KC%X2
         y%WriteOutput(iOffset+37)    = KC%cn_q_nc
         y%WriteOutput(iOffset+38)    = KC%alpha_f
         y%WriteOutput(iOffset+39)    = KC%fprimeprime
         y%WriteOutput(iOffset+40)    = OtherState%sigma1(i, j)
         y%WriteOutput(iOffset+41)    = OtherState%sigma3(i, j)
         y%WriteOutput(iOffset+42)    = misc%T_sh(i, j)
         y%WriteOutput(iOffset+43)    = k
         y%WriteOutput(iOffset+44)    = misc%weight(i,j)
         y%WriteOutput(iOffset+45)    = KC%alpha_filt_cur*R2D
         
      end if
   end if
#endif

contains 
   !> Calc Outputs for Boieng-Vertol dynamic stall
   !! See BV_DynStall.f95 of CACTUS, notations kept more or less consistent
   subroutine BV_CalcOutput()
      real(ReKi) :: alpha_50
      real(ReKi) :: Cm25_stat
      real(ReKi) :: Cl75_stat
      real(ReKi) :: Cl50_stat

      ! --- Compute Unsteady aero params (BL_p) for this airfoil (alpha0, alpha1, alpha2)
      call AFI_ComputeUACoefs( AFInfo, u%Re, u%UserProp, BL_p, ErrMsg2, ErrStat2); call SetErrStat(ErrStat2, ErrMsg2, ErrStat, ErrMsg, RoutineName)
      if (ErrStat >= AbortErrLev) return

      ! --- Compute effective angle of attack and lagged angle of attack (needed to update active states)
      call BV_getAlphas(i, j, u, p, xd, BL_p, AFInfo%RelThickness, alpha_34, alphaE_L, alphaLag_D, adotnorm)
      alphaE_D = BV_alphaE_D(adotnorm, alpha_34, alphaLag_D, BL_p, OtherState%activeD(i,j))

#ifdef UA_OUTS
      ! --- Recompute variables, for temporary output to file only
      ! Calculate deltas to negative and positive stall angle (delN, and delP)
      call BV_delNP(adotnorm, alpha_34, alphaLag_D, BL_p, OtherState%activeD(i,j), delN, delP)
      call BV_getGammas(tc=AFInfo%RelThickness, umach=0.0_ReKi, gammaL=gammaL, gammaD=gammaD)
      TransA = BV_TransA(BL_p)
#endif 



      ! --- Cl, _,  at effective angle of attack alphaE
      if (OtherState%activeL(i,j)) then
         ! Dynamic Cl (scaled)
         call AFI_ComputeAirfoilCoefs(alphaE_L, u%Re, u%UserProp, AFInfo, AFI_interp, ErrStat2, ErrMsg2); call SetErrStat(ErrStat2, ErrMsg2, ErrStat, ErrMsg, RoutineName)
         y%Cl = AFI_interp%Cl/(alphaE_L-BL_P%alpha0) * (alpha_34-BL_p%alpha0)
      else
         ! Static Cl
         call AFI_ComputeAirfoilCoefs(alpha_34, u%Re, u%UserProp, AFInfo, AFI_interp, ErrStat2, ErrMsg2); call SetErrStat(ErrStat2, ErrMsg2, ErrStat, ErrMsg, RoutineName)
         y%Cl = AFI_interp%Cl
      endif

      ! --- Cd at effective angle of attack alphaE (alphaE might be alpha34 if no drag model)
      call AFI_ComputeAirfoilCoefs(alphaE_D, u%Re, u%UserProp, AFInfo, AFI_interp, ErrStat2, ErrMsg2); call SetErrStat(ErrStat2, ErrMsg2, ErrStat, ErrMsg, RoutineName)
      y%Cd = AFI_interp%Cd

      ! --- Cm using pitch rate effects by analogy to pitching flat plate potential flow theory (SAND report)
      ! As Done in CACTUS
      ! Static coeffs at 1/4 chord
      if (AFInfo%ColCm == 0) then ! we don't have a cm column, so make everything 0
         Cm25_stat = 0.0_ReKi
      else
         ! Static coeffs at 1/4 chord (u%Alpha)
         call AFI_ComputeAirfoilCoefs(u%Alpha, u%Re, u%UserProp, AFInfo, AFI_interp, ErrStat2, ErrMsg2); call SetErrStat(ErrStat2, ErrMsg2, ErrStat, ErrMsg, RoutineName)
         Cm25_stat = AFI_interp%Cm
      endif
      ! Static coeffs at 1/2 chord (alpha_50)
      alpha_50 = Get_Alpha24(u%v_ac, u%omega, 0.25_ReKi*p%c(i,j))
      call AFI_ComputeAirfoilCoefs(alpha_50, u%Re, u%UserProp, AFInfo, AFI_interp, ErrStat2, ErrMsg2); call SetErrStat(ErrStat2, ErrMsg2, ErrStat, ErrMsg, RoutineName)
      Cl50_stat = AFI_interp%Cl
      ! Static coeffs at 3/4 chord (alpha_34)
      call AFI_ComputeAirfoilCoefs(alpha_34, u%Re, u%UserProp, AFInfo, AFI_interp, ErrStat2, ErrMsg2); call SetErrStat(ErrStat2, ErrMsg2, ErrStat, ErrMsg, RoutineName)
      Cl75_stat = AFI_interp%Cl
      y%Cm = Cm25_stat + cos(alpha_50) * (Cl75_stat - Cl50_stat)*0.25_ReKi

      ! TODO projection using alpha 5 and back for added mass
      !y%Cn = y%Cl*cos(u%alpha) + y%Cd*sin(u%alpha)
      !y%Cc = y%Cl*sin(u%alpha) - y%Cd*cos(u%alpha)
      y%Cn = y%Cl*cos(alpha_50) + y%Cd*sin(alpha_50)
      y%Cc = y%Cl*sin(alpha_50) - y%Cd*cos(alpha_50)

   end subroutine BV_CalcOutput
   
end subroutine UA_CalcOutput



!==============================================================================   
subroutine UA_WriteOutputToFile(t, p, y)
   real(DbKi),                   intent(in   )  :: t           ! current time (s)
   type(UA_ParameterType),       intent(in   )  :: p           ! Parameters
   type(UA_OutputType),          intent(in   )  :: y           ! Outputs computed at Time (Input only so that mesh con-
                                                               !   nectivity information does not have to be recalculated)
!   type(UA_ContinuousStateType), intent(in   )  :: x           ! Continuous states at Time
!   type(UA_DiscreteStateType),   intent(in   )  :: xd          ! Discrete states at Time
!   type(UA_OtherStateType),      intent(in   )  :: OtherState  ! Other states at Time
!   type(AFI_ParameterType),      intent(in   )  :: AFInfo      ! The airfoil parameter data
!   type(UA_MiscVarType),         intent(inout)  :: misc        ! Misc/optimization variables
!   integer(IntKi),               intent(  out)  :: ErrStat     ! Error status of the operation
!   character(*),                 intent(  out)  :: ErrMsg      ! Error message if ErrStat /= ErrID_None

   integer                                   :: k
      
      ! Generate file outputs
#ifdef UA_OUTS
   if (p%unOutFile > 0 .and. allocated(y%WriteOutput)) then
   
      write (p%unOutFile,"(F19.6)",ADVANCE='no')  t
      do k=1,size(y%WriteOutput)
         WRITE (p%unOutFile,'(:,A,'//trim( p%OutFmt )//')', ADVANCE='no' )  p%Delim, y%WriteOutput(k)
      end do  
      WRITE (p%unOutFile,'()')          ! write the line return

   end if
#endif

end subroutine UA_WriteOutputToFile
!==============================================================================   
subroutine UA_WriteAFIParamsToFile(InitInp, AFInfo, ErrStat, ErrMsg)
   type(AFI_ParameterType),      intent(in   )  :: AFInfo(:)   ! The airfoil parameter data (for all airfoils)
   type(UA_InitInputType),       intent(in   )  :: InitInp     ! input data for initialization routine

   integer(IntKi),               intent(  out)  :: ErrStat     ! Error status of the operation
   character(*),                 intent(  out)  :: ErrMsg      ! Error message if ErrStat /= ErrID_None

   integer                                      :: k
   integer(IntKi)                               :: i
   integer(IntKi)                               :: unOutFile
   integer(IntKi)                               :: ErrStat2
   character(ErrMsgLen)                         :: ErrMsg2
   character(*), parameter                      :: RoutineName = 'UA_WriteAFIParamsToFile'
   character(*), parameter                      :: delim = ' '
   
   integer, parameter                           :: MaxLen = 16
   integer, parameter                           :: NumChans = 49
   character(MaxLen)                            :: ChanName( NumChans)
   character(MaxLen)                            :: ChanUnit( NumChans)
   real(ReKi)                                   :: TmpValues(NumChans)
   character(3)                                 :: MaxLenStr
   character(80)                                :: Fmt
   
   MaxLenStr = trim(num2lstr(MaxLen))
   
   i=1
   ChanName(i) = 'AirfoilNumber';    ChanUnit(i) = '(-)';        i = i+1;
   ChanName(i) = 'TableNumber';      ChanUnit(i) = '(-)';        i = i+1;
   ChanName(i) = 'alpha0';           ChanUnit(i) = '(deg)';      i = i+1;
   ChanName(i) = 'alpha1';           ChanUnit(i) = '(deg)';      i = i+1;
   ChanName(i) = 'alpha2';           ChanUnit(i) = '(deg)';      i = i+1;
   ChanName(i) = 'eta_e';            ChanUnit(i) = '(-)';        i = i+1;
   ChanName(i) = 'C_nalpha';         ChanUnit(i) = '(-/rad)';    i = i+1;
   ChanName(i) = 'C_lalpha';         ChanUnit(i) = '(-/rad)';    i = i+1;
   ChanName(i) = 'T_f0';             ChanUnit(i) = '(-)';        i = i+1;
   ChanName(i) = 'T_V0';             ChanUnit(i) = '(-)';        i = i+1;
   ChanName(i) = 'T_p';              ChanUnit(i) = '(-)';        i = i+1;
   ChanName(i) = 'T_VL';             ChanUnit(i) = '(-)';        i = i+1;
   ChanName(i) = 'b1';               ChanUnit(i) = '(-)';        i = i+1;
   ChanName(i) = 'b2';               ChanUnit(i) = '(-)';        i = i+1;
   ChanName(i) = 'b5';               ChanUnit(i) = '(-)';        i = i+1;
   ChanName(i) = 'A1';               ChanUnit(i) = '(-)';        i = i+1;
   ChanName(i) = 'A2';               ChanUnit(i) = '(-)';        i = i+1;
   ChanName(i) = 'A5';               ChanUnit(i) = '(-)';        i = i+1;
   ChanName(i) = 'S1';               ChanUnit(i) = '(-)';        i = i+1;
   ChanName(i) = 'S2';               ChanUnit(i) = '(-)';        i = i+1;
   ChanName(i) = 'S3';               ChanUnit(i) = '(-)';        i = i+1;
   ChanName(i) = 'S4';               ChanUnit(i) = '(-)';        i = i+1;
   ChanName(i) = 'Cn1';              ChanUnit(i) = '(-)';        i = i+1;
   ChanName(i) = 'Cn2';              ChanUnit(i) = '(-)';        i = i+1;
   ChanName(i) = 'St_sh';            ChanUnit(i) = '(-)';        i = i+1;
   ChanName(i) = 'Cd0';              ChanUnit(i) = '(-)';        i = i+1;
   ChanName(i) = 'Cm0';              ChanUnit(i) = '(-)';        i = i+1;
   ChanName(i) = 'k0';               ChanUnit(i) = '(-)';        i = i+1;
   ChanName(i) = 'k1';               ChanUnit(i) = '(-)';        i = i+1;
   ChanName(i) = 'k2';               ChanUnit(i) = '(-)';        i = i+1;
   ChanName(i) = 'k3';               ChanUnit(i) = '(-)';        i = i+1;
   ChanName(i) = 'k1_hat';           ChanUnit(i) = '(-)';        i = i+1;
   ChanName(i) = 'x_cp_bar';         ChanUnit(i) = '(-)';        i = i+1;
   ChanName(i) = 'UACutout';         ChanUnit(i) = '(deg)';      i = i+1;
   ChanName(i) = 'UACutout_delta';   ChanUnit(i) = '(deg)';      i = i+1;
   ChanName(i) = 'UACutout_blend';   ChanUnit(i) = '(deg)';      i = i+1;
   ChanName(i) = 'filtCutOff';       ChanUnit(i) = '(-)';        i = i+1;
   ChanName(i) = 'alphaLowerWrap';   ChanUnit(i) = '(deg)';      i = i+1;
   ChanName(i) = 'alphaLower';       ChanUnit(i) = '(deg)';      i = i+1;
   ChanName(i) = 'alphaUpper';       ChanUnit(i) = '(deg)';      i = i+1;
   ChanName(i) = 'alphaUpperWrap';   ChanUnit(i) = '(deg)';      i = i+1;
   ChanName(i) = 'c_alphaLowerWrap'; ChanUnit(i) = '(-)';        i = i+1;
   ChanName(i) = 'c_alphaLower';     ChanUnit(i) = '(-)';        i = i+1;
   ChanName(i) = 'c_alphaUpper';     ChanUnit(i) = '(-)';        i = i+1;
   ChanName(i) = 'c_alphaUpperWrap'; ChanUnit(i) = '(-)';        i = i+1;
   ChanName(i) = 'c_RateWrap';       ChanUnit(i) = '(-/rad)';    i = i+1;
   ChanName(i) = 'c_RateLower';      ChanUnit(i) = '(-/rad)';    i = i+1;
   ChanName(i) = 'c_Rate';           ChanUnit(i) = '(-/rad)';    i = i+1;
   ChanName(i) = 'c_RateUpper';      ChanUnit(i) = '(-/rad)';    i = i+1;
      
   CALL GetNewUnit( unOutFile, ErrStat, ErrMsg )
   IF ( ErrStat /= ErrID_None ) RETURN

   CALL OpenFOutFile ( unOutFile, trim(InitInp%OutRootName)//'.UA.sum', ErrStat2, ErrMsg2 )
      call SetErrStat(ErrStat2, ErrMsg2, ErrStat, ErrMsg, RoutineName)
      if (ErrStat >= AbortErrLev) return
      
         
   ! Generate file outputs

   write (unOutFile,'(/,A)')  'Predictions were generated on '//CurDate()//' at '//CurTime() !//' using '//trim(GetNVD(version))
   write (unOutFile,'(1X,A)') trim(ProgName)
   write (unOutFile,'()' )    !print a blank line
   write (unOutFile,'()' )    !print a blank line
   write (unOutFile,'()' )    !print a blank line
              

      !......................................................
      ! Write the names of the output parameters on one line:
      !......................................................
   call WrFileNR ( unOutFile, ChanName(1) )
   do i=2,size(ChanName)
      call WrFileNR ( unOutFile, delim//ChanName(i) )
   end do
   write (unOutFile,'()')

      !......................................................
      ! Write the units of the output parameters on one line:
      !......................................................
   call WrFileNR ( unOutFile, ChanUnit(1) )
   do i=2,size(ChanName)
      call WrFileNR ( unOutFile, delim//ChanUnit(i) )
   end do
   write (unOutFile,'()')

   TmpValues = 0.0_ReKi ! initialize in case UAdata is not included in the airfoil table
      !......................................................
      ! Write the data for each table in each file
      !......................................................
   Fmt = '(I'//MaxLenStr//',"'//delim//'",I'//MaxLenStr//','//trim(num2lstr(NumChans))//'("'//delim//'",F'//MaxLenStr//'.5))'
   do k=1,size(AFInfo)
      do i=1,size(AFInfo(k)%Table)
         IF (AFInfo(k)%Table(i)%InclUAdata) then
            WRITE(unOutFile, Fmt) k, i, &
                                       AFInfo(k)%Table(i)%UA_BL%alpha0*R2D        , &
                                       AFInfo(k)%Table(i)%UA_BL%alpha1*R2D        , &
                                       AFInfo(k)%Table(i)%UA_BL%alpha2*R2D        , &
                                       AFInfo(k)%Table(i)%UA_BL%eta_e             , &
                                       AFInfo(k)%Table(i)%UA_BL%C_nalpha          , &
                                       AFInfo(k)%Table(i)%UA_BL%C_lalpha          , &
                                       AFInfo(k)%Table(i)%UA_BL%T_f0              , &
                                       AFInfo(k)%Table(i)%UA_BL%T_V0              , &
                                       AFInfo(k)%Table(i)%UA_BL%T_p               , &
                                       AFInfo(k)%Table(i)%UA_BL%T_VL              , &
                                       AFInfo(k)%Table(i)%UA_BL%b1                , &
                                       AFInfo(k)%Table(i)%UA_BL%b2                , &
                                       AFInfo(k)%Table(i)%UA_BL%b5                , &
                                       AFInfo(k)%Table(i)%UA_BL%A1                , &
                                       AFInfo(k)%Table(i)%UA_BL%A2                , &
                                       AFInfo(k)%Table(i)%UA_BL%A5                , &
                                       AFInfo(k)%Table(i)%UA_BL%S1                , &
                                       AFInfo(k)%Table(i)%UA_BL%S2                , &
                                       AFInfo(k)%Table(i)%UA_BL%S3                , &
                                       AFInfo(k)%Table(i)%UA_BL%S4                , &
                                       AFInfo(k)%Table(i)%UA_BL%Cn1               , &
                                       AFInfo(k)%Table(i)%UA_BL%Cn2               , &
                                       AFInfo(k)%Table(i)%UA_BL%St_sh             , &
                                       AFInfo(k)%Table(i)%UA_BL%Cd0               , &
                                       AFInfo(k)%Table(i)%UA_BL%Cm0               , &
                                       AFInfo(k)%Table(i)%UA_BL%k0                , &
                                       AFInfo(k)%Table(i)%UA_BL%k1                , &
                                       AFInfo(k)%Table(i)%UA_BL%k2                , &
                                       AFInfo(k)%Table(i)%UA_BL%k3                , &
                                       AFInfo(k)%Table(i)%UA_BL%k1_hat            , &
                                       AFInfo(k)%Table(i)%UA_BL%x_cp_bar          , &
                                       AFInfo(k)%Table(i)%UA_BL%UACutout*R2D      , &
                                       AFInfo(k)%Table(i)%UA_BL%UACutout_delta*R2D, &
                                       AFInfo(k)%Table(i)%UA_BL%UACutout_blend*R2D, &
                                       AFInfo(k)%Table(i)%UA_BL%filtCutOff        , &
                                       AFInfo(k)%Table(i)%UA_BL%alphaLowerWrap*R2D, &
                                       AFInfo(k)%Table(i)%UA_BL%alphaLower*R2D    , &
                                       AFInfo(k)%Table(i)%UA_BL%alphaUpper*R2D    , &
                                       AFInfo(k)%Table(i)%UA_BL%alphaUpperWrap*R2D, &
                                       AFInfo(k)%Table(i)%UA_BL%c_alphaLowerWrap  , &
                                       AFInfo(k)%Table(i)%UA_BL%c_alphaLower      , &
                                       AFInfo(k)%Table(i)%UA_BL%c_alphaUpper      , &
                                       AFInfo(k)%Table(i)%UA_BL%c_alphaUpperWrap  , &
                                       AFInfo(k)%Table(i)%UA_BL%c_RateWrap        , &
                                       AFInfo(k)%Table(i)%UA_BL%c_RateLower       , &
                                       AFInfo(k)%Table(i)%UA_BL%c_Rate            , &
                                       AFInfo(k)%Table(i)%UA_BL%c_RateUpper
         ELSE
            WRITE(unOutFile, Fmt) k, i, TmpValues(3:)
         END IF
      end do
   end do

   close(unOutFile)
      
end subroutine UA_WriteAFIParamsToFile
!==============================================================================
subroutine UA_End(p)
   type(UA_ParameterType),       intent(inout)  :: p           ! Parameters
!   type(UA_ContinuousStateType), intent(in   )  :: x           ! Continuous states at Time
!   type(UA_DiscreteStateType),   intent(in   )  :: xd          ! Discrete states at Time
!   type(UA_OtherStateType),      intent(in   )  :: OtherState  ! Other states at Time
!   type(AFI_ParameterType),      intent(in   )  :: AFInfo      ! The airfoil parameter data
!   type(UA_OutputType),          intent(inout)  :: y           ! Outputs computed at Time (Input only so that mesh con-
!                                                               !   nectivity information does not have to be recalculated)
!   type(UA_MiscVarType),         intent(inout)  :: misc        ! Misc/optimization variables
!   integer(IntKi),               intent(  out)  :: ErrStat     ! Error status of the operation
!   character(*),                 intent(  out)  :: ErrMsg      ! Error message if ErrStat /= ErrID_None

   if (p%NumOuts > 0 .and. p%UnOutFile > 0) CLOSE(p%UnOutFile)
   p%unOutFile = -1
end subroutine UA_End
!==============================================================================   
!>This subroutine blends the steady outputs with the unsteady-outputs so that
!! UA can turn back on if the angle of attack goes back into a reasonable range.
subroutine UA_BlendSteady(u, p, AFInfo, y, FirstWarn_UA_off, weight, ErrStat, ErrMsg)
   type(UA_InputType),           intent(in   )  :: u           ! "Fixed" Inputs at Time
   type(UA_ParameterType),       intent(in   )  :: p           ! Parameters
   type(AFI_ParameterType),      intent(in   )  :: AFInfo      ! The airfoil parameter data
   type(UA_OutputType),          intent(inout)  :: y           ! Outputs computed at Time (Input only so that mesh con-
   LOGICAL,                      intent(inout)  :: FirstWarn_UA_off      ! flag to determine if warning message should be displayed
   REAL(ReKi),                   intent(  out)  :: weight      ! scaling weight for UA vs steady outputs
   integer(IntKi),               intent(  out)  :: ErrStat     ! Error status of the operation
   character(*),                 intent(  out)  :: ErrMsg      ! Error message if ErrStat /= ErrID_None

   type(AFI_OutputType)                         :: AFI_steady
   REAL(ReKi)                                   :: W1,W2         ! Weights for turning off UA temporarily
   REAL(ReKi)                                   :: AFI_steady_Cn ! Cn from steady coefficients
   REAL(ReKi)                                   :: AFI_steady_Cc ! Cc from steady coefficients
   TYPE(AFI_UA_BL_Type)                         :: UA_BL         ! The tables of Leishman-Beddoes unsteady-aero data for given Re and control setting [-]
   INTEGER(IntKi)                               :: ErrStat2
   CHARACTER(ErrMsgLen)                         :: ErrMsg2
   CHARACTER(*), PARAMETER                      :: RoutineName = 'UA_BlendSteady'
   
   ErrStat = ErrID_None
   ErrMsg  = ""
   
   weight = 1.0_ReKi ! default in case of error
   
      ! Determine what the cutout angle of attack is
   call AFI_ComputeUACoefs( AFInfo, u%Re, u%UserProp, UA_BL, ErrMsg, ErrStat )
   if (ErrStat >= AbortErrLev) return ! would only have error if there is a memory problem
      
      ! put alpha in [-pi,pi] before checking its value
   
   W1 = 1.0_ReKi - BlendCosine( abs(u%alpha), UA_BL%UACutout_blend, UA_BL%UACutout ) ! shut off when AoA reaches UACutout, but blend it off 5 degrees before (5 degrees is set in AFI to avoid that math each time)
   W2 =            BlendCosine( abs(u%U),                 UA_u_min, 1.0_ReKi       ) ! turn off UA when inflow velocity is 0 m/s, but start blend it off 1 m/s before (make sure it is greater than u_min)
   weight = W1*W2

   if (weight < 1.0_ReKi) then
   
      if (FirstWarn_UA_off) then
         CALL SetErrStat(ErrID_Warn,"Temporarily turning off UA due to high angle of attack or low relative velocity. This warning will not be repeated though the condition may persist.", ErrStat, ErrMsg, RoutineName)
         FirstWarn_UA_off = .false.
      end if

      ! calculate the steady coefficients
      call AFI_ComputeAirfoilCoefs( u%alpha, u%Re, u%UserProp, AFInfo, AFI_steady, ErrStat2, ErrMsg2 )
         call SetErrStat(ErrStat2, ErrMsg2, ErrStat, ErrMsg, RoutineName)
      
      AFI_steady_Cn = AFI_steady%Cl*cos(u%alpha) + (AFI_steady%Cd-AFI_steady%Cd0)*sin(u%alpha)
      AFI_steady_Cc = AFI_steady%Cl*sin(u%alpha) - (AFI_steady%Cd-AFI_steady%Cd0)*cos(u%alpha)
         
      y%Cn = y%Cn*weight + (1.0_ReKi - weight)*AFI_steady_Cn
      y%Cc = y%Cc*weight + (1.0_ReKi - weight)*AFI_steady_Cc
      y%Cm = y%Cm*weight + (1.0_ReKi - weight)*AFI_steady%Cm
      y%Cl = y%Cl*weight + (1.0_ReKi - weight)*AFI_steady%Cl
      y%Cd = y%Cd*weight + (1.0_ReKi - weight)*AFI_steady%Cd
         
      
   end if


end subroutine UA_BlendSteady
!==============================================================================   
!>This subroutine blends the steady outputs with the unsteady-states so that
!! UA can turn back on if the angle of attack goes back into a reasonable range.
subroutine UA_BlendSteadyStates(i, j, u, p, AFInfo, x, FirstWarn_UA_off, weight, ErrStat, ErrMsg)
   integer(IntKi),               intent(in   )  :: i           ! node index within a blade
   integer(IntKi),               intent(in   )  :: j           ! blade index 
   type(UA_InputType),           intent(in   )  :: u           ! "Fixed" Inputs at Time
   type(UA_ParameterType),       intent(in   )  :: p           ! Parameters
   type(AFI_ParameterType),      intent(in   )  :: AFInfo      ! The airfoil parameter data
   TYPE(UA_ElementContinuousStateType), INTENT(INOUT)  :: x           ! Continuous states at t
   LOGICAL,                      intent(inout)  :: FirstWarn_UA_off      ! flag to determine if warning message should be displayed
   REAL(ReKi),                   intent(inout)  :: weight      ! scaling weight for UA vs steady outputs
   integer(IntKi),               intent(  out)  :: ErrStat     ! Error status of the operation
   character(*),                 intent(  out)  :: ErrMsg      ! Error message if ErrStat /= ErrID_None

   type(UA_ElementContinuousStateType)          :: x_steady
   REAL(ReKi)                                   :: W1,W2         ! Weights for turning off UA temporarily
   TYPE(AFI_UA_BL_Type)                         :: UA_BL         ! The tables of Leishman-Beddoes unsteady-aero data for given Re and control setting [-]
   INTEGER(IntKi)                               :: ErrStat2
   CHARACTER(ErrMsgLen)                         :: ErrMsg2
   CHARACTER(*), PARAMETER                      :: RoutineName = 'UA_BlendSteadyStates'
   
   ErrStat = ErrID_None
   ErrMsg  = ""
   
   weight = 1.0_ReKi ! default in case of error
   
      ! Determine what the cutout angle of attack is
   call AFI_ComputeUACoefs( AFInfo, u%Re, u%UserProp, UA_BL, ErrMsg, ErrStat )
   if (ErrStat >= AbortErrLev) return ! would only have error if there is a memory problem
      
      ! put alpha in [-pi,pi] before checking its value

   W1 = 1.0_ReKi - BlendCosine( abs(u%alpha), UA_BL%UACutout_blend, UA_BL%UACutout ) ! shut off when AoA reaches UACutout, but blend it off 5 degrees before (5 degrees is set in AFI to avoid that math each time)
   W2 =            BlendCosine( abs(u%U),                 UA_u_min, 1.0_ReKi       ) ! turn off UA when inflow velocity is 0 m/s, but start blend it off 1 m/s before (make sure it is greater than u_min)
   weight = W1*W2

   if (weight < 1.0_ReKi) then
   
      if (FirstWarn_UA_off) then
         CALL SetErrStat(ErrID_Warn,"Temporarily turning off UA due to high angle of attack or low relative velocity. This warning will not be repeated though the condition may persist.", ErrStat, ErrMsg, RoutineName)
         FirstWarn_UA_off = .false.
      end if

      ! calculate the states when at steady state
      call HGM_Steady( i, j, u, p, x_steady, AFInfo, ErrStat2, ErrMsg2 )
         CALL SetErrStat(ErrStat2, ErrMsg2, ErrStat, ErrMsg, RoutineName)
         
      x%x = weight * x%x + (1.0_ReKi - weight) * x_steady%x
   end if


end subroutine UA_BlendSteadyStates
!==============================================================================   
!> This subroutine checks that the Mach number is valid. If M > 0.3, the theory 
!! is invalid. If M > 1, numerical issues result in the code.
subroutine UA_CheckMachNumber(M, FirstWarn_M, ErrStat, ErrMsg )

   real(ReKi),                   intent(in   )  :: M           !< Mach number (-)
   logical,                      intent(inout)  :: FirstWarn_M !< is this the first warning about Mach number?
   integer(IntKi),               intent(  out)  :: ErrStat     !< Error status of the operation
   character(*),                 intent(  out)  :: ErrMsg      !< Error message if ErrStat /= ErrID_None

   if (abs(M) > 0.3_ReKi) then
      if (abs(M) >= 1.0_ReKi) then
         ErrStat = ErrID_Fatal
         ErrMsg  = 'Mach number exceeds 1.0. Equations cannot be evaluated.'
      else         
         if ( FirstWarn_M ) then
            ErrStat = ErrID_Warn
            ErrMsg  = 'Mach number exceeds 0.3. Theory is invalid. This warning will not be repeated though the condition may persist.'
            FirstWarn_M = .false.
         else
            ErrStat = ErrID_None
            ErrMsg = "" 
         end if         
      end if      
   else
      ErrStat = ErrID_None
      ErrMsg = ""
   end if
   
   
end subroutine UA_CheckMachNumber


subroutine UA_fixInputs(u_in, u, errStat, errMsg)
   type(UA_InputType),           intent(in   )  :: u_in        ! Inputs at Time
   type(UA_InputType),           intent(inout)  :: u           ! Inputs at Time

   integer(IntKi)                               :: errStat        ! Error status of the operation (secondary error)
   character(ErrMsgLen)                         :: errMsg         ! Error message if ErrStat2 /= ErrID_None
   
      ! make sure that u%u is not zero (this previously turned off UA for the entire simulation. 
      ! Now, we keep it on, but we don't want the math to blow up when we divide by u%u)
   call UA_CopyInput(u_in, u, MESH_UPDATECOPY, errStat, errMsg)
   
   call mPi2Pi(u%alpha) ! make sure alpha is in a good range
   
   if (abs(u%u) < UA_u_min) then
      u%u = sign(UA_u_min, u%u)
      
      u%v_ac(1) = sin(u%alpha)*u%U
      u%v_ac(2) = cos(u%alpha)*u%U
   end if
   
end subroutine UA_fixInputs
   
   
end module UnsteadyAero<|MERGE_RESOLUTION|>--- conflicted
+++ resolved
@@ -41,14 +41,9 @@
    public :: UA_ReInit
    public :: UA_InitStates_AllNodes ! used for AD linearization initialization
 
-<<<<<<< HEAD
-   real(ReKi),     parameter :: Gonzalez_factor = 0.2_ReKi   ! this factor, proposed by Gonzalez (for "all" models) is used to modify Cc to account for negative values seen at f=0 (see Eqn 1.40)
-   real(ReKi),     parameter, public :: UA_u_min = 0.01_ReKi   ! m/s; used to provide a minimum value so UA equations don't blow up (this should be much lower than range where UA is turned off)
-=======
    real(ReKi), parameter         :: Gonzalez_factor = 0.2_ReKi     ! this factor, proposed by Gonzalez (for "all" models) is used to modify Cc to account for negative values seen at f=0 (see Eqn 1.40)
    real(ReKi), parameter, public :: UA_u_min = 0.01_ReKi           ! m/s; used to provide a minimum value so UA equations don't blow up (this should be much lower than range where UA is turned off)
    real(ReKi), parameter         :: K1pos=1.0_ReKi, K1neg=0.5_ReKi ! K1 coefficients for BV model
->>>>>>> fef5b7ec
 
    contains
    
@@ -817,11 +812,7 @@
    
    
       ! allocate all the state arrays
-<<<<<<< HEAD
-   if (p%UAMod == UA_HGM .or. p%UAMod == UA_HGMV) then
-=======
    if (p%UAMod == UA_HGM .or. p%UAMod == UA_HGMV .or. p%UAMod == UA_OYE) then
->>>>>>> fef5b7ec
    
       allocate( x%element( p%nNodesPerBlade, p%numBlades ), stat=ErrStat2 )
       if (ErrStat2 /= 0) call SetErrStat(ErrID_Fatal,"Cannot allocate x%x.",ErrStat,ErrMsg,RoutineName)
@@ -845,8 +836,6 @@
          allocate( OtherState%BelowThreshold(p%nNodesPerBlade, p%numBlades), stat=ErrStat2)
             if (ErrStat2 /= 0 ) call SetErrStat( ErrID_Fatal, " Error allocating OtherState%BelowThreshold.", ErrStat, ErrMsg, RoutineName)
       end if
-<<<<<<< HEAD
-=======
    elseif (p%UAMod == UA_BV) then
       call AllocAry( xd%alpha_minus1     ,   p%nNodesPerBlade,p%numBlades, 'xd%alpha_minus1',      ErrStat2, ErrMsg2); call SetErrStat(ErrStat2,ErrMsg2,ErrStat,ErrMsg,RoutineName)
       call AllocAry( xd%alpha_filt_minus1,   p%nNodesPerBlade,p%numBlades, 'xd%alpha_filt_minus1', ErrStat2, ErrMsg2); call SetErrStat(ErrStat2,ErrMsg2,ErrStat,ErrMsg,RoutineName)
@@ -854,7 +843,6 @@
       call AllocAry( xd%alpha_dot_minus1 ,   p%nNodesPerBlade,p%numBlades, 'xd%alpha_dot_minus1',  ErrStat2, ErrMsg2); call SetErrStat(ErrStat2,ErrMsg2,ErrStat,ErrMsg,RoutineName)
       allocate     ( OtherState%activeL     (p%nNodesPerBlade,p%numBlades), stat=ErrStat2); if(ErrStat2 /= 0) call SetErrStat( ErrID_Fatal, " Error allocating OtherState%activeL.", ErrStat, ErrMsg, RoutineName)
       allocate     ( OtherState%activeD     (p%nNodesPerBlade,p%numBlades), stat=ErrStat2); if(ErrStat2 /= 0) call SetErrStat( ErrID_Fatal, " Error allocating OtherState%activeD.", ErrStat, ErrMsg, RoutineName)
->>>>>>> fef5b7ec
       
    else
       call AllocAry( xd%alpha_minus1,        p%nNodesPerBlade,p%numBlades, 'xd%alpha_minus1', ErrStat2, ErrMsg2); call SetErrStat(ErrStat2,ErrMsg2,ErrStat,ErrMsg,RoutineName)
@@ -953,11 +941,7 @@
       end do
    end do   
    
-<<<<<<< HEAD
-   if ( p%UAMod == UA_HGM .or. p%UAMod == UA_HGMV) then
-=======
    if ( p%UAMod == UA_HGM .or. p%UAMod == UA_HGMV .or. p%UAMod == UA_OYE) then
->>>>>>> fef5b7ec
    
       OtherState%n   = -1  ! we haven't updated OtherState%xdot, yet
       
@@ -979,8 +963,6 @@
          OtherState%vortexOn = .false.
          OtherState%BelowThreshold = .true.
       end if
-<<<<<<< HEAD
-=======
 
    elseif (p%UAMod == UA_BV) then
 
@@ -990,7 +972,6 @@
       xd%alpha_dot_minus1     = 0.0_ReKi
       OtherState%activeL      = .False.
       OtherState%activeD      = .False.
->>>>>>> fef5b7ec
       
    else
       OtherState%sigma1    = 1.0_ReKi
@@ -1115,19 +1096,12 @@
 #ifdef UA_OUTS
 
       ! Allocate and set the InitOut data
-<<<<<<< HEAD
-   if (p%UAMod == UA_HGM) then
-      p%NumOuts = 20
-   elseif(p%UAMod == UA_HGMV) then
-      p%NumOuts = 21
-=======
    if (p%UAMod == UA_HGM .or. p%UAMod == UA_OYE) then
       p%NumOuts = 20
    elseif(p%UAMod == UA_HGMV) then
       p%NumOuts = 21
    elseif(p%UAMod == UA_BV) then
       p%NumOuts = 26
->>>>>>> fef5b7ec
    else
       p%NumOuts = 45
    end if
@@ -1167,11 +1141,7 @@
          InitOut%WriteOutputUnt(iOffset+ 6)  ='(-)'
          InitOut%WriteOutputUnt(iOffset+ 7)  ='(-)'
          
-<<<<<<< HEAD
-         if (p%UAmod == UA_HGM .or. p%UAMod == UA_HGMV) then
-=======
          if (p%UAmod == UA_HGM .or. p%UAMod == UA_HGMV .or. p%UAMod == UA_OYE) then
->>>>>>> fef5b7ec
             
             InitOut%WriteOutputHdr(iOffset+ 8)  = trim(chanPrefix)//'omega'
             InitOut%WriteOutputHdr(iOffset+ 9)  = trim(chanPrefix)//'alphaE'
@@ -1202,14 +1172,6 @@
             InitOut%WriteOutputUnt(iOffset+18)  = '(-)'
             InitOut%WriteOutputUnt(iOffset+19)  = '(-)'
             InitOut%WriteOutputUnt(iOffset+20)  = '(-)'
-<<<<<<< HEAD
-
-            
-            if (p%UAmod == UA_HGMV) then
-               InitOut%WriteOutputHdr(iOffset+21)  = trim(chanPrefix)//'x5'
-               InitOut%WriteOutputUnt(iOffset+21)  = '(-)'
-            end if
-=======
 
             
             if (p%UAmod == UA_HGMV) then
@@ -1257,7 +1219,6 @@
             InitOut%WriteOutputUnt(iOffset+24)  = '(-)'
             InitOut%WriteOutputUnt(iOffset+25)  = '(m/s)'
             InitOut%WriteOutputUnt(iOffset+26)  = '(m/s)'
->>>>>>> fef5b7ec
             
          else
 
@@ -1398,14 +1359,9 @@
    ErrStat = ErrID_None
    ErrMsg  = ""
 
-<<<<<<< HEAD
-   if (InitInp%UAMod < UA_Gonzalez .or. InitInp%UAMod > UA_HGMV ) call SetErrStat( ErrID_Fatal, &
-      "In this version, UAMod must be 2 (Gonzalez's variant), 3 (Minnema/Pierce variant), 4 (continuous HGM model), or 5 (HGM with vortex).", ErrStat, ErrMsg, RoutineName )  ! NOTE: for later-  1 (baseline/original) 
-=======
    if (InitInp%UAMod < UA_Gonzalez .or. InitInp%UAMod > UA_BV ) call SetErrStat( ErrID_Fatal, &
       "In this version, UAMod must be 2 (Gonzalez's variant), 3 (Minnema/Pierce variant), 4 (continuous HGM model), 5 (HGM with vortex)&
       &6 (Oye), 7 (Boing-Vertol)", ErrStat, ErrMsg, RoutineName )  ! NOTE: for later-  1 (baseline/original) 
->>>>>>> fef5b7ec
       
    if (.not. InitInp%FLookUp ) call SetErrStat( ErrID_Fatal, 'FLookUp must be TRUE for this version.', ErrStat, ErrMsg, RoutineName )
    
@@ -1436,11 +1392,7 @@
 
          if ( AFInfo%Table(j)%InclUAdata ) then
             ! parameters used only for UAMod/=UA_HGM)
-<<<<<<< HEAD
-            if (UAMod /= UA_HGM) then
-=======
             if (UAMod == UA_Baseline .or. UAMod == UA_Gonzalez .or. UAMod == UA_MinnemaPierce .or. UAMod == UA_HGMV) then
->>>>>>> fef5b7ec
             
                if (UAMod /= UA_HGMV) then
                   if ( EqualRealNos(AFInfo%Table(j)%UA_BL%St_sh, 0.0_ReKi) ) then
@@ -1470,11 +1422,7 @@
                   if ( AFInfo%Table(j)%UA_BL%filtCutOff < 0.0_ReKi ) then
                      call SetErrStat(ErrID_Fatal, 'UA filtCutOff parameter must be greater than 0 in "'//trim(AFInfo%FileName)//'".', ErrStat, ErrMsg, RoutineName )
                   end if
-<<<<<<< HEAD
-               end if
-=======
                end if ! not UA_HGMV
->>>>>>> fef5b7ec
                
                if ( AFInfo%Table(j)%UA_BL%T_VL <= 0.0_ReKi ) then
                   call SetErrStat(ErrID_Fatal, 'UA T_VL parameter must be greater than 0 in "'//trim(AFInfo%FileName)//'".', ErrStat, ErrMsg, RoutineName )
@@ -1492,17 +1440,6 @@
                if ( AFInfo%Table(j)%UA_BL%alpha0 > pi .or. AFInfo%Table(j)%UA_BL%alpha0 < -pi ) then
                   call SetErrStat(ErrID_Fatal, 'UA alpha0 parameter must be between -180 and 180 degrees in "'//trim(AFInfo%FileName)//'".', ErrStat, ErrMsg, RoutineName )
                end if
-<<<<<<< HEAD
-            end if
-
-            if (UAMod == UA_HGM .or. UAMod == UA_HGMV) then
-               cl_fs = InterpStp( AFInfo%Table(j)%UA_BL%UACutout, AFInfo%Table(j)%alpha, AFInfo%Table(j)%Coefs(:,AFInfo%ColUAf), indx, AFInfo%Table(j)%NumAlf )
-               if (.not. EqualRealNos( cl_fs, 0.0_ReKi ) ) then
-                  call SetErrStat(ErrID_Severe, 'UA cutout parameter should be at a value where the separation function is 0 in "'//trim(AFInfo%FileName)//'".'// &
-                                 " Separation function is "//trim(num2lstr(cl_fs)), ErrStat, ErrMsg, RoutineName )
-               end if
-            end if
-=======
             end if ! Not UA_HGM
 
             if (UAMod == UA_HGM .or. UAMod == UA_HGMV .or. UAMod == UA_OYE) then
@@ -1516,7 +1453,6 @@
             if (UAMod == UA_BV) then
                ! TODO
             endif
->>>>>>> fef5b7ec
             
                ! variables used in all UA models:
             if ( AFInfo%Table(j)%UA_BL%T_f0 <= 0.0_ReKi ) then
@@ -1542,11 +1478,7 @@
 
       if (ErrStat >= AbortErrLev) return
 
-<<<<<<< HEAD
-      if (UAMod /= UA_HGM .and. UAMod /= UA_HGMV) then
-=======
       if (UAMod == UA_Baseline .or. UAMod == UA_Gonzalez .or. UAMod == UA_MinnemaPierce) then
->>>>>>> fef5b7ec
          ! check interpolated values:
       
          do j=2, AFInfo%NumTabs
@@ -1585,13 +1517,8 @@
    end do
       
    
-<<<<<<< HEAD
-   if (p%UAMod == UA_HGM) then
-         ! unsteady aerodynamics will be turned off
-=======
    if (p%UAMod == UA_HGM .or. p%UAMod == UA_OYE) then
       ! unsteady aerodynamics will be turned off if Cl,alpha = 0
->>>>>>> fef5b7ec
       do j=1, AFInfo%NumTabs
          if ( EqualRealNos(AFInfo%Table(j)%UA_BL%C_lalpha, 0.0_ReKi) ) then
             ErrStat = ErrID_Fatal
@@ -1613,13 +1540,8 @@
    elseif (p%UAMod == UA_HGMV) then
       ! pass
       
-<<<<<<< HEAD
-   elseif (p%UAMod /= UA_HGMV) then !also includes HGMV model
-         ! unsteady aerodynamics will be turned off
-=======
    elseif (p%UAMod == UA_Baseline .or. p%UAMod == UA_Gonzalez .or. p%UAMod == UA_MinnemaPierce) then
          ! unsteady aerodynamics will be turned off is Cn,alpha =0
->>>>>>> fef5b7ec
       do j=1, AFInfo%NumTabs
          if ( EqualRealNos(AFInfo%Table(j)%UA_BL%C_nalpha, 0.0_ReKi) ) then
             ErrStat = ErrID_Fatal
@@ -2262,10 +2184,6 @@
    call UA_fixInputs(u_interp_raw, u_interp, ErrStat2, ErrMsg2)
       call SetErrStat(ErrStat2, ErrMsg2, ErrStat, ErrMsg, RoutineName)
          
-<<<<<<< HEAD
-         
-=======
->>>>>>> fef5b7ec
    if (p%UAMod == UA_HGM .or. p%UAMod == UA_HGMV) then
    
                
@@ -2300,66 +2218,6 @@
          call Mpi2pi(x%element(i,j)%x(2))
       end if
       
-<<<<<<< HEAD
-      
-      if (p%UAMod == UA_HGMV) then
-
-         ! Lookup values using Airfoil Info module
-         call AFI_ComputeUACoefs( AFInfo, u_interp%Re, u_interp%UserProp, BL_p, ErrMsg2, ErrStat2 )
-            call SetErrStat(ErrStat2,ErrMsg2,ErrStat,ErrMsg,RoutineName)
-            if (ErrStat >= AbortErrLev) return
-            
-         call Get_HGM_constants(i, j, p, u_interp, x%element(i,j), BL_p, Tu)
-            
-         if (OtherState%VortexOn(i,j)) then
-         
-            ! check if the vortex ceases to accumulate:
-            if ( (t - OtherState%t_vortexBegin(i,j) > BL_p%T_VL*Tu) .or. &
-                  (u_interp%omega * OtherState%SignOfOmega(i,j) < 0.0_ReKi)  ) then
-                  
-               OtherState%VortexOn(i,j) = .false.
-               
-            end if
-            
-         else
-         
-            ! we aren't going to turn on a vortex when turning UA is not fully on
-            if (EqualRealNos(m%weight(i,j),1.0_ReKi) ) then
-            
-               if (OtherState%BelowThreshold(i,j) .and. &
-                 (x%element(i,j)%x(3) > BL_p%Cn1 .or. x%element(i,j)%x(3) < BL_p%Cn2) ) then
-                  OtherState%BelowThreshold(i,j) = .false.
-                  OtherState%VortexOn(i,j)       = .true.
-                  OtherState%t_vortexBegin(i,j) = t
-                  OtherState%PositivePressure(i,j) = x%element(i,j)%x(3) > BL_p%Cn1 ! whether we have the Cn1 (positive) or Cn2 (negative) condition to check
-
-                  if (u_interp%omega < 0 ) then
-                     OtherState%SignOfOmega(i,j) = -1.0
-                  else
-                     OtherState%SignOfOmega(i,j) = 1.0
-                  end if
-                  
-               else
-                  if (.not. OtherState%BelowThreshold(i,j)) then
-                     if (OtherState%PositivePressure(i,j)) then
-                        OtherState%BelowThreshold(i,j) = x%element(i,j)%x(3) < BL_p%Cn1
-                     else
-                        OtherState%BelowThreshold(i,j) = x%element(i,j)%x(3) > BL_p%Cn2
-                     end if
-                  end if
-               
-               end if
-               
-            end if ! UA is fully on
-            
-         end if ! p%UAMod == UA_HGMV
-         
-      end if
-      
-   else
-      if (n<=0) return ! previous logic (before adding UA_HGM required n > 0 before UA_UpdateStates was called)
-      
-=======
       
       if (p%UAMod == UA_HGMV) then
 
@@ -2434,7 +2292,6 @@
    elseif (p%UAMod == UA_Baseline .or. p%UAMod == UA_Gonzalez .or. p%UAMod == UA_MinnemaPierce) then
       if (n<=0) return ! previous logic (before adding UA_HGM required n > 0 before UA_UpdateStates was called)
       
->>>>>>> fef5b7ec
          ! Update discrete states:
 #     ifdef DEBUG_v14
          call UA_UpdateDiscOtherState2( i, j, u_interp, p, xd, OtherState, AFInfo, m, ErrStat2, ErrMsg2 )
@@ -2470,11 +2327,7 @@
       !...............................................................................................................................
       !  compute UA states at t=0 (with known inputs)
       !...............................................................................................................................
-<<<<<<< HEAD
-      if (p%UAMod == UA_HGM .or. p%UAMod == UA_HGMV) then
-=======
       if (p%UAMod == UA_HGM .or. p%UAMod == UA_HGMV .or. p%UAMod == UA_OYE) then
->>>>>>> fef5b7ec
       
          do j = 1,size(p%UA_off_forGood,2) ! blades
             do i = 1,size(p%UA_off_forGood,1) ! nodes
@@ -2557,14 +2410,10 @@
    call AFI_ComputeAirfoilCoefs( alphaF, u%Re, u%UserProp, AFInfo, AFI_interp, ErrStat2, ErrMsg2)
       call SetErrStat(ErrStat2,ErrMsg2,ErrStat,ErrMsg,RoutineName)
 
-<<<<<<< HEAD
-   if (p%UAMod==UA_HGM) then
-=======
    if (p%UAMod==UA_OYE) then
       x%x(3)   = AFI_interp%Cl ! Not used
 
    elseif (p%UAMod==UA_HGM) then
->>>>>>> fef5b7ec
       x%x(3)   = BL_p%c_lalpha * (alphaE-BL_p%alpha0)
       
          ! calculate x%x(4) = fs_aF = f_st(alphaF):
@@ -2574,11 +2423,7 @@
       !call AFI_ComputeAirfoilCoefs( alphaF, u%Re, u%UserProp, AFInfo, AFI_interp, ErrStat, ErrMsg)
       !x%x(4) = AFI_interp%f_st
       
-<<<<<<< HEAD
-   else !if (p%UAMod==UA_HGMV) then
-=======
    elseif (p%UAMod==UA_HGMV) then
->>>>>>> fef5b7ec
       !call AFI_ComputeAirfoilCoefs( alphaE, u%Re, u%UserProp, AFInfo, AFI_interp, ErrStat, ErrMsg)
       x%x(3)   = AFI_interp%FullyAttached ! ~ (alpha-alphaLower)*c_Rate + c_alphaLower
       
@@ -2589,13 +2434,9 @@
          ! calculate x%x(4) = fs_aF = f_st(alphaF):
       !call AFI_ComputeAirfoilCoefs( alphaF, u%Re, u%UserProp, AFInfo, AFI_interp, ErrStat, ErrMsg)
       !x%x(4) = AFI_interp%f_st
-<<<<<<< HEAD
-      
-=======
    else 
       print*,'HGM_steady, should never happen'
       STOP
->>>>>>> fef5b7ec
    end if
    
    x%x(4) = AFI_interp%f_st
@@ -2673,15 +2514,11 @@
    if (p%UAMod == UA_HGM) then
       !note: BL_p%c_lalpha cannot be zero. UA is turned off at initialization if this occurs.
       alphaF  = x%x(3)/BL_p%c_lalpha + BL_p%alpha0                           ! p. 13
-<<<<<<< HEAD
-   else
-=======
 
    else if (p%UAMod == UA_OYE) then
       alphaF = alpha_34
 
    else if (p%UAMod == UA_HGMV) then
->>>>>>> fef5b7ec
       if (x%x(3) < BL_p%c_alphaLowerWrap) then
          alphaF  = (x%x(3) - BL_p%c_alphaLowerWrap) / BL_p%c_RateWrap + BL_p%alphaLowerWrap
       elseif (x%x(3) < BL_p%c_alphaLower) then
@@ -2713,19 +2550,11 @@
    
    call AddOrSub2Pi(real(x%x(1),ReKi), alpha_34) ! make sure we use the same alpha_34 for both x1 and x2 equations.
    if (p%ShedEffect) then
-<<<<<<< HEAD
-      dxdt%x(1) = -1.0_R8Ki / Tu * (BL_p%b1 + p%c(i,j) * U_dot/(2*u%u**2)) * x%x(1) + BL_p%b1 * BL_p%A1 / Tu * alpha_34
-      dxdt%x(2) = -1.0_R8Ki / Tu * (BL_p%b2 + p%c(i,j) * U_dot/(2*u%u**2)) * x%x(2) + BL_p%b2 * BL_p%A2 / Tu * alpha_34
-   else
-      dxdt%x(1) = 0.0_ReKi
-      dxdt%x(2) = 0.0_ReKi
-=======
        dxdt%x(1) = -1.0_R8Ki / Tu * (BL_p%b1 + p%c(i,j) * U_dot/(2*u%u**2)) * x%x(1) + BL_p%b1 * BL_p%A1 / Tu * alpha_34
        dxdt%x(2) = -1.0_R8Ki / Tu * (BL_p%b2 + p%c(i,j) * U_dot/(2*u%u**2)) * x%x(2) + BL_p%b2 * BL_p%A2 / Tu * alpha_34
    else
        dxdt%x(1) = 0.0_ReKi
        dxdt%x(2) = 0.0_ReKi
->>>>>>> fef5b7ec
    endif
    
    if (p%UAMod == UA_HGM) then
@@ -2734,9 +2563,6 @@
       dxdt%x(3) = -1.0_R8Ki / BL_p%T_p                                  * x%x(3) +         1.0_ReKi / BL_p%T_p  * Clp
       dxdt%x(4) = -1.0_R8Ki / BL_p%T_f0                                 *    x4  +         1.0_ReKi / BL_p%T_f0 * AFI_AlphaF%f_st
       dxdt%x(5) = 0.0_R8Ki
-<<<<<<< HEAD
-   else !if (p%UAMod == UA_HGMV) then
-=======
 
    elseif (p%UAMod == UA_OYE) then
       dxdt%x(4) = -1.0_R8Ki / BL_p%T_f0                                 *    x4  +         1.0_ReKi / BL_p%T_f0 * AFI_AlphaF%f_st
@@ -2746,7 +2572,6 @@
       dxdt%x(5) = 0.0_R8Ki
 
    elseif (p%UAMod == UA_HGMV) then
->>>>>>> fef5b7ec
 
       call AFI_ComputeAirfoilCoefs( alphaE, u%Re, u%UserProp, AFInfo, AFI_AlphaE, ErrStat2, ErrMsg2)
          call SetErrStat(ErrStat2,ErrMsg2,ErrStat,ErrMsg,RoutineName)
@@ -2777,12 +2602,9 @@
       end if
       
       dxdt%x(5) = cv_dot - x%x(5)/(BL_p%T_V0 * Tu)
-<<<<<<< HEAD
-=======
    else
       print*,'>>> UA_CalcContStateDeriv, should never happen.'
       STOP ! should never happen
->>>>>>> fef5b7ec
    end if
    
 END SUBROUTINE UA_CalcContStateDeriv
@@ -2808,17 +2630,6 @@
    Tu = Get_Tu(u%u, p%c(i,j))
 
    if (present(alpha_34)) then
-<<<<<<< HEAD
-      vx_34 = u%v_ac(1) + u%omega * 0.5_ReKi*p%c(i,j)                        ! Eq. 1 (24-Jun-2021 email from E. Branlard has fix on sign)
-      alpha_34 = atan2(vx_34, u%v_ac(2) )                                    ! page 5 definitions
-    
-      if (present(alphaE)) then
-         ! Variables derived from states
-         if (p%ShedEffect) then
-            alphaE  = alpha_34*(1.0_ReKi - BL_p%A1 - BL_p%A2) + x%x(1) + x%x(2)    ! Eq. 12
-         else
-            alphaE  = alpha_34
-=======
       alpha_34 = Get_Alpha34(u%v_ac, u%omega, 0.5_ReKi*p%c(i,j))
     
       if (present(alphaE)) then
@@ -2827,7 +2638,6 @@
             alphaE  = alpha_34
          else
             alphaE  = alpha_34*(1.0_ReKi - BL_p%A1 - BL_p%A2) + x%x(1) + x%x(2)    ! Eq. 12
->>>>>>> fef5b7ec
          endif
          call MPi2Pi(alphaE)
       end if
@@ -3263,23 +3073,14 @@
       KC%alpha_filt_cur    = u%alpha
       KC%ds                = 2.0_ReKi*u%U*p%dt/p%c(i, j)
       
-<<<<<<< HEAD
-      alphaE   = u%alpha
-      Tu       = 0.0
-      alpha_34 = u%alpha
-=======
       alphaE   = u%alpha ! NOTE: no omega for UA<UA_HGM
       Tu       = 0.0
       alpha_34 = u%alpha ! NOTE: no omega for UA<UA_HGM
->>>>>>> fef5b7ec
       cl_fs    = AFI_interp%FullySeparate
       cl_fa    = AFI_interp%FullyAttached
       fs_aE    = AFI_interp%f_st
 
       x_in%x = 0.0_R8Ki
-<<<<<<< HEAD
-   elseif (p%UAMod == UA_HGM .or. p%UAMod == UA_HGMV) then
-=======
 
    elseif (p%UAMod == UA_BV) then
       ! --- CalcOutput Boeing-Vertol
@@ -3294,7 +3095,6 @@
 
    elseif (p%UAMod == UA_HGM .or. p%UAMod == UA_HGMV .or. p%UAMod == UA_OYE) then
       ! --- CalcOutput State Space models
->>>>>>> fef5b7ec
       x_in = x%element(i,j)
       
       if (OtherState%FirstPass(i,j)) then
@@ -3307,13 +3107,8 @@
          if (ErrStat >= AbortErrLev) return
       
       call Get_HGM_constants(i, j, p, u, x_in, BL_p, Tu, alpha_34, alphaE) ! compute Tu, alpha_34, and alphaE
-<<<<<<< HEAD
-   
-      call AFI_ComputeAirfoilCoefs( alphaE, u%Re, u%UserProp, AFInfo, AFI_interp, ErrStat2, ErrMsg2 )
-=======
 
       call AFI_ComputeAirfoilCoefs( alphaE,   u%Re, u%UserProp, AFInfo, AFI_interp, ErrStat2, ErrMsg2 )
->>>>>>> fef5b7ec
          call SetErrStat(ErrStat2, ErrMsg2, ErrStat, ErrMsg, RoutineName)
          
        ! Constraining x4 between 0 and 1 increases numerical stability (should be done elsewhere, but we'll double check here in case there were perturbations on the state value)
@@ -3323,10 +3118,6 @@
       cl_fs = AFI_interp%FullySeparate
       cl_fa = AFI_interp%FullyAttached
       fs_aE = AFI_interp%f_st
-<<<<<<< HEAD
-      
-      if (p%UAMod == UA_HGM) then
-=======
 
       if (p%UAMod == UA_OYE) then
          ! calculate fully attached value:
@@ -3343,7 +3134,6 @@
          y%Cc = y%Cl*sin(u%alpha) - y%Cd*cos(u%alpha)
       
       elseif (p%UAMod == UA_HGM) then
->>>>>>> fef5b7ec
             ! calculate fully attached value:
          call AddOrSub2Pi(BL_p%alpha0, alphaE)
          cl_fa = (alphaE - BL_p%alpha0) * BL_p%c_lalpha
@@ -3351,10 +3141,7 @@
          delta_c_df_primeprime = 0.5_ReKi * (sqrt(fs_aE) - sqrt(x4)) - 0.25_ReKi * (fs_aE - x4)                   ! Eq. 81
       
    ! bjj: do we need to check that u%alpha is between -pi and + pi?
-<<<<<<< HEAD
       ! y%Cl = AFI_interp%Cl < TODO consider using this in front of x4 for "true" Cl
-=======
->>>>>>> fef5b7ec
          y%Cl = x4 * cl_fa  + (1.0_ReKi - x4) * cl_fs  + pi * Tu * u%omega                                        ! Eq. 78
 
          call AddOrSub2Pi(u%alpha, alphaE)
@@ -3565,11 +3352,7 @@
       y%WriteOutput(iOffset+ 6)    = y%Cd
       y%WriteOutput(iOffset+ 7)    = y%Cm
    
-<<<<<<< HEAD
-      if (p%UAMod == UA_HGM .or. p%UAMod == UA_HGMV) then
-=======
       if (p%UAMod == UA_HGM .or. p%UAMod == UA_HGMV .or. p%UAMod == UA_OYE) then
->>>>>>> fef5b7ec
          y%WriteOutput(iOffset+ 8)    = u%omega*R2D
          y%WriteOutput(iOffset+ 9)    = alphaE*R2D
          y%WriteOutput(iOffset+10)    = Tu
@@ -3584,12 +3367,6 @@
          y%WriteOutput(iOffset+18)    = k
          y%WriteOutput(iOffset+19)    = misc%weight(i,j)
          y%WriteOutput(iOffset+20)    = cl_fa
-<<<<<<< HEAD
-
-         if (p%UAMod == UA_HGMV) then
-            y%WriteOutput(iOffset+21)    = x_in%x(5) !x%element(i,j)%x(5)
-         end if
-=======
 
          if (p%UAMod == UA_HGMV) then
             y%WriteOutput(iOffset+21)    = x_in%x(5) !x%element(i,j)%x(5)
@@ -3615,7 +3392,6 @@
          y%WriteOutput(iOffset+24)    = delN
          y%WriteOutput(iOffset+25)    = u%v_ac(1)
          y%WriteOutput(iOffset+26)    = u%v_ac(2)
->>>>>>> fef5b7ec
          
       else
          ! Baseline, Gonzales, MinnemaPierce
