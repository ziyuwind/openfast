!> Module for the coupling of AeroDyn and InflowWind
!! Also contains routine to couple with a "Fake ElastoDyn" (minimalistic structural solver) 
module AeroDyn_Inflow
   use NWTC_Library
   use AeroDyn_Inflow_Types
   use AeroDyn_Types
   use AeroDyn, only: AD_Init, AD_ReInit, AD_CalcOutput, AD_UpdateStates, AD_End
   use AeroDyn, only: AD_CalcWind
   use AeroDyn_IO, only: AD_SetVTKSurface
   use InflowWind, only: InflowWind_Init, InflowWind_CalcOutput, InflowWind_End

   implicit none

   private

   type(ProgDesc), parameter  :: ADI_Ver = ProgDesc( 'ADI', '', '' )

   public   :: ADI_Init 
   public   :: ADI_ReInit 
   public   :: ADI_End
   public   :: ADI_CalcOutput
   public   :: ADI_UpdateStates

   ! Convenient routines for driver
   public   :: concatOutputHeaders
   public   :: Init_MeshMap_For_ADI
   public   :: Set_Inputs_For_ADI

   real(ReKi), parameter :: myNaN = -99.9_ReKi
contains

!----------------------------------------------------------------------------------------------------------------------------------
!> This routine is called at the start of the simulation to perform initialization steps.
!! The parameters are set here and not changed during the simulation.
!! The initial states and initial guess for the input are defined.
subroutine ADI_Init(InitInp, u, p, x, xd, z, OtherState, y, m, Interval, InitOut, errStat, errMsg)
   type(ADI_InitInputType),         intent(inout)  :: InitInp        !< Input data for initialization routine  (inout so we can use MOVE_ALLOC)
   type(ADI_InputType),             intent(  out)  :: u              !< An initial guess for the input; input mesh must be defined
   type(ADI_ParameterType),         intent(  out)  :: p              !< Parameters
   type(ADI_ContinuousStateType),   intent(  out)  :: x              !< Initial continuous states
   type(ADI_DiscreteStateType),     intent(  out)  :: xd             !< Initial discrete states
   type(ADI_ConstraintStateType),   intent(  out)  :: z              !< Initial guess of the constraint states
   type(ADI_OtherStateType),        intent(  out)  :: OtherState     !< Initial other states
   type(ADI_OutputType),            intent(  out)  :: y              !< Initial system outputs (outputs are not calculated;
   type(ADI_MiscVarType),           intent(  out)  :: m              !< Initial misc/optimization variables
   real(DbKi),                      intent(inout)  :: interval       !< Coupling interval in seconds
   type(ADI_InitOutputType),        intent(inout)  :: InitOut        !< Output for initialization routine. NOTE: inout to allow for reinit?
   integer(IntKi),                  intent(  out)  :: errStat        !< Error status of the operation
   character(*),                    intent(  out)  :: errMsg         !< Error message if errStat /= ErrID_None
   ! Local variables
   type(InflowWind_InitOutputType) :: InitOut_IW  ! Output data from initialization
   type(AD_InitOutputType) :: InitOut_AD  ! Output data from initialization
   integer(IntKi)          :: errStat2       ! temporary error status of the operation
   character(errMsgLen)    :: errMsg2        ! temporary error message

   ! Initialize variables for this routine
   errStat = ErrID_None
   errMsg  = ""

   ! Initialize the NWTC Subroutine Library
   call NWTC_Init( EchoLibVer=.FALSE. )

   ! Display the module information
   call DispNVD( ADI_Ver )

   ! Set parameters
   p%dt         = interval
   p%storeHHVel = InitInp%storeHHVel
   p%WrVTK      = InitInp%WrVTK
   p%MHK        = InitInp%AD%MHK
   p%WtrDpth    = InitInp%AD%WtrDpth

   ! --- Initialize AeroDyn
   if (allocated(InitOut%WriteOutputHdr)) deallocate(InitOut%WriteOutputHdr)
   if (allocated(InitOut%WriteOutputUnt)) deallocate(InitOut%WriteOutputUnt)

   call AD_Init(InitInp%AD, u%AD, p%AD, x%AD, xd%AD, z%AD, OtherState%AD, y%AD, m%AD, Interval, InitOut_AD, errStat2, errMsg2); if (Failed()) return
   InitOut%Ver = InitOut_AD%ver
   ! Add writeoutput units and headers to driver, same for all cases and rotors!
   !TODO: this header is too short if we add more rotors.  Should also add a rotor identifier
   call concatOutputHeaders(InitOut%WriteOutputHdr, InitOut%WriteOutputUnt, InitOut_AD%rotors(1)%WriteOutputHdr, InitOut_AD%rotors(1)%WriteOutputUnt, errStat2, errMsg2); if(Failed()) return

   ! --- Initialize Inflow Wind 
   call ADI_InitInflowWind(InitInp%RootName, InitInp%IW_InitInp, u%AD, OtherState%AD, m%IW, Interval, InitOut_IW, errStat2, errMsg2); if (Failed()) return
   ! Concatenate AD outputs to IW outputs
   call concatOutputHeaders(InitOut%WriteOutputHdr, InitOut%WriteOutputUnt, InitOut_IW%WriteOutputHdr, InitOut_IW%WriteOutputUnt, errStat2, errMsg2); if(Failed()) return
   ! Link InflowWind's FlowField to AeroDyn's FlowField
   p%AD%FlowField => InitOut_IW%FlowField

   ! --- Initialize grouped outputs
   !TODO: assumes one rotor
   p%NumOuts = p%AD%rotors(1)%NumOuts + p%AD%rotors(1)%BldNd_TotNumOuts + m%IW%p%NumOuts
   call AllocAry(y%WriteOutput, p%NumOuts, 'WriteOutput', errStat2, errMsg2); if (Failed()) return

   ! --- Initialize outputs
   call AllocAry(y%IW_WriteOutput, size(m%IW%y%WriteOutput),'IW_WriteOutput', errStat2, errMsg2); if(Failed()) return
   y%IW_WriteOutput = myNaN
   if (p%storeHHVel) then
      call AllocAry(y%HHVel, 3, size(InitInp%AD%rotors), 'HHVel', errStat2, errMsg2); if(Failed()) return
      y%HHVel= myNaN
   else
      call AllocAry(y%HHVel, 0,          0             , 'HHVel', errStat2, errMsg2); if(Failed()) return
   endif

   ! --- Initialize VTK
   if (p%WrVTK>0) then
      call AD_SetVTKSurface(InitOut_AD, u%AD, m%VTK_Surfaces, errStat2, errMsg2); if(Failed()) return
   endif

    call cleanup()

contains

   subroutine cleanup()
      call AD_DestroyInitInput (InitInp%AD, errStat2, errMsg2)   
      call AD_DestroyInitOutput(InitOut_AD, errStat2, errMsg2)      
      call InflowWind_DestroyInitOutput(InitOut_IW, errStat2, errMsg2)
   end subroutine cleanup

   logical function Failed()
        call SetErrStat(errStat2, errMsg2, errStat, errMsg, 'ADI_Init') 
        Failed =  errStat >= AbortErrLev
         if (Failed) call cleanup()
   end function Failed

end subroutine ADI_Init
!----------------------------------------------------------------------------------------------------------------------------------
!> ReInit
subroutine ADI_ReInit(p, x, xd, z, OtherState, m, Interval, errStat, errMsg)
   type(ADI_ParameterType),         intent(in   )  :: p              !< Parameters
   type(ADI_ContinuousStateType),   intent(inout)  :: x              !< Initial continuous states
   type(ADI_DiscreteStateType),     intent(inout)  :: xd             !< Initial discrete states
   type(ADI_ConstraintStateType),   intent(inout)  :: z              !< Initial guess of the constraint states
   type(ADI_OtherStateType),        intent(inout)  :: OtherState     !< Initial other states
   type(ADI_MiscVarType),           intent(inout)  :: m              !< Initial misc/optimization variables
   real(DbKi),                      intent(inout)  :: interval       !< Coupling interval in seconds
   integer(IntKi),                  intent(  out)  :: errStat        !< Error status of the operation
   character(*),                    intent(  out)  :: errMsg         !< Error message if errStat /= ErrID_None
   ! Local variables
   integer(IntKi)          :: errStat2       ! temporary error status of the operation
   character(errMsgLen)    :: errMsg2        ! temporary error message
   errStat = ErrID_None
   errMsg  = ""

   ! Reinitialize AeroDyn without reopening input file
   call AD_ReInit(p%AD, x%AD, xd%AD, z%AD, OtherState%AD, m%AD, Interval, errStat2, errMsg2); if(Failed()) return
   ! Set parameters
   !p%dt = interval ! dt shouldn't change
contains

   logical function Failed()
        call SetErrStat(errStat2, errMsg2, errStat, errMsg, 'ADI_ReInit') 
        Failed =  errStat >= AbortErrLev
   end function Failed

end subroutine ADI_ReInit
!----------------------------------------------------------------------------------------------------------------------------------
!> This routine is called at the end of the simulation.
subroutine ADI_End( u, p, x, xd, z, OtherState, y, m, errStat, errMsg )
   type(ADI_InputType),             intent(inout)  :: u(:)        !< System inputs NOTE: used to be allocatable
   type(ADI_ParameterType),         intent(inout)  :: p           !< Parameters
   type(ADI_ContinuousStateType),   intent(inout)  :: x           !< Continuous states
   type(ADI_DiscreteStateType),     intent(inout)  :: xd          !< Discrete states
   type(ADI_ConstraintStateType),   intent(inout)  :: z           !< Constraint states
   type(ADI_OtherStateType),        intent(inout)  :: OtherState  !< Other states
   type(ADI_OutputType),            intent(inout)  :: y           !< System outputs
   type(ADI_MiscVarType),           intent(inout)  :: m           !< Misc/optimization variables
   integer(IntKi),                  intent(  out)  :: errStat     !< Error status of the operation
   character(*),                    intent(  out)  :: errMsg      !< Error message if errStat /= ErrID_None
   integer(IntKi) :: i
   errStat = ErrID_None
   errMsg  = ""

   ! End modules
   call AD_End(u(1)%AD, p%AD, x%AD, xd%AD, z%AD, OtherState%AD, y%AD, m%AD, ErrStat, ErrMsg)
   call InflowWind_End(m%IW%u, m%IW%p, m%IW%x, m%IW%xd, m%IW%z, m%IW%OtherSt, m%IW%y, m%IW%m, ErrStat, ErrMsg)

   ! Destroy the input data:
   !if (allocated(u)) then
      do i=1,size(u)
         call ADI_DestroyInput( u(i), errStat, errMsg )
      enddo
   !endif

   ! Destroy the parameter data:
   call ADI_DestroyParam( p, errStat, errMsg )

   ! Destroy the state data:
   call ADI_DestroyContState(   x,           errStat, errMsg )
   call ADI_DestroyDiscState(   xd,          errStat, errMsg )
   call ADI_DestroyConstrState( z,           errStat, errMsg )
   call ADI_DestroyOtherState(  OtherState,  errStat, errMsg )
   call ADI_DestroyMisc(        m,           errStat, errMsg )

   ! Destroy the output data:
   call ADI_DestroyOutput( y, errStat, errMsg )

end subroutine ADI_End
!----------------------------------------------------------------------------------------------------------------------------------
!> Loose coupling routine for solving for constraint states, integrating continuous states, and updating discrete and other states.
!! Continuous, constraint, discrete, and other states are updated for t + Interval
subroutine ADI_UpdateStates( t, n, u, utimes, p, x, xd, z, OtherState, m, errStat, errMsg)
   real(DbKi),                      intent(in   )  :: t           !< Current simulation time in seconds
   integer(IntKi),                  intent(in   )  :: n           !< Current simulation time step n = 0,1,...
   type(ADI_InputType),             intent(inout)  :: u(:)        !< Inputs at utimes (out only for mesh record-keeping in ExtrapInterp routine)
   real(DbKi),                      intent(in   )  :: utimes(:)   !< Times associated with u(:), in seconds
   type(ADI_ParameterType),         intent(in   )  :: p           !< Parameters
   type(ADI_ContinuousStateType),   intent(inout)  :: x           !< Input: Continuous states at t; Output: at t+DTaero
   type(ADI_DiscreteStateType),     intent(inout)  :: xd          !< Input: Discrete states at t;   Output: at t+DTaero
   type(ADI_ConstraintStateType),   intent(inout)  :: z           !< Input: Constraint states at t; Output: at t+DTaero
   type(ADI_OtherStateType),        intent(inout)  :: OtherState  !< Input: Other states at t;      Output: at t+DTaero
   type(ADI_MiscVarType),           intent(inout)  :: m           !< Misc/optimization variables
   integer(IntKi),                  intent(  out)  :: errStat     !< Error status of the operation
   character(*),                    intent(  out)  :: errMsg      !< Error message if errStat /= ErrID_None
   ! local variables
   integer :: it ! Index on times
   type(AD_InputType)  ::  u_AD(size(utimes))
   integer(IntKi)                :: errStat2                                                           ! temporary Error status
   character(errMsgLen)          :: errMsg2                                                            ! temporary Error message
   !type(ADI_InputType)           :: uInterp     ! Interpolated/Extrapolated input
   errStat = ErrID_None
   errMsg  = ""

   ! Compute InflowWind inputs for each time
   do it=1,size(utimes)
      call AD_CopyInput(u(it)%AD,u_AD(it),MESH_NEWCOPY,ErrStat2,ErrMsg2); if(Failed()) return
   enddo

   ! Get state variables at next step: INPUT at step nt - 1, OUTPUT at step nt
   call AD_UpdateStates(t, n, u_AD(:), utimes(:), p%AD, x%AD, xd%AD, z%AD, OtherState%AD, m%AD, errStat2, errMsg2); if(Failed()) return

contains

   subroutine CleanUp()
      !call ADI_DestroyConstrState(z_guess, errStat2, errMsg2); if(Failed()) return
   end subroutine

   logical function Failed()
      call SetErrStat(errStat2, errMsg2, errStat, errMsg, 'ADI_UpdateStates') 
      Failed =  errStat >= AbortErrLev
      if (Failed) call CleanUp()
   end function Failed

end subroutine ADI_UpdateStates
!----------------------------------------------------------------------------------------------------------------------------------
!> Routine for computing outputs, used in both loose and tight coupling.
subroutine ADI_CalcOutput(t, u, p, x, xd, z, OtherState, y, m, errStat, errMsg)
   use IfW_FlowField, only: IfW_FlowField_GetVelAcc
   real(DbKi),                      intent(in   )  :: t           !< Current simulation time in seconds
   type(ADI_InputType),             intent(inout)  :: u           !< Inputs at Time t  ! NOTE: set as in-out since "Inflow" needs to be set
   type(ADI_ParameterType),         intent(in   )  :: p           !< Parameters
   type(ADI_ContinuousStateType),   intent(in   )  :: x           !< Continuous states at t
   type(ADI_DiscreteStateType),     intent(in   )  :: xd          !< Discrete states at t
   type(ADI_ConstraintStateType),   intent(in   )  :: z           !< Constraint states at t
   type(ADI_OtherStateType),        intent(in   )  :: OtherState  !< Other states at t
   type(ADI_OutputType),            intent(inout)  :: y           !< Outputs computed at t (Input only so that mesh con-
                                                                  !!   nectivity information does not have to be recalculated)
   type(ADI_MiscVarType),           intent(inout)  :: m           !< Misc/optimization variables
   integer(IntKi),                  intent(  out)  :: errStat     !< Error status of the operation
   character(*),                    intent(  out)  :: errMsg      !< Error message if errStat /= ErrID_None

   integer(IntKi)                :: errStat2
   character(errMsgLen)          :: errMsg2
   integer(IntKi)                :: node
   character(*), parameter       :: RoutineName = 'ADI_CalcOutput'
   integer :: iWT
   errStat = ErrID_None
   errMsg  = ""

   !----------------------------------------------------------------------------
   ! Calculate InflowWind outputs if module was initialized
   !----------------------------------------------------------------------------

   if (m%IW%CompInflow == 1) then
      call InflowWind_CalcOutput(t, m%IW%u, m%IW%p, m%IW%x, m%IW%xd, m%IW%z,  &
                                 m%IW%OtherSt, m%IW%y, m%IW%m, errStat2, errMsg2)
      if(Failed()) return

      ! Copy InflowWind outputs to ADI outputs
      y%IW_WriteOutput(:) = m%IW%y%WriteOutput(:)
   end if

   !----------------------------------------------------------------------------
   ! Calculate hub height wind velocity if requested
   !----------------------------------------------------------------------------

   if (p%storeHHVel) then

      ! Set hub positions
      node = 0
      do iWT = 1, size(u%AD%rotors)
         node = node + 1
         m%AD%WindPos(:,node) = u%AD%rotors(iWT)%hubMotion%Position(:,1) + &
                                 u%AD%rotors(iWT)%hubMotion%TranslationDisp(:,1)
         if (p%AD%rotors(iWT)%MHK == 1 .or. p%AD%rotors(iWT)%MHK == 2) then
            m%AD%WindPos(3,node) = m%AD%WindPos(3,node) + p%AD%rotors(iWT)%WtrDpth
         end if
      enddo

      ! Calculate wind velocity at positions
      call IfW_FlowField_GetVelAcc(p%AD%FlowField, 1, t, m%AD%WindPos(:,:node), &
                                   y%HHVel, m%AD%WindAcc, errStat2, errMsg2)
      if(Failed()) return
   endif

   !----------------------------------------------------------------------------
   ! Calculate aerodyn output
   !----------------------------------------------------------------------------

   ! Calculate outputs at t
   call AD_CalcOutput(t, u%AD, p%AD, x%AD, xd%AD, z%AD, OtherState%AD, y%AD, m%AD, errStat2, errMsg2)
   if(Failed()) return

   ! --- Outputs for driver
   y%PLExp = m%IW%PLExp

   ! --- Set outputs
   !TODO: this assumes one rotor!!!
   associate(AD_NumOuts => p%AD%rotors(1)%NumOuts + p%AD%rotors(1)%BldNd_TotNumOuts)
      y%WriteOutput(1:AD_NumOuts) = y%AD%rotors(1)%WriteOutput(1:AD_NumOuts)
      y%WriteOutput(AD_NumOuts+1:p%NumOuts) = y%IW_WriteOutput(1:m%IW%p%NumOuts)
   end associate

contains

   subroutine CleanUp()
      !call ADI_DestroyConstrState(z_guess, errStat2, errMsg2); if(Failed()) return
   end subroutine

   logical function Failed()
      call SetErrStat(errStat2, errMsg2, errStat, errMsg, 'ADI_CalcOutput') 
      Failed =  errStat >= AbortErrLev
      if (Failed) call CleanUp()
   end function Failed
end subroutine ADI_CalcOutput
!----------------------------------------------------------------------------------------------------------------------------------
!>
subroutine ADI_InitInflowWind(Root, i_IW, u_AD, o_AD, IW, dt, InitOutData, errStat, errMsg)
   use InflowWind, only: InflowWind_Init
   use InflowWind_IO, only: IfW_SteadyWind_Init
   use IfW_FlowField, only: IfW_UniformField_CalcAccel
   character(*),                 intent(in   ) :: Root          ! Rootname for input files
   type(ADI_IW_InputData),       intent(in   ) :: i_IW          ! Inflow Wind "pseudo init input" data
   type(AD_InputType),           intent(in   ) :: u_AD          ! AeroDyn data 
   type(AD_OtherStateType),      intent(in   ) :: o_AD          ! AeroDyn data 
   type(ADI_InflowWindData),     intent(inout) :: IW            ! InflowWind data 
   real(DbKi),                   intent(inout) :: dt            ! interval
   type(InflowWind_InitOutputType), intent(out) :: InitOutData  ! Output data from initialization
   integer(IntKi)              , intent(  out) :: errStat       ! Status of error message
   character(*)                , intent(  out) :: errMsg        ! Error message if errStat /= ErrID_None

   integer(IntKi)                   :: errStat2             ! local status of error message
   character(errMsgLen)             :: errMsg2              ! local error message if errStat /= ErrID_None
   type(InflowWind_InitInputType)   :: InitInData           ! Input data for initialization
   Type(Steady_InitInputType)       :: Steady_InitInput
   Type(WindFileDat)                :: FileDat
   errStat = ErrID_None
   errMsg  = ''

   ! --- Init InflowWind
   if (i_IW%CompInflow == 0) then
      ! Initialze only the flow field with steady wind
      allocate(InitOutData%WriteOutputHdr(0))
      allocate(InitOutData%WriteOutputUnt(0))
      allocate(IW%y%WriteOutput(0))
      Steady_InitInput%HWindSpeed = i_IW%HWindSpeed
      Steady_InitInput%RefHt = i_IW%RefHt
      Steady_InitInput%PLExp = i_IW%PLExp
      allocate(IW%p%FlowField)
      IW%p%FlowField%PropagationDir = 0.0_ReKi
      IW%p%FlowField%VFlowAngle = 0.0_ReKi
      IW%p%FlowField%RotateWindBox = .false.
      IW%p%FlowField%FieldType = Uniform_FieldType
      IW%p%FlowField%RefPosition = [0.0_ReKi, 0.0_ReKi, i_IW%RefHt]
      InitOutData%FlowField => IW%p%FlowField
      call IfW_SteadyWind_Init(Steady_InitInput, 0, IW%p%FlowField%Uniform, &
                               FileDat, errStat2, errMsg2)
      if(Failed()) return
      if (i_IW%MHK == 1 .or. i_IW%MHK == 2) then
         call IfW_UniformField_CalcAccel(IW%p%FlowField%Uniform, errStat2, errMsg2)
         if(Failed()) return
         IW%p%FlowField%AccFieldValid = .true.
      end if
   else
      ! Initialze InflowWind module
      InitInData%InputFileName    = i_IW%InputFile
      InitInData%Linearize        = i_IW%Linearize
<<<<<<< HEAD
      InitInData%FilePassingMethod= i_IW%FilePassingMethod
      if (i_IW%FilePassingMethod == 1_IntKi) then     ! passing input file as an FileInfoType structure
         call NWTC_Library_Copyfileinfotype( i_IW%PassedFileInfo, InitInData%PassedFileInfo, MESH_NEWCOPY, errStat2, errMsg2 ); if (Failed()) return
      elseif (i_IW%FilePassingMethod == 2_IntKi) then ! passing input file as an IfW_InputFile structure
         call InflowWind_CopyInputFile( i_IW%PassedFileData, InitInData%PassedFileData, MESH_NEWCOPY, errStat2, errMsg2 ); if (Failed()) return
=======
      InitInData%UseInputFile     = i_IW%UseInputFile
      InitInData%NumWindPoints = 1
      if (.not. i_IW%UseInputFile) then
         call NWTC_Library_Copyfileinfotype( i_IW%PassedFileData, InitInData%PassedFileData, MESH_NEWCOPY, errStat2, errMsg2 ); if (Failed()) return
>>>>>>> b5ea7e9b
      endif
      InitInData%RootName         = trim(Root)//'.IfW'
      InitInData%MHK              = i_IW%MHK
      CALL InflowWind_Init( InitInData, IW%u, IW%p, &
                     IW%x, IW%xd, IW%z, IW%OtherSt, &
                     IW%y, IW%m, dt,  InitOutData, errStat2, errMsg2 )
      if(Failed()) return
   endif

   ! --- Store main init input data (data that don't use InfloWind directly)
   IW%CompInflow = i_IW%CompInflow
   IW%HWindSpeed = i_IW%HWindSpeed
   IW%RefHt      = i_IW%RefHt
   IW%PLExp      = i_IW%PLExp

   call cleanup()

contains
   subroutine cleanup()
      call InflowWind_DestroyInitInput( InitInData, errStat2, errMsg2 )   
   end subroutine cleanup

   logical function Failed()
      CALL SetErrStat( errStat2, errMsg2, errStat, errMsg, 'ADI_InitInflowWind' )
      Failed = errStat >= AbortErrLev
      if (Failed) call cleanup()
   end function Failed
end subroutine ADI_InitInflowWind
!----------------------------------------------------------------------------------------------------------------------------------
!> Concatenate new output channels info to the extisting ones in the driver
subroutine concatOutputHeaders(WriteOutputHdr0, WriteOutputUnt0, WriteOutputHdr, WriteOutputUnt, errStat, errMsg)
   character(ChanLen), dimension(:), allocatable, intent(inout) ::  WriteOutputHdr0 !< Channel headers
   character(ChanLen), dimension(:), allocatable, intent(inout) ::  WriteOutputUnt0 !< Channel units
   character(ChanLen), dimension(:), allocatable, intent(inout) ::  WriteOutputHdr !< Channel headers
   character(ChanLen), dimension(:), allocatable, intent(inout) ::  WriteOutputUnt !< Channel units
   integer(IntKi)              , intent(  out) :: errStat       !< Status of error message
   character(*)                , intent(  out) :: errMsg        !< Error message if errStat /= ErrID_None
   ! Locals
   character(ChanLen), allocatable :: TmpHdr(:)
   character(ChanLen), allocatable :: TmpUnt(:)
   integer :: nOld, nAdd
   errStat = ErrID_None
   errMsg  = ''
   !print*,'>>> Concat',allocated(WriteOutputHdr0), allocated(WriteOutputUnt0), allocated(WriteOutputHdr), allocated(WriteOutputUnt)
   if (.not.allocated(WriteOutputHdr)) return
   if (.not.allocated(WriteOutputHdr0)) then
      call move_alloc(WriteOutputHdr, WriteOutputHdr0)
      call move_alloc(WriteOutputUnt, WriteOutputUnt0)   
   else
      nOld = size(WriteOutputHdr0)
      nAdd = size(WriteOutputHdr)

      call move_alloc(WriteOutputHdr0, TmpHdr)
      call move_alloc(WriteOutputUnt0, TmpUnt)   

      allocate(WriteOutputHdr0(nOld+nAdd))
      allocate(WriteOutputUnt0(nOld+nAdd))
      WriteOutputHdr0(1:nOld) = TmpHdr
      WriteOutputUnt0(1:nOld) = TmpUnt
      WriteOutputHdr0(nOld+1:nOld+nAdd) = WriteOutputHdr
      WriteOutputUnt0(nOld+1:nOld+nAdd) = WriteOutputUnt
      deallocate(TmpHdr)
      deallocate(TmpUnt)
   endif
end subroutine concatOutputHeaders
! --------------------------------------------------------------------------------}
! --- ROUTINES RELEVANT FOR COUPLING WITH "FED": Fake ElastoDyn 
! --------------------------------------------------------------------------------{
!> Initialize the mesh mappings between the structure and aerodyn
!! Also adjust the tower mesh so that is is aligned with the tower base and tower top
!! Similar to FAST_Solver.f90, InitModuleMappings
subroutine Init_MeshMap_For_ADI(FED, p, uAD, errStat, errMsg)
   type(FED_Data), target,       intent(inout) :: FED       ! Elastic wind turbine data (Fake ElastoDyn)
   type(ADI_ParameterType),      intent(   in) :: p             ! Parameters
   type(AD_InputType),           intent(inout) :: uAD           ! AeroDyn input data 
   integer(IntKi)              , intent(  out) :: errStat       ! Status of error message
   character(*)                , intent(  out) :: errMsg        ! Error message if errStat /= ErrID_None
   ! locals
   real(ReKi)            :: pos(3), Pbase(3), Ptop(3), DeltaP(3)
   real(R8Ki)            :: orientation(3,3)
   real(ReKi)            :: twrHeightAD , twrHeight
   real(ReKi)            :: zBar ! dimensionsless tower height
   integer(IntKi)        :: iWT, iB, i
   integer(IntKi)        :: errStat2      ! local status of error message
   character(ErrMsgLen)  :: errMsg2       ! local error message if errStat /= ErrID_None
   type(RotFED), pointer :: y_ED ! Alias to shorten notation
   errStat = ErrID_None
   errMsg  = ''

   ! --- Create Mappings from structure to AeroDyn
   do iWT=1,size(FED%WT)
      y_ED => FED%WT(iWT)
      ! hub 2 hubAD
      call MeshMapCreate(y_ED%HubPtMotion, uAD%rotors(iWT)%hubMotion, y_ED%ED_P_2_AD_P_H, errStat2, errMsg2); if(Failed())return

      ! nac 2 nacAD
      call MeshMapCreate(y_ED%NacelleMotion, uAD%rotors(iWT)%nacelleMotion, y_ED%ED_P_2_AD_P_N, errStat2, errMsg2); if(Failed())return

      ! nac 2 tfinAD
      if (uAD%rotors(iWT)%TFinMotion%Committed) then
         call MeshMapCreate(y_ED%NacelleMotion, uAD%rotors(iWT)%TFinMotion, y_ED%ED_P_2_AD_P_TF, errStat2, errMsg2); if(Failed())return
      endif

      ! bldroot 2 bldroot AD
      allocate(y_ED%ED_P_2_AD_P_R(y_ED%numBlades))
      do iB = 1, y_ED%numBlades
         call MeshMapCreate(y_ED%BladeRootMotion(iB), uAD%rotors(iWT)%BladeRootMotion(iB), y_ED%ED_P_2_AD_P_R(iB), errStat2, errMsg2); if(Failed())return
      enddo

      if (y_ED%rigidBlades) then
         ! TODO Only for Rigid
         ! AD bld root 2 AD blade line
         allocate(y_ED%AD_P_2_AD_L_B(y_ED%numBlades))
         do iB = 1, y_ED%numBlades
            call MeshMapCreate(uAD%rotors(iWT)%BladeRootMotion(iB), uAD%rotors(iWT)%BladeMotion(iB), y_ED%AD_P_2_AD_L_B(iB), errStat2, errMsg2); if(Failed())return
         enddo
      else
         print*,'>>> Init_MeshMap_For_ADI, TODO coupling with elastic blades'
         STOP
      endif

      if (uAD%rotors(iWT)%TowerMotion%nNodes>0) then
         if (y_ED%hasTower) then
            twrHeightAD=uAD%rotors(iWT)%TowerMotion%Position(3,uAD%rotors(iWT)%TowerMotion%nNodes)-uAD%rotors(iWT)%TowerMotion%Position(3,1)
            ! Check tower height
            if ( p%MHK==2 ) then
               if (twrHeightAD>0) then
                  errStat=ErrID_Fatal
                  errMsg='First AeroDyn tower height should be larger than last AD tower height for a floating MHK turbine'
               endif
            else
               if (twrHeightAD<0) then
                  errStat=ErrID_Fatal
                  errMsg='First AeroDyn tower height should be smaller than last AD tower height'
               endif
            endif

            twrHeightAD=uAD%rotors(iWT)%TowerMotion%Position(3,uAD%rotors(iWT)%TowerMotion%nNodes) ! NOTE: assuming start a z=0
            if ( p%MHK==1 ) then
               twrHeightAD = twrHeightAD + p%WtrDpth
            elseif ( p%MHK==2 ) then
               twrHeightAD = abs(twrHeightAD)
            endif

            twrHeight=TwoNorm(y_ED%NacelleMotion%Position(:,1) - y_ED%TwrPtMesh%Position(:,1)  )
            ! KEEP ME, in summary file
            !print*,'Tower Height',twrHeight, twrHeightAD
            if (abs(twrHeightAD-twrHeight)> twrHeight*0.1) then
               errStat=ErrID_Fatal
               errMsg='More than 10% difference between AeroDyn tower length ('//trim(num2lstr(twrHeightAD))//&
                  'm), and the distance from tower base to nacelle ('//trim(num2lstr(twrHeight))//'m) for turbine '//trim(num2lstr(iWT))
            endif

            ! Adjust tower position (AeroDyn return values assuming (0,0,0) for tower base
            Pbase = y_ED%TwrPtMesh%Position(:,1)
            Ptop = y_ED%NacelleMotion%Position(:,1)
            if ( p%MHK==2 ) then
               DeltaP = Pbase-Ptop
            else
               DeltaP = Ptop-Pbase
            endif
            do i = 1, uAD%rotors(iWT)%TowerMotion%nNodes
               if ( p%MHK==1 ) then
                  zBar = (uAD%rotors(iWT)%TowerMotion%Position(3,i) + p%WtrDpth) / twrHeight
               else
                  zBar = uAD%rotors(iWT)%TowerMotion%Position(3,i)/twrHeight
               endif
               uAD%rotors(iWT)%TowerMotion%Position(:,i)= Pbase+ zBar * DeltaP
               uAD%rotors(iWT)%TowerMotion%RefOrientation(:,:,i)= y_ED%TwrPtMesh%RefOrientation(:,:,1)
            enddo
            ! Create AD tower base point mesh
            pos         = y_ED%TwrPtMesh%Position(:,1)
            orientation = y_ED%TwrPtMesh%RefOrientation(:,:,1)
            call Eye(orientation, errStat2, errMsg2)
            call CreatePointMesh(y_ED%TwrPtMeshAD, pos, orientation, errStat2, errMsg2, hasMotion=.True., hasLoads=.False.); if(Failed())return

            ! TowerBase to AD tower base
            call MeshMapCreate(y_ED%TwrPtMesh, y_ED%TwrPtMeshAD, y_ED%ED_P_2_AD_P_T, errStat2, errMsg2); if(Failed()) return

            ! AD TowerBase to AD tower line
            call MeshMapCreate(y_ED%TwrPtMeshAD, uAD%rotors(iWT)%TowerMotion, y_ED%AD_P_2_AD_L_T, errStat2, errMsg2); if(Failed()) return
         endif ! hasTower
      else
         ! Do Nothing for now
      endif

   enddo ! Loop on WT/rotors

contains

   logical function Failed()
      call SetErrStat(errStat2, errMsg2, errStat, errMsg, 'Init_MeshMap_For_ADI')
      Failed = errStat >= AbortErrLev
   end function Failed
end subroutine Init_MeshMap_For_ADI
!----------------------------------------------------------------------------------------------------------------------------------
!> Set aerodyn inputs based on FED meshes
!  - set AD input meshes and inflow
subroutine Set_Inputs_For_ADI(u_ADI, FED, errStat, errMsg)
   type(ADI_InputType),          intent(inout) :: u_ADI     !< AeroDyn/InflowWind Data inputs
   type(FED_Data), target,       intent(inout) :: FED       !< Elastic wind turbine data (Fake ElastoDyn)
   integer(IntKi)              , intent(  out) :: errStat   !< Status of error message
   character(*)                , intent(  out) :: errMsg    !< Error message if errStat /= ErrID_None
   ! local variables
   integer(intKi)          :: iWT ! loop counter for rotors
   integer(intKi)          :: iB ! loop counter for blades
   integer(IntKi)          :: errStat2      ! local status of error message
   character(ErrMsgLen)    :: errMsg2       ! local error message if errStat /= ErrID_None
   type(RotFED), pointer :: y_ED ! Alias to shorten notation
   errStat = ErrID_None
   errMsg  = ""

   ! --- Transfer motion from "ED" to AeroDyn
   do iWT=1,size(FED%WT)
      y_ED => FED%WT(iWT)
      ! Hub 2 Hub AD 
      call Transfer_Point_to_Point(y_ED%HubPtMotion, u_ADI%AD%rotors(iWT)%hubMotion, y_ED%ED_P_2_AD_P_H, errStat2, errMsg2); if(Failed()) return

      ! Nac 2 Nac AD 
      call Transfer_Point_to_Point(y_ED%NacelleMotion, u_ADI%AD%rotors(iWT)%nacelleMotion, y_ED%ED_P_2_AD_P_N, errStat2, errMsg2); if(Failed()) return

      ! Nac 2 TailFin AD (Transfer ElastoDyn CM motion (taken as Nacelle) to AeroDyn tailfin ref point motion
      if (u_ADI%AD%rotors(iWT)%TFinMotion%Committed) then
         call Transfer_Point_to_Point( y_ED%NacelleMotion, u_ADI%AD%rotors(IWT)%TFinMotion, y_ED%ED_P_2_AD_P_TF, errStat2, errMsg2 ); if(Failed()) return
      end if

      ! Blade root to blade root AD
      do iB = 1,y_ED%numBlades
         call Transfer_Point_to_Point(y_ED%BladeRootMotion(iB), u_ADI%AD%rotors(iWT)%BladeRootMotion(iB), y_ED%ED_P_2_AD_P_R(iB), errStat2, errMsg2); if(Failed()) return
      enddo
            
      ! Blade root AD to blade line AD
      if (y_ED%rigidBlades) then
         do iB = 1,y_ED%numBlades
            call Transfer_Point_to_Line2(u_ADI%AD%rotors(iWT)%BladeRootMotion(iB), u_ADI%AD%rotors(iWT)%BladeMotion(iB), y_ED%AD_P_2_AD_L_B(iB), errStat2, errMsg2); if(Failed()) return
         enddo
      else
         print*,'>>> Set_Inputs_For_ADI: TODO Elastic Blades'
         STOP
      endif

      ! Tower motion
      if (y_ED%hasTower) then
         if (u_ADI%AD%rotors(iWT)%TowerMotion%nNodes>0) then
            call Transfer_Point_to_Point(y_ED%TwrPtMesh,  y_ED%TwrPtMeshAD, y_ED%ED_P_2_AD_P_T, errStat2, errMsg2); if(Failed()) return
            call Transfer_Point_to_Line2(y_ED%TwrPtMeshAD, u_ADI%AD%rotors(iWT)%TowerMotion, y_ED%AD_P_2_AD_L_T, errStat2, errMsg2); if(Failed()) return
         endif
      endif
   enddo ! iWT, rotors

contains
   logical function Failed()
      call SetErrStat(errStat2, errMsg2, errStat, errMsg, 'Set_Inputs_For_ADI')
      Failed = errStat >= AbortErrLev
   end function Failed
end subroutine Set_Inputs_For_ADI


end module AeroDyn_Inflow<|MERGE_RESOLUTION|>--- conflicted
+++ resolved
@@ -385,18 +385,12 @@
       ! Initialze InflowWind module
       InitInData%InputFileName    = i_IW%InputFile
       InitInData%Linearize        = i_IW%Linearize
-<<<<<<< HEAD
       InitInData%FilePassingMethod= i_IW%FilePassingMethod
+      InitInData%NumWindPoints = 1
       if (i_IW%FilePassingMethod == 1_IntKi) then     ! passing input file as an FileInfoType structure
          call NWTC_Library_Copyfileinfotype( i_IW%PassedFileInfo, InitInData%PassedFileInfo, MESH_NEWCOPY, errStat2, errMsg2 ); if (Failed()) return
       elseif (i_IW%FilePassingMethod == 2_IntKi) then ! passing input file as an IfW_InputFile structure
          call InflowWind_CopyInputFile( i_IW%PassedFileData, InitInData%PassedFileData, MESH_NEWCOPY, errStat2, errMsg2 ); if (Failed()) return
-=======
-      InitInData%UseInputFile     = i_IW%UseInputFile
-      InitInData%NumWindPoints = 1
-      if (.not. i_IW%UseInputFile) then
-         call NWTC_Library_Copyfileinfotype( i_IW%PassedFileData, InitInData%PassedFileData, MESH_NEWCOPY, errStat2, errMsg2 ); if (Failed()) return
->>>>>>> b5ea7e9b
       endif
       InitInData%RootName         = trim(Root)//'.IfW'
       InitInData%MHK              = i_IW%MHK
