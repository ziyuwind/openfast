!**********************************************************************************************************************************
! LICENSING
! Copyright (C) 2015-2018  National Renewable Energy Laboratory
!
!    This file is part of AeroDyn.
!
! Licensed under the Apache License, Version 2.0 (the "License");
! you may not use this file except in compliance with the License.
! You may obtain a copy of the License at
!
!     http://www.apache.org/licenses/LICENSE-2.0
!
! Unless required by applicable law or agreed to in writing, software
! distributed under the License is distributed on an "AS IS" BASIS,
! WITHOUT WARRANTIES OR CONDITIONS OF ANY KIND, either express or implied.
! See the License for the specific language governing permissions and
! limitations under the License.
!
!**********************************************************************************************************************************
MODULE AirfoilInfo


   ! This module contains airfoil-related routines with non-system-specific logic and references.

! Redo this routing to get rid of some of the phases.  For instance, AFI_Init should be calle directly.

   USE                                             AirfoilInfo_Types
   USE                                          :: ISO_FORTRAN_ENV , ONLY : IOSTAT_EOR
   USE                                          :: NWTC_LAPACK

   IMPLICIT NONE

   PRIVATE

   PUBLIC                                       :: AFI_Init ! routine to initialize AirfoilInfo parameters
   PUBLIC                                       :: AFI_ComputeUACoefs        ! routine to calculate Airfoil BL parameters for UA
   PUBLIC                                       :: AFI_ComputeAirfoilCoefs   ! routine to perform 1D (AOA) or 2D (AOA, Re) or (AOA, UserProp) lookup of the airfoil coefs
   PUBLIC                                       :: AFI_WrHeader
   PUBLIC                                       :: AFI_WrData
   PUBLIC                                       :: AFI_WrTables

   TYPE(ProgDesc), PARAMETER                    :: AFI_Ver = ProgDesc( 'AirfoilInfo', '', '')    ! The name, version, and date of AirfoilInfo.

   integer, parameter                           :: MaxNumAFCoeffs = 7 !cl,cd,cm,cpMin, UA:f_st, FullySeparate, FullyAttached

CONTAINS


   function CheckValuesAreUniqueMonotonicIncreasing(secondVals)
     
      real(ReKi),  intent(in   )  :: secondVals(:)
      logical CheckValuesAreUniqueMonotonicIncreasing
      
      
      integer(IntKi) :: i
      
      CheckValuesAreUniqueMonotonicIncreasing = .true.
      
      do i = 2, size(secondVals)
         if ( EqualRealNos(secondVals(i), secondVals(i-1)) .or. (secondVals(i) < secondVals(i-1))) then
            CheckValuesAreUniqueMonotonicIncreasing = .false.
            exit
         end if
      end do
      
       
   end function CheckValuesAreUniqueMonotonicIncreasing
   
   !=============================================================================
   SUBROUTINE AFI_Init ( InitInput, p, ErrStat, ErrMsg, UnEcho )


         ! This routine initializes AirfoilInfo by reading the airfoil files and generating the spline coefficients.


         ! Argument declarations.

      INTEGER(IntKi), INTENT(OUT)               :: ErrStat                    ! Error status.

      INTEGER, INTENT(IN), OPTIONAL             :: UnEcho                     ! I/O unit for echo file. If present and > 0, write to UnEcho.

      CHARACTER(*), INTENT(OUT)                 :: ErrMsg                     ! Error message.

      TYPE (AFI_InitInputType), INTENT(IN   )   :: InitInput                  ! This structure stores values that are set by the calling routine during the initialization phase.
      TYPE (AFI_ParameterType), INTENT(  OUT)   :: p                          ! This structure stores all the module parameters that are set by AirfoilInfo during the initialization phase.


         ! Local declarations.

      REAL(ReKi), ALLOCATABLE                :: Coef          (:)             ! The coefficients to send to the regrid routine for 2D splines.

      INTEGER                                :: UnEc                          ! Local echo file unit number
      INTEGER                                :: NumCoefs                      ! The number of aerodynamic coefficients to be stored
      integer                                :: iTable                        ! Iterator for airfoil tables
      
      
      INTEGER                                :: ErrStat2                      ! Local error status.
      CHARACTER(ErrMsgLen)                   :: ErrMsg2
      CHARACTER(*), PARAMETER                :: RoutineName = 'AFI_Init'

      ErrStat = ErrID_None
      ErrMsg  = ""

         ! Display the version for this module.

      !CALL DispNVD ( AFI_Ver )
      p%FileName = InitInput%FileName ! store this for error messages later (e.g., in UA)

      
      CALL AFI_ValidateInitInput(InitInput, ErrStat2, ErrMsg2)
         call SetErrStat(ErrStat2,ErrMsg2,ErrStat,ErrMsg,RoutineName)
         if (ErrStat >= AbortErrLev) return
      
      IF ( PRESENT(UnEcho) ) THEN
         UnEc = UnEcho
      ELSE
         UnEc = -1
      END IF
             
         ! Set the lookup model:  1 = 1D, 2 = 2D based on (AoA,Re), 3 = 2D based on (AoA,UserProp)
      p%AFTabMod   = InitInput%AFTabMod
      
         ! Set the column indices for the various airfoil coefficients as they will be stored in our data structures, 
         !   NOT as they are recorded in the airfoil input file (InitInput%InCol_*) !
      p%ColCl    = 1  
      p%ColCd    = 2  
      p%ColCm    = 0 ! These may or may not be used; initialize to zero in case they aren't used
      p%ColCpmin = 0 ! These may or may not be used; initialize to zero in case they aren't used
      p%ColUAf   = 0 ! These may or may not be used; initialize to zero in case they aren't used
      
      IF ( InitInput%InCol_Cm > 0 )  THEN
         p%ColCm = 3
         IF ( InitInput%InCol_Cpmin > 0 )  THEN
            p%ColCpmin = 4
         END IF
      ELSE IF ( InitInput%InCol_Cpmin > 0 )  THEN
            p%ColCpmin = 3
      END IF      
      NumCoefs = MAX(p%ColCd, p%ColCm,p%ColCpmin) ! number of non-zero coefficient columns
      
              
      ! Process the airfoil file.
      

      IF ( UnEc > 0 )  THEN
         WRITE (UnEc,'("--",/,A)')  'Contents of "'//TRIM( InitInput%FileName )//'":'
      END IF
         

      CALL ReadAFfile ( InitInput, NumCoefs, p, ErrStat2, ErrMsg2, UnEc ) 
         CALL SetErrStat ( ErrStat2, ErrMsg2, ErrStat, ErrMsg, RoutineName )
         IF ( ErrStat >= AbortErrLev )  THEN
            CALL Cleanup ( )
            RETURN
         ENDIF


         ! Make sure that all the tables meet the current restrictions.
         
      IF ( p%NumTabs > 1 )  THEN

         IF ( p%AFTabMod == AFITable_1 ) THEN
               ! 1D interpolation was specified even though multiple tables exist in the file
            
            p%NumTabs = 1
            CALL SetErrStat ( ErrID_Warn, 'DimModel = 1D, therefore using only the first airfoil table in the file: "'//TRIM( InitInput%FileName ), ErrStat, ErrMsg, RoutineName )
         
         ELSE !IF ( p%AFTabMod /= AFITable_1 ) THEN
               
            !--------------
            ! Check that secondary values are unique and monotonically increasing:
            !--------------
            ALLOCATE(p%secondVals(p%NumTabs), STAT=ErrStat2 )
               IF ( ErrStat2 /= 0 )  THEN
                  CALL SetErrStat ( ErrID_Fatal, 'Error allocating memory for the secondVals array.', ErrStat, ErrMsg, RoutineName )
                  RETURN
               ENDIF
                  
               
            IF (p%AFTabMod == AFITable_2Re) THEN
               ! Ctrl Value must be the same, Re must be monotonic increasing without repeats
               
               DO iTable=2,p%NumTabs
                     
                  IF ( p%Table(iTable)%UserProp /= p%Table(1)%UserProp )  THEN
                     CALL SetErrStat ( ErrID_Fatal, 'Fatal Error: airfoil file "'//TRIM( InitInput%FileName ) &
                                    //'", Table #'//TRIM( Num2LStr( iTable ) ) &
                                    //' does not have the same value for Ctrl Property (UserProp) as the first table.', ErrStat, ErrMsg, RoutineName )
                     CALL Cleanup()
                     RETURN
                  ENDIF
                  
               END DO ! iTable

               DO iTable=1,p%NumTabs
                  if (p%Table(iTable)%Re < 0.0_ReKi) then
                     CALL SetErrStat ( ErrID_Fatal, 'Fatal Error: airfoil file "'//TRIM( InitInput%FileName ) &
                                    //'", Table #'//TRIM( Num2LStr( iTable ) ) &
                                    //' has a negative Reynolds Number.', ErrStat, ErrMsg, RoutineName )
                     CALL Cleanup()
                     RETURN
                  end if
                  
                  p%Table(iTable)%Re   = max( p%Table(iTable)%Re, 0.001_ReKi )
                  
#ifndef AFI_USE_LINEAR_RE
                  p%secondVals(iTable) = log( p%Table(iTable)%Re )
#else
                  p%secondVals(iTable) =      p%Table(iTable)%Re
#endif
               END DO ! iTable

            ELSE IF (p%AFTabMod == AFITable_2User) THEN
               ! Re must be the same, Ctrl must be different
                     
               p%secondVals(1) = p%Table(1)%UserProp
               
               DO iTable=2,p%NumTabs
                  IF ( p%Table(iTable)%Re /= p%Table(1)%Re )  THEN
                     CALL SetErrStat ( ErrID_Fatal, 'Fatal Error: airfoil file "'//TRIM( InitInput%FileName ) &
                                    //'", Table #'//TRIM( Num2LStr( iTable ) ) &
                                    //' does not have the same value for Re Property (Re) as the first table.', ErrStat, ErrMsg, RoutineName )
                     CALL Cleanup()
                     RETURN
                  ENDIF
                  p%secondVals(iTable) = p%Table(iTable)%UserProp
               END DO ! iTable
                     
            END IF
                  
               
            IF (.NOT. CheckValuesAreUniqueMonotonicIncreasing(p%secondVals)) THEN
            
               ErrMsg2 = 'Fatal Error: airfoil file "'//TRIM( InitInput%FileName ) &
                           //'", is not monotonic and increasing in the '
               IF (p%AFTabMod == AFITable_2Re) THEN
                  ErrMsg2 = trim(ErrMsg2)//' Re Property (Re).'
               ELSE
                  ErrMsg2 = trim(ErrMsg2)//' Ctrl Property (UserProp).'
               END IF
                     
               CALL SetErrStat ( ErrID_Fatal, ErrMsg2, ErrStat, ErrMsg, RoutineName )
               CALL Cleanup()
               RETURN
               
            END IF
            
                
         END IF
      ELSE
         p%AFTabMod   = AFITable_1
      ENDIF ! ( p%NumTabs > 1 )

      
      do iTable = 1, p%NumTabs
               ! We need to deal with constant data.
         IF ( p%Table(iTable)%ConstData )  CYCLE  ! skip this table; it's just constant

            ! Allocate the arrays to hold spline coefficients.

         allocate ( p%Table(iTable)%SplineCoefs( p%Table(iTable)%NumAlf-1, size(p%Table(iTable)%Coefs,2), 0:3 ), STAT=ErrStat2 )
         if ( ErrStat2 /= 0 )  then
            call SetErrStat ( ErrStat2, 'Error allocating memory for the SplineCoefs array.', ErrStat, ErrMsg, RoutineName )
            call Cleanup()
            return
         end if

            
            ! Compute the one set of coefficients of the piecewise polynomials for the irregularly-spaced data.
            ! Unlike the 2-D interpolation in which we use diffent knots for each airfoil coefficient, we can do
            ! the 1-D stuff all at once.

            
            
         if ( p%InterpOrd == 3_IntKi ) then
               
            ! bjj: what happens at the end points (these are periodic, so we should maybe extend the tables to make sure the end point?) 

               ! use this for cubic splines:
            call CubicSplineInitM ( p%Table(iTable)%Alpha &
                                    , p%Table(iTable)%Coefs &
                                    , p%Table(iTable)%SplineCoefs &
                                    , ErrStat2, ErrMsg2 )
            call SetErrStat ( ErrStat2, ErrMsg2, ErrStat, ErrMsg, RoutineName )
                           
         else if ( p%InterpOrd == 1_IntKi ) then
               
               ! use this for linear interpolation (sets the higher order coeffs to zero):
               
               ! This is not the greatest way to get linear interpolation, but then we can use the same cubic spline routine
               ! later without checking interp order there
            call CubicLinSplineInitM ( p%Table(iTable)%Alpha &
                                       , p%Table(iTable)%Coefs &
                                       , p%Table(iTable)%SplineCoefs &
                                       , ErrStat2, ErrMsg2 )
            call SetErrStat ( ErrStat2, ErrMsg2, ErrStat, ErrMsg, RoutineName )
               
         else
               
            call SetErrStat ( ErrID_FATAL, 'Airfoil file "'//trim( InitInput%FileName ) &
                                       //'": InterpOrd must be 1 (linear) or 3 (cubic spline).', ErrStat, ErrMsg, RoutineName )
            call Cleanup()
            return
               
         end if
            
      end do

      CALL Cleanup ( )

      RETURN

   !=======================================================================
   CONTAINS
   !=======================================================================
      SUBROUTINE Cleanup ( )

         ! This subroutine cleans up the parent routine before exiting.
            ! Deallocate the temporary Coef array.

         IF ( ALLOCATED( Coef       ) ) DEALLOCATE( Coef )

         RETURN

      END SUBROUTINE Cleanup 

   END SUBROUTINE AFI_Init
   
   !=============================================================================
   !> This routine checks the init input values for AFI and makes sure they are valid
   !! before using them.
   SUBROUTINE AFI_ValidateInitInput(InitInput, ErrStat, ErrMsg)
      TYPE (AFI_InitInputType), INTENT(IN   )   :: InitInput                  ! This structure stores values that are set by the calling routine during the initialization phase.

      INTEGER(IntKi), INTENT(OUT)               :: ErrStat                    ! Error status
      CHARACTER(*), INTENT(OUT)                 :: ErrMsg                     ! Error message
      CHARACTER(*), PARAMETER                   :: RoutineName = 'AFI_Validate'

      ErrStat = ErrID_None
      ErrMsg  = ""
      
      if (InitInput%InCol_Alfa  < 0) call SetErrStat( ErrID_Fatal, 'InCol_Alfa must not be a negative number.', ErrStat, ErrMsg, RoutineName )
      if (InitInput%InCol_Cl    < 0) call SetErrStat( ErrID_Fatal, 'InCol_Cl must not be a negative number.', ErrStat, ErrMsg, RoutineName )
      if (InitInput%InCol_Cd    < 0) call SetErrStat( ErrID_Fatal, 'InCol_Cd must not be a negative number.', ErrStat, ErrMsg, RoutineName )
      if (InitInput%InCol_Cm    < 0) call SetErrStat( ErrID_Fatal, 'InCol_Cm must not be a negative number.', ErrStat, ErrMsg, RoutineName )
      if (InitInput%InCol_Cpmin < 0) call SetErrStat( ErrID_Fatal, 'InCol_Cpmin must not be a negative number.', ErrStat, ErrMsg, RoutineName )
      if (InitInput%AFTabMod /= AFITable_1 .and. InitInput%AFTabMod /= AFITable_2Re .and. InitInput%AFTabMod /= AFITable_2User) then
         call SetErrStat( ErrID_Fatal, 'AFTabMod must be 1, 2, or 3.', ErrStat, ErrMsg, RoutineName )
      end if
      
   
   END SUBROUTINE AFI_ValidateInitInput
  
   !=============================================================================
   SUBROUTINE ReadAFfile ( InitInp, NumCoefsIn, p, ErrStat, ErrMsg, UnEc )


         ! This routine reads an airfoil file.


         ! Argument declarations.

      TYPE (AFI_InitInputType), INTENT(IN)    :: InitInp                       ! This structure stores values that are set by the calling routine during the initialization phase.
      INTEGER(IntKi),    INTENT(  OUT)        :: ErrStat                       ! Error status
      INTEGER(IntKi),    INTENT(IN   )        :: NumCoefsIn                    ! The number of aerodynamic coefficients to be stored
      

      INTEGER,           INTENT(IN)           :: UnEc                          ! I/O unit for echo file. If present and > 0, write to UnEc.

      CHARACTER(*),      INTENT(  OUT)        :: ErrMsg                        ! Error message.

      TYPE (AFI_ParameterType), INTENT(INOUT)   :: p                          ! This structure stores all the module parameters that are set by AirfoilInfo during the initialization phase.


         ! Local declarations.

      REAL(ReKi)                              :: Coords   (2)                  ! An array to hold data from the airfoil-shape table.
      REAL(ReKi), ALLOCATABLE                 :: SiAry    (:)                  ! A temporary array to hold data from a table.
                                              
      INTEGER                                 :: Coef                          ! A DO index that points into the coefficient array.
      INTEGER                                 :: Cols2Parse                    ! The number of columns that must be read from the coefficient tables.
      INTEGER                                 :: CurLine                       ! The current line to be parsed in the FileInfo structure.
      INTEGER                                 :: NumAlf                        ! The number of rows in the current table.
      INTEGER                                 :: Row                           ! The row of a table to be parsed in the FileInfo structure.
      INTEGER                                 :: iTable                        ! The DO index for the tables.
                                              
      LOGICAL                                 :: BadVals                       ! A flag that indicates if the values in a table are invalid.

      TYPE (FileInfoType)                     :: FileInfo                      ! The derived type for holding the file information.
      INTEGER(IntKi)                          :: NumCoefsTab                   ! The number of aerodynamic coefficients to be stored.

      INTEGER(IntKi), parameter               :: DefaultInterpOrd = 1          ! value of default interp order
      INTEGER(IntKi)                          :: ErrStat2                      ! Error status local to this routine.
      CHARACTER(ErrMsgLen)                    :: ErrMsg2
      CHARACTER(*), PARAMETER                 :: RoutineName = 'ReadAFfile'
      CHARACTER(10)                           :: defaultStr
      CHARACTER(1024)                         :: PriPath
      
      TYPE (AFI_UA_BL_Default_Type), ALLOCATABLE :: CalcDefaults(:)            ! Whether to calculate default values for the UA parameters
      
      ErrStat = ErrID_None
      ErrMsg  = ""
      defaultStr = ""
      
      ! Getting parent folder of airfoils data (e.g. "Arifoils/")
      CALL GetPath( InitInp%FileName, PriPath )

         ! Process the (possibly) nested set of files.  This copies the decommented contents of
         ! AFI_FileInfo%FileName and the files it includes (both directly and indirectly) into
         ! the FileInfo structure that we can then parse.

      CALL ProcessComFile ( InitInp%FileName, FileInfo, ErrStat2, ErrMsg2 )
         CALL SetErrStat( ErrStat2, ErrMsg2, ErrStat, ErrMsg, RoutineName )
         IF (ErrStat >= AbortErrLev) THEN
            CALL Cleanup()
            RETURN
         END IF
         

         ! Process the airfoil shape information if it is included.

      CurLine = 1
      
      CALL ParseVarWDefault ( FileInfo, CurLine, 'InterpOrd', p%InterpOrd, DefaultInterpOrd, ErrStat2, ErrMsg2, UnEc )
         CALL SetErrStat( ErrStat2, ErrMsg2, ErrStat, ErrMsg, RoutineName )
         IF (ErrStat >= AbortErrLev) THEN
            CALL Cleanup()
            RETURN
         END IF
         
         ! RelThickness, default is 0.2 if user doesn't know it, only used for Boeing-Vertol UA model = 7
      CALL ParseVarWDefault ( FileInfo, CurLine, 'RelThickness', p%RelThickness, 0.2_ReKi, ErrStat2, ErrMsg2, UnEc )
         if (ErrStat2 >= AbortErrLev) then ! if the line is missing, set RelThickness = -1 and move on...
            p%RelThickness=-1 ! To trigger an error
            !call WrScr('Skipping. RelThickness not found on line 7 of Profile file: '//trim(InitInp%FileName) )
         else
            CALL SetErrStat( ErrStat2, ErrMsg2, ErrStat, ErrMsg, RoutineName )
         end if
         
         
         ! NonDimArea is currently unused by AirfoilInfo or codes using AirfoilInfo.  GJH 9/13/2017
      CALL ParseVar ( FileInfo, CurLine, 'NonDimArea', p%NonDimArea, ErrStat2, ErrMsg2, UnEc )
         CALL SetErrStat( ErrStat2, ErrMsg2, ErrStat, ErrMsg, RoutineName )
         
         ! NumCoords, with the Coords data, is used for determining the blade shape (currently used 
         !   for visualization only).  This data (blade coordinates) is passed to the caller via 
         !   the InitOut%BladeShape data structure, and stored in p%XCoord, etc.,
         !   but is currently unused by AFI module.  GJH 9/13/2017
      CALL ParseVar ( FileInfo, CurLine, 'NumCoords' , p%NumCoords , ErrStat2, ErrMsg2, UnEc )
         CALL SetErrStat( ErrStat2, ErrMsg2, ErrStat, ErrMsg, RoutineName )
         IF (ErrStat >= AbortErrLev) THEN
            CALL Cleanup()
            RETURN
         END IF

      IF ( p%NumCoords > 0 )  THEN

         ALLOCATE ( p%X_Coord( p%NumCoords ) , STAT=ErrStat2 )
         IF ( ErrStat2 /= 0 )  THEN
            CALL SetErrStat ( ErrID_Fatal, 'Error allocating memory for p%X_Coord.', ErrStat, ErrMsg, RoutineName )
            CALL Cleanup()
            RETURN
         ENDIF

         ALLOCATE ( p%Y_Coord( p%NumCoords ) , STAT=ErrStat2 )
         IF ( ErrStat2 /= 0 )  THEN
            CALL SetErrStat ( ErrID_Fatal, 'Error allocating memory for p%Y_Coord.', ErrStat, ErrMsg, RoutineName )
            CALL Cleanup()
            RETURN
         ENDIF

         DO Row=1,p%NumCoords
            CALL ParseAry ( FileInfo, CurLine, 'X_Coord/Y_Coord', Coords, 2, ErrStat2, ErrMsg2, UnEc )
               CALL SetErrStat( ErrStat2, ErrMsg2, ErrStat, ErrMsg, RoutineName )
               IF (ErrStat >= AbortErrLev) THEN
                  CALL Cleanup()
                  RETURN
               END IF
            p%X_Coord(Row) = Coords(1)
            p%Y_Coord(Row) = Coords(2)
         ENDDO ! Row

      ENDIF
<<<<<<< HEAD
      
      ! Reading Boundary layer file for aeroacoustics
      CALL ParseVar ( FileInfo, CurLine, 'BL_file' , p%BL_file , ErrStat2, ErrMsg2, UnEc )
=======

      ! Reading Boundary layer file  for aeroacoustics
      CALL ParseVar ( FileInfo, CurLine, 'BL_file' , p%BL_file , ErrStat2, ErrMsg2, UnEc, IsPath=.true. )
>>>>>>> b48e0323
         IF (ErrStat2 >= AbortErrLev) p%BL_file = "NOT_SET_IN_AIRFOIL_FILE"
         !CALL SetErrStat( ErrStat2, ErrMsg2, ErrStat, ErrMsg, RoutineName )
      IF ( PathIsRelative( p%BL_file ) )  p%BL_file=trim(PriPath)//trim(p%BL_file)


         ! How many columns do we need to read in the input and how many total coefficients will be used?
      Cols2Parse = MAX( InitInp%InCol_Alfa, InitInp%InCol_Cl, InitInp%InCol_Cd, InitInp%InCol_Cm, InitInp%InCol_Cpmin )
      ALLOCATE ( SiAry( Cols2Parse ) , STAT=ErrStat2 )
      IF ( ErrStat2 /= 0 )  THEN
         CALL SetErrStat ( ErrID_Fatal, 'Error allocating memory for SiAry.', ErrStat, ErrMsg, RoutineName )
         CALL Cleanup()
         RETURN
      ENDIF


         ! Work through the multiple tables.

      CALL ParseVar ( FileInfo, CurLine, 'NumTabs' , p%NumTabs , ErrStat2, ErrMsg2, UnEc )
         CALL SetErrStat( ErrStat2, ErrMsg2, ErrStat, ErrMsg, RoutineName )
         IF (ErrStat >= AbortErrLev) THEN
            CALL Cleanup()
            RETURN
         END IF

      IF ( p%NumTabs < 1 )  THEN
         CALL SetErrStat ( ErrID_Fatal, 'NumTabs must be > 0.', ErrStat, ErrMsg, RoutineName )
         CALL Cleanup()
         RETURN
      ENDIF

      ALLOCATE ( p%Table( p%NumTabs ) , CalcDefaults(p%NumTabs), STAT=ErrStat2 )
      IF ( ErrStat2 /= 0 )  THEN
         CALL SetErrStat ( ErrID_Fatal, 'Error allocating memory for p%Table.', ErrStat, ErrMsg, RoutineName )
         CALL Cleanup()
         RETURN
      ENDIF

      DO iTable=1,p%NumTabs
        NumCoefsTab = NumCoefsIn
        
         CALL ParseVar ( FileInfo, CurLine, 'Re', p%Table(iTable)%Re, ErrStat2, ErrMsg2, UnEc )
            CALL SetErrStat( ErrStat2, ErrMsg2, ErrStat, ErrMsg, RoutineName )
            IF (ErrStat >= AbortErrLev) THEN
               CALL Cleanup()
               RETURN
            END IF
         p%Table(iTable)%Re = p%Table(iTable)%Re * 1.0e6  ! Entered in millions, so multiply here
         IF ( p%Table(iTable)%Re <= 0.0 )  THEN
               CALL SetErrStat ( ErrID_Severe, 'Re must be > 0 in "'//TRIM( InitInp%FileName ) &
                                      //'".'//NewLine//'  >> The error occurred on line #' &
                                      //TRIM( Num2LStr( FileInfo%FileLine(CurLine-1) ) )//'.', ErrStat, ErrMsg, RoutineName )
               CALL Cleanup()
               RETURN
         ENDIF ! ( p%Table(iTable)%Re <= 0.0 )

         CALL ParseVar ( FileInfo, CurLine, 'UserProp', p%Table(iTable)%UserProp, ErrStat2, ErrMsg2, UnEc )
         if (ErrStat2 >= AbortErrLev) then ! for backward compatibility of input files
            CALL ParseVar ( FileInfo, CurLine, 'Ctrl', p%Table(iTable)%UserProp, ErrStat2, ErrMsg2, UnEc )
         end if
            CALL SetErrStat( ErrStat2, ErrMsg2, ErrStat, ErrMsg, RoutineName )
            IF (ErrStat >= AbortErrLev) THEN
               CALL Cleanup()
               RETURN
            END IF

         CALL ParseVar ( FileInfo, CurLine, 'InclUAdata', p%Table(iTable)%InclUAdata, ErrStat2, ErrMsg2, UnEc )
            if (ErrStat2 >= AbortErrLev) p%Table(iTable)%InclUAdata = .false. ! assume we don't have any UA data included, so we'll calculate it later.

         IF ( p%Table(iTable)%InclUAdata )  THEN

               CALL ParseVar ( FileInfo, CurLine, 'alpha0', p%Table(iTable)%UA_BL%alpha0, ErrStat2, ErrMsg2, UnEc )
               CalcDefaults(iTable)%alpha0 = ErrStat2 >= AbortErrLev
               if (.not. CalcDefaults(iTable)%alpha0) p%Table(iTable)%UA_BL%alpha0 = p%Table(iTable)%UA_BL%alpha0*D2R

               CALL ParseVar ( FileInfo, CurLine, 'alpha1', p%Table(iTable)%UA_BL%alpha1, ErrStat2, ErrMsg2, UnEc )
               CalcDefaults(iTable)%alpha1 = ErrStat2 >= AbortErrLev
               if (.not. CalcDefaults(iTable)%alpha1) p%Table(iTable)%UA_BL%alpha1 = p%Table(iTable)%UA_BL%alpha1*D2R

               CALL ParseVar ( FileInfo, CurLine, 'alpha2', p%Table(iTable)%UA_BL%alpha2, ErrStat2, ErrMsg2, UnEc )
               CalcDefaults(iTable)%alpha2 = ErrStat2 >= AbortErrLev
               if (.not. CalcDefaults(iTable)%alpha2) p%Table(iTable)%UA_BL%alpha2 = p%Table(iTable)%UA_BL%alpha2*D2R
               
               CALL ParseVar ( FileInfo, CurLine, 'alphaUpper', p%Table(iTable)%UA_BL%alphaUpper, ErrStat2, ErrMsg2, UnEc )
               CalcDefaults(iTable)%alphaUpper = ErrStat2 >= AbortErrLev
               if (.not. CalcDefaults(iTable)%alphaUpper) p%Table(iTable)%UA_BL%alphaUpper = p%Table(iTable)%UA_BL%alphaUpper*D2R
               
               CALL ParseVar ( FileInfo, CurLine, 'alphaLower', p%Table(iTable)%UA_BL%alphaLower, ErrStat2, ErrMsg2, UnEc )
               CalcDefaults(iTable)%alphaLower = ErrStat2 >= AbortErrLev
               if (.not. CalcDefaults(iTable)%alphaLower) p%Table(iTable)%UA_BL%alphaLower = p%Table(iTable)%UA_BL%alphaLower*D2R

               CALL ParseVar ( FileInfo, CurLine, 'eta_e', p%Table(iTable)%UA_BL%eta_e, ErrStat2, ErrMsg2, UnEc )
               CalcDefaults(iTable)%eta_e = ErrStat2 >= AbortErrLev

               CALL ParseVar ( FileInfo, CurLine, 'C_nalpha', p%Table(iTable)%UA_BL%C_nalpha, ErrStat2, ErrMsg2, UnEc )
               CalcDefaults(iTable)%C_nalpha = ErrStat2 >= AbortErrLev
            
               CALL ParseVar ( FileInfo, CurLine, 'C_lalpha', p%Table(iTable)%UA_BL%C_lalpha, ErrStat2, ErrMsg2, UnEc )
               CalcDefaults(iTable)%C_lalpha = ErrStat2 >= AbortErrLev
               
               CALL ParseVarWDefault ( FileInfo, CurLine, 'T_f0', p%Table(iTable)%UA_BL%T_f0, 3.0_ReKi, ErrStat2, ErrMsg2, UnEc )
               CalcDefaults(iTable)%T_f0 = ErrStat2 >= AbortErrLev
         
               CALL ParseVarWDefault ( FileInfo, CurLine, 'T_V0', p%Table(iTable)%UA_BL%T_V0, 6.0_ReKi, ErrStat2, ErrMsg2, UnEc )
               CalcDefaults(iTable)%T_V0 = ErrStat2 >= AbortErrLev
               
               CALL ParseVarWDefault ( FileInfo, CurLine, 'T_p', p%Table(iTable)%UA_BL%T_p, 1.7_ReKi, ErrStat2, ErrMsg2, UnEc )
               CalcDefaults(iTable)%T_p = ErrStat2 >= AbortErrLev

               CALL ParseVarWDefault ( FileInfo, CurLine, 'T_VL', p%Table(iTable)%UA_BL%T_VL, 11.0_ReKi, ErrStat2, ErrMsg2, UnEc )
               CalcDefaults(iTable)%T_VL = ErrStat2 >= AbortErrLev

               CALL ParseVarWDefault ( FileInfo, CurLine, 'b1', p%Table(iTable)%UA_BL%b1, .14_ReKi, ErrStat2, ErrMsg2, UnEc )
               CalcDefaults(iTable)%b1 = ErrStat2 >= AbortErrLev

               CALL ParseVarWDefault ( FileInfo, CurLine, 'b2', p%Table(iTable)%UA_BL%b2, .53_ReKi, ErrStat2, ErrMsg2, UnEc )
               CalcDefaults(iTable)%b2 = ErrStat2 >= AbortErrLev

               CALL ParseVarWDefault ( FileInfo, CurLine, 'b5', p%Table(iTable)%UA_BL%b5, 5.0_ReKi, ErrStat2, ErrMsg2, UnEc )
               CalcDefaults(iTable)%b5 = ErrStat2 >= AbortErrLev

               CALL ParseVarWDefault ( FileInfo, CurLine, 'A1', p%Table(iTable)%UA_BL%A1, .3_ReKi, ErrStat2, ErrMsg2, UnEc )
               CalcDefaults(iTable)%A1 = ErrStat2 >= AbortErrLev

               CALL ParseVarWDefault ( FileInfo, CurLine, 'A2', p%Table(iTable)%UA_BL%A2, .7_ReKi, ErrStat2, ErrMsg2, UnEc )
               CalcDefaults(iTable)%A2 = ErrStat2 >= AbortErrLev

               CALL ParseVarWDefault ( FileInfo, CurLine, 'A5', p%Table(iTable)%UA_BL%A5, 1.0_ReKi, ErrStat2, ErrMsg2, UnEc )
               CalcDefaults(iTable)%A5 = ErrStat2 >= AbortErrLev

               CALL ParseVar ( FileInfo, CurLine, 'S1', p%Table(iTable)%UA_BL%S1, ErrStat2, ErrMsg2, UnEc )
               CalcDefaults(iTable)%S1 = ErrStat2 >= AbortErrLev

               CALL ParseVar ( FileInfo, CurLine, 'S2', p%Table(iTable)%UA_BL%S2, ErrStat2, ErrMsg2, UnEc )
               CalcDefaults(iTable)%S2 = ErrStat2 >= AbortErrLev

               CALL ParseVar ( FileInfo, CurLine, 'S3', p%Table(iTable)%UA_BL%S3, ErrStat2, ErrMsg2, UnEc )
               CalcDefaults(iTable)%S3 = ErrStat2 >= AbortErrLev

               CALL ParseVar ( FileInfo, CurLine, 'S4', p%Table(iTable)%UA_BL%S4, ErrStat2, ErrMsg2, UnEc )
               CalcDefaults(iTable)%S4 = ErrStat2 >= AbortErrLev

               CALL ParseVar ( FileInfo, CurLine, 'Cn1', p%Table(iTable)%UA_BL%Cn1, ErrStat2, ErrMsg2, UnEc )
               CalcDefaults(iTable)%Cn1 = ErrStat2 >= AbortErrLev

               CALL ParseVar ( FileInfo, CurLine, 'Cn2', p%Table(iTable)%UA_BL%Cn2, ErrStat2, ErrMsg2, UnEc )
               CalcDefaults(iTable)%Cn2 = ErrStat2 >= AbortErrLev

               CALL ParseVarWDefault ( FileInfo, CurLine, 'St_sh', p%Table(iTable)%UA_BL%St_sh, .19_ReKi, ErrStat2, ErrMsg2, UnEc )
               CalcDefaults(iTable)%St_sh = ErrStat2 >= AbortErrLev

               CALL ParseVar ( FileInfo, CurLine, 'Cd0', p%Table(iTable)%UA_BL%Cd0, ErrStat2, ErrMsg2, UnEc )
               CalcDefaults(iTable)%Cd0 = ErrStat2 >= AbortErrLev

               CALL ParseVar ( FileInfo, CurLine, 'Cm0', p%Table(iTable)%UA_BL%Cm0, ErrStat2, ErrMsg2, UnEc )
               CalcDefaults(iTable)%Cm0 = ErrStat2 >= AbortErrLev

               CALL ParseVar ( FileInfo, CurLine, 'k0', p%Table(iTable)%UA_BL%k0, ErrStat2, ErrMsg2, UnEc )
               CalcDefaults(iTable)%k0 = ErrStat2 >= AbortErrLev

               CALL ParseVar ( FileInfo, CurLine, 'k1', p%Table(iTable)%UA_BL%k1, ErrStat2, ErrMsg2, UnEc )
               CalcDefaults(iTable)%k1 = ErrStat2 >= AbortErrLev

               CALL ParseVar ( FileInfo, CurLine, 'k2', p%Table(iTable)%UA_BL%k2, ErrStat2, ErrMsg2, UnEc )
               CalcDefaults(iTable)%k2 = ErrStat2 >= AbortErrLev

               CALL ParseVar ( FileInfo, CurLine, 'k3', p%Table(iTable)%UA_BL%k3, ErrStat2, ErrMsg2, UnEc )
               CalcDefaults(iTable)%k3 = ErrStat2 >= AbortErrLev

               CALL ParseVar ( FileInfo, CurLine, 'k1_hat', p%Table(iTable)%UA_BL%k1_hat, ErrStat2, ErrMsg2, UnEc )
               CalcDefaults(iTable)%k1_hat = ErrStat2 >= AbortErrLev

               CALL ParseVarWDefault ( FileInfo, CurLine, 'x_cp_bar', p%Table(iTable)%UA_BL%x_cp_bar, .2_ReKi, ErrStat2, ErrMsg2, UnEc )
               CalcDefaults(iTable)%x_cp_bar = ErrStat2 >= AbortErrLev
                  
               CALL ParseVarWDefault ( FileInfo, CurLine, 'UACutout', p%Table(iTable)%UA_BL%UACutout, 45.0_ReKi, ErrStat2, ErrMsg2, UnEc )
               CalcDefaults(iTable)%UACutout = ErrStat2 >= AbortErrLev
               if (.not. CalcDefaults(iTable)%UACutout ) p%Table(iTable)%UA_BL%UACutout = p%Table(iTable)%UA_BL%UACutout*D2R

               CALL ParseVarWDefault ( FileInfo, CurLine, 'UACutout_delta', p%Table(iTable)%UA_BL%UACutout_delta, 5.0_ReKi, ErrStat2, ErrMsg2, UnEc )
               CalcDefaults(iTable)%UACutout_delta = ErrStat2 >= AbortErrLev
               if (.not. CalcDefaults(iTable)%UACutout_delta) p%Table(iTable)%UA_BL%UACutout_delta = p%Table(iTable)%UA_BL%UACutout_delta*D2R

               CALL ParseVarWDefault ( FileInfo, CurLine, 'filtCutOff', p%Table(iTable)%UA_BL%filtCutOff, 0.5_ReKi, ErrStat2, ErrMsg2, UnEc )
               CalcDefaults(iTable)%filtCutOff = ErrStat2 >= AbortErrLev
                  
               IF (ErrStat >= AbortErrLev) THEN
                  CALL Cleanup()
                  RETURN
               END IF
         ELSE
         
            ! everything is default ( we could just attempt to read these from the file, but it will be faster to use the default settings of .true. for each variable)
         
            p%Table(iTable)%InclUAdata = .true. ! make sure we are calculating this for each table

         ENDIF ! ( p%Table(iTable)%InclUAdata )

         if ( p%Table(iTable)%InclUAdata ) then
            p%ColUAf    = NumCoefsIn + 1 ! column for f_st for the UA models
            NumCoefsTab = NumCoefsIn + 3 ! total number of columns if we have UA on (for f_st, cl/cn_fs, cl/cn_fa)
         end if

         
         CALL ParseVar ( FileInfo, CurLine, 'NumAlf', p%Table(iTable)%NumAlf, ErrStat2, ErrMsg2, UnEc )
            CALL SetErrStat( ErrStat2, ErrMsg2, ErrStat, ErrMsg, RoutineName )
            IF (ErrStat >= AbortErrLev) THEN
               CALL Cleanup()
               RETURN
            END IF

         IF ( p%Table(iTable)%NumAlf < 1 )  THEN
            CALL SetErrStat( ErrID_Fatal, 'NumAlf must be a positive number on line #' &
                           //TRIM( Num2LStr( FileInfo%FileLine(CurLine-1) ) )//' in "'//TRIM( InitInp%FileName )//'".', ErrStat, ErrMsg, RoutineName )
            CALL Cleanup()
            RETURN
         ENDIF ! ( Test for valid values for NumAlf )


            ! Allocate the arrays for the airfoil coefficients.

         ALLOCATE ( p%Table(iTable)%Alpha( p%Table(iTable)%NumAlf ), STAT=ErrStat2 )
         IF ( ErrStat2 /= 0 )  THEN
            CALL SetErrStat( ErrID_Fatal, 'Error allocating memory for p%Table%Alpha.', ErrStat, ErrMsg, RoutineName )
            CALL Cleanup()
            RETURN
         ENDIF

         ALLOCATE ( p%Table(iTable)%Coefs( p%Table(iTable)%NumAlf, NumCoefsTab ), STAT=ErrStat2 )
         IF ( ErrStat2 /= 0 )  THEN
            CALL SetErrStat( ErrID_Fatal, 'Error allocating memory for p%Table%Coefs.', ErrStat, ErrMsg, RoutineName )
            CALL Cleanup()
            RETURN
         ENDIF
         p%Table(iTable)%Coefs = 0.0_ReKi

         DO Row=1,p%Table(iTable)%NumAlf

            CALL ParseAry ( FileInfo, CurLine, 'CoeffData', SiAry, Cols2Parse, ErrStat2, ErrMsg2, UnEc )
               CALL SetErrStat( ErrStat2, ErrMsg2, ErrStat, ErrMsg, RoutineName )
               IF (ErrStat >= AbortErrLev) THEN
                  CALL Cleanup()
                  RETURN
               END IF

            p%Table(iTable)%Alpha(Row        ) = SiAry(InitInp%InCol_Alfa)*D2R
            p%Table(iTable)%Coefs(Row,p%ColCl) = SiAry(InitInp%InCol_Cl  )
            p%Table(iTable)%Coefs(Row,p%ColCd) = SiAry(InitInp%InCol_Cd  )

            IF ( InitInp%InCol_Cm    > 0 ) p%Table(iTable)%Coefs(Row,p%ColCm   ) = SiAry(InitInp%InCol_Cm)
            IF ( InitInp%InCol_Cpmin > 0 ) p%Table(iTable)%Coefs(Row,p%ColCpmin) = SiAry(InitInp%InCol_Cpmin)

         ENDDO ! Row

            ! check that not all the values are constant
         IF ( p%Table(iTable)%NumAlf < 3 )  THEN
            p%Table(iTable)%ConstData = .TRUE. ! we can't do splines with this many points, so it must be constant
         ELSE
               ! check if the columns change with alpha
            p%Table(iTable)%ConstData = .TRUE.
ALPHA_LOOP: DO Row=1,p%Table(iTable)%NumAlf-1
               DO Coef=1,NumCoefsIn ! don't check the additional columns from UA
                  IF ( .NOT. EqualRealNos( p%Table(iTable)%Coefs(Row,Coef), p%Table(iTable)%Coefs(Row+1,Coef) ) )  THEN
                     p%Table(iTable)%ConstData = .FALSE.
                     EXIT ALPHA_LOOP
                  ENDIF
               END DO ! Coef
            END DO ALPHA_LOOP
         END IF
         
         
         if ( p%Table(iTable)%ConstData ) then
            p%Table(iTable)%InclUAdata = .false.
         else
            call CalculateUACoeffs(CalcDefaults(iTable), p%Table(iTable), p%ColCl, p%ColCd, p%ColCm, p%ColUAf, InitInp%UAMod)
         end if

            ! Let's make sure that the data go from -Pi to Pi and that the values are the same for both
            ! unless there is only one point.

         NumAlf  = p%Table(iTable)%NumAlf
         if (NumAlf > 1) then
            BadVals = .FALSE.
            
            if (.not. p%Table(iTable)%ConstData) then
               IF ( .NOT. EqualRealNos( p%Table(iTable)%Alpha(1), -Pi ) )  THEN
                  BadVals = .TRUE.
               ENDIF
               IF ( .NOT. EqualRealNos( p%Table(iTable)%Alpha(NumAlf), Pi ) )  THEN
                  BadVals = .TRUE.
               ENDIF
            end if
               
            DO Coef=1,NumCoefsIn ! don't check the additional columns from UA
               IF ( .NOT. EqualRealNos( p%Table(iTable)%Coefs(1,Coef), p%Table(iTable)%Coefs(NumAlf,Coef) ) )  THEN
                  BadVals = .TRUE.
               ENDIF
            ENDDO ! Coef
            
            IF ( BadVals )  THEN
               if (p%Table(iTable)%ConstData) then
                  ErrStat2 = ErrID_Fatal
               else
                  ErrStat2 = ErrID_Warn
               end if
            
               CALL SetErrStat( ErrStat2, &
                  'Airfoil data should go from -180 degrees to 180 degrees and the coefficients at the ends should be the same.', ErrStat, ErrMsg, RoutineName )
            ENDIF
         end if
      ENDDO ! iTable


      DO iTable=1,p%NumTabs
         if ( .not. p%Table(iTable)%InclUAdata )  then
            p%ColUAf = 0 ! in case some tables have UA data and others don't; this is not set on a per-table basis
            exit ! exit loop
         end if
      ENDDO ! iTable

      CALL Cleanup( )

      RETURN

      !=======================================================================
      CONTAINS
      !=======================================================================
                  
         SUBROUTINE Cleanup ()

            ! This subroutine cleans up all the allocatable arrays, sets the error status/message and closes the binary file
               
            CALL NWTC_Library_DestroyFileInfoType (FileInfo, ErrStat2, ErrMsg2)
            IF ( ALLOCATED(CalcDefaults) ) DEALLOCATE(CalcDefaults) ! this type contains only logicals, so no need to call a destroy routine
            IF ( ALLOCATED(SiAry) ) DEALLOCATE(SiAry)
            
         END SUBROUTINE Cleanup 


   END SUBROUTINE ReadAFfile
!----------------------------------------------------------------------------------------------------------------------------------  
   SUBROUTINE CalculateUACoeffs(CalcDefaults,p,ColCl,ColCd,ColCm,ColUAf,UAMod)
      TYPE (AFI_UA_BL_Default_Type),intent(in):: CalcDefaults
      TYPE (AFI_Table_Type),    intent(inout) :: p                             ! This structure stores all the module parameters that are set by AirfoilInfo during the initialization phase.
      integer(IntKi),           intent(in   ) :: ColCl                         ! column for cl
      integer(IntKi),           intent(in   ) :: ColCd                         ! column for cd
      integer(IntKi),           intent(in   ) :: ColCm                         ! column for cm
      integer(IntKi),           intent(in   ) :: ColUAf                        ! column for UA f_st (based on Cl or cn)
      integer(IntKi),           intent(in   ) :: UAMod                         ! UA model; determines how to compute f_st?
   
      INTEGER(IntKi)                          :: Row                           ! The row of a table to be parsed in the FileInfo structure.
      INTEGER(IntKi)                          :: col_fs                        ! column for UA cn/cl_fs (fully separated cn or cl)
      INTEGER(IntKi)                          :: col_fa                        ! column for UA cn/cl_fa (fully attached cn or cl)
      
      INTEGER(IntKi)                          :: iCdMin
      INTEGER(IntKi)                          :: iHighLimit, iLowLimit
      INTEGER(IntKi)                          :: iHigh,  iLow
      INTEGER(IntKi)                          :: iHigh2, iLow2
      INTEGER(IntKi)                          :: iGuess, iUpper, iLower, i(1)
      INTEGER(IntKi)                          :: nRoots
      
      LOGICAL                                 :: UA_f_cn

      ! note that we don't get here with constant data, so NumAlf>2
      REAL(ReKi)                              :: roots(p%NumAlf)
      REAL(ReKi)                              :: cn(p%NumAlf)
      REAL(ReKi)                              :: ClSlope_raw(p%NumAlf-1)
      REAL(ReKi)                              :: CnSlope_raw(p%NumAlf-1)
      
      REAL(ReKi)                              :: ClSlope_(p%NumAlf-1)
      REAL(ReKi)                              :: CnSlope_(p%NumAlf-1)
      REAL(ReKi)                              :: alpha_(p%NumAlf-1)
      REAL(ReKi)                              :: alphaAtCdMin
      REAL(ReKi)                              :: CnSlopeAtCdMin
      REAL(ReKi)                              :: maxCnSlope
      
      REAL(ReKi) , PARAMETER                  :: CnSlopeThreshold = 0.90;
      REAL(ReKi) , PARAMETER                  :: fAtCriticalCn    = 0.7;
      REAL(ReKi)                              :: LimitAlphaRange
      REAL(ReKi)                              :: Default_Cn_alpha
      REAL(ReKi)                              :: Default_Cl_alpha
      REAL(ReKi)                              :: Default_alpha0
      REAL(ReKi)                              :: alphaMargin
      

      INTEGER(IntKi)                          :: ErrStat2                      ! Error status local to this routine.
      CHARACTER(ErrMsgLen)                    :: ErrMsg2
      CHARACTER(*), PARAMETER                 :: RoutineName = 'CalculateUACoeffs'

      if ( UAMod == UA_HGMV360 ) then
         LimitAlphaRange = TwoPi ! range we're limiting our equations to (in radians)
      else
         LimitAlphaRange =  20.0_ReKi * D2R ! range we're limiting our equations to (in radians)
      end if

      col_fs = ColUAf + 1
      col_fa = col_fs  + 1
      UA_f_cn = UAMod /= UA_HGM .and. UAMod /= UA_Oye ! these models use cl instead of cn
      
      if ( p%InclUAdata )  then

            ! these variables are for the unused UAMod=1 (UA_Baseline) model;
            ! TO DO: fix the calculations if we ever allow this model to be used
         if (CalcDefaults%eta_e          ) p%UA_BL%eta_e          =  1.00_ReKi ! it says it's supposed to be in the range 085 - 0.95, but then when FLookup is true, it uses 1.
         if (CalcDefaults%k0             ) p%UA_BL%k0             =  0.00_ReKi
         if (CalcDefaults%k1             ) p%UA_BL%k1             =  0.00_ReKi
         if (CalcDefaults%k2             ) p%UA_BL%k2             =  0.00_ReKi
         if (CalcDefaults%k3             ) p%UA_BL%k3             =  0.00_ReKi
         if (CalcDefaults%k1_hat         ) p%UA_BL%k1_hat         =  0.00_ReKi
         if (CalcDefaults%S1             ) p%UA_BL%S1             =  0.00_ReKi
         if (CalcDefaults%S2             ) p%UA_BL%S2             =  0.00_ReKi
         if (CalcDefaults%S3             ) p%UA_BL%S3             =  0.00_ReKi
         if (CalcDefaults%S4             ) p%UA_BL%S4             =  0.00_ReKi
         
            ! Set to default values:
         if (CalcDefaults%T_f0           ) p%UA_BL%T_f0           =  3.00_ReKi
         if (CalcDefaults%T_V0           ) p%UA_BL%T_V0           =  6.00_ReKi
         if (CalcDefaults%T_p            ) p%UA_BL%T_p            =  1.70_ReKi
         if (CalcDefaults%T_VL           ) p%UA_BL%T_VL           = 11.00_ReKi
         if (CalcDefaults%b1             ) p%UA_BL%b1             =  0.14_ReKi
         if (CalcDefaults%b2             ) p%UA_BL%b2             =  0.53_ReKi
         if (CalcDefaults%b5             ) p%UA_BL%b5             =  5.00_ReKi
         if (CalcDefaults%A1             ) p%UA_BL%A1             =  0.30_ReKi
         if (CalcDefaults%A2             ) p%UA_BL%A2             =  0.70_ReKi
         if (CalcDefaults%A5             ) p%UA_BL%A5             =  1.00_ReKi
         if (CalcDefaults%x_cp_bar       ) p%UA_BL%x_cp_bar       =  0.20_ReKi
         if (CalcDefaults%filtCutOff     ) p%UA_BL%filtCutOff     =  0.50_ReKi
         
         if (UAMod == UA_HGMV360) then ! set defaults for this model (note: we don't turn off UA)
            if (CalcDefaults%St_sh          ) p%UA_BL%St_sh          =  0.14_ReKi
            if (CalcDefaults%UACutout       ) p%UA_BL%UACutout       =  TwoPi*2              ! don't turn off UA for this model
            if (CalcDefaults%UACutout_delta ) p%UA_BL%UACutout_delta =  D2R                  ! begin turning off 1 degrees before UAcutout (if UACutout is large enough, we don't turn off UAcutout)
         else
            if (CalcDefaults%St_sh          ) p%UA_BL%St_sh          =  0.19_ReKi
            if (CalcDefaults%UACutout       ) p%UA_BL%UACutout       = 45.00_ReKi*D2R        ! turn off UA at 45 degrees
            if (CalcDefaults%UACutout_delta ) p%UA_BL%UACutout_delta =  5.00_ReKi*D2R        ! begin turning off 5 degrees before UAcutout
         end if
         
         p%UA_BL%UACutout_blend  = max(0.0_ReKi, abs(p%UA_BL%UACutout) - abs(p%UA_BL%UACutout_delta))
         
         !-------------------------------------
         ! Calculate based on airfoil polar:
         !-------------------------------------
         iCdMin = minloc(p%Coefs(:,ColCd),DIM=1, MASK=abs(p%alpha)<=LimitAlphaRange)
         
         if ( (maxval(p%Coefs(:,ColCd),DIM=1, MASK=abs(p%alpha)<=LimitAlphaRange) ==        &
               minval(p%Coefs(:,ColCd),DIM=1, MASK=abs(p%alpha)<=LimitAlphaRange)    ) .or. &
               maxval(p%Coefs(:,ColCl),DIM=1, MASK=abs(p%alpha)<=LimitAlphaRange) < 0.01 ) then
                 
               ! Cylinder polar perhaps?
                 
               if (CalcDefaults%Cd0)        p%UA_BL%Cd0 = p%Coefs(iCdMin,ColCd)
               if (CalcDefaults%alpha0)     p%UA_BL%alpha0 = 0;
               if (CalcDefaults%C_nalpha)   p%UA_BL%C_nalpha = 0;
               if (CalcDefaults%C_lalpha)   p%UA_BL%C_lalpha = 0;
               if (CalcDefaults%Cm0)        p%UA_BL%Cm0 = 0;
               if (CalcDefaults%alpha1)     p%UA_BL%alpha1 = 10*D2R;
               if (CalcDefaults%alpha2)     p%UA_BL%alpha2 = -10*D2R;
               if (CalcDefaults%Cn1)        p%UA_BL%Cn1 = 0;
               if (CalcDefaults%Cn2)        p%UA_BL%Cn2 = 0;
               if (CalcDefaults%alphaLower) p%UA_BL%alphaLower = -5*D2R;
               if (CalcDefaults%alphaUpper) p%UA_BL%alphaUpper = 5*D2R;
               
            if (.not. UA_f_cn) then
               call ComputeUASeparationFunction_onCl(p, ColCl, ColUAf, col_fs, col_fa)
            else
            
               if ( UAMod == UA_HGMV360 ) then
                  p%UA_BL%Cd0 = 0.0_ReKi  ! setting this to 0 so that Cn gets calculated properly elsewhere in this code
               end if
               Cn = Calculate_Cn(alpha=p%alpha, cl=p%Coefs(:,ColCl), cd=p%Coefs(:,ColCd), cd0=p%UA_BL%Cd0)
               call ComputeUA360_AttachedFlow(p, ColUAf, Cn, iLower, iUpper)
               call ComputeUA360_updateSeparationF( p, ColUAf, Cn, iLower, iUpper )
               call ComputeUA360_updateCnSeparated( p, ColUAf, Cn, iLower )

            end if
         else
               ! if Cd is constant, does this cause issues???
            alphaAtCdMin = p%alpha(iCdMin)
         
               ! compute cn:
            if (UAMod == UA_HGMV360) then
               !call Compute_iLoweriUpper(p, iLower, iUpper)
               !if (CalcDefaults%Cd0) p%UA_BL%Cd0 = minval( p%Coefs(iLower:iUpper, ColCd) )
               p%UA_BL%Cd0 = 0.0_ReKi  ! setting this to 0 so that Cn gets calculated properly elsewhere in this code
            else
               if (CalcDefaults%Cd0) p%UA_BL%Cd0 = p%Coefs(iCdMin,ColCd)
            end if
            cn = Calculate_Cn(alpha=p%alpha, cl=p%Coefs(:,ColCl), cd=p%Coefs(:,ColCd), cd0=p%UA_BL%Cd0)

               ! compute cn and cl slopes (raw):
            do Row=1,p%NumAlf-1
               CnSlope_raw(Row) = (      cn(Row+1)       - cn(Row)            ) / (p%alpha(Row+1) - p%alpha(Row))
               ClSlope_raw(Row) = ( p%Coefs(Row+1,ColCl) - p%Coefs(Row,ColCl) ) / (p%alpha(Row+1) - p%alpha(Row))
               alpha_(     Row) = 0.5_ReKi * (p%alpha(Row+1) + p%alpha(Row))
            end do
         
               ! smooth cn slope for better calculations later:
            call kernelSmoothing(alpha_, CnSlope_raw, kernelType_TRIWEIGHT, 2.0_ReKi*D2R, CnSlope_)
            call kernelSmoothing(alpha_, ClSlope_raw, kernelType_TRIWEIGHT, 2.0_ReKi*D2R, ClSlope_)
         
            iGuess = iCdMin
            CnSlopeAtCdMin = InterpStp( alphaAtCdMin, alpha_, CnSlope_, iGuess, p%NumAlf-1 )
         
               ! find bounding indices for limitAlphaRange
            iHighLimit = min( maxloc( alpha_ , DIM=1, MASK=alpha_ <  LimitAlphaRange) + 1, size(alpha_) ) ! we can limit this to some range
            iLowLimit  = max( minloc( alpha_ , DIM=1, MASK=alpha_ > -LimitAlphaRange) - 1, 1            ) ! we can limit this to some range
            if (iHighLimit - iLowLimit < 3) iHighLimit = min(iLowLimit+2,size(alpha_)) ! this could still be an issue if we don't have very many points in the airfoil table. If that's the case, this data is not worth anything anyway
            if (iHighLimit - iLowLimit < 3) iLowLimit  = max(iHighLimit-2,1) ! this could still be an issue if we don't have very many points in the airfoil table. If that's the case, this data is not worth anything anyway
            
               ! find alphaUpper (using smoothed Cn values):
            if (CalcDefaults%alphaUpper) then
               iHigh = iHighLimit
               if (iHigh<iCdMin) iHigh = p%NumAlf-1 !this should be an error?
            
               maxCnSlope = CnSlopeAtCdMin
               do Row=iCdMin, iHigh
                  iHigh2 = Row
                  if (CnSlope_(Row) > maxCnSlope) then
                     maxCnSlope = CnSlope_(Row)
                  else if (CnSlope_(Row) < CnSlopeThreshold*maxCnSlope) then
                     exit
                  end if
               end do

               if (iHigh2 == iCdMin) then
                  p%UA_BL%alphaUpper = alphaAtCdMin;
               else
                  iHigh2 = min(max(1, iHigh2-1), p%NumAlf-1 )
                  p%UA_BL%alphaUpper = alpha_(iHigh2);
               end if

            else
               iHigh2 = iHighLimit ! initialize for use in alphaLower if no alphaUpper default is requested
            end if
         
            
               !find alphaLower
            if (CalcDefaults%alphaLower) then
               maxCnSlope = CnSlopeAtCdMin
               
               iLow = iLowLimit
               iHigh = max( 1, min(iHigh2, iCdMin, p%NumAlf-1) )
               if (iHigh < iLow) iLow = 1

               do Row = iHigh,iLow,-1
                  iLow2 = Row
                  if (CnSlope_(Row) > maxCnSlope) then
                     maxCnSlope = CnSlope_(Row);
                  else if ( CnSlope_(Row) < CnSlopeThreshold*maxCnSlope ) then
                     exit
                  end if
               end do
            
               if (iLow2 == iCdMin) then
                  p%UA_BL%alphaLower = alphaAtCdMin;
               else
                  iLow2 = min(max(1, iLow2+1), p%NumAlf-1 )
                  p%UA_BL%alphaLower = alpha_(iLow2);
               end if
            end if
         
            !------------------------------------
            ! Note: C_nalpha, C_lalpha, and alpha0 are not used in HGMV360
            !------------------------------------
            
            if (CalcDefaults%C_nalpha .or. CalcDefaults%C_lalpha .or. CalcDefaults%alpha0) then
               
               alphaMargin = 0.2*( p%UA_BL%alphaUpper - p%UA_BL%alphaLower );
               !mask = p%alpha >= p%UA_BL%alphaLower+alphaMargin & p%alpha <= p%UA_BL%alphaUpper-alphaMargin;
            
               iLow2 = iLowLimit
               do while (iLow2 < iHighLimit-1 .and. p%alpha(iLow2) <  p%UA_BL%alphaLower + alphaMargin) 
                  iLow2 = iLow2 + 1
               end do

               iHigh2 = iHighLimit
               do while (iHigh2 > iLow2+1 .and. p%alpha(iHigh2) >  p%UA_BL%alphaUpper - alphaMargin) 
                  iHigh2 = iHigh2 - 1
               end do

               call Calculate_C_alpha(p%alpha(iLow2:iHigh2), Cn(iLow2:iHigh2), p%Coefs(iLow2:iHigh2,ColCl), Default_Cn_alpha, Default_Cl_alpha, Default_alpha0, ErrStat2, ErrMsg2)
         
               if (CalcDefaults%C_nalpha) p%UA_BL%C_nalpha = Default_Cn_alpha
               if (CalcDefaults%C_lalpha) p%UA_BL%C_lalpha = Default_Cl_alpha
               if (CalcDefaults%alpha0)   p%UA_BL%alpha0   = Default_alpha0
            end if

            if (CalcDefaults%Cm0) then
               if (ColCm > 0) then
                  iGuess = p%NumAlf/2 ! guess: start in the center
                  p%UA_BL%Cm0 = InterpStp( p%UA_BL%alpha0, p%alpha, p%Coefs(:,ColCm), iGuess, p%NumAlf )
               else
                  p%UA_BL%Cm0 = 0.0_ReKi
               end if
            end if
         
            if (.not. UA_f_cn) then !
               call ComputeUASeparationFunction_onCl(p, ColCl, ColUAf, col_fs, col_fa)
               call Compute_iLoweriUpper(p, iLower, iUpper) ! calculating iLower and iUpper here (for alpha1 and alpha2)
            else
               call ComputeUA360_AttachedFlow(p, ColUAf, Cn, iLower, iUpper)
               call ComputeUA360_updateSeparationF( p, ColUAf, Cn, iLower, iUpper )
               call ComputeUA360_updateCnSeparated( p, ColUAf, Cn, iLower )
            end if
            

               ! alpha1
            if (CalcDefaults%alpha1) then
               iGuess = max(1, minloc( p%alpha , DIM=1, MASK=p%alpha >= p%UA_BL%alphaUpper .and. p%Coefs(:,ColUAf) <= fAtCriticalCn))
               call fZeros(p%alpha(iUpper:), fAtCriticalCn - p%Coefs(iUpper:,ColUAf), roots, nRoots)

               if (nRoots==1) then
                  p%UA_BL%alpha1 = roots(1)
               elseif (nRoots>1) then
                  i = minloc( abs(roots(1:nRoots) - p%alpha(iGuess) ), DIM=1 ) ! find root closest to guess
                  p%UA_BL%alpha1 = roots(i(1))
               else
                  p%UA_BL%alpha1 = p%alpha(iGuess)
               end if
            end if
         
               ! alpha2
            if (CalcDefaults%alpha2) then
               iGuess = maxloc( p%alpha , DIM=1, MASK=p%alpha <= p%UA_BL%alphaLower .and. p%Coefs(:,ColUAf) <= fAtCriticalCn)
               call fZeros(p%alpha(:iLower), fAtCriticalCn - p%Coefs(:iLower,ColUAf), roots, nRoots)

               if (nRoots==1) then
                  p%UA_BL%alpha2 = roots(1)
               elseif (nRoots>1) then
                  i = minloc( abs(roots(1:nRoots) - p%alpha(iGuess) ), DIM=1 ) ! find root closest to guess
                  p%UA_BL%alpha2 = roots(i(1))
               else
                  p%UA_BL%alpha2 = p%alpha(iGuess)
               end if
            
            end if
         
               ! Cn1
            if (CalcDefaults%Cn1) then
               iGuess = iHighLimit
               p%UA_BL%Cn1 = InterpStp( p%UA_BL%alpha1, p%alpha, cn, iGuess, p%NumAlf )
            end if
         
               ! Cn2
            if (CalcDefaults%Cn2) then
               iGuess = iLowLimit
               p%UA_BL%Cn2 = InterpStp( p%UA_BL%alpha2, p%alpha, cn, iGuess, p%NumAlf )
            end if
         
         end if ! not a circular polar
         
         if ( UA_f_cn ) then
            iGuess = iLowLimit
            p%UA_BL%c_alphaLower = InterpStp(p%UA_BL%alphaLower, p%alpha, cn, iGuess, p%NumAlf)
            iGuess = iHighLimit
            p%UA_BL%c_alphaUpper = InterpStp(p%UA_BL%alphaUpper, p%alpha, cn, iGuess, p%NumAlf)
         else
            iGuess = iLowLimit
            p%UA_BL%c_alphaLower = InterpStp(p%UA_BL%alphaLower, p%alpha, p%Coefs(:,ColCl), iGuess, p%NumAlf)
            iGuess = iHighLimit
            p%UA_BL%c_alphaUpper = InterpStp(p%UA_BL%alphaUpper, p%alpha, p%Coefs(:,ColCl), iGuess, p%NumAlf)
         end if
         
      end if ! UA is included

   END SUBROUTINE CalculateUACoeffs
!----------------------------------------------------------------------------------------------------------------------------------
   FUNCTION Calculate_Cn (alpha, Cl, Cd, Cd0) RESULT(Cn)
      REAL(ReKi),               intent(in   ) :: alpha(:)                   ! alpha
      REAL(ReKi),               intent(in   ) :: Cl(:)                      ! cl
      REAL(ReKi),               intent(in   ) :: Cd(:)                      ! cd
      REAL(ReKi),               intent(in   ) :: Cd0
      REAL(ReKi)                              :: Cn(size(alpha))            ! cn (result of this function)
      
      integer(IntKi)                          :: NumAlf
      integer(IntKi)                          :: Row
   
      NumAlf = size(alpha)
      
      do Row=1,NumAlf
         cn(Row) = Cl(Row)*cos(alpha(Row)) + (Cd(Row) - Cd0)*sin(alpha(Row))
      end do
      
   END FUNCTION Calculate_Cn
!----------------------------------------------------------------------------------------------------------------------------------
   SUBROUTINE Calculate_C_alpha(alpha, Cn, Cl, Default_Cn_alpha, Default_Cl_alpha, Default_alpha0, ErrStat, ErrMsg)
      REAL(ReKi),               intent(in   ) :: alpha(:)                   ! alpha
      REAL(ReKi),               intent(in   ) :: Cn(:)                      ! cn
      REAL(ReKi),               intent(in   ) :: Cl(:)                      ! cl
   
      REAL(ReKi),               intent(  out) :: Default_Cn_alpha
      REAL(ReKi),               intent(  out) :: Default_Cl_alpha
      REAL(ReKi),               intent(  out) :: Default_alpha0
      integer(IntKi),           intent(  out) :: errStat                    ! Error status of the operation
      character(*),             intent(  out) :: errMsg                     ! Error message if ErrStat /= ErrID_None 
      
      REAL(ReKi)                              :: A(      size(alpha), 2)
      REAL(ReKi)                              :: B(max(2,size(alpha)),2)

      if (SIZE(Cn) < 2 .OR. SIZE(Cl) < 2) then
         ErrMsg='Calculate_C_alpha: Not enough data points to compute Cn and Cl slopes.'
         ErrStat=ErrID_Fatal
         Default_Cn_alpha = EPSILON(Default_Cn_alpha)
         Default_Cl_alpha = EPSILON(Default_Cl_alpha)
         Default_alpha0 = 0.0_ReKi
         return
      end if

      A(:,1) = alpha
      A(:,2) = 1.0_ReKi
      
      B(:,1) = Cn
      B(:,2) = Cl
      
      CALL LAPACK_gels('N', A, B, ErrStat, ErrMsg)
   
      Default_Cn_alpha = B(1,1)
      Default_Cl_alpha = B(1,2)
      
      if (.not. EqualRealNos(B(1,1),0.0_ReKi)) then
         Default_alpha0  = -B(2,1)/B(1,1) ! using the values from Cn_alpha
      else
         Default_alpha0 = 0.0_ReKi
      end if
         
   END SUBROUTINE Calculate_C_alpha
!----------------------------------------------------------------------------------------------------------------------------------
   SUBROUTINE ComputeUASeparationFunction_onCl(p, ColCl, ColUAf, col_fs, col_fa)
      TYPE (AFI_Table_Type),    intent(inout) :: p                             ! This structure stores all the module parameters that are set by AirfoilInfo during the initialization phase.
      integer(IntKi),           intent(in   ) :: ColUAf                        ! column for UA f_st (based on Cl or cn)
      integer(IntKi),           intent(in   ) :: ColCl                         ! column for cl
      INTEGER(IntKi),           intent(in   ) :: col_fs                        ! column for UA cn/cl_fs (fully separated cn or cl)
      INTEGER(IntKi),           intent(in   ) :: col_fa                        ! column for UA cn/cl_fa (fully attached cn or cl); NOT USED IN THE MODELS ! note that col_fa is not used in this model, but we set the values to ensure files get written properly

      
      integer                                 :: Row
      REAL(ReKi)                              :: cl_ratio
      REAL(ReKi)                              :: cl_inv
      REAL(ReKi)                              :: f_st
      REAL(ReKi)                              :: fullySeparate
      
         !------------------------------------------------
         ! calculate f_st, cl_fs, and cl_fa for HGM model
         !------------------------------------------------
         if (EqualRealNos(p%UA_BL%c_lalpha,0.0_ReKi)) then
            p%Coefs(:,ColUAf) = 0.0_ReKi                           ! Eq. 59
            p%Coefs(:,col_fs) = p%Coefs(:,ColCl)                   ! Eq. 61
            p%Coefs(:,col_fa) = 0.0_ReKi
            call ComputeUASeparationFunction_zero(p, ColUAf, p%Coefs(:,ColCl)) ! just to initialize these values... UA will turn off without using them
         else
            
               do Row=1,p%NumAlf
            
                  if (EqualRealNos( p%alpha(Row), p%UA_BL%alpha0)) then
                     f_st  = 1.0_ReKi                                         ! Eq. 59
                     fullySeparate = p%Coefs(Row,ColCl) / 2.0_ReKi            ! Eq. 61 (which should be very close to 0 because definition of alpha0 says cl(alpha0) = 0 )
                  else
            
                     cl_ratio = p%Coefs(Row,ColCl) / ( p%UA_BL%c_lalpha*(p%alpha(Row) - p%UA_BL%alpha0))
                     cl_ratio = max(0.0_ReKi, cl_ratio)
            
                     f_st = ( 2.0_ReKi * sqrt(cl_ratio) - 1.0_ReKi )**2
                  
                     if (f_st < 1.0_ReKi) then 
                        ! Region where f_st<1, merge
                        f_st  = max(0.0_ReKi, f_st) ! make sure it is not negative
                        fullySeparate = (p%Coefs(Row,ColCl) - p%UA_BL%c_lalpha* (p%alpha(Row) - p%UA_BL%alpha0)*f_st) / (1.0_ReKi - f_st) ! Eq 61
                     else
                        ! Initialize to linear region (in fact only at singularity, where f_st=1)
                        f_st = 1.0_ReKi
                        fullySeparate = p%Coefs(Row,ColCl) / 2.0_ReKi                      ! Eq. 61
                     end if
                     
                  end if
               
                  p%Coefs(Row,ColUAf) = f_st
                  p%Coefs(Row,col_fs) = fullySeparate
                  p%Coefs(Row,col_fa) = p%UA_BL%c_lalpha * (p%alpha(Row) - p%UA_BL%alpha0) ! not used in the UA model (it's specified directly), but computed here for completeness

               end do

               ! These variables aren't used with the models that use Cl instead of Cn, but it's a way to initialize the values.
               ! They make sure that the separation function is monotonic before p%UA_BL%alphaLower and after p%UA_BL%alphaUpper:
               call ComputeUASeparationFunction_zero(p, ColUAf, p%Coefs(:,ColCl)) ! this was comparing with alpha0, but now we compare with alphaUpper and alphaLower

            
               ! Ensuring everything is in harmony 
               do Row=1,p%NumAlf
                  fullySeparate = p%Coefs(Row,col_fs)
               
                  cl_inv = p%UA_BL%c_lalpha*(p%alpha(Row) - p%UA_BL%alpha0)     ! Eq. 64
                  if (.not. EqualRealNos(cl_inv, fullySeparate)) then
                     f_st=(p%Coefs(Row,ColCl) - fullySeparate) / (cl_inv - fullySeparate);        ! Eq. 60
                     f_st = max(0.0_ReKi, f_st)
                     f_st = min(1.0_ReKi, f_st)
                  
                     p%Coefs(Row,ColUAf) = f_st
                  else 
                     p%Coefs(Row,ColUAf) = 1.0_ReKi
                  end if
               end do
               
               
            end if ! c_lalpha == 0

   END SUBROUTINE ComputeUASeparationFunction_onCl
!----------------------------------------------------------------------------------------------------------------------------------  
   SUBROUTINE Compute_iLoweriUpper(p, iLower, iUpper)
      TYPE (AFI_Table_Type),    intent(in   ) :: p                             ! This structure stores all the module parameters that are set by AirfoilInfo during the initialization phase.
      INTEGER(IntKi)          , intent(  out) :: iLower                        ! The lower index separating the region around 0
      INTEGER(IntKi)          , intent(  out) :: iUpper                        ! The upper index separating the region around 0
      
      !------------------------------------------------
      ! get bounds
      !------------------------------------------------
      iLower = minloc( p%alpha , DIM=1, MASK=p%alpha >= p%UA_BL%alphaLower)
      iUpper = maxloc( p%alpha , DIM=1, MASK=p%alpha <= p%UA_BL%alphaUpper)
      
      iLower = max(1, min(p%NumAlf-1,iLower)) ! 1 <= iLower <= NumAlf-1
      iUpper = max(2, min(p%NumAlf  ,iUpper)) ! 2 <= iUpper <= NumAlf

   END SUBROUTINE Compute_iLoweriUpper
!----------------------------------------------------------------------------------------------------------------------------------  
   SUBROUTINE ComputeUASeparationFunction_zero(p, ColUAf, cn_cl)
      TYPE (AFI_Table_Type),    intent(inout) :: p                             ! This structure stores all the module parameters that are set by AirfoilInfo during the initialization phase.
      integer(IntKi),           intent(in   ) :: ColUAf                        ! column for UA f_st (based on Cl or cn)
      REAL(ReKi),               intent(in   ) :: cn_cl(:)                      ! cn or cl, whichever variable we are computing this on
   
      REAL(ReKi)                              :: c_RateBreak                   ! the slope of the wrap-around region
      INTEGER(IntKi)                          :: Row                           ! The row of a table to be parsed in the FileInfo structure.
      INTEGER(IntKi)                          :: col_fs                        ! column for UA cn/cl_fs (fully separated cn or cl)
      INTEGER(IntKi)                          :: col_fa                        ! column for UA cn/cl_fa (fully attached cn or cl)
      INTEGER(IntKi)                          :: iHigh, iLow
      INTEGER(IntKi)                          :: iTemp
      
      !------------------------------------------------
      ! set column numbers
      !------------------------------------------------
      col_fs = ColUAf + 1
      col_fa = col_fs + 1
      
         ! initialize so that we can find the minimum f on each side of the attached region
     !iLow  = minloc(p%Coefs(:,ColUAf), DIM=1, MASK=p%alpha < p%UA_BL%alphaLower, BACK=.TRUE.) ! because not all compilers allow keyword "BACK" from the F2008 standard, we implement this way:
      iTemp  = minloc(p%Coefs(:,ColUAf), DIM=1, MASK=p%alpha < p%UA_BL%alphaLower) ! because not all compilers (gcc) allow keyword "BACK" from the F2008 standard, we implement this way
      iLow  = maxloc( p%alpha, DIM=1, MASK=p%alpha < p%UA_BL%alphaLower .and. p%Coefs(:,ColUAf) == p%Coefs(iTemp,ColUAf) )

      iHigh = minloc(p%Coefs(:,ColUAf), DIM=1, MASK=p%alpha > p%UA_BL%alphaUpper)

      ! Compute variables to help x3 state with +/-180-degree wrap-around issues
      p%UA_BL%alphaBreakUpper  = p%alpha(iHigh)
      p%UA_BL%alphaBreakLower  = p%alpha(iLow)
      p%UA_BL%CnBreakUpper     = p%Coefs(iHigh,col_fa)
      p%UA_BL%CnBreakLower     = p%Coefs(iLow,col_fa)
      
      c_RateBreak       = (p%UA_BL%CnBreakUpper - p%UA_BL%CnBreakLower) / ( (p%UA_BL%alphaBreakUpper-TwoPi) - p%UA_BL%alphaBreakLower)
      
         ! make sure that the separation function is monotonic before iLow and after iHigh:
      do Row=1,iLow
         p%Coefs(Row,col_fa) = (p%alpha(Row) - p%UA_BL%alphaBreakLower) * c_RateBreak + p%UA_BL%CnBreakLower
         p%Coefs(Row,col_fs) = cn_cl(Row)
         p%Coefs(Row,ColUAf) = 0.0_ReKi
      end do
      do Row=iHigh,p%NumAlf
         p%Coefs(Row,col_fa) = (p%alpha(Row) - p%UA_BL%alphaBreakUpper) * c_RateBreak + p%UA_BL%CnBreakUpper
         p%Coefs(Row,col_fs) = cn_cl(Row)
         p%Coefs(Row,ColUAf) = 0.0_ReKi
      end do
      
   END SUBROUTINE ComputeUASeparationFunction_zero
!----------------------------------------------------------------------------------------------------------------------------------  
   SUBROUTINE ComputeUA360_AttachedFlow(p, ColUAf, cn_cl, iLower, iUpper)
      TYPE (AFI_Table_Type),    intent(inout) :: p                             ! This structure stores all the module parameters that are set by AirfoilInfo during the initialization phase.
      integer(IntKi),           intent(in   ) :: ColUAf                        ! column for UA f_st (based on Cl or cn)
      REAL(ReKi),               intent(in   ) :: cn_cl(:)                      ! cn or cl, whichever variable we are computing this on
      INTEGER(IntKi)          , intent(  out) :: iLower                        ! The lower index separating the region around 0
      INTEGER(IntKi)          , intent(  out) :: iUpper                        ! The upper index separating the region around 0
   
      REAL(ReKi)                              :: roots(p%NumAlf)
      REAL(ReKi)                              :: x_(3), f_(3)
      
      REAL(ReKi)                              :: CnSlopeUpper, alpha0Upper
      REAL(ReKi)                              :: CnSlopeLower, alpha0Lower
      REAL(ReKi)                              :: CnSlopeReverseFlow           ! Cn slope versus angle of attack for reverse flow, 1/rad

      
      INTEGER(IntKi)                          :: Row                           ! The row of a table to be parsed in the FileInfo structure.
      INTEGER(IntKi)                          :: iRoot
      INTEGER(IntKi)                          :: col_fa                        ! column for UA cn/cl_fa (fully attached cn or cl)
      INTEGER(IntKi)                          :: Indx
      INTEGER(IntKi)                          :: nZeros
      
      
      !------------------------------------------------
      ! set column numbers
      !------------------------------------------------
      col_fa = ColUAf + 2

      !------------------------------------------------
      ! get bounds
      !------------------------------------------------
      call Compute_iLoweriUpper(p, iLower, iUpper)

      p%UA_BL%alphaLower = p%alpha(iLower) ! note we are overwritting values here to make them consistent in the linear equation
      p%UA_BL%alphaUpper = p%alpha(iUpper) ! note we are overwritting values here to make them consistent in the linear equation
      
      p%UA_BL%c_alphaLower = cn_cl(iLower) ! for vortex calculations (x5, HGMV model)
      p%UA_BL%c_alphaUpper = cn_cl(iUpper) ! for vortex calculations (x5, HGMV model)
      !------------------------------------------------
      ! From dynamicStallLUT.m/updateCnAttached()
      !------------------------------------------------
      CnSlopeUpper = ( cn_cl(iUpper-1) - cn_cl(iUpper) ) / ( p%alpha(iUpper-1) - p%alpha(iUpper) )
      if (EqualRealNos(CnSlopeUpper, 0.0_ReKi)) then
         alpha0Upper = p%alpha(iUpper)
      else
         alpha0Upper  = p%alpha(iUpper) - cn_cl(iUpper)/CnSlopeUpper;
      end if
      
      CnSlopeLower = ( cn_cl(iLower) - cn_cl(iLower+1) ) / ( p%alpha(iLower) - p%alpha(iLower+1) )
      if (EqualRealNos(CnSlopeLower, 0.0_ReKi)) then
         alpha0Lower = p%alpha(iLower)
      else
         alpha0Lower  = p%alpha(iLower) - cn_cl(iLower)/CnSlopeLower;
      end if
      
      ! Find reverse flow Cn = 0 near positive 180 deg (and not in the range (- 45, 45) degrees)
      call fZeros(p%alpha, cn_cl, roots, nZeros, Period=TwoPi)
      p%UA_BL%alpha0ReverseFlow = p%alpha(1) !  default value, in case there aren't any roots. Maybe this should be an error?
      if (nZeros > 0) then
         iRoot = maxloc( abs(roots(1:nZeros)), DIM=1, MASK=abs(roots(1:nZeros)) >= 45.0_ReKi*D2R )
         if (iRoot > 0) then
            p%UA_BL%alpha0ReverseFlow = roots(iRoot)
            if (p%UA_BL%alpha0ReverseFlow < -PiBy2) p%UA_BL%alpha0ReverseFlow = p%UA_BL%alpha0ReverseFlow + TwoPi !bjj check this value along with alphaBreakLower subtracting the TwoPi
         end if
      end if
      CnSlopeReverseFlow = -TwoPi;

      
      ! Find intersections
      p%UA_BL%alphaBreakUpper = ( CnSlopeReverseFlow *  p%UA_BL%alpha0ReverseFlow          - CnSlopeUpper*alpha0Upper ) / ( CnSlopeReverseFlow - CnSlopeUpper );
      p%UA_BL%CnBreakUpper    = CnSlopeUpper*( p%UA_BL%alphaBreakUpper - alpha0Upper );
            
      p%UA_BL%alphaBreakLower = ( CnSlopeReverseFlow * (p%UA_BL%alpha0ReverseFlow - TwoPi) - CnSlopeLower*alpha0Lower ) / ( CnSlopeReverseFlow - CnSlopeLower );
      p%UA_BL%CnBreakLower    = CnSlopeLower*( p%UA_BL%alphaBreakLower - alpha0Lower );

      ! set fully attached values:
      Indx = 1
      x_ = (/ p%UA_BL%alpha0ReverseFlow-TwoPi, p%UA_BL%alphaBreakLower, p%alpha(iLower) /)
      f_ = (/ 0.0_ReKi,                        p%UA_BL%CnBreakLower,    cn_cl(iLower) /)
      do Row=1,iLower-1
         p%Coefs(Row,col_fa) = InterpExtrapStp(p%alpha(Row), x_, f_, Indx, size(x_))
      end do
      
      do Row=iLower,iUpper
         p%Coefs(Row,col_fa) = cn_cl(Row)
      end do
      
      x_ = (/ p%alpha(iUpper), p%UA_BL%alphaBreakUpper, p%UA_BL%alpha0ReverseFlow /)
      f_ = (/ cn_cl(iUpper)  , p%UA_BL%CnBreakUpper,    0.0_ReKi /)
      do Row=iUpper+1,p%NumAlf
         p%Coefs(Row,col_fa) = InterpExtrapStp(p%alpha(Row), x_, f_, Indx, size(x_))
      end do
      
   END SUBROUTINE ComputeUA360_AttachedFlow
!----------------------------------------------------------------------------------------------------------------------------------  
   SUBROUTINE ComputeUA360_updateSeparationF( p, ColUAf, cn_cl, iLower, iUpper )
      TYPE (AFI_Table_Type),    intent(inout) :: p                             ! This structure stores all the module parameters that are set by AirfoilInfo during the initialization phase.
      integer(IntKi),           intent(in   ) :: ColUAf                        ! column for UA f_st (based on Cl or cn)
      REAL(ReKi),               intent(in   ) :: cn_cl(:)                      ! cn or cl, whichever variable we are computing this on
      INTEGER(IntKi)          , intent(in   ) :: iLower                        ! The lower index separating the region around 0
      INTEGER(IntKi)          , intent(in   ) :: iUpper                        ! The upper index separating the region around 0
   
      REAL(ReKi)                              :: Offset
      REAL(ReKi)                              :: CnRatio
      REAL(ReKi)                              :: alpha_(p%NumAlf)              ! temporary for calculating periodic f_st
      REAL(ReKi)                              :: f_st(  p%NumAlf)              ! temporary for calculating periodic f_st

      INTEGER(IntKi)                          :: Row                           ! The row of a table to be parsed in the FileInfo structure.
      INTEGER(IntKi)                          :: col_fa                        ! column for UA cn/cl_fa (fully attached cn or cl)
      INTEGER(IntKi)                          :: iReverseFlow                  ! The index where f_st is at a local max near +/-180
      INTEGER(IntKi)                          :: iUpperBreak                   ! The upper index separating the region around +/-180
      INTEGER(IntKi)                          :: iLowerBreak                   ! The lower index separating the region around +/-180
      
      
      !------------------------------------------------
      ! set column numbers
      !------------------------------------------------
      col_fa = ColUAf + 2 ! fully attached (column values computed in ComputeUA360_AttachedFlow())
      
      ! compute f_st (separation function, f = p%Coefs(Row,ColUAf))
      do Row=1,p%NumAlf
         offset = ComputeUA360_CnOffset(p, cn_cl, Row, iLower)
         if (EqualRealNos(p%Coefs(Row,col_fa),offset)) then
            CnRatio = 1.0_ReKi
         else
            CnRatio = (cn_cl(Row)-offset) / (p%Coefs(Row,col_fa)-offset);  ! offset needed to ensure numerator and denomonator have same sign since sqrt is used next
         end if
         CnRatio = max( 0.25_ReKi, CnRatio ); ! below 1/4 we assume full separation and f = 0

         p%Coefs(Row,ColUAf) = ( 2.0_ReKi * sqrt( CnRatio ) - 1.0_ReKi )**2
            
         p%Coefs(Row,ColUAf) = min( p%Coefs(Row,ColUAf), 1.0_ReKi )  ! f <= 1
         p%Coefs(Row,ColUAf) = max( 0.0_ReKi, p%Coefs(Row,ColUAf) )  ! f >= 0

         !if (EqualRealNos( p%Coefs(Row,col_fa), cn_cl(Row)) p%Coefs(Row,ColUAf) = 1.0_ReKi ! Set this below without EqualRealNos()
      end do
      
         ! Where p%Coefs(Row,col_fa) == cn_cl(Row), set f = 1
      do Row=iLower,iUpper
         p%Coefs(Row,ColUAf) = 1.0_ReKi 
      end do

      !-----------------------------------------------------------
      ! now fix issues if there is a second peak near 180 degrees:
      !-----------------------------------------------------------
      iLowerBreak = maxloc( p%alpha , DIM=1, MASK=p%alpha <= p%UA_BL%alphaBreakLower)
      alpha_ = cshift(p%alpha,iLowerBreak)
      f_st   = cshift(p%Coefs(:,ColUAf),iLowerBreak)
      do Row = 2,p%NumAlf
         if (alpha_(Row) < alpha_(Row-1)) alpha_(Row) = alpha_(Row)+TwoPi
      end do
      
      iReverseFlow = maxloc( f_st, DIM=1, MASK= alpha_ > p%UA_BL%alphaBreakUpper )
      iUpperBreak = minloc( alpha_ , DIM=1, MASK=alpha_ >= p%UA_BL%alphaBreakUpper)

      ! make sure this is monotonically decreasing from a single peak:
      do Row=iReverseFlow-1,iUpperBreak+1,-1
!        if ( f_st(Row-1) > f_st(Row) )    f_st(Row-1) = max(0.0_ReKi, f_st(Row) - ABS( (f_st(Row+1) - f_st(Row) )/(alpha_(Row+1) - alpha_(Row)) * (alpha_(Row)-alpha_(Row-1))))
         if (EqualRealNos(f_st(Row),0.0_ReKi)) f_st(Row-1) = 0.0_ReKi
         if ( f_st(Row-1) > f_st(Row) )    f_st(Row) = 0.5_ReKi * (f_st(Row+1) + f_st(Row-1))
      end do
      do Row=iReverseFlow+1,p%NumAlf-1
!        if ( f_st(Row+1) > f_st(Row) )    f_st(Row+1) = max(0.0_ReKi, f_st(Row) - ABS( (f_st(Row-1) - f_st(Row) )/(alpha_(Row-1) - alpha_(Row)) * (alpha_(Row+1) - alpha_(Row))))
         if (EqualRealNos(f_st(Row),0.0_ReKi)) f_st(Row+1) = 0.0_ReKi
         if ( f_st(Row+1) > f_st(Row) )    f_st(Row) = 0.5_ReKi * (f_st(Row+1) + f_st(Row-1))
      end do

      p%Coefs(:,ColUAf)   = cshift(f_st,-iLowerBreak)

      
   END SUBROUTINE ComputeUA360_updateSeparationF
!----------------------------------------------------------------------------------------------------------------------------------  
   SUBROUTINE ComputeUA360_updateCnSeparated( p, ColUAf, cn_cl, iLower )
      TYPE (AFI_Table_Type),    intent(inout) :: p                             ! This structure stores all the module parameters that are set by AirfoilInfo during the initialization phase.
      integer(IntKi),           intent(in   ) :: ColUAf                        ! column for UA f_st (based on Cl or cn)
      REAL(ReKi),               intent(in   ) :: cn_cl(:)                      ! cn or cl, whichever variable we are computing this on
      INTEGER(IntKi)          , intent(in   ) :: iLower                        ! The lower index separating the region around 0
   
      REAL(ReKi)                              :: Offset                       
      INTEGER(IntKi)                          :: Row                           ! The row of a table to be parsed in the FileInfo structure.
      INTEGER(IntKi)                          :: col_fa                        ! column for UA cn/cl_fa (fully attached cn or cl)
      INTEGER(IntKi)                          :: col_fs                        ! column for UA cn/cl_fa (fully separated cn or cl)
      
      !------------------------------------------------
      ! set column numbers
      !------------------------------------------------
      col_fa = ColUAf + 2 ! fully attached
      col_fs = ColUAf + 1 ! fully separate

      do Row=1,p%NumAlf
         if (EqualRealNos( p%Coefs(Row,ColUAf), 1.0_ReKi )) then
            offset = ComputeUA360_CnOffset(p, cn_cl, Row, iLower)
            p%Coefs(Row,col_fs) = 0.5_ReKi * (cn_cl(Row) + offset)
         else
            p%Coefs(Row,col_fs) = ( cn_cl(Row) - p%Coefs(Row,col_fa) * p%Coefs(Row,ColUAf) ) / ( 1.0_ReKi - p%Coefs(Row,ColUAf) )
         end if
      end do

   END SUBROUTINE ComputeUA360_updateCnSeparated
!----------------------------------------------------------------------------------------------------------------------------------  
   REAL(ReKi) FUNCTION ComputeUA360_CnOffset(p, cn_cl, Row, iLower) RESULT(offset)
      TYPE (AFI_Table_Type),    intent(in   ) :: p                             ! This structure stores all the module parameters that are set by AirfoilInfo during the initialization phase.
      REAL(ReKi),               intent(in   ) :: cn_cl(:)                      ! cn or cl, whichever variable we are computing this on
      INTEGER(IntKi)          , intent(in   ) :: Row                           ! The row of a table to be parsed in the FileInfo structure.
      INTEGER(IntKi)          , intent(in   ) :: iLower                        ! The lower index separating the region around 0
   
      REAL(ReKi)                              :: CnOffset                     ! Mathematical trick: offset to Cn making formulation of f-separation behave for strange polars with negative stall at positive Cn values (usually soiled polars for thick airfoils)
      REAL(ReKi)                              :: SlopeScale
         
   
      ! compute cnOffset
      if (cn_cl(iLower) > -0.05) then
         CnOffset = cn_cl(iLower) + 0.05
      else
         CnOffset = 0.0_ReKi
      end if
      
      SlopeScale = 0.1_ReKi*R2D
      offset = CnOffset * ( tanh(SlopeScale*(p%alpha(Row)+PiBy2)) - tanh(SlopeScale*(p%alpha(Row)-PiBy2)) ) / 2.0_ReKi; !Only apply Cn offset in vicinity of AoA 0 deg
   END FUNCTION ComputeUA360_CnOffset
!----------------------------------------------------------------------------------------------------------------------------------  
subroutine FindBoundingTables(p, secondaryDepVal, lowerTable, upperTable, xVals)

   TYPE (AFI_ParameterType), intent(in   ) :: p                          ! This structure stores all the module parameters that are set by AirfoilInfo during the initialization phase.
   real(ReKi),               intent(in   ) :: secondaryDepVal            ! Interpolate secondary values (Re or UserProp) based on this value

   integer(IntKi),           intent(  out) :: lowerTable                 ! index of the lower airfoil table p%secondVals(lowerTable) <= secondaryDepVal <= p%secondVals(upperTable)
   integer(IntKi),           intent(  out) :: upperTable                 ! index of the upper airfoil table ( = lowerTable+1 )
   real(ReKi),               intent(  out) :: xVals(2)                   ! this takes the place of time in the extrapInterp routines generated by the Registry
   
   integer(IntKi)                          :: iMid

   ! compare algorithm with InterpBinReal
   lowerTable  = 1
   upperTable  = p%NumTabs

   DO WHILE ( upperTable-lowerTable > 1 )

      iMid = ( upperTable + lowerTable )/2

      IF ( secondaryDepVal >= p%secondVals(iMid) ) THEN
         lowerTable = iMid
      ELSE
         upperTable = iMid
      END IF

   END DO
   
   xVals(1) = p%secondVals(lowerTable)
   xVals(2) = p%secondVals(upperTable)

end subroutine FindBoundingTables
!----------------------------------------------------------------------------------------------------------------------------------  
subroutine AFI_ComputeUACoefs2D( secondaryDepVal, p, UA_BL, errStat, errMsg )
! This routine is calculates the UA parameters for a set of tables which are dependent a 2nd user-defined varible, could be Re or Cntrl, etc.
! If the requested yVar is not associated with a given table, then the two tables which contain yVar are found and, a cubic spline interpolation is performed at the requested AOA.
! for each of those two tables. Then a linear intepolation is performed on the 2nd dimension to find the final Cl,Cd,Cm, and Cpmin values.
! If the requested yVar corresponds to a table, then only a single cubic interpolation based on the requested AOA is performed.
!..................................................................................................................................
   real(ReKi),               intent(in   ) :: secondaryDepVal            ! Interpolate based on this value
   TYPE (AFI_ParameterType), intent(in   ) :: p                          ! This structure stores all the module parameters that are set by AirfoilInfo during the initialization phase.
   type(AFI_UA_BL_Type),     intent(  out) :: UA_BL
   integer(IntKi),           intent(  out) :: errStat                    ! Error status of the operation
   character(*),             intent(  out) :: errMsg                     ! Error message if ErrStat /= ErrID_None 
   
   real(ReKi)                              :: xVals(2)                   ! secondary interpolation values associated with the tables (this takes the place of time in the extrapInterp routines generated by the Registry)
   
   integer                                 :: lowerTable, upperTable
   character(*), parameter                 :: RoutineName = 'AFI_ComputeUACoefs2D'

   
   ErrStat = ErrID_None
   ErrMsg  = ''
   
      ! find boundaries for 
   
         ! Let's check the limits first.

   IF ( secondaryDepVal <= p%secondVals( 1 ) )  THEN
   ! was call SetErrStat (ErrID_Fatal, "Specified Reynold's number, "//trim(num2lstr(secondaryDepVal))//" , is outside the range of Re specified in the airfoil input file tables.", ErrStat, ErrMsg, RoutineName )
   ! or  call SetErrStat (ErrID_Fatal, "Specified User Property's value, "//trim(num2lstr(secondaryDepVal))//" , is outside the range of User Property values specified in the airfoil input file tables.", ErrStat, ErrMsg, RoutineName )
      call AFI_CopyUA_BL_Type( p%Table(1)%UA_BL, UA_BL, MESH_NEWCOPY, errStat, errMsg )  ! this doesn't have a mesh, so the control code is irrelevant
      return
   ELSE IF ( secondaryDepVal >= p%secondVals( p%NumTabs ) ) THEN
   ! was call SetErrStat (ErrID_Fatal, "Specified Reynold's number, "//trim(num2lstr(secondaryDepVal))//" , is outside the range of Re specified in the airfoil input file tables.", ErrStat, ErrMsg, RoutineName )
   ! or  call SetErrStat (ErrID_Fatal, "Specified User Property's value, "//trim(num2lstr(secondaryDepVal))//" , is outside the range of User Property values specified in the airfoil input file tables.", ErrStat, ErrMsg, RoutineName )
      call AFI_CopyUA_BL_Type( p%Table(p%NumTabs)%UA_BL, UA_BL, MESH_NEWCOPY, errStat, errMsg )  ! this doesn't have a mesh, so the control code is irrelevant
      return
   END IF

   call FindBoundingTables(p, secondaryDepVal, lowerTable, upperTable, xVals)

      ! linearly interpolate
   call AFI_UA_BL_Type_ExtrapInterp1(p%Table(lowerTable)%UA_BL, p%Table(upperTable)%UA_BL, xVals, UA_BL, secondaryDepVal, ErrStat, ErrMsg )

   
end subroutine AFI_ComputeUACoefs2D  
!----------------------------------------------------------------------------------------------------------------------------------  
subroutine AFI_ComputeAirfoilCoefs2D( AOA, secondaryDepVal, p, AFI_interp, errStat, errMsg )
! This routine is calculates Cl, Cd, Cm, (and Cpmin) for a set of tables which are dependent on AOA as well as a 2nd user-defined varible, could be Re or Cntrl, etc.
! If the requested yVar is not associated with a given table, then the two tables which contain yVar are found and, a cubic spline interpolation is performed at the requested AOA.
! for each of those two tables. Then a linear intepolation is performed on the 2nd dimension to find the final Cl,Cd,Cm, and Cpmin values.
! If the requested yVar corresponds to a table, then only a single cubic interpolation based on the requested AOA is performed.
!..................................................................................................................................
   real(ReKi),               intent(in   ) :: AOA
   real(ReKi),               intent(in   ) :: secondaryDepVal           ! Unused in the current version!     
   TYPE (AFI_ParameterType), intent(in   ) :: p                          ! This structure stores all the module parameters that are set by AirfoilInfo during the initialization phase.
   type(AFI_OutputType),     intent(  out) :: AFI_interp                 ! contains    real(ReKi),               intent(  out) :: Cl, Cd, Cm, Cpmin
   integer(IntKi),           intent(  out) :: errStat                    ! Error status of the operation
   character(*),             intent(  out) :: errMsg                     ! Error message if ErrStat /= ErrID_None 
   
   
   integer                                 :: lowerTable, upperTable
   real(ReKi)                              :: xVals(2)
   type(AFI_OutputType)                    :: AFI_lower
   type(AFI_OutputType)                    :: AFI_upper
      
   ErrStat = ErrID_None
   ErrMsg  = ''
   
   IF ( secondaryDepVal <= p%secondVals( 1 ) )  THEN
   ! was call SetErrStat (ErrID_Fatal, "Specified Reynold's number, "//trim(num2lstr(secondaryDepVal))//" , is outside the range of Re specified in the airfoil input file tables.", ErrStat, ErrMsg, RoutineName )
   ! or  call SetErrStat (ErrID_Fatal, "Specified User Property's value, "//trim(num2lstr(secondaryDepVal))//" , is outside the range of User Property values specified in the airfoil input file tables.", ErrStat, ErrMsg, RoutineName )
      call AFI_ComputeAirfoilCoefs1D( AOA, p, AFI_interp, errStat, errMsg, 1 )
      return
   ELSE IF ( secondaryDepVal >= p%secondVals( p%NumTabs ) ) THEN
   ! was call SetErrStat (ErrID_Fatal, "Specified Reynold's number, "//trim(num2lstr(secondaryDepVal))//" , is outside the range of Re specified in the airfoil input file tables.", ErrStat, ErrMsg, RoutineName )
   ! or  call SetErrStat (ErrID_Fatal, "Specified User Property's value, "//trim(num2lstr(secondaryDepVal))//" , is outside the range of User Property values specified in the airfoil input file tables.", ErrStat, ErrMsg, RoutineName )
      call AFI_ComputeAirfoilCoefs1D( AOA, p, AFI_interp, errStat, errMsg, p%NumTabs )
      return
   END IF
   
   call FindBoundingTables(p, secondaryDepVal, lowerTable, upperTable, xVals)
   
!fixme ERROR HANDLING!   
   call AFI_ComputeAirfoilCoefs1D( AOA, p, AFI_lower, errStat, errMsg, lowerTable )
      if (ErrStat >= AbortErrLev) return
   call AFI_ComputeAirfoilCoefs1D( AOA, p, AFI_upper, errStat, errMsg, upperTable )
      if (ErrStat >= AbortErrLev) return

       ! linearly interpolate these values
   call AFI_Output_ExtrapInterp1(AFI_lower, AFI_upper, xVals, AFI_interp, secondaryDepVal, ErrStat, ErrMsg )
   
   
end subroutine AFI_ComputeAirfoilCoefs2D  
         
!----------------------------------------------------------------------------------------------------------------------------------  
subroutine AFI_ComputeAirfoilCoefs1D( AOA, p, AFI_interp, errStat, errMsg, TableNum )
! If the requested yVar is not associated with a given table, then the two tables which contain yVar are found and, a cubic spline interpolation is performed at the requested AOA.
! for each of those two tables. Then a linear intepolation is performed on the 2nd dimension to find the final Cl,Cd,Cm, and Cpmin values.
! If the requested yVar corresponds to a table, then only a single cubic interpolation based on the requested AOA is performed.
!..................................................................................................................................
   real(ReKi),               intent(in   ) :: AOA 
   TYPE (AFI_ParameterType), intent(in   ) :: p                          ! This structure stores all the module parameters that are set by AirfoilInfo during the initialization phase.
   type(AFI_OutputType)                    :: AFI_interp                 !  Cl, Cd, Cm, Cpmin
   integer(IntKi),           intent(  out) :: errStat                    ! Error status of the operation
   character(*),             intent(  out) :: errMsg                     ! Error message if ErrStat /= ErrID_None
   integer(IntKi), optional, intent(in   ) :: TableNum
   
   
   real                                    :: IntAFCoefs(MaxNumAFCoeffs)                ! The interpolated airfoil coefficients.
   real(reki)                              :: Alpha
   integer                                 :: s1
   integer                                 :: iTab

      
   ErrStat = ErrID_None
   ErrMsg  = ''

   if (present(TableNum)) then
      iTab = TableNum
   else
      iTab = 1
   end if
   
   IntAFCoefs = 0.0_ReKi ! initialize in case we only don't have MaxNumAFCoeffs columns in the airfoil data (e.g., so cm is zero if not in the file)
 
   s1 = size(p%Table(iTab)%Coefs,2)
   
   if (p%Table(iTab)%ConstData) then
      IntAFCoefs(1:s1) = p%Table(iTab)%Coefs(1,:)   ! all the rows are constant, so we can just return the values at any alpha (e.g., row 1)
   else
      Alpha = AOA
      call MPi2Pi ( Alpha ) ! change AOA into range of -pi to pi
   
   
         ! Spline interpolation of lower table based on requested AOA
   
      IntAFCoefs(1:s1) = CubicSplineInterpM( Alpha  &
                                             , p%Table(iTab)%Alpha &
                                             , p%Table(iTab)%Coefs &
                                             , p%Table(iTab)%SplineCoefs &
                                             , ErrStat, ErrMsg )
   end if
  
   AFI_interp%Cl    = IntAFCoefs(p%ColCl)
   AFI_interp%Cd    = IntAFCoefs(p%ColCd)
     
   if ( p%ColCm > 0 ) then
      AFI_interp%Cm = IntAFCoefs(p%ColCm)
   else
      AFI_interp%Cm    = 0.0_Reki  !Set these to zero unless there is data to be read in
   end if
   
   if ( p%ColCpmin > 0 ) then
      AFI_interp%Cpmin = IntAFCoefs(p%ColCpmin)
   else
      AFI_interp%Cpmin = 0.0_Reki
   end if

   if ( p%ColUAf > 0 ) then
      AFI_interp%f_st          = IntAFCoefs(p%ColUAf)   ! separation function
      AFI_interp%fullySeparate = IntAFCoefs(p%ColUAf+1) ! fully separated cn or cl
      AFI_interp%fullyAttached = IntAFCoefs(p%ColUAf+2) ! fully attached cn or cl
   else
      AFI_interp%f_st          = 0.0_ReKi
      AFI_interp%fullySeparate = 0.0_ReKi
      AFI_interp%fullyAttached = 0.0_ReKi
   end if
   
      ! needed if using UnsteadyAero:
   if (p%Table(iTab)%InclUAdata) then
      AFI_interp%Cd0 = p%Table(iTab)%UA_BL%Cd0
      AFI_interp%Cm0 = p%Table(iTab)%UA_BL%Cm0
   else
      AFI_interp%Cd0 = 0.0_ReKi
      AFI_interp%Cm0 = 0.0_ReKi
   end if
   
   
end subroutine AFI_ComputeAirfoilCoefs1D

!----------------------------------------------------------------------------------------------------------------------------------  
!> This routine calculates Cl, Cd, Cm, (and Cpmin) for a set of tables which are dependent on AOA as well as a 2nd user-defined varible, could be Re or Cntrl, etc.
subroutine AFI_ComputeAirfoilCoefs( AOA, Re, UserProp, p, AFI_interp, errStat, errMsg )

   real(ReKi),               intent(in   ) :: AOA
   real(ReKi),               intent(in   ) :: Re                         ! Reynold's Number
   real(ReKi),               intent(in   ) :: UserProp                   !< User property for interpolating airfoil tables
   TYPE (AFI_ParameterType), intent(in   ) :: p                          ! This structure stores all the module parameters that are set by AirfoilInfo during the initialization phase.
   type(AFI_OutputType),     intent(  out) :: AFI_interp                 ! contains   real(ReKi),               intent(  out) :: Cl, Cd, Cm, Cpmin
   integer(IntKi),           intent(  out) :: errStat                    ! Error status of the operation
   character(*),             intent(  out) :: errMsg                     ! Error message if ErrStat /= ErrID_None 

   real(ReKi)                              :: ReInterp

      ! These coefs are stored in the p data structures based on Re
   
   if ( p%AFTabMod == AFITable_1 ) then 
      call AFI_ComputeAirfoilCoefs1D( AOA, p, AFI_interp, errStat, errMsg, 1 )
   elseif ( p%AFTabMod == AFITable_2Re ) then
#ifndef AFI_USE_LINEAR_RE
      ReInterp = log( Re )
#else
      ReInterp =      Re
#endif
      call AFI_ComputeAirfoilCoefs2D( AOA, ReInterp, p, AFI_interp, errStat, errMsg )
   else !if ( p%AFTabMod == AFITable_2User ) then
      call AFI_ComputeAirfoilCoefs2D( AOA, UserProp, p, AFI_interp, errStat, errMsg )
   end if
   
   ! put some limits on the separation function:
   AFI_interp%f_st = min( max( AFI_interp%f_st, 0.0_ReKi), 1.0_ReKi)  ! separation function

   
end subroutine AFI_ComputeAirfoilCoefs

!----------------------------------------------------------------------------------------------------------------------------------  
!> This routine calculates Cl, Cd, Cm, (and Cpmin) for a set of tables which are dependent on AOA as well as a 2nd user-defined varible, could be Re or Cntrl, etc.
subroutine AFI_ComputeUACoefs( p, Re, UserProp, UA_BL, errMsg, errStat )

   type(AFI_ParameterType), intent(in   ) :: p                             !< This structure stores all the module parameters that are set by AirfoilInfo during the initialization phase.
   real(ReKi),              intent(in   ) :: Re                            !< Reynold's number
   real(ReKi),              intent(in   ) :: UserProp                      !< User property for interpolating airfoil tables
   type(AFI_UA_BL_Type),    intent(  out) :: UA_BL                         !< airfoil constants (UA Beddoes-Leishman parameters )

   integer(IntKi),          intent(  out) :: errStat                       !< Error status
   character(*),            intent(  out) :: errMsg                        !< Error message

   real(ReKi)                             :: ReInterp
   

      ! These coefs are stored in the p data structures based on Re
   
   if ( p%AFTabMod == AFITable_1 ) then 
      call AFI_CopyUA_BL_Type( p%Table(1)%UA_BL, UA_BL, MESH_NEWCOPY, errStat, errMsg )  ! this doesn't have a mesh, so the control code is irrelevant
      return
   elseif ( p%AFTabMod == AFITable_2Re ) then
#ifndef AFI_USE_LINEAR_RE
      ReInterp = log( Re )
#else
      ReInterp =      Re
#endif
      call AFI_ComputeUACoefs2D( ReInterp, p, UA_BL, errStat, errMsg )
   else !if ( p%AFTabMod == AFITable_2User ) then
      call AFI_ComputeUACoefs2D( UserProp, p, UA_BL, errStat, errMsg )
   end if
   
   call MPi2Pi( UA_BL%alpha0 )
   call MPi2Pi( UA_BL%alpha1 )
   call MPi2Pi( UA_BL%alpha2 )
   
   ! Cn1=1.9 Tp=1.7 Tf=3., Tv=6 Tvl=11, Cd0=0.012
   
end subroutine AFI_ComputeUACoefs

!=============================================================================
subroutine AFI_WrHeader(delim, FileName, unOutFile, ErrStat, ErrMsg)

   character(*),                 intent(in   )  :: delim
   character(*),                 intent(in   )  :: FileName
   integer(IntKi),               intent(  out)  :: unOutFile
   integer(IntKi),               intent(  out)  :: ErrStat     ! Error status of the operation
   character(*),                 intent(  out)  :: ErrMsg      ! Error message if ErrStat /= ErrID_None

   integer(IntKi)                               :: i
   integer(IntKi)                               :: ErrStat2
   character(ErrMsgLen)                         :: ErrMsg2
   character(*), parameter                      :: RoutineName = 'AFI_WrHeader'
   
   integer, parameter                           :: MaxLen = 17
   integer, parameter                           :: NumChans = 46
   character(MaxLen)                            :: ChanName( NumChans)
   character(MaxLen)                            :: ChanUnit( NumChans)
   
   
   i=1
   ChanName(i) = 'AirfoilNumber';     ChanUnit(i) = '(-)';        i = i+1;
   ChanName(i) = 'TableNumber';       ChanUnit(i) = '(-)';        i = i+1;
   ChanName(i) = 'alpha0';            ChanUnit(i) = '(deg)';      i = i+1;
   ChanName(i) = 'alpha1';            ChanUnit(i) = '(deg)';      i = i+1;
   ChanName(i) = 'alpha2';            ChanUnit(i) = '(deg)';      i = i+1;
   ChanName(i) = 'eta_e';             ChanUnit(i) = '(-)';        i = i+1;
   ChanName(i) = 'C_nalpha';          ChanUnit(i) = '(-/rad)';    i = i+1;
   ChanName(i) = 'C_lalpha';          ChanUnit(i) = '(-/rad)';    i = i+1;
   ChanName(i) = 'T_f0';              ChanUnit(i) = '(-)';        i = i+1;
   ChanName(i) = 'T_V0';              ChanUnit(i) = '(-)';        i = i+1;
   ChanName(i) = 'T_p';               ChanUnit(i) = '(-)';        i = i+1;
   ChanName(i) = 'T_VL';              ChanUnit(i) = '(-)';        i = i+1;
   ChanName(i) = 'b1';                ChanUnit(i) = '(-)';        i = i+1;
   ChanName(i) = 'b2';                ChanUnit(i) = '(-)';        i = i+1;
   ChanName(i) = 'b5';                ChanUnit(i) = '(-)';        i = i+1;
   ChanName(i) = 'A1';                ChanUnit(i) = '(-)';        i = i+1;
   ChanName(i) = 'A2';                ChanUnit(i) = '(-)';        i = i+1;
   ChanName(i) = 'A5';                ChanUnit(i) = '(-)';        i = i+1;
   ChanName(i) = 'S1';                ChanUnit(i) = '(-)';        i = i+1;
   ChanName(i) = 'S2';                ChanUnit(i) = '(-)';        i = i+1;
   ChanName(i) = 'S3';                ChanUnit(i) = '(-)';        i = i+1;
   ChanName(i) = 'S4';                ChanUnit(i) = '(-)';        i = i+1;
   ChanName(i) = 'Cn1';               ChanUnit(i) = '(-)';        i = i+1;
   ChanName(i) = 'Cn2';               ChanUnit(i) = '(-)';        i = i+1;
   ChanName(i) = 'St_sh';             ChanUnit(i) = '(-)';        i = i+1;
   ChanName(i) = 'Cd0';               ChanUnit(i) = '(-)';        i = i+1;
   ChanName(i) = 'Cm0';               ChanUnit(i) = '(-)';        i = i+1;
   ChanName(i) = 'k0';                ChanUnit(i) = '(-)';        i = i+1;
   ChanName(i) = 'k1';                ChanUnit(i) = '(-)';        i = i+1;
   ChanName(i) = 'k2';                ChanUnit(i) = '(-)';        i = i+1;
   ChanName(i) = 'k3';                ChanUnit(i) = '(-)';        i = i+1;
   ChanName(i) = 'k1_hat';            ChanUnit(i) = '(-)';        i = i+1;
   ChanName(i) = 'x_cp_bar';          ChanUnit(i) = '(-)';        i = i+1;
   ChanName(i) = 'UACutout';          ChanUnit(i) = '(deg)';      i = i+1;
   ChanName(i) = 'UACutout_delta';    ChanUnit(i) = '(deg)';      i = i+1;
   ChanName(i) = 'UACutout_blend';    ChanUnit(i) = '(deg)';      i = i+1;
   ChanName(i) = 'filtCutOff';        ChanUnit(i) = '(-)';        i = i+1;
   ChanName(i) = 'alphaLower';        ChanUnit(i) = '(deg)';      i = i+1;
   ChanName(i) = 'alphaUpper';        ChanUnit(i) = '(deg)';      i = i+1;
   ChanName(i) = 'c_alphaLower';      ChanUnit(i) = '(-)';        i = i+1;
   ChanName(i) = 'c_alphaUpper';      ChanUnit(i) = '(-)';        i = i+1;
   ChanName(i) = 'alpha0ReverseFlow'; ChanUnit(i) = '(deg)';      i = i+1;
   ChanName(i) = 'alphaBreakUpper';   ChanUnit(i) = '(deg)';      i = i+1;
   ChanName(i) = 'CnBreakUpper';      ChanUnit(i) = '(-)';        i = i+1;
   ChanName(i) = 'alphaBreakLower';   ChanUnit(i) = '(deg)';      i = i+1;
   ChanName(i) = 'CnBreakLower';      ChanUnit(i) = '(-)';        i = i+1;

   CALL GetNewUnit( unOutFile, ErrStat, ErrMsg )
   IF ( ErrStat /= ErrID_None ) RETURN

   CALL OpenFOutFile ( unOutFile, trim(FileName), ErrStat2, ErrMsg2 )
      call SetErrStat(ErrStat2, ErrMsg2, ErrStat, ErrMsg, RoutineName)
      if (ErrStat >= AbortErrLev) return
      
         
   ! Generate file outputs

   write (unOutFile,'(/,A)')  'Predictions were generated on '//CurDate()//' at '//CurTime() !//' using '//trim(GetNVD(version))
   write (unOutFile,'(1X,A)') trim(ProgName)
   write (unOutFile,'()' )    !print a blank line
   write (unOutFile,'()' )    !print a blank line
   write (unOutFile,'()' )    !print a blank line
              

      !......................................................
      ! Write the names of the output parameters on one line:
      !......................................................
   call WrFileNR ( unOutFile, ChanName(1) )
   do i=2,size(ChanName)
      call WrFileNR ( unOutFile, delim//ChanName(i) )
   end do
   write (unOutFile,'()')

      !......................................................
      ! Write the units of the output parameters on one line:
      !......................................................
   call WrFileNR ( unOutFile, ChanUnit(1) )
   do i=2,size(ChanName)
      call WrFileNR ( unOutFile, delim//ChanUnit(i) )
   end do
   write (unOutFile,'()')
   
end subroutine AFI_WrHeader
!=============================================================================
subroutine AFI_WrData(k, unOutFile, delim, AFInfo)
   type(AFI_ParameterType),      intent(in   )  :: AFInfo      ! The airfoil parameter data (for all airfoils)
   integer,                      intent(in   )  :: k
   integer(IntKi),               intent(in   )  :: unOutFile
   character(*),                 intent(in   )  :: delim
   
   integer(IntKi)                               :: i
   
   integer, parameter                           :: MaxLen = 17
   integer, parameter                           :: NumChans = 46
   real(ReKi)                                   :: TmpValues(NumChans)
   character(3)                                 :: MaxLenStr
   character(80)                                :: Fmt
   
   MaxLenStr = trim(num2lstr(MaxLen))
   TmpValues = 0.0_ReKi ! initialize in case UAdata is not included in the airfoil table

   Fmt = '(I'//MaxLenStr//',"'//delim//'",I'//MaxLenStr//','//trim(num2lstr(NumChans))//'("'//delim//'",F'//MaxLenStr//'.5))'
   
   do i=1,size(AFInfo%Table)
      IF (AFInfo%Table(i)%InclUAdata) then
         WRITE(unOutFile, Fmt) k, i, &
                                    AFInfo%Table(i)%UA_BL%alpha0*R2D        , &
                                    AFInfo%Table(i)%UA_BL%alpha1*R2D        , &
                                    AFInfo%Table(i)%UA_BL%alpha2*R2D        , &
                                    AFInfo%Table(i)%UA_BL%eta_e             , &
                                    AFInfo%Table(i)%UA_BL%C_nalpha          , &
                                    AFInfo%Table(i)%UA_BL%C_lalpha          , &
                                    AFInfo%Table(i)%UA_BL%T_f0              , &
                                    AFInfo%Table(i)%UA_BL%T_V0              , &
                                    AFInfo%Table(i)%UA_BL%T_p               , &
                                    AFInfo%Table(i)%UA_BL%T_VL              , &
                                    AFInfo%Table(i)%UA_BL%b1                , &
                                    AFInfo%Table(i)%UA_BL%b2                , &
                                    AFInfo%Table(i)%UA_BL%b5                , &
                                    AFInfo%Table(i)%UA_BL%A1                , &
                                    AFInfo%Table(i)%UA_BL%A2                , &
                                    AFInfo%Table(i)%UA_BL%A5                , &
                                    AFInfo%Table(i)%UA_BL%S1                , &
                                    AFInfo%Table(i)%UA_BL%S2                , &
                                    AFInfo%Table(i)%UA_BL%S3                , &
                                    AFInfo%Table(i)%UA_BL%S4                , &
                                    AFInfo%Table(i)%UA_BL%Cn1               , &
                                    AFInfo%Table(i)%UA_BL%Cn2               , &
                                    AFInfo%Table(i)%UA_BL%St_sh             , &
                                    AFInfo%Table(i)%UA_BL%Cd0               , &
                                    AFInfo%Table(i)%UA_BL%Cm0               , &
                                    AFInfo%Table(i)%UA_BL%k0                , &
                                    AFInfo%Table(i)%UA_BL%k1                , &
                                    AFInfo%Table(i)%UA_BL%k2                , &
                                    AFInfo%Table(i)%UA_BL%k3                , &
                                    AFInfo%Table(i)%UA_BL%k1_hat            , &
                                    AFInfo%Table(i)%UA_BL%x_cp_bar          , &
                                    AFInfo%Table(i)%UA_BL%UACutout*R2D      , &
                                    AFInfo%Table(i)%UA_BL%UACutout_delta*R2D, &
                                    AFInfo%Table(i)%UA_BL%UACutout_blend*R2D, &
                                    AFInfo%Table(i)%UA_BL%filtCutOff        , &
                                    AFInfo%Table(i)%UA_BL%alphaLower*R2D    , &
                                    AFInfo%Table(i)%UA_BL%alphaUpper*R2D    , &
                                    AFInfo%Table(i)%UA_BL%c_alphaLower      , &
                                    AFInfo%Table(i)%UA_BL%c_alphaUpper      , &
                                    AFInfo%Table(i)%UA_BL%alpha0ReverseFlow*R2D, &
                                    AFInfo%Table(i)%UA_BL%alphaBreakUpper*R2D, &
                                    AFInfo%Table(i)%UA_BL%CnBreakUpper       , &
                                    AFInfo%Table(i)%UA_BL%alphaBreakLower*R2D, &
                                    AFInfo%Table(i)%UA_BL%CnBreakLower

      ELSE
         WRITE(unOutFile, Fmt) k, i, TmpValues(3:)
      END IF
   end do
      
end subroutine AFI_WrData
!=============================================================================
subroutine AFI_WrTables(AFI_Params,UAMod,OutRootName)
   
   type(AFI_ParameterType), intent(in), target  :: AFI_Params
   integer(IntKi),          intent(in)          :: UAMod
   character(*),            intent(in)          :: OutRootName
      
   integer(IntKi)                               :: unOutFile
   integer(IntKi)                               :: ErrStat
   character(ErrMsgLen)                         :: ErrMsg
   
   Real(ReKi),      allocatable                 :: cl_smooth(:)
   Real(ReKi),      allocatable                 :: cn_smooth(:)
   Real(ReKi),      allocatable                 :: cn(:)
   Real(ReKi),      allocatable                 :: cc(:)
   Real(ReKi),      allocatable                 :: cl_lin(:)
   Real(ReKi),      allocatable                 :: cn_lin(:)
   
   character(len=3)                             :: Prefix
   character(len=11)                            :: sFullyAtt
   character(len=8)                             :: sCm
   integer                                      :: iTab, iRow
   type(AFI_Table_Type), pointer                :: table !< Alias
   
   if (UAMod /= UA_HGM .and. UAMod /= UA_Oye) then
      Prefix='Cn_'
      sFullyAtt='Cn_FullyAtt'
   else
      Prefix='Cl_'
      sFullyAtt='Dummy'
   endif
   if (AFI_Params%ColCm > 0) then
      sCm='Cm'
   else
      sCm='Cm_Dummy'
   endif
   
      
   ! Loop on tables, write a different file for each table.
   do iTab = 1, size(AFI_Params%Table)
      table => AFI_Params%Table(iTab)
      
      ! Compute derived parameters from cl and cd, and UA_BL
      allocate(cl_smooth(table%NumAlf))
      allocate(cn_smooth(table%NumAlf))
      allocate(cn       (table%NumAlf))
      allocate(cc       (table%NumAlf))
      allocate(cl_lin   (table%NumAlf))
      allocate(cn_lin   (table%NumAlf))
      

      cn     = table%Coefs(:,AFI_Params%ColCl) * cos(table%alpha) + (table%Coefs(:,AFI_Params%ColCd) - table%UA_BL%Cd0) * sin(table%alpha);
      cc     = table%Coefs(:,AFI_Params%ColCl) * sin(table%alpha) - (table%Coefs(:,AFI_Params%ColCd) - table%UA_BL%Cd0) * cos(table%alpha);
      cn_lin = table%UA_BL%C_nalpha * (table%alpha - table%UA_BL%alpha0)
      cl_lin = table%UA_BL%C_lalpha * (table%alpha - table%UA_BL%alpha0)

      do iRow = 1, table%NumAlf
         if ((table%alpha(iRow)<table%UA_BL%alphaBreakLower).or. table%alpha(iRow)>table%UA_BL%alphaBreakUpper) then
            cl_lin(iRow) =0.0_ReKi
            cn_lin(iRow) =0.0_ReKi
         endif
      enddo

      ! Smoothing (used priot to compute slope in CalculateUACoeffs)
      call kernelSmoothing(table%alpha, cn                             , kernelType_TRIWEIGHT, 2.0_ReKi*D2R, cn_smooth)
      call kernelSmoothing(table%alpha, table%Coefs(:,AFI_Params%ColCl), kernelType_TRIWEIGHT, 2.0_ReKi*D2R, cl_smooth)

      
      ! Write to file

      CALL GetNewUnit( unOutFile, ErrStat, ErrMsg )
      IF ( ErrStat /= ErrID_None ) RETURN

      CALL OpenFOutFile ( unOutFile, trim(OutRootName)//'.Coefs.'//trim(num2lstr(iTab))//'.out', ErrStat, ErrMsg )
         if (ErrStat >= AbortErrLev) then
            call WrScr(Trim(ErrMsg))
            return
         end if
   
      WRITE (unOutFile,'(/,A/)') 'These predictions were generated by AirfoilInfo on '//CurDate()//' at '//CurTime()//'.'
      WRITE (unOutFile,'(/,A/)')  ' '

      if (AFI_Params%ColUAf > 0) then
         WRITE(unOutFile, '(20(A20,1x))') 'Alpha', 'Cl',  'Cd',  sCm,   'Cn',  'Cc', 'f_st', Prefix//'FullySep', sFullyAtt , 'Cl_lin','Cn_lin','Cl_smooth', 'Cn_smooth'
         WRITE(unOutFile, '(20(A20,1x))') '(deg)', '(-)', '(-)', '(-)', '(-)', '(-)','(-)', '(-)'             , '(-)'     ,  '(-)'  , '(-)'  , '(-)'    ,'(-)'

         ! TODO, we could do something with ColCpmim and ColUAf
         if (AFI_Params%ColCm > 0) then
            do iRow=1,size(table%Alpha)
               WRITE(unOutFile, '(20(F20.6,1x))') table%Alpha(iRow)*R2D, table%Coefs(iRow,AFI_Params%ColCl), table%Coefs(iRow,AFI_Params%ColCd), table%Coefs(iRow,AFI_Params%ColCm), &
                                              cn(iRow), cc(iRow),  table%Coefs(iRow,AFI_Params%ColUAf:), cl_lin(iRow), cn_lin(iRow), cl_smooth(iRow), cn_smooth(iRow)
            end do
         else
            do iRow=1,size(table%Alpha)
               WRITE(unOutFile, '(20(F20.6,1x))') table%Alpha(iRow)*R2D, table%Coefs(iRow,AFI_Params%ColCl), table%Coefs(iRow,AFI_Params%ColCd), 0.0_ReKi, &
                                              cn(iRow), cc(iRow), table%Coefs(iRow,AFI_Params%ColUAf:), cl_lin(iRow), cn_lin(iRow), cl_smooth(iRow), cn_smooth(iRow)
            end do
         endif
      else
         WRITE(unOutFile, '(20(A20,1x))') 'Alpha', 'Cl',  'Cd',  sCm,   'Cn',  'Cc',  'Cl_lin','Cn_lin','Cl_smooth', 'Cn_smooth'
         WRITE(unOutFile, '(20(A20,1x))') '(deg)', '(-)', '(-)', '(-)', '(-)', '(-)', '(-)'   ,'(-)'   ,'(-)'      ,'(-)'

         ! TODO, we could do something with ColCpmim and ColUAf
         if (AFI_Params%ColCm > 0) then
            do iRow=1,size(table%Alpha)
               WRITE(unOutFile, '(20(F20.6,1x))') table%Alpha(iRow)*R2D, table%Coefs(iRow,AFI_Params%ColCl), table%Coefs(iRow,AFI_Params%ColCd), table%Coefs(iRow,AFI_Params%ColCm), &
                                              cn(iRow), cn(iRow), cl_lin(iRow), cn_lin(iRow), cl_smooth(iRow), cn_smooth(iRow)
            end do
         else
            do iRow=1,size(table%Alpha)
               WRITE(unOutFile, '(20(F20.6,1x))') table%Alpha(iRow)*R2D, table%Coefs(iRow,AFI_Params%ColCl), table%Coefs(iRow,AFI_Params%ColCd), 0.0_ReKi, &
                                              cn(iRow), cn(iRow), cl_lin(iRow), cn_lin(iRow), cl_smooth(iRow), cn_smooth(iRow)
            end do
         endif
      
      end if
      
      CLOSE(unOutFile)
      
      if(allocated(cl_smooth)) deallocate(cl_smooth)
      if(allocated(cn_smooth)) deallocate(cn_smooth)
      if(allocated(cn       )) deallocate(cn       )
      if(allocated(cc       )) deallocate(cc       )
      if(allocated(cl_lin   )) deallocate(cl_lin   )
      if(allocated(cn_lin   )) deallocate(cn_lin   )
   enddo

end subroutine AFI_WrTables
!=============================================================================
   
END MODULE AirfoilInfo<|MERGE_RESOLUTION|>--- conflicted
+++ resolved
@@ -481,15 +481,9 @@
          ENDDO ! Row
 
       ENDIF
-<<<<<<< HEAD
       
       ! Reading Boundary layer file for aeroacoustics
-      CALL ParseVar ( FileInfo, CurLine, 'BL_file' , p%BL_file , ErrStat2, ErrMsg2, UnEc )
-=======
-
-      ! Reading Boundary layer file  for aeroacoustics
       CALL ParseVar ( FileInfo, CurLine, 'BL_file' , p%BL_file , ErrStat2, ErrMsg2, UnEc, IsPath=.true. )
->>>>>>> b48e0323
          IF (ErrStat2 >= AbortErrLev) p%BL_file = "NOT_SET_IN_AIRFOIL_FILE"
          !CALL SetErrStat( ErrStat2, ErrMsg2, ErrStat, ErrMsg, RoutineName )
       IF ( PathIsRelative( p%BL_file ) )  p%BL_file=trim(PriPath)//trim(p%BL_file)
@@ -1933,13 +1927,12 @@
    ChanName(i) = 'alphaBreakLower';   ChanUnit(i) = '(deg)';      i = i+1;
    ChanName(i) = 'CnBreakLower';      ChanUnit(i) = '(-)';        i = i+1;
 
+   !$OMP critical(filename)
    CALL GetNewUnit( unOutFile, ErrStat, ErrMsg )
-   IF ( ErrStat /= ErrID_None ) RETURN
-
-   CALL OpenFOutFile ( unOutFile, trim(FileName), ErrStat2, ErrMsg2 )
-      call SetErrStat(ErrStat2, ErrMsg2, ErrStat, ErrMsg, RoutineName)
-      if (ErrStat >= AbortErrLev) return
-      
+   if (ErrStat < AbortErrLev) then
+      CALL OpenFOutFile ( unOutFile, trim(FileName), ErrStat2, ErrMsg2 )
+   endif
+   !$OMP end critical(filename)
          
    ! Generate file outputs
 
@@ -2112,11 +2105,12 @@
 
       
       ! Write to file
-
+      !$OMP critical(filename)
       CALL GetNewUnit( unOutFile, ErrStat, ErrMsg )
-      IF ( ErrStat /= ErrID_None ) RETURN
-
-      CALL OpenFOutFile ( unOutFile, trim(OutRootName)//'.Coefs.'//trim(num2lstr(iTab))//'.out', ErrStat, ErrMsg )
+      if (ErrStat < AbortErrLev) then
+         CALL OpenFOutFile ( unOutFile, trim(OutRootName)//'.Coefs.'//trim(num2lstr(iTab))//'.out', ErrStat, ErrMsg )
+      endif
+      !$OMP end critical(filename)
          if (ErrStat >= AbortErrLev) then
             call WrScr(Trim(ErrMsg))
             return
