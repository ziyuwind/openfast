--- conflicted
+++ resolved
@@ -1666,14 +1666,9 @@
 
                if ( EqualRealNos( Vreltemp, 0.0_ReKi ) ) call SetErrStat( ErrID_Fatal, 'Vrel cannot be zero to do a cavitation check', ErrStat, ErrMsg, 'AD_CavtCrit' ) 
                   if ( ErrStat >= AbortErrLev ) return
-      
-<<<<<<< HEAD
-            SigmaCavit= -1* m%BEMT_y%Cpmin(i,j) ! Local cavitation number on node j                                               
-            SigmaCavitCrit= ( p%Patm + ( p%Gravity * ( abs( u%BladeMotion(j)%Position(3,i) + u%BladeMotion(j)%TranslationDisp(3,i) ) + p%MSL2SWL ) * p%airDens ) - p%Pvap ) / ( 0.5_ReKi * p%airDens * m%BEMT_y%Vrel(i,j)**2 ) ! Critical value of Sigma, cavitation occurs if local cavitation number is greater than this
-=======
-               SigmaCavit = -1 * Cpmintemp  ! Local cavitation number on node j                                               
-               SigmaCavitCrit = ( p%rotors(iR)%Patm + ( p%rotors(iR)%Gravity * ( p%rotors(iR)%WtrDpth - ( u%rotors(iR)%BladeMotion(j)%Position(3,i) + u%rotors(iR)%BladeMotion(j)%TranslationDisp(3,i) ) ) * p%rotors(iR)%airDens ) - p%rotors(iR)%Pvap ) / ( 0.5_ReKi * p%rotors(iR)%airDens * Vreltemp**2 )  ! Critical value of Sigma, cavitation occurs if local cavitation number is greater than this
->>>>>>> 35875cc7
+                                                 
+               SigmaCavit = -1 * Cpmintemp  ! Local cavitation number on node j
+               SigmaCavitCrit = ( p%rotors(iR)%Patm + ( p%rotors(iR)%Gravity * ( abs( u%rotors(iR)%BladeMotion(j)%Position(3,i) + u%rotors(iR)%BladeMotion(j)%TranslationDisp(3,i) ) + p%MSL2SWL ) * p%rotors(iR)%airDens ) - p%rotors(iR)%Pvap ) / ( 0.5_ReKi * p%rotors(iR)%airDens * Vreltemp**2 )  ! Critical value of Sigma, cavitation occurs if local cavitation number is greater than this
                                                                         
                if ( ( SigmaCavitCrit < SigmaCavit ) .and. ( .not. ( m%rotors(iR)%CavitWarnSet(i,j) ) ) ) then     
                   call WrScr( NewLine//'Cavitation occurred at blade '//trim(num2lstr(j))//' and node '//trim(num2lstr(i))//'.' )
