!**********************************************************************************************************************************
! LICENSING
! Copyright (C) 2015-2016  National Renewable Energy Laboratory
! Copyright (C) 2016-2019  Envision Energy USA, LTD
!
!    This file is part of AeroDyn.
!
! Licensed under the Apache License, Version 2.0 (the "License");
! you may not use this file except in compliance with the License.
! You may obtain a copy of the License at
!
!     http://www.apache.org/licenses/LICENSE-2.0
!
! Unless required by applicable law or agreed to in writing, software
! distributed under the License is distributed on an "AS IS" BASIS,
! WITHOUT WARRANTIES OR CONDITIONS OF ANY KIND, either express or implied.
! See the License for the specific language governing permissions and
! limitations under the License.
!
!**********************************************************************************************************************************
!> AeroDyn is a time-domain aerodynamics module for horizontal-axis wind turbines.
module AeroDyn
    
   use NWTC_Library
   use AeroDyn_Types
   use AeroDyn_IO
   use BEMT
   use AirfoilInfo
   use NWTC_LAPACK
   use AeroAcoustics
   use UnsteadyAero
   use FVW
   use FVW_Subs, only: FVW_AeroOuts
   
   implicit none

   private
         

   ! ..... Public Subroutines ...................................................................................................

   public :: AD_Init                           ! Initialization routine
   public :: AD_ReInit                         ! Routine to reinitialize driver (re-initializes the states)
   public :: AD_End                            ! Ending routine (includes clean up)
   public :: AD_UpdateStates                   ! Loose coupling routine for solving for constraint states, integrating
                                               !   continuous states, and updating discrete states
   public :: AD_CalcOutput                     ! Routine for computing outputs
   public :: AD_CalcConstrStateResidual        ! Tight coupling routine for returning the constraint state residual
   
   
   PUBLIC :: AD_JacobianPInput                 ! Routine to compute the Jacobians of the output(Y), continuous - (X), discrete -
                                               !   (Xd), and constraint - state(Z) functions all with respect to the inputs(u)
   PUBLIC :: AD_JacobianPContState             ! Routine to compute the Jacobians of the output(Y), continuous - (X), discrete -
                                               !   (Xd), and constraint - state(Z) functions all with respect to the continuous
                                               !   states(x)
   PUBLIC :: AD_JacobianPDiscState             ! Routine to compute the Jacobians of the output(Y), continuous - (X), discrete -
                                               !   (Xd), and constraint - state(Z) functions all with respect to the discrete
                                               !   states(xd)
   PUBLIC :: AD_JacobianPConstrState           ! Routine to compute the Jacobians of the output(Y), continuous - (X), discrete -
                                               !   (Xd), and constraint - state(Z) functions all with respect to the constraint
                                               !   states(z)
   PUBLIC :: AD_GetOP                          !< Routine to pack the operating point values (for linearization) into arrays
   
  
contains    
!----------------------------------------------------------------------------------------------------------------------------------   
!> This subroutine sets the initialization output data structure, which contains data to be returned to the calling program (e.g.,
!! FAST or AeroDyn_Driver)   
subroutine AD_SetInitOut(p, p_AD, InputFileData, InitOut, errStat, errMsg)

   type(RotInitOutputType),       intent(  out)  :: InitOut          ! output data
   type(RotInputFile),            intent(in   )  :: InputFileData    ! input file data (for setting airfoil shape outputs)
   type(RotParameterType),        intent(in   )  :: p                ! Parameters
   type(AD_ParameterType),        intent(in   )  :: p_AD             ! Parameters
   integer(IntKi),                intent(  out)  :: errStat          ! Error status of the operation
   character(*),                  intent(  out)  :: errMsg           ! Error message if ErrStat /= ErrID_None


      ! Local variables
   integer(intKi)                               :: ErrStat2          ! temporary Error status
   character(ErrMsgLen)                         :: ErrMsg2           ! temporary Error message
   character(*), parameter                      :: RoutineName = 'AD_SetInitOut'
   
   
   
   integer(IntKi)                               :: i, j, k, f
   integer(IntKi)                               :: NumCoords

      ! Initialize variables for this routine

   errStat = ErrID_None
   errMsg  = ""
   
   InitOut%AirDens = p%AirDens

   call AllocAry( InitOut%WriteOutputHdr, p%numOuts + p%BldNd_TotNumOuts, 'WriteOutputHdr', errStat2, errMsg2 )
      call SetErrStat( errStat2, errMsg2, errStat, errMsg, RoutineName )
   
   call AllocAry( InitOut%WriteOutputUnt, p%numOuts + p%BldNd_TotNumOuts, 'WriteOutputUnt', errStat2, errMsg2 )
      call SetErrStat( errStat2, errMsg2, errStat, errMsg, RoutineName )

   if (ErrStat >= AbortErrLev) return
      
   do i=1,p%NumOuts
      InitOut%WriteOutputHdr(i) = p%OutParam(i)%Name
      InitOut%WriteOutputUnt(i) = p%OutParam(i)%Units
   end do
      
                
                
      ! Set the info in WriteOutputHdr and WriteOutputUnt
   CALL AllBldNdOuts_InitOut( InitOut, p, p_AD, InputFileData, ErrStat2, ErrMsg2 )
      call SetErrStat( ErrStat2, ErrMsg2, ErrStat, ErrMsg, RoutineName )
   
   
! set visualization data:
      ! this check is overly restrictive, but it would be a lot of work to ensure that only the *used* airfoil 
      ! tables have the same number of coordinates.
   if ( allocated(p_AD%AFI) ) then  
      
      if ( p_AD%AFI(1)%NumCoords > 0 ) then
         NumCoords = p_AD%AFI(1)%NumCoords
         do i=2,size(p_AD%AFI)
            if (p_AD%AFI(i)%NumCoords /= NumCoords) then
               call SetErrStat( ErrID_Info, 'Airfoil files do not contain the same number of x-y coordinates.', ErrStat, ErrMsg, RoutineName )
               NumCoords = -1
               exit
            end if            
         end do
            
         if (NumCoords > 0) then
            if (NumCoords < 3) then
               call SetErrStat( ErrID_Info, 'Airfoil files with NumCoords > 0 must contain at least 2 coordinates.', ErrStat, ErrMsg, RoutineName )
               return
            end if     

            allocate( InitOut%BladeShape( p%numBlades ), STAT=ErrStat2 )
            if (ErrStat2 /= 0) then
               call SetErrStat( ErrID_Info, 'Error allocationg InitOut%AD_BladeShape', ErrStat, ErrMsg, RoutineName )
               return
            end if     
            
            do k=1,p%numBlades
               call allocAry(  InitOut%BladeShape(k)%AirfoilCoords, 2, NumCoords-1, InputFileData%BladeProps(k)%NumBlNds, 'AirfoilCoords', ErrStat2, ErrMsg2)
                  call SetErrStat( ErrStat2, ErrMsg2, ErrStat, ErrMsg, RoutineName )
                  if (ErrStat >= AbortErrLev) return
                  
               do j=1,InputFileData%BladeProps(k)%NumBlNds
                  f = InputFileData%BladeProps(k)%BlAFID(j)
                  
                  do i=1,NumCoords-1                                                     
                     InitOut%BladeShape(k)%AirfoilCoords(1,i,j) = InputFileData%BladeProps(k)%BlChord(j)*( p_AD%AFI(f)%Y_Coord(i+1) - p_AD%AFI(f)%Y_Coord(1) )
                     InitOut%BladeShape(k)%AirfoilCoords(2,i,j) = InputFileData%BladeProps(k)%BlChord(j)*( p_AD%AFI(f)%X_Coord(i+1) - p_AD%AFI(f)%X_Coord(1) )
                  end do                  
               end do
                                 
            end do
            
         end if                  
      end if
      
   end if
   
   
   ! set blade properties data  ! bjj: I would probably do a move_alloc() at the end of the init routine rather than make a copy like this.... 
   ALLOCATE(InitOut%BladeProps(p%numBlades), STAT = ErrStat2)
   IF (ErrStat2 /= 0) THEN
      CALL SetErrStat(ErrID_Fatal,"Error allocating memory for BladeProps.", ErrStat, ErrMsg, RoutineName)
      RETURN
   END IF
   do k=1,p%numBlades
      ! allocate space and copy blade data:
      CALL AD_CopyBladePropsType(InputFileData%BladeProps(k), InitOut%BladeProps(k), MESH_NEWCOPY, ErrStat2, ErrMsg2)
      CALL SetErrStat( ErrStat2, ErrMsg2, ErrStat, ErrMsg, RoutineName )
   end do

   !Tower data
   IF ( p%NumTwrNds > 0 ) THEN
      ALLOCATE(InitOut%TwrElev(p%NumTwrNds), STAT = ErrStat2)
      IF (ErrStat2 /= 0) THEN
         CALL SetErrStat(ErrID_Fatal,"Error allocating memory for TwrElev.", ErrStat, ErrMsg, RoutineName)
         RETURN
      END IF
      InitOut%TwrElev(:) = InputFileData%TwrElev(:)

      ALLOCATE(InitOut%TwrDiam(p%NumTwrNds), STAT = ErrStat2)
      IF (ErrStat2 /= 0) THEN
         CALL SetErrStat(ErrID_Fatal,"Error allocating memory for TwrDiam.", ErrStat, ErrMsg, RoutineName)
         RETURN
      END IF   
      InitOut%TwrDiam(:) = p%TwrDiam(:)
   END IF  
   
end subroutine AD_SetInitOut
!----------------------------------------------------------------------------------------------------------------------------------   
!> This routine is called at the start of the simulation to perform initialization steps.
!! The parameters are set here and not changed during the simulation.
!! The initial states and initial guess for the input are defined.
subroutine AD_Init( InitInp, u, p, x, xd, z, OtherState, y, m, Interval, InitOut, ErrStat, ErrMsg )
!..................................................................................................................................

   type(AD_InitInputType),       intent(in   ) :: InitInp       !< Input data for initialization routine
   type(AD_InputType),           intent(  out) :: u             !< An initial guess for the input; input mesh must be defined
   type(AD_ParameterType),       intent(  out) :: p             !< Parameters
   type(AD_ContinuousStateType), intent(  out) :: x             !< Initial continuous states
   type(AD_DiscreteStateType),   intent(  out) :: xd            !< Initial discrete states
   type(AD_ConstraintStateType), intent(  out) :: z             !< Initial guess of the constraint states
   type(AD_OtherStateType),      intent(  out) :: OtherState    !< Initial other states
   type(AD_OutputType),          intent(  out) :: y             !< Initial system outputs (outputs are not calculated;
                                                                !!   only the output mesh is initialized)
   type(AD_MiscVarType),         intent(  out) :: m             !< Initial misc/optimization variables
   real(DbKi),                   intent(inout) :: interval      !< Coupling interval in seconds: the rate that
                                                                !!   (1) AD_UpdateStates() is called in loose coupling &
                                                                !!   (2) AD_UpdateDiscState() is called in tight coupling.
                                                                !!   Input is the suggested time from the glue code;
                                                                !!   Output is the actual coupling interval that will be used
                                                                !!   by the glue code.
   type(AD_InitOutputType),      intent(  out) :: InitOut       !< Output for initialization routine
   integer(IntKi),               intent(  out) :: errStat       !< Error status of the operation
   character(*),                 intent(  out) :: errMsg        !< Error message if ErrStat /= ErrID_None
   

      ! Local variables
   integer(IntKi)                              :: i             ! loop counter
   integer(IntKi)                              :: iR            ! loop on rotors
   
   integer(IntKi)                              :: errStat2      ! temporary error status of the operation
   character(ErrMsgLen)                        :: errMsg2       ! temporary error message 
      
   type(FileInfoType)                          :: FileInfo_In   !< The derived type for holding the full input file for parsing -- we may pass this in the future
   type(AD_InputFile)                          :: InputFileData ! Data stored in the module's input file after parsing
   character(1024)                             :: PriPath       !< Primary path
   character(1024)                             :: EchoFileName
   integer(IntKi)                              :: UnEcho        ! Unit number for the echo file
   integer(IntKi)                              :: nRotors       ! Number of rotors
   integer(IntKi), allocatable, dimension(:)   :: NumBlades     ! Number of blades per rotor

   character(*), parameter                     :: RoutineName = 'AD_Init'
   
   
      ! Initialize variables for this routine

   errStat = ErrID_None
   errMsg  = ""
   UnEcho  = -1

      ! Initialize the NWTC Subroutine Library

   call NWTC_Init( EchoLibVer=.FALSE. )

      ! Display the module information

   call DispNVD( AD_Ver )
   

      ! Allocate rotors data types

   nRotors = size(InitInp%rotors)
   allocate(x%rotors(nRotors), xd%rotors(nRotors), z%rotors(nRotors), OtherState%rotors(nRotors), stat=errStat) 
   if (errStat/=0) call SetErrStat( ErrID_Fatal, 'Allocating rotor states', errStat, errMsg, RoutineName )
   allocate(u%rotors(nRotors), y%rotors(nRotors), InitOut%rotors(nRotors), InputFileData%rotors(nRotors), stat=errStat) 
   if (errStat/=0) call SetErrStat( ErrID_Fatal, 'Allocating rotor input/outputs', errStat, errMsg, RoutineName )
   allocate(p%rotors(nRotors), m%rotors(nRotors), stat=errStat) 
   if (errStat/=0) call SetErrStat( ErrID_Fatal, 'Allocating rotor params/misc', errStat, errMsg, RoutineName )
   if (errStat/=ErrID_None) then
      call Cleanup()
      return
   end if



      ! set a few parameters needed while reading the input file
   allocate(NumBlades(nRotors))
   do iR = 1, nRotors
      call ValidateNumBlades( InitInp%rotors(iR)%NumBlades, ErrStat2, ErrMsg2 )
      if (Failed()) return;
      NumBlades(iR)          = InitInp%rotors(iR)%NumBlades
      p%rotors(iR)%NumBlades = InitInp%rotors(iR)%NumBlades
      if (size(InitInp%rotors)>1) then
         p%rotors(iR)%RootName  = TRIM(InitInp%RootName)//'.AD.R'//trim(num2lstr(iR))
      else
         p%rotors(iR)%RootName  = TRIM(InitInp%RootName)//'.AD'
      endif
   enddo
   p%RootName  = TRIM(InitInp%RootName)//'.AD'

   CALL GetPath( InitInp%InputFile, PriPath )     ! Input files will be relative to the path where the primary input file is located.

      ! -----------------------------------------------------------------
      ! Read the primary AeroDyn input file, or copy from passed input
   if (InitInp%UsePrimaryInputFile) then
      ! Read the entire input file, minus any comment lines, into the FileInfo_In
      ! data structure in memory for further processing.
      call ProcessComFile( InitInp%InputFile, FileInfo_In, ErrStat2, ErrMsg2 )
   else
      call NWTC_Library_CopyFileInfoType( InitInp%PassedPrimaryInputData, FileInfo_In, MESH_NEWCOPY, ErrStat2, ErrMsg2 )
   endif
   if (Failed()) return;

   ! For diagnostic purposes, the following can be used to display the contents
   ! of the FileInfo_In data structure.
   ! call Print_FileInfo_Struct( CU, FileInfo_In ) ! CU is the screen -- different number on different systems.

      !  Parse the FileInfo_In structure of data from the inputfile into the InitInp%InputFile structure
   CALL ParsePrimaryFileInfo( PriPath, InitInp%InputFile, p%RootName, NumBlades, interval, FileInfo_In, InputFileData, UnEcho, ErrStat2, ErrMsg2 )
      if (Failed()) return;

      ! -----------------------------------------------------------------
      ! Read the AeroDyn blade files, or copy from passed input
!FIXME: add handling for passing of blade files and other types of files.
   call ReadInputFiles( InitInp%InputFile, InputFileData, interval, p%RootName, NumBlades, UnEcho, ErrStat2, ErrMsg2 )
      if (Failed()) return;

      ! Validate the inputs
   call ValidateInputData( InitInp, InputFileData, NumBlades, ErrStat2, ErrMsg2 )
   if (Failed()) return;
      
      !............................................................................................
      ! Define parameters
      !............................................................................................
      
      ! Initialize AFI module (read Airfoil tables)
   call Init_AFIparams( InputFileData, p%AFI, UnEcho, ErrStat2, ErrMsg2 )
   if (Failed()) return;
         
      
      ! set the rest of the parameters
   do iR = 1, nRotors
      call SetParameters( InitInp, InputFileData, InputFileData%rotors(iR), p%rotors(iR), p, ErrStat2, ErrMsg2 )
      if (Failed()) return;
   enddo
  
      !............................................................................................
      ! Define and initialize inputs here 
      !............................................................................................
   do iR = 1, nRotors
      call Init_u( u%rotors(iR), p%rotors(iR), p, InputFileData%rotors(iR), InitInp%rotors(iR), errStat2, errMsg2 ) 
      if (Failed()) return;
   enddo


      !............................................................................................
      ! Initialize the BEMT module (also sets other variables for sub module)
      !............................................................................................
      
      ! initialize BEMT after setting parameters and inputs because we are going to use the already-
      ! calculated node positions from the input meshes
      
   if (p%WakeMod /= WakeMod_FVW) then
      do iR = 1, nRotors
         call Init_BEMTmodule( InputFileData, InputFileData%rotors(iR), u%rotors(iR), m%rotors(iR)%BEMT_u(1), p%rotors(iR), p, x%rotors(iR)%BEMT, xd%rotors(iR)%BEMT, z%rotors(iR)%BEMT, &
                                 OtherState%rotors(iR)%BEMT, m%rotors(iR)%BEMT_y, m%rotors(iR)%BEMT, ErrStat2, ErrMsg2 )
         if (Failed()) return;

         call BEMT_CopyInput( m%rotors(iR)%BEMT_u(1), m%rotors(iR)%BEMT_u(2), MESH_NEWCOPY, ErrStat2, ErrMsg2 )
            call SetErrStat( ErrStat2, ErrMsg2, ErrStat, ErrMsg, RoutineName )
    
            
            !............................................................................................
            ! Initialize the AeroAcoustics Module if the CompAA flag is set
            !............................................................................................
         if (p%rotors(iR)%CompAA) then
            call Init_AAmodule( InitInp%rotors(iR), InputFileData, InputFileData%rotors(iR), u%rotors(iR), m%rotors(iR)%AA_u, p%rotors(iR), p, x%rotors(iR)%AA, xd%rotors(iR)%AA, z%rotors(iR)%AA, OtherState%rotors(iR)%AA, m%rotors(iR)%AA_y, m%rotors(iR)%AA, ErrStat2, ErrMsg2 )
            if (Failed()) return;
         end if   
      enddo

   else ! if (p%WakeMod == WakeMod_FVW) then

      !-------------------------------------------------------------------------------------------------
      ! Initialize FVW module if it is used
      !-------------------------------------------------------------------------------------------------
      ! Unfortunately we do not know the interpolation order used by OpenFAST glue code at this point,
      ! so we can't size things exactly.  This means that we either must size too big here, or we must
      ! resize in the FVW code at the first CalcOutput call.  This is a bit problematic for efficiency
      ! but not a complete deal-breaker.
   
      if (.not. allocated(m%FVW_u))   Allocate(m%FVW_u(3))  !size(u)))
      call Init_FVWmodule( InputFileData, u, m%FVW_u(1), p, x%FVW, xd%FVW, z%FVW, &
                              OtherState%FVW, m, ErrStat2, ErrMsg2 )
      if (Failed()) return;
         ! populate the rest of the FVW_u so that extrap-interp will work
      do i=2,3 !size(u)
         call FVW_CopyInput( m%FVW_u(1), m%FVW_u(i), MESH_NEWCOPY, ErrStat2, ErrMsg2 )
         if (Failed()) return;
      enddo
   endif
    
 
      !............................................................................................
      ! Define outputs here
      !............................................................................................
   do iR = 1, nRotors
      call Init_y(y%rotors(iR), u%rotors(iR), p%rotors(iR), errStat2, errMsg2) ! do this after input meshes have been initialized
      if (Failed()) return;
   enddo
   
   
      !............................................................................................
      ! Initialize states and misc vars
      !............................................................................................
      
      ! many states are in the BEMT module, which were initialized in BEMT_Init()
      
   do iR = 1, nRotors
      call Init_MiscVars(m%rotors(iR), p%rotors(iR), u%rotors(iR), y%rotors(iR), errStat2, errMsg2)
      if (Failed()) return;
   enddo
      
      !............................................................................................
      ! Initialize other states
      !............................................................................................
      ! The wake from FVW is stored in other states.  This may not be the best place to put it!
   call Init_OtherStates(m, p, OtherState, errStat2, errMsg2)
   if (Failed()) return;

      !............................................................................................
      ! Define initialization output here
      !............................................................................................
   InitOut%Ver = AD_Ver
   do iR = 1, nRotors
      call AD_SetInitOut(p%rotors(iR), p, InputFileData%rotors(iR), InitOut%rotors(iR), errStat2, errMsg2)
      if (Failed()) return;
   enddo
   
      ! after setting InitOut variables, we really don't need the airfoil coordinates taking up
      ! space in AeroDyn
   if ( allocated(p%AFI) ) then  
      do i=1,size(p%AFI)
         if (allocated(p%AFI(i)%X_Coord)) deallocate( p%AFI(i)%X_Coord) 
         if (allocated(p%AFI(i)%Y_Coord)) deallocate( p%AFI(i)%Y_Coord) 
      end do
   end if
   
      !............................................................................................
      ! Initialize Jacobian:
      !............................................................................................
   if (InitInp%Linearize) then      
      do iR = 1, nRotors
         call Init_Jacobian(InputFileData%rotors(iR), p%rotors(iR), p, u%rotors(iR), y%rotors(iR), m%rotors(iR), InitOut%rotors(iR), errStat2, errMsg2)
         if (Failed()) return;
      enddo
   end if
   
      !............................................................................................
      ! Print the summary file if requested:
      !............................................................................................
   if (InputFileData%SumPrint) then
      do iR = 1, nRotors
         call AD_PrintSum( InputFileData, p%rotors(iR), p, u, y, ErrStat2, ErrMsg2 )
         if (Failed()) return;
      enddo
   end if
      
      !............................................................................................
      ! If you want to choose your own rate instead of using what the glue code suggests, tell the glue code the rate at which
      !   this module must be called here:
      !............................................................................................

   Interval = p%DT


   call Cleanup() 
      
contains
   logical function Failed()
      CALL SetErrStat( ErrStat2, ErrMsg2, ErrStat, ErrMsg, RoutineName )
      Failed = ErrStat >= AbortErrLev
      if (Failed)    call Cleanup()
   end function Failed
   subroutine Cleanup()

      CALL AD_DestroyInputFile( InputFileData, ErrStat2, ErrMsg2 )
      IF ( UnEcho > 0 ) CLOSE( UnEcho )
      
   end subroutine Cleanup

end subroutine AD_Init
!----------------------------------------------------------------------------------------------------------------------------------   
!> This subroutine reinitializes BEMT and UA, assuming that we will start the simulation over again, with only the inputs being different.
!! This allows us to bypass reading input files and allocating arrays because p is already set.
subroutine AD_ReInit(p,x, xd, z, OtherState, m, Interval, ErrStat, ErrMsg )   

   type(AD_ParameterType),       intent(in   ) :: p             !< Parameters
   type(AD_ContinuousStateType), intent(inout) :: x             !< Initial continuous states
   type(AD_DiscreteStateType),   intent(inout) :: xd            !< Initial discrete states
   type(AD_ConstraintStateType), intent(inout) :: z             !< Initial guess of the constraint states
   type(AD_OtherStateType),      intent(inout) :: OtherState    !< Initial other states
   type(AD_MiscVarType),         intent(inout) :: m             !< Initial misc/optimization variables
   real(DbKi),                   intent(in   ) :: interval      !< Coupling interval in seconds: the rate that
                                                                !!   (1) AD_UpdateStates() is called in loose coupling &
                                                                !!   (2) AD_UpdateDiscState() is called in tight coupling.
                                                                !!   Input is the suggested time from the glue code;
                                                                !!   Output is the actual coupling interval that will be used
                                                                !!   by the glue code.
   integer(IntKi),               intent(  out) :: errStat       !< Error status of the operation
   character(*),                 intent(  out) :: errMsg        !< Error message if ErrStat /= ErrID_None

   integer(IntKi)                              :: iR            ! loop on rotors
   integer(IntKi)                              :: ErrStat2
   character(ErrMsgLen)                        :: ErrMsg2
   character(*), parameter                     :: RoutineName = 'AD_ReInit'

   
   ErrStat = ErrID_None
   ErrMsg = ''
   
   if ( .not. EqualRealNos(p%DT, interval) ) then
      call SetErrStat( ErrID_Fatal, 'When AD is reinitialized, DT must not change.', ErrStat, ErrMsg, RoutineName )
      return
      ! we could get around this by figuring out what needs to change when we modify the dt parameter... probably just some unused-parameters
      ! and the UA filter
   end if
      
   if (p%WakeMod /= WakeMod_FVW) then
      do IR=1, size(p%rotors)
         call BEMT_ReInit(p%rotors(iR)%BEMT,x%rotors(iR)%BEMT,xd%rotors(iR)%BEMT,z%rotors(iR)%BEMT,OtherState%rotors(iR)%BEMT,m%rotors(iR)%BEMT,ErrStat,ErrMsg)

         if (p%rotors(iR)%BEMT%UA_Flag) then
            call UA_ReInit( p%rotors(iR)%BEMT%UA, p%AFI, p%rotors(iR)%BEMT%AFIndx, x%rotors(iR)%BEMT%UA, xd%rotors(iR)%BEMT%UA, OtherState%rotors(iR)%BEMT%UA, m%rotors(iR)%BEMT%UA, ErrStat2, ErrMsg2 )
               call SetErrStat(ErrStat2,ErrMsg2,ErrStat,ErrMsg,RoutineName)
         end if
      enddo
   end if

      
end subroutine AD_ReInit
!----------------------------------------------------------------------------------------------------------------------------------   
!> This routine initializes (allocates) the misc variables for use during the simulation.
subroutine Init_MiscVars(m, p, u, y, errStat, errMsg)
   type(RotMiscVarType),          intent(inout)  :: m                !< misc/optimization data (not defined in submodules)
   type(RotParameterType),        intent(in   )  :: p                !< Parameters
   type(RotInputType),            intent(inout)  :: u                !< input for HubMotion mesh (create sibling mesh here)
   type(RotOutputType),           intent(in   )  :: y                !< output (create mapping between output and otherstate mesh here)
   integer(IntKi),                intent(  out)  :: errStat          !< Error status of the operation
   character(*),                  intent(  out)  :: errMsg           !< Error message if ErrStat /= ErrID_None


      ! Local variables
   integer(intKi)                               :: k
   integer(intKi)                               :: ErrStat2          ! temporary Error status
   character(ErrMsgLen)                         :: ErrMsg2           ! temporary Error message
   character(*), parameter                      :: RoutineName = 'Init_MiscVars'

      ! Initialize variables for this routine

   errStat = ErrID_None
   errMsg  = ""
   
   call AllocAry( m%DisturbedInflow, 3_IntKi, p%NumBlNds, p%numBlades, 'OtherState%DisturbedInflow', ErrStat2, ErrMsg2 ) ! must be same size as u%InflowOnBlade
      call SetErrStat( errStat2, errMsg2, errStat, errMsg, RoutineName )
   call AllocAry( m%WithoutSweepPitchTwist, 3_IntKi, 3_IntKi, p%NumBlNds, p%numBlades, 'OtherState%WithoutSweepPitchTwist', ErrStat2, ErrMsg2 )
      call SetErrStat( errStat2, errMsg2, errStat, errMsg, RoutineName )
     
   call allocAry( m%SigmaCavit, p%NumBlNds, p%numBlades, 'm%SigmaCavit', errStat2, errMsg2); call setErrStat(errStat2,ErrMsg2,ErrStat,ErrMsg,RoutineName)
   call allocAry( m%SigmaCavitCrit, p%NumBlNds, p%numBlades, 'm%SigmaCavitCrit', errStat2, errMsg2); call setErrStat(errStat2,ErrMsg2,ErrStat,ErrMsg,RoutineName)
   call allocAry( m%CavitWarnSet, p%NumBlNds, p%numBlades, 'm%CavitWarnSet', errStat2, errMsg2); call setErrStat(errStat2,ErrMsg2,ErrStat,ErrMsg,RoutineName)
   m%SigmaCavit     = 0.0_ReKi      !Init to zero for output files in case a cavit check isnt done but output is requested 
   m%SigmaCavitCrit = 0.0_ReKi
   m%CavitWarnSet   = .false.
         ! arrays for output
   allocate( m%AllOuts(0:MaxOutPts), STAT=ErrStat2 ) ! allocate starting at zero to account for invalid output channels
      if (ErrStat2 /= 0) then
         call SetErrStat( ErrID_Fatal, "Error allocating AllOuts.", errStat, errMsg, RoutineName )
         return
      end if
   m%AllOuts = 0.0_ReKi
 
      ! save these tower calculations for output:
   call AllocAry( m%W_Twr, p%NumTwrNds, 'm%W_Twr', ErrStat2, ErrMsg2 )
      call SetErrStat( errStat2, errMsg2, errStat, errMsg, RoutineName )
   call AllocAry( m%X_Twr, p%NumTwrNds, 'm%X_Twr', ErrStat2, ErrMsg2 )
      call SetErrStat( errStat2, errMsg2, errStat, errMsg, RoutineName )
   call AllocAry( m%Y_Twr, p%NumTwrNds, 'm%Y_Twr', ErrStat2, ErrMsg2 )
      call SetErrStat( errStat2, errMsg2, errStat, errMsg, RoutineName )
      ! save blade calculations for output:
if (p%TwrPotent /= TwrPotent_none .or. p%TwrShadow /= TwrShadow_none) then
   call AllocAry( m%TwrClrnc, p%NumBlNds, p%NumBlades, 'm%TwrClrnc', ErrStat2, ErrMsg2 )
      call SetErrStat( errStat2, errMsg2, errStat, errMsg, RoutineName )
end if            
   call AllocAry( m%Curve, p%NumBlNds, p%NumBlades, 'm%Curve', ErrStat2, ErrMsg2 )
      call SetErrStat( errStat2, errMsg2, errStat, errMsg, RoutineName )            
   call AllocAry( m%X, p%NumBlNds, p%NumBlades, 'm%X', ErrStat2, ErrMsg2 )
      call SetErrStat( errStat2, errMsg2, errStat, errMsg, RoutineName )
   call AllocAry( m%Y, p%NumBlNds, p%NumBlades, 'm%Y', ErrStat2, ErrMsg2 )
      call SetErrStat( errStat2, errMsg2, errStat, errMsg, RoutineName )
   call AllocAry( m%M, p%NumBlNds, p%NumBlades, 'm%M', ErrStat2, ErrMsg2 )
      call SetErrStat( errStat2, errMsg2, errStat, errMsg, RoutineName )
      ! mesh mapping data for integrating load over entire rotor:
   allocate( m%B_L_2_H_P(p%NumBlades), Stat = ErrStat2)
      if (ErrStat2 /= 0) then
         call SetErrStat( ErrID_Fatal, "Error allocating B_L_2_H_P mapping structure.", errStat, errMsg, RoutineName )
         return
      end if

   call MeshCopy (  SrcMesh  = u%HubMotion        &
                  , DestMesh = m%HubLoad          &
                  , CtrlCode = MESH_SIBLING       &
                  , IOS      = COMPONENT_OUTPUT   &
                  , force    = .TRUE.             &
                  , moment   = .TRUE.             &
                  , ErrStat  = ErrStat2           &
                  , ErrMess  = ErrMsg2            )
   
      call SetErrStat( ErrStat2, ErrMsg2, ErrStat, ErrMsg, RoutineName ) 
      if (ErrStat >= AbortErrLev) RETURN         
   
   do k=1,p%NumBlades
      CALL MeshMapCreate( y%BladeLoad(k), m%HubLoad, m%B_L_2_H_P(k), ErrStat2, ErrMsg2 )
         CALL SetErrStat( ErrStat2, ErrMsg2, ErrStat, ErrMsg, RoutineName//':B_L_2_H_P('//TRIM(Num2LStr(K))//')' )
   end do
   
   if (ErrStat >= AbortErrLev) RETURN
    
   ! Mesh mapping data for integrating load over entire blade:
   allocate( m%B_L_2_R_P(p%NumBlades), Stat = ErrStat2)
      if (ErrStat2 /= 0) then
         call SetErrStat( ErrID_Fatal, "Error allocating B_L_2_R_P mapping structure.", errStat, errMsg, RoutineName )
         return
      end if
   allocate( m%BladeRootLoad(p%NumBlades), Stat = ErrStat2)
      if (ErrStat2 /= 0) then
         call SetErrStat( ErrID_Fatal, "Error allocating BladeRootLoad mesh array.", errStat, errMsg, RoutineName )
         return
      end if    

   do k=1,p%NumBlades
      call MeshCopy (  SrcMesh  = u%BladeRootMotion(k)  &
                     , DestMesh = m%BladeRootLoad(k)    &
                     , CtrlCode = MESH_SIBLING          &
                     , IOS      = COMPONENT_OUTPUT      &
                     , force    = .TRUE.                &
                     , moment   = .TRUE.                &
                     , ErrStat  = ErrStat2              &
                     , ErrMess  = ErrMsg2               )
   
         call SetErrStat( ErrStat2, ErrMsg2, ErrStat, ErrMsg, RoutineName )          
   end do  !k=blades
   
   if (ErrStat >= AbortErrLev) RETURN
   
   do k=1,p%NumBlades
      CALL MeshMapCreate( y%BladeLoad(k), m%BladeRootLoad(k), m%B_L_2_R_P(k), ErrStat2, ErrMsg2 )
         CALL SetErrStat( ErrStat2, ErrMsg2, ErrStat, ErrMsg, RoutineName//':B_L_2_R_P('//TRIM(Num2LStr(K))//')' )
   end do  !k=blades
   
   if (ErrStat >= AbortErrLev) RETURN
   
   ! 
   if (p%NumTwrNds > 0) then
      m%W_Twr = 0.0_ReKi
      m%X_Twr = 0.0_ReKi
      m%Y_Twr = 0.0_ReKi
   end if
   
   
   
end subroutine Init_MiscVars
!----------------------------------------------------------------------------------------------------------------------------------   
!> This routine initializes (allocates) the misc variables for use during the simulation.
subroutine Init_OtherStates(m, p, OtherState, errStat, errMsg)
   type(AD_MiscVarType),          intent(in   )  :: m                !< misc/optimization data (not defined in submodules)
   type(AD_ParameterType),        intent(in   )  :: p                !< Parameters
   type(AD_OtherStateType),       intent(inout)  :: OtherState       !< Discrete states
   integer(IntKi),                intent(  out)  :: errStat          !< Error status of the operation
   character(*),                  intent(  out)  :: errMsg           !< Error message if ErrStat /= ErrID_None
      ! Local variables
   integer(intKi)                               :: ErrStat2          ! temporary Error status
   character(ErrMsgLen)                         :: ErrMsg2           ! temporary Error message
   character(*), parameter                      :: RoutineName = 'Init_OtherStates'

   errStat = ErrID_None
   errMsg  = ""
   ! store Wake positions in otherstates.  This may not be the best location
   if (allocated(m%FVW%r_wind)) then
      call AllocAry( OtherState%WakeLocationPoints, 3_IntKi, size(m%FVW%r_wind,DIM=2), ' OtherState%WakeLocationPoints', ErrStat2, ErrMsg2 ) ! must be same size as m%r_wind from FVW
      call SetErrStat( errStat2, errMsg2, errStat, errMsg, RoutineName )
      OtherState%WakeLocationPoints = m%FVW%r_wind
   endif
end subroutine Init_OtherStates
!----------------------------------------------------------------------------------------------------------------------------------   
!> This routine initializes AeroDyn meshes and output array variables for use during the simulation.
subroutine Init_y(y, u, p, errStat, errMsg)
   type(RotOutputType),           intent(  out)  :: y               !< Module outputs
   type(RotInputType),            intent(inout)  :: u               !< Module inputs -- intent(out) because of mesh sibling copy
   type(RotParameterType),        intent(in   )  :: p               !< Parameters
   integer(IntKi),                intent(  out)  :: errStat         !< Error status of the operation
   character(*),                  intent(  out)  :: errMsg          !< Error message if ErrStat /= ErrID_None


      ! Local variables
   integer(intKi)                               :: k                 ! loop counter for blades
   integer(intKi)                               :: ErrStat2          ! temporary Error status
   character(ErrMsgLen)                         :: ErrMsg2           ! temporary Error message
   character(*), parameter                      :: RoutineName = 'Init_y'

      ! Initialize variables for this routine

   errStat = ErrID_None
   errMsg  = ""
   
         
   if (p%TwrAero) then
            
      call MeshCopy ( SrcMesh  = u%TowerMotion    &
                    , DestMesh = y%TowerLoad      &
                    , CtrlCode = MESH_SIBLING     &
                    , IOS      = COMPONENT_OUTPUT &
                    , force    = .TRUE.           &
                    , moment   = .TRUE.           &
                    , ErrStat  = ErrStat2         &
                    , ErrMess  = ErrMsg2          )
   
         call SetErrStat( ErrStat2, ErrMsg2, ErrStat, ErrMsg, RoutineName ) 
         if (ErrStat >= AbortErrLev) RETURN         
         
         !y%TowerLoad%force = 0.0_ReKi  ! shouldn't have to initialize this
         !y%TowerLoad%moment= 0.0_ReKi  ! shouldn't have to initialize this
   else
      y%TowerLoad%nnodes = 0
   end if

      call MeshCopy ( SrcMesh  = u%NacelleMotion  &
                    , DestMesh = y%NacelleLoad    &
                    , CtrlCode = MESH_SIBLING     &
                    , IOS      = COMPONENT_OUTPUT &
                    , force    = .TRUE.           &
                    , moment   = .TRUE.           &
                    , ErrStat  = ErrStat2         &
                    , ErrMess  = ErrMsg2          )
   
         call SetErrStat( ErrStat2, ErrMsg2, ErrStat, ErrMsg, RoutineName ) 
         if (ErrStat >= AbortErrLev) RETURN         
         
   allocate( y%BladeLoad(p%numBlades), stat=ErrStat2 )
   if (errStat2 /= 0) then
      call SetErrStat( ErrID_Fatal, 'Error allocating y%BladeLoad.', ErrStat, ErrMsg, RoutineName )      
      return
   end if
   

   do k = 1, p%numBlades
   
      call MeshCopy ( SrcMesh  = u%BladeMotion(k) &
                    , DestMesh = y%BladeLoad(k)   &
                    , CtrlCode = MESH_SIBLING     &
                    , IOS      = COMPONENT_OUTPUT &
                    , force    = .TRUE.           &
                    , moment   = .TRUE.           &
                    , ErrStat  = ErrStat2         &
                    , ErrMess  = ErrMsg2          )
   
         call SetErrStat( ErrStat2, ErrMsg2, ErrStat, ErrMsg, RoutineName ) 
                           
   end do

   call AllocAry( y%WriteOutput, p%numOuts + p%BldNd_TotNumOuts, 'WriteOutput', errStat2, errMsg2 )
      call SetErrStat( ErrStat2, ErrMsg2, ErrStat, ErrMsg, RoutineName )
   if (ErrStat >= AbortErrLev) RETURN      
   
   
   
end subroutine Init_y
!----------------------------------------------------------------------------------------------------------------------------------
!> This routine initializes AeroDyn meshes and input array variables for use during the simulation.
subroutine Init_u( u, p, p_AD, InputFileData, InitInp, errStat, errMsg )
!..................................................................................................................................

   type(RotInputType),           intent(  out)  :: u                 !< Input data
   type(RotParameterType),       intent(in   )  :: p                 !< Parameters
   type(AD_ParameterType),       intent(in   )  :: p_AD              !< Parameters
   type(RotInputFile),           intent(in   )  :: InputFileData     !< Data stored in the module's input file
   type(RotInitInputType),       intent(in   )  :: InitInp           !< Input data for AD initialization routine
   integer(IntKi),               intent(  out)  :: errStat           !< Error status of the operation
   character(*),                 intent(  out)  :: errMsg            !< Error message if ErrStat /= ErrID_None


      ! Local variables
   real(reKi)                                   :: position(3)       ! node reference position
   real(reKi)                                   :: positionL(3)      ! node local position
   real(R8Ki)                                   :: theta(3)          ! Euler angles
   real(R8Ki)                                   :: orientation(3,3)  ! node reference orientation
   real(R8Ki)                                   :: orientationL(3,3) ! node local orientation
   
   integer(intKi)                               :: j                 ! counter for nodes
   integer(intKi)                               :: k                 ! counter for blades
   
   integer(intKi)                               :: ErrStat2          ! temporary Error status
   character(ErrMsgLen)                         :: ErrMsg2           ! temporary Error message
   character(*), parameter                      :: RoutineName = 'Init_u'

      ! Initialize variables for this routine

   ErrStat = ErrID_None
   ErrMsg  = ""


      ! Arrays for InflowWind inputs:
   
   call AllocAry( u%InflowOnBlade, 3_IntKi, p%NumBlNds, p%numBlades, 'u%InflowOnBlade', ErrStat2, ErrMsg2 )
      call SetErrStat( errStat2, errMsg2, errStat, errMsg, RoutineName )
   call AllocAry( u%InflowOnTower, 3_IntKi, p%NumTwrNds, 'u%InflowOnTower', ErrStat2, ErrMsg2 ) ! could be size zero
      call SetErrStat( errStat2, errMsg2, errStat, errMsg, RoutineName )

   call AllocAry( u%UserProp, p%NumBlNds, p%numBlades, 'u%UserProp', ErrStat2, ErrMsg2 )
      call SetErrStat( errStat2, errMsg2, errStat, errMsg, RoutineName )
      
   if (errStat >= AbortErrLev) return      
      
   u%InflowOnBlade = 0.0_ReKi
   u%UserProp      = 0.0_ReKi
   u%InflowOnNacelle = 0.0_ReKi
   
      ! Meshes for motion inputs (ElastoDyn and/or BeamDyn)
         !................
         ! tower
         !................
   if (p%NumTwrNds > 0) then
      
      u%InflowOnTower = 0.0_ReKi 
      
      call MeshCreate ( BlankMesh = u%TowerMotion   &
                       ,IOS       = COMPONENT_INPUT &
                       ,Nnodes    = p%NumTwrNds     &
                       ,ErrStat   = ErrStat2        &
                       ,ErrMess   = ErrMsg2         &
                       ,Orientation     = .true.    &
                       ,TranslationDisp = .true.    &
                       ,TranslationVel  = .true.    &
                      )
            call SetErrStat( errStat2, errMsg2, errStat, errMsg, RoutineName )

      if (errStat >= AbortErrLev) return
            
         ! set node initial position/orientation
      position = 0.0_ReKi
      do j=1,p%NumTwrNds         
         position(3) = InputFileData%TwrElev(j)
         
         call MeshPositionNode(u%TowerMotion, j, position, errStat2, errMsg2)  ! orientation is identity by default
            call SetErrStat( errStat2, errMsg2, errStat, errMsg, RoutineName )
      end do !j
         
         ! create line2 elements
      do j=1,p%NumTwrNds-1
         call MeshConstructElement( u%TowerMotion, ELEMENT_LINE2, errStat2, errMsg2, p1=j, p2=j+1 )
            call SetErrStat( errStat2, errMsg2, errStat, errMsg, RoutineName )
      end do !j
            
      call MeshCommit(u%TowerMotion, errStat2, errMsg2 )
         call SetErrStat( errStat2, errMsg2, errStat, errMsg, RoutineName )
            
      if (errStat >= AbortErrLev) return

      
      u%TowerMotion%Orientation     = u%TowerMotion%RefOrientation
      u%TowerMotion%TranslationDisp = 0.0_R8Ki
      u%TowerMotion%TranslationVel  = 0.0_ReKi
      
   end if ! we compute tower loads
   
      !................
      ! hub
      !................
   
   call MeshCreate ( BlankMesh  = u%HubMotion     &
                     ,IOS       = COMPONENT_INPUT &
                     ,Nnodes    = 1               &
                     ,ErrStat   = ErrStat2        &
                     ,ErrMess   = ErrMsg2         &
                     ,Orientation     = .true.    &
                     ,TranslationDisp = .true.    &
                     ,RotationVel     = .true.    &
                     )
         call SetErrStat( errStat2, errMsg2, errStat, errMsg, RoutineName )

   if (errStat >= AbortErrLev) return
                     
   call MeshPositionNode(u%HubMotion, 1, InitInp%HubPosition, errStat2, errMsg2, InitInp%HubOrientation)
      call SetErrStat( errStat2, errMsg2, errStat, errMsg, RoutineName )
         
   call MeshConstructElement( u%HubMotion, ELEMENT_POINT, errStat2, errMsg2, p1=1 )
      call SetErrStat( errStat2, errMsg2, errStat, errMsg, RoutineName )
            
   call MeshCommit(u%HubMotion, errStat2, errMsg2 )
      call SetErrStat( errStat2, errMsg2, errStat, errMsg, RoutineName//':HubMotion' )
            
   if (errStat >= AbortErrLev) return

         
   u%HubMotion%Orientation     = u%HubMotion%RefOrientation
   u%HubMotion%TranslationDisp = 0.0_R8Ki
   u%HubMotion%RotationVel     = 0.0_ReKi   
      
   
      !................
      ! blade roots
      !................
         
   allocate( u%BladeRootMotion(p%NumBlades), STAT = ErrStat2 )
   if (ErrStat2 /= 0) then
      call SetErrStat( ErrID_Fatal, 'Error allocating u%BladeRootMotion array.', ErrStat, ErrMsg, RoutineName )
      return
   end if      
      
   do k=1,p%NumBlades
      call MeshCreate ( BlankMesh = u%BladeRootMotion(k)                  &
                        ,IOS       = COMPONENT_INPUT                       &
                        ,Nnodes    = 1                                     &
                        ,ErrStat   = ErrStat2                              &
                        ,ErrMess   = ErrMsg2                               &
                        ,Orientation     = .true.                          &
                        )
            call SetErrStat( errStat2, errMsg2, errStat, errMsg, RoutineName )

      if (errStat >= AbortErrLev) return
            
      call MeshPositionNode(u%BladeRootMotion(k), 1, InitInp%BladeRootPosition(:,k), errStat2, errMsg2, InitInp%BladeRootOrientation(:,:,k))
         call SetErrStat( errStat2, errMsg2, errStat, errMsg, RoutineName )
                     
      call MeshConstructElement( u%BladeRootMotion(k), ELEMENT_POINT, errStat2, errMsg2, p1=1 )
         call SetErrStat( errStat2, errMsg2, errStat, errMsg, RoutineName )
            
      call MeshCommit(u%BladeRootMotion(k), errStat2, errMsg2 )
         call SetErrStat( errStat2, errMsg2, errStat, errMsg, RoutineName//':BladeRootMotion' )
            
      if (errStat >= AbortErrLev) return

      
      u%BladeRootMotion(k)%Orientation     = u%BladeRootMotion(k)%RefOrientation
   
   end do !k=numBlades      
      
      
      !................
      ! blades
      !................
   
   allocate( u%BladeMotion(p%NumBlades), STAT = ErrStat2 )
   if (ErrStat2 /= 0) then
      call SetErrStat( ErrID_Fatal, 'Error allocating u%BladeMotion array.', ErrStat, ErrMsg, RoutineName )
      return
   end if
      
   do k=1,p%NumBlades
      call MeshCreate ( BlankMesh = u%BladeMotion(k)                     &
                        ,IOS       = COMPONENT_INPUT                      &
                        ,Nnodes    = InputFileData%BladeProps(k)%NumBlNds &
                        ,ErrStat   = ErrStat2                             &
                        ,ErrMess   = ErrMsg2                              &
                        ,Orientation     = .true.                         &
                        ,TranslationDisp = .true.                         &
                        ,TranslationVel  = .true.                         &
                        ,RotationVel     = .true.                         &
                        ,TranslationAcc  = .true.                         &
                        )
            call SetErrStat( errStat2, errMsg2, errStat, errMsg, RoutineName )

      if (errStat >= AbortErrLev) return
            
                        
      do j=1,InputFileData%BladeProps(k)%NumBlNds

            ! reference position of the jth node in the kth blade, relative to the root in the local blade coordinate system:
         positionL(1) = InputFileData%BladeProps(k)%BlCrvAC(j)
         positionL(2) = InputFileData%BladeProps(k)%BlSwpAC(j)
         positionL(3) = InputFileData%BladeProps(k)%BlSpn(  j)
            
            ! reference position of the jth node in the kth blade:
         position = u%BladeRootMotion(k)%Position(:,1) + matmul(positionL,u%BladeRootMotion(k)%RefOrientation(:,:,1))  ! note that because positionL is a 1-D array, we're doing the transpose of matmul(transpose(u%BladeRootMotion(k)%RefOrientation),positionL)

            
            ! reference orientation of the jth node in the kth blade, relative to the root in the local blade coordinate system:
         theta(1)     =  0.0_R8Ki
         theta(2)     =  InputFileData%BladeProps(k)%BlCrvAng(j)
         theta(3)     = -InputFileData%BladeProps(k)%BlTwist( j)            
         orientationL = EulerConstruct( theta )
                                 
            ! reference orientation of the jth node in the kth blade
         orientation = matmul( orientationL, u%BladeRootMotion(k)%RefOrientation(:,:,1) )

            
         call MeshPositionNode(u%BladeMotion(k), j, position, errStat2, errMsg2, orientation)
            call SetErrStat( errStat2, errMsg2, errStat, errMsg, RoutineName )
               
      end do ! j=blade nodes
         
         ! create line2 elements
      do j=1,InputFileData%BladeProps(k)%NumBlNds-1
         call MeshConstructElement( u%BladeMotion(k), ELEMENT_LINE2, errStat2, errMsg2, p1=j, p2=j+1 )
            call SetErrStat( errStat2, errMsg2, errStat, errMsg, RoutineName )
      end do !j
            
      call MeshCommit(u%BladeMotion(k), errStat2, errMsg2 )
         call SetErrStat( errStat2, errMsg2, errStat, errMsg, RoutineName//':BladeMotion'//trim(num2lstr(k)) )
            
      if (errStat >= AbortErrLev) return

      
      u%BladeMotion(k)%Orientation     = u%BladeMotion(k)%RefOrientation
      u%BladeMotion(k)%TranslationDisp = 0.0_R8Ki
      u%BladeMotion(k)%TranslationVel  = 0.0_ReKi
      u%BladeMotion(k)%RotationVel     = 0.0_ReKi
      u%BladeMotion(k)%TranslationAcc  = 0.0_ReKi
         
               
   
   end do !k=numBlades
   
   
   
      !................
      ! Nacelle
      !................
      call MeshCreate ( BlankMesh = u%NacelleMotion &
                       ,IOS       = COMPONENT_INPUT &
                       ,Nnodes    = 1               &
                       ,ErrStat   = ErrStat2        &
                       ,ErrMess   = ErrMsg2         &
                       ,Orientation     = .true.    &
                       ,TranslationDisp = .true.    &
                       ,TranslationVel  = .true.    &
                      )
            call SetErrStat( errStat2, errMsg2, errStat, errMsg, RoutineName )

      if (errStat >= AbortErrLev) return
            
         ! set node initial position/orientation
      position = InitInp%HubPosition
      position(1:2) = 0
      call MeshPositionNode(u%NacelleMotion, 1, position, errStat2, errMsg2, orient=InitInp%NacelleOrientation)
         call SetErrStat( errStat2, errMsg2, errStat, errMsg, RoutineName )

      call MeshConstructElement( u%NacelleMotion, ELEMENT_POINT, errStat2, errMsg2, p1=1 )
         call SetErrStat( errStat2, errMsg2, errStat, errMsg, RoutineName )

      call MeshCommit(u%NacelleMotion, errStat2, errMsg2 )
         call SetErrStat( errStat2, errMsg2, errStat, errMsg, RoutineName )
            
      if (errStat >= AbortErrLev) return

   
   
end subroutine Init_u
!----------------------------------------------------------------------------------------------------------------------------------
!> This routine sets AeroDyn parameters for use during the simulation; these variables are not changed after AD_Init.
subroutine SetParameters( InitInp, InputFileData, RotData, p, p_AD, ErrStat, ErrMsg )
   TYPE(AD_InitInputType),       intent(in   )  :: InitInp          !< Input data for initialization routine, out is needed because of copy below
   TYPE(AD_InputFile),           INTENT(INout)  :: InputFileData    !< Data stored in the module's input file -- intent(out) only for move_alloc statements
   TYPE(RotInputFile),           INTENT(INout)  :: RotData          !< Data stored in the module's input file -- intent(out) only for move_alloc statements
   TYPE(RotParameterType),       INTENT(INOUT)  :: p                !< Parameters
   TYPE(AD_ParameterType),       INTENT(INOUT)  :: p_AD             !< Parameters
   INTEGER(IntKi),               INTENT(  OUT)  :: ErrStat          !< Error status of the operation
   CHARACTER(*),                 INTENT(  OUT)  :: ErrMsg           !< Error message if ErrStat /= ErrID_None


      ! Local variables
   CHARACTER(ErrMsgLen)                          :: ErrMsg2         ! temporary Error message if ErrStat /= ErrID_None
   INTEGER(IntKi)                                :: ErrStat2        ! temporary Error status of the operation
   !INTEGER(IntKi)                                :: i, j
   character(*), parameter                       :: RoutineName = 'SetParameters'
   
      ! Initialize variables for this routine

   ErrStat  = ErrID_None
   ErrMsg   = ""

   p_AD%DT            = InputFileData%DTAero
   p_AD%WakeMod       = InputFileData%WakeMod
   p%TwrPotent        = InputFileData%TwrPotent
   p%TwrShadow        = InputFileData%TwrShadow
   p%TwrAero          = InputFileData%TwrAero
   p%CavitCheck       = InputFileData%CavitCheck
   p%Gravity          = InitInp%Gravity
   

   
   if (InitInp%Linearize .and. InputFileData%WakeMod == WakeMod_BEMT) then
      p%FrozenWake = InputFileData%FrozenWake
   else
      p%FrozenWake = .FALSE.
   end if

   p%CompAA = InputFileData%CompAA
   
   ! NOTE: In the following we use InputFileData%BladeProps(1)%NumBlNds as the number of aero nodes on EACH blade, 
   !       but if AD changes this, then it must be handled in the Glue-code linearization code, too (and elsewhere?) !
   p%NumBlNds         = RotData%BladeProps(1)%NumBlNds
   if (p%TwrPotent == TwrPotent_none .and. p%TwrShadow == TwrShadow_none .and. .not. p%TwrAero) then
      p%NumTwrNds     = 0
   else
      p%NumTwrNds     = RotData%NumTwrNds
      
      call move_alloc( RotData%TwrDiam, p%TwrDiam )
      call move_alloc( RotData%TwrCd,   p%TwrCd )      
      call move_alloc( RotData%TwrTI,   p%TwrTI )      
   end if
   
   p%AirDens          = InputFileData%AirDens          
   p%KinVisc          = InputFileData%KinVisc
   p%Patm             = InputFileData%Patm
   p%Pvap             = InputFileData%Pvap
   p%FluidDepth       = InputFileData%FluidDepth
   p%SpdSound         = InputFileData%SpdSound
   
  !p%AFI     ! set in call to AFI_Init() [called early because it wants to use the same echo file as AD]
  !p%BEMT    ! set in call to BEMT_Init()
      
  !p%RootName       = TRIM(InitInp%RootName)//'.AD'   ! set earlier to it could be used   
   
   p%numOuts          = InputFileData%NumOuts  
   p%NBlOuts          = InputFileData%NBlOuts      
   p%BlOutNd          = InputFileData%BlOutNd
   
   if (p%NumTwrNds > 0) then
      p%NTwOuts = InputFileData%NTwOuts
      p%TwOutNd = InputFileData%TwOutNd
   else
      p%NTwOuts = 0
   end if
   
   call SetOutParam(InputFileData%OutList, p, p_AD, ErrStat2, ErrMsg2 ) ! requires: p%NumOuts, p%numBlades, p%NumBlNds, p%NumTwrNds; sets: p%OutParam.
      call setErrStat(ErrStat2,ErrMsg2,ErrStat,ErrMsg,RoutineName)
      if (ErrStat >= AbortErrLev) return  
   



      ! Set the nodal output parameters.  Note there is some validation in this, so we might get an error from here.
   CALL AllBldNdOuts_SetParameters( InputFileData, p, p_AD, ErrStat2, ErrMsg2 )
      call setErrStat(ErrStat2,ErrMsg2,ErrStat,ErrMsg,RoutineName)



   
end subroutine SetParameters
!----------------------------------------------------------------------------------------------------------------------------------
!> This routine is called at the end of the simulation.
subroutine AD_End( u, p, x, xd, z, OtherState, y, m, ErrStat, ErrMsg )
!..................................................................................................................................

      TYPE(AD_InputType),           INTENT(INOUT)  :: u           !< System inputs
      TYPE(AD_ParameterType),       INTENT(INOUT)  :: p           !< Parameters
      TYPE(AD_ContinuousStateType), INTENT(INOUT)  :: x           !< Continuous states
      TYPE(AD_DiscreteStateType),   INTENT(INOUT)  :: xd          !< Discrete states
      TYPE(AD_ConstraintStateType), INTENT(INOUT)  :: z           !< Constraint states
      TYPE(AD_OtherStateType),      INTENT(INOUT)  :: OtherState  !< Other states
      TYPE(AD_OutputType),          INTENT(INOUT)  :: y           !< System outputs
      TYPE(AD_MiscVarType),         INTENT(INOUT)  :: m           !< Misc/optimization variables
      INTEGER(IntKi),               INTENT(  OUT)  :: ErrStat     !< Error status of the operation
      CHARACTER(*),                 INTENT(  OUT)  :: ErrMsg      !< Error message if ErrStat /= ErrID_None



         ! Initialize ErrStat

      ErrStat = ErrID_None
      ErrMsg  = ""


         ! Place any last minute operations or calculations here:
         ! End the FVW submodule
      if (p%WakeMod == WakeMod_FVW ) then
         call FVW_End( m%FVW_u, p%FVW, x%FVW, xd%FVW, z%FVW, OtherState%FVW, m%FVW_y, m%FVW, ErrStat, ErrMsg )
      
         if ( m%FVW%UA_Flag ) then
            call UA_End(m%FVW%p_UA)
         end if
      endif
      

         ! Close files here:



         ! Destroy the input data:

      CALL AD_DestroyInput( u, ErrStat, ErrMsg )


         ! Destroy the parameter data:

      CALL AD_DestroyParam( p, ErrStat, ErrMsg )


         ! Destroy the state data:

      CALL AD_DestroyContState(   x,           ErrStat, ErrMsg )
      CALL AD_DestroyDiscState(   xd,          ErrStat, ErrMsg )
      CALL AD_DestroyConstrState( z,           ErrStat, ErrMsg )
      CALL AD_DestroyOtherState(  OtherState,  ErrStat, ErrMsg )
      CALL AD_DestroyMisc(        m,           ErrStat, ErrMsg ) 

         ! Destroy the output data:

      CALL AD_DestroyOutput( y, ErrStat, ErrMsg )




END SUBROUTINE AD_End
!----------------------------------------------------------------------------------------------------------------------------------
!> Loose coupling routine for solving for constraint states, integrating continuous states, and updating discrete and other states.
!! Continuous, constraint, discrete, and other states are updated for t + Interval
subroutine AD_UpdateStates( t, n, u, utimes, p, x, xd, z, OtherState, m, errStat, errMsg )
!..................................................................................................................................

   real(DbKi),                     intent(in   ) :: t          !< Current simulation time in seconds
   integer(IntKi),                 intent(in   ) :: n          !< Current simulation time step n = 0,1,...
   type(AD_InputType),             intent(inout) :: u(:)       !< Inputs at utimes (out only for mesh record-keeping in ExtrapInterp routine)
   real(DbKi),                     intent(in   ) :: utimes(:)  !< Times associated with u(:), in seconds
   type(AD_ParameterType),         intent(in   ) :: p          !< Parameters
   type(AD_ContinuousStateType),   intent(inout) :: x          !< Input: Continuous states at t;
                                                               !!   Output: Continuous states at t + Interval
   type(AD_DiscreteStateType),     intent(inout) :: xd         !< Input: Discrete states at t;
                                                               !!   Output: Discrete states at t  + Interval
   type(AD_ConstraintStateType),   intent(inout) :: z          !< Input: Constraint states at t;
                                                               !!   Output: Constraint states at t+dt
   type(AD_OtherStateType),        intent(inout) :: OtherState !< Input: Other states at t;
                                                               !!   Output: Other states at t+dt
   type(AD_MiscVarType),           intent(inout) :: m          !< Misc/optimization variables
   integer(IntKi),                 intent(  out) :: errStat    !< Error status of the operation
   character(*),                   intent(  out) :: errMsg     !< Error message if ErrStat /= ErrID_None

   ! local variables
   integer(intKi)                               :: iR          ! Counter on rotors
   type(AD_InputType)                           :: uInterp     ! Interpolated/Extrapolated input
   integer(intKi)                               :: ErrStat2          ! temporary Error status
   character(ErrMsgLen)                         :: ErrMsg2           ! temporary Error message
   character(*), parameter                      :: RoutineName = 'AD_UpdateStates'
      
   ErrStat = ErrID_None
   ErrMsg  = ""
     

   call AD_CopyInput( u(1), uInterp, MESH_NEWCOPY, errStat2, errMsg2)
      call SetErrStat(ErrStat2, ErrMsg2, ErrStat, ErrMsg, RoutineName)
      if (ErrStat >= AbortErrLev) then
         call Cleanup()
         return
      end if

      ! set values of m%BEMT_u(2) from inputs interpolated at t+dt:
      ! NOTE: this is different than OpenFAST, which has t+dt at u(1)
   call AD_Input_ExtrapInterp(u,utimes,uInterp,t+p%DT, errStat2, errMsg2)
      call SetErrStat(ErrStat2, ErrMsg2, ErrStat, ErrMsg, RoutineName)

   do iR = 1,size(p%rotors)
      call SetInputs(p%rotors(iR), p, uInterp%rotors(iR), m%rotors(iR), 2, errStat2, errMsg2)      
         call SetErrStat(ErrStat2, ErrMsg2, ErrStat, ErrMsg, RoutineName)
   enddo
      
      ! set values of m%BEMT_u(1) from inputs (uInterp) interpolated at t:
      ! NOTE: this is different than OpenFAST, which has t at u(2)
      ! I'm doing this second in case we want the other misc vars at t as before, but I don't think it matters      
   call AD_Input_ExtrapInterp(u,utimes,uInterp, t, errStat2, errMsg2)
      call SetErrStat(ErrStat2, ErrMsg2, ErrStat, ErrMsg, RoutineName)

   do iR = 1,size(p%rotors)
      call SetInputs(p%rotors(iR), p, uInterp%rotors(iR), m%rotors(iR), 1, errStat2, errMsg2)      
         call SetErrStat(ErrStat2, ErrMsg2, ErrStat, ErrMsg, RoutineName)
   enddo
         

   if (p%WakeMod /= WakeMod_FVW) then
      do iR = 1,size(p%rotors)
            ! Call into the BEMT update states    NOTE:  This is a non-standard framework interface!!!!!  GJH
            ! Also note BEMT_u(1) and BEMT_u(2) are not following the OpenFAST convention for t+dt, t
         call BEMT_UpdateStates(t, n, m%rotors(iR)%BEMT_u(1), m%rotors(iR)%BEMT_u(2),  p%rotors(iR)%BEMT, x%rotors(iR)%BEMT, xd%rotors(iR)%BEMT, z%rotors(iR)%BEMT, OtherState%rotors(iR)%BEMT, p%AFI, m%rotors(iR)%BEMT, errStat2, errMsg2)
            call SetErrStat(ErrStat2, ErrMsg2, ErrStat, ErrMsg, RoutineName)

            ! Call AeroAcoustics updates states
         if ( p%rotors(iR)%CompAA ) then
            ! We need the outputs from BEMT as inputs to AeroAcoustics module
            ! Also,  SetInputs() [called above] calls SetInputsForBEMT() which in turn establishes current versions of the Global to local transformations we need as inputs to AA
            call SetInputsForAA(p%rotors(iR), u(1)%rotors(iR), m%rotors(iR), errStat2, errMsg2)  
               call SetErrStat(ErrStat2, ErrMsg2, ErrStat, ErrMsg, RoutineName)
            call AA_UpdateStates(t,  n, m%rotors(iR)%AA, m%rotors(iR)%AA_u, p%rotors(iR)%AA, xd%rotors(iR)%AA,  errStat2, errMsg2)
               call SetErrStat(ErrStat2, ErrMsg2, ErrStat, ErrMsg, RoutineName)
         end if       
      enddo

   else  ! Call the FVW sub module
         ! This needs to extract the inputs from the AD data types (mesh) and copy pieces for the FVW module
      call SetInputsForFVW(p, u, m, errStat2, errMsg2)
         call SetErrStat(ErrStat2, ErrMsg2, ErrStat, ErrMsg, RoutineName)
         ! Note: the setup is handled above in the SetInputs routine
      call FVW_UpdateStates( t, n, m%FVW_u, utimes, p%FVW, x%FVW, xd%FVW, z%FVW, OtherState%FVW, p%AFI, m%FVW, ErrStat2, ErrMsg2 )
         call SetErrStat(ErrStat2, ErrMsg2, ErrStat, ErrMsg, RoutineName)
         ! The wind points are passed out as other states.  These really correspond to the propogation of the vortex to the next wind position.
      if (allocated(OtherState%WakeLocationPoints)) then
         OtherState%WakeLocationPoints = m%FVW%r_wind
      endif
      ! UA TODO
      !call UA_UpdateState_Wrapper(p%AFI, n, p%FVW, x%FVW, xd%FVW, OtherState%FVW, m%FVW, ErrStat2, ErrMsg2)
      !   call SetErrStat(ErrStat2, ErrMsg2, ErrStat, ErrMsg, RoutineName)
   endif
           
   call Cleanup()
   
contains
   subroutine Cleanup()
      call AD_DestroyInput( uInterp, errStat2, errMsg2)
   end subroutine Cleanup
end subroutine AD_UpdateStates
!----------------------------------------------------------------------------------------------------------------------------------
!> Routine for computing outputs, used in both loose and tight coupling.
!! This subroutine is used to compute the output channels (motions and loads) and place them in the WriteOutput() array.
!! The descriptions of the output channels are not given here. Please see the included OutListParameters.xlsx sheet for
!! for a complete description of each output parameter.
subroutine AD_CalcOutput( t, u, p, x, xd, z, OtherState, y, m, ErrStat, ErrMsg, NeedWriteOutput )
! NOTE: no matter how many channels are selected for output, all of the outputs are calculated
! All of the calculated output channels are placed into the m%AllOuts(:), while the channels selected for outputs are
! placed in the y%WriteOutput(:) array.
!..................................................................................................................................

   REAL(DbKi),                   INTENT(IN   )  :: t           !< Current simulation time in seconds
   TYPE(AD_InputType),           INTENT(IN   )  :: u           !< Inputs at Time t
   TYPE(AD_ParameterType),       INTENT(IN   )  :: p           !< Parameters
   TYPE(AD_ContinuousStateType), INTENT(IN   )  :: x           !< Continuous states at t
   TYPE(AD_DiscreteStateType),   INTENT(IN   )  :: xd          !< Discrete states at t
   TYPE(AD_ConstraintStateType), INTENT(IN   )  :: z           !< Constraint states at t
   TYPE(AD_OtherStateType),      INTENT(IN   )  :: OtherState  !< Other states at t
   TYPE(AD_OutputType),          INTENT(INOUT)  :: y           !< Outputs computed at t (Input only so that mesh con-
                                                               !!   nectivity information does not have to be recalculated)
   type(AD_MiscVarType),         intent(inout)  :: m           !< Misc/optimization variables
   INTEGER(IntKi),               INTENT(  OUT)  :: ErrStat     !< Error status of the operation
   CHARACTER(*),                 INTENT(  OUT)  :: ErrMsg      !< Error message if ErrStat /= ErrID_None
   LOGICAL,          OPTIONAL,   INTENT(IN   )  :: NeedWriteOutput     !< Flag to determine if WriteOutput values need to be calculated in this call


      ! NOTE: m%BEMT_u(i) indices are set differently from the way OpenFAST typically sets up the u and uTimes arrays
   integer, parameter                           :: indx = 1  ! m%BEMT_u(1) is at t; m%BEMT_u(2) is t+dt
   integer(intKi)                               :: i
   integer(intKi)                               :: iR ! Loop on rotors

   integer(intKi)                               :: ErrStat2
   character(ErrMsgLen)                         :: ErrMsg2
   character(*), parameter                      :: RoutineName = 'AD_CalcOutput'
   LOGICAL                                      :: CalcWriteOutput
   
   ErrStat = ErrID_None
   ErrMsg  = ""

   if (present(NeedWriteOutput)) then
      CalcWriteOutput = NeedWriteOutput
   else
      CalcWriteOutput = .true. ! by default, calculate WriteOutput unless told that we do not need it
   end if


   ! SetInputs, Calc BEM Outputs and Twr Outputs 
   do iR=1,size(p%rotors)
      call RotCalcOutput( t, u%rotors(iR), p%rotors(iR), p, x%rotors(iR), xd%rotors(iR), z%rotors(iR), OtherState%rotors(iR), y%rotors(iR), m%rotors(iR), ErrStat, ErrMsg)
   enddo

   if (p%WakeMod == WakeMod_FVW) then
         ! This needs to extract the inputs from the AD data types (mesh) and copy pieces for the FVW module
      call SetInputsForFVW(p, (/u/), m, errStat2, errMsg2)
         call SetErrStat(ErrStat2, ErrMsg2, ErrStat, ErrMsg, RoutineName)
         ! Calculate Outputs at time t
      CALL FVW_CalcOutput( t, m%FVW_u(1), p%FVW, x%FVW, xd%FVW, z%FVW, OtherState%FVW, p%AFI, m%FVW_y, m%FVW, ErrStat2, ErrMsg2 )
         call SetErrStat(ErrStat2, ErrMsg2, ErrStat, ErrMsg, RoutineName)

      call SetOutputsFromFVW( t, u, p, OtherState, x, xd, m, y, ErrStat2, ErrMsg2 )
         call SetErrStat(ErrStat2, ErrMsg2, ErrStat, ErrMsg, RoutineName)
   endif


   !-------------------------------------------------------   
   !     get values to output to file:  
   !-------------------------------------------------------   
   if (CalcWriteOutput) then
      do iR = 1,size(p%rotors)
         if (p%rotors(iR)%NumOuts > 0) then
            call Calc_WriteOutput( p%rotors(iR), p, u%rotors(iR), m%rotors(iR), m, y%rotors(iR), OtherState%rotors(iR), xd%rotors(iR), indx, ErrStat2, ErrMsg2 )   
               call SetErrStat(ErrStat2, ErrMsg2, ErrStat, ErrMsg, RoutineName)      
      
            !...............................................................................................................................   
            ! Place the selected output channels into the WriteOutput(:) array with the proper sign:
            !...............................................................................................................................   

            do i = 1,p%rotors(iR)%NumOuts  ! Loop through all selected output channels
               y%rotors(iR)%WriteOutput(i) = p%rotors(iR)%OutParam(i)%SignM * m%rotors(iR)%AllOuts( p%rotors(iR)%OutParam(i)%Indx )
            end do             ! i - All selected output channels

          end if
       
         y%rotors(iR)%WriteOutput(p%rotors(iR)%NumOuts+1:) = 0.0_ReKi

            ! Now we need to populate the blade node outputs here
         call Calc_WriteAllBldNdOutput( p%rotors(iR), p, u%rotors(iR), m%rotors(iR), m, y%rotors(iR), OtherState%rotors(iR), indx, ErrStat2, ErrMsg2 )   ! Call after normal writeoutput.  Will just postpend data on here.
         call SetErrStat(ErrStat2, ErrMsg2, ErrStat, ErrMsg, RoutineName)
      enddo
   end if
      

end subroutine AD_CalcOutput


subroutine RotCalcOutput( t, u, p, p_AD, x, xd, z, OtherState, y, m, ErrStat, ErrMsg)
! NOTE: no matter how many channels are selected for output, all of the outputs are calculated
! All of the calculated output channels are placed into the m%AllOuts(:), while the channels selected for outputs are
! placed in the y%WriteOutput(:) array.
!..................................................................................................................................

   REAL(DbKi),                   INTENT(IN   )  :: t           !< Current simulation time in seconds
   TYPE(RotInputType),           INTENT(IN   )  :: u           !< Inputs at Time t
   TYPE(RotParameterType),       INTENT(IN   )  :: p           !< Parameters
   TYPE(AD_ParameterType),       INTENT(IN   )  :: p_AD        !< Parameters
   TYPE(RotContinuousStateType), INTENT(IN   )  :: x           !< Continuous states at t
   TYPE(RotDiscreteStateType),   INTENT(IN   )  :: xd          !< Discrete states at t
   TYPE(RotConstraintStateType), INTENT(IN   )  :: z           !< Constraint states at t
   TYPE(RotOtherStateType),      INTENT(IN   )  :: OtherState  !< Other states at t
   TYPE(RotOutputType),          INTENT(INOUT)  :: y           !< Outputs computed at t (Input only so that mesh con-
                                                               !!   nectivity information does not have to be recalculated)
   type(RotMiscVarType),         intent(inout)  :: m           !< Misc/optimization variables
   INTEGER(IntKi),               INTENT(  OUT)  :: ErrStat     !< Error status of the operation
   CHARACTER(*),                 INTENT(  OUT)  :: ErrMsg      !< Error message if ErrStat /= ErrID_None

      ! NOTE: m%BEMT_u(i) indices are set differently from the way OpenFAST typically sets up the u and uTimes arrays
   integer, parameter                           :: indx = 1  ! m%BEMT_u(1) is at t; m%BEMT_u(2) is t+dt
   integer(intKi)                               :: i
   integer(intKi)                               :: j
   integer(intKi)                               :: iR ! Loop on rotors

   integer(intKi)                               :: ErrStat2
   character(ErrMsgLen)                         :: ErrMsg2
   character(*), parameter                      :: RoutineName = 'RotCalcOutput'
   LOGICAL                                      :: CalcWriteOutput
   
   ErrStat = ErrID_None
   ErrMsg  = ""

   call SetInputs(p, p_AD, u, m, indx, errStat2, errMsg2)      
      call SetErrStat(ErrStat2, ErrMsg2, ErrStat, ErrMsg, RoutineName)

   if (p_AD%WakeMod /= WakeMod_FVW) then
      ! Call the BEMT module CalcOutput.  Notice that the BEMT outputs are purposely attached to AeroDyn's MiscVar structure to
      ! avoid issues with the coupling code

      call BEMT_CalcOutput(t, m%BEMT_u(indx), p%BEMT, x%BEMT, xd%BEMT, z%BEMT, OtherState%BEMT, p_AD%AFI, m%BEMT_y, m%BEMT, ErrStat2, ErrMsg2 )
         call SetErrStat(ErrStat2, ErrMsg2, ErrStat, ErrMsg, RoutineName)

      call SetOutputsFromBEMT( p, m, y ) 
        
      if ( p%CompAA ) then
         ! We need the outputs from BEMT as inputs to AeroAcoustics module
         ! Also,  SetInputs() [called above] calls SetInputsForBEMT() which in turn establishes current versions of the Global to local transformations we need as inputs to AA
         call SetInputsForAA(p, u, m, errStat2, errMsg2)  
            call SetErrStat(ErrStat2, ErrMsg2, ErrStat, ErrMsg, RoutineName)
         call AA_CalcOutput(t, m%AA_u, p%AA, x%AA, xd%AA,  z%AA, OtherState%AA,  m%AA_y, m%AA, errStat2, errMsg2)
            call SetErrStat(ErrStat2, ErrMsg2, ErrStat, ErrMsg, RoutineName)
      end if  

      call AD_CavtCrit(u, p, m, errStat2, errMsg2)
      call SetErrStat(ErrStat2, ErrMsg2, ErrStat, ErrMsg, RoutineName)      
   endif

   if ( p%TwrAero ) then
      call ADTwr_CalcOutput(p, u, m, y, ErrStat2, ErrMsg2 )
         call SetErrStat(ErrStat2, ErrMsg2, ErrStat, ErrMsg, RoutineName)      
   endif
   
end subroutine RotCalcOutput


subroutine AD_CavtCrit(u, p, m, errStat, errMsg)
   TYPE(RotInputType),           INTENT(IN   )  :: u           !< Inputs at Time t
   TYPE(RotParameterType),       INTENT(IN   )  :: p           !< Parameters
   TYPE(RotMiscVarType),         INTENT(INOUT)  :: m           !< Misc/optimization variables
                                                               !!   nectivity information does not have to be recalculated)
   INTEGER(IntKi),               INTENT(  OUT)   :: errStat     !< Error status of the operation
   CHARACTER(*),                 INTENT(  OUT)   :: errMsg      !< Error message if ErrStat /= ErrID_None
   integer    :: i,j
   real(ReKi) :: SigmaCavitCrit, SigmaCavit

   errStat = ErrID_None
   errMsg  = ''

   if ( p%CavitCheck ) then      ! Calculate the cavitation number for the airfoil at the node in quesiton, and compare to the critical cavitation number based on the vapour pressure and submerged depth       
      do j = 1,p%numBlades ! Loop through all blades
         do i = 1,p%NumBlNds  ! Loop through all nodes
                     
            if ( EqualRealNos( m%BEMT_y%Vrel(i,j), 0.0_ReKi ) ) call SetErrStat( ErrID_Fatal, 'Vrel cannot be zero to do a cavitation check', ErrStat, ErrMsg, 'AD_CavtCrit') 
               if (ErrStat >= AbortErrLev) return
      
            SigmaCavit= -1* m%BEMT_y%Cpmin(i,j) ! Local cavitation number on node j                                               
            SigmaCavitCrit= ( ( p%Patm + ( p%Gravity * (p%FluidDepth - (  u%BladeMotion(j)%Position(3,i) + u%BladeMotion(j)%TranslationDisp(3,i) - u%HubMotion%Position(3,1))) * p%airDens)  - p%Pvap ) / ( 0.5_ReKi * p%airDens * m%BEMT_y%Vrel(i,j)**2)) ! Critical value of Sigma, cavitation occurs if local cavitation number is greater than this
                                                                        
               if ( (SigmaCavitCrit < SigmaCavit) .and. (.not. (m%CavitWarnSet(i,j)) ) ) then     
                    call WrScr( NewLine//'Cavitation occurred at blade '//trim(num2lstr(j))//' and node '//trim(num2lstr(i))//'.' )
                    m%CavitWarnSet(i,j) = .true.
               end if 
                           
            m%SigmaCavit(i,j)= SigmaCavit                 
            m%SigmaCavitCrit(i,j)=SigmaCavitCrit  
                           
         end do   ! p%NumBlNds
      end do  ! p%numBlades
   end if   ! Cavitation check
end subroutine AD_CavtCrit

!----------------------------------------------------------------------------------------------------------------------------------
!> Tight coupling routine for solving for the residual of the constraint state equations
subroutine AD_CalcConstrStateResidual( Time, u, p, p_AD, x, xd, z, OtherState, m, z_residual, ErrStat, ErrMsg )
!..................................................................................................................................

   REAL(DbKi),                   INTENT(IN   )   :: Time        !< Current simulation time in seconds
   TYPE(AD_InputType),           INTENT(IN   )   :: u           !< Inputs at Time
   TYPE(AD_ParameterType),       INTENT(IN   )   :: p           !< Parameters
   TYPE(AD_ParameterType),       INTENT(IN   )   :: p_AD        !< Parameters
   TYPE(AD_ContinuousStateType), INTENT(IN   )   :: x           !< Continuous states at Time
   TYPE(AD_DiscreteStateType),   INTENT(IN   )   :: xd          !< Discrete states at Time
   TYPE(AD_ConstraintStateType), INTENT(IN   )   :: z           !< Constraint states at Time (possibly a guess)
   TYPE(AD_OtherStateType),      INTENT(IN   )   :: OtherState  !< Other states at Time
   TYPE(AD_MiscVarType),         INTENT(INOUT)   :: m           !< Misc/optimization variables
   TYPE(AD_ConstraintStateType), INTENT(INOUT)   :: Z_residual  !< Residual of the constraint state equations using
                                                                !!     the input values described above
   INTEGER(IntKi),               INTENT(  OUT)   :: ErrStat     !< Error status of the operation
   CHARACTER(*),                 INTENT(  OUT)   :: ErrMsg      !< Error message if ErrStat /= ErrID_None
   

   
      ! Local variables   
   integer(intKi)                                :: iR ! rotor index
   integer(intKi)                                :: ErrStat2
   character(ErrMsgLen)                          :: ErrMsg2
   character(*), parameter                       :: RoutineName = 'AD_CalcConstrStateResidual'
   
   ErrStat = ErrID_None
   ErrMsg  = ""
   

   do iR=1, size(p%rotors)
      call RotCalcConstrStateResidual( Time, u%rotors(iR), p%rotors(iR), p_AD, x%rotors(iR), xd%rotors(iR), z%rotors(iR), OtherState%rotors(iR), m%rotors(iR), z_residual%rotors(iR), ErrStat, ErrMsg )
         call SetErrStat(ErrStat2, ErrMsg2, ErrStat, ErrMsg, RoutineName)
   enddo
   
end subroutine AD_CalcConstrStateResidual

!> Tight coupling routine for solving for the residual of the constraint state equations
subroutine RotCalcConstrStateResidual( Time, u, p, p_AD, x, xd, z, OtherState, m, z_residual, ErrStat, ErrMsg )
!..................................................................................................................................

   REAL(DbKi),                   INTENT(IN   )   :: Time        !< Current simulation time in seconds
   TYPE(RotInputType),           INTENT(IN   )   :: u           !< Inputs at Time
   TYPE(RotParameterType),       INTENT(IN   )   :: p           !< Parameters
   TYPE(AD_ParameterType),       INTENT(IN   )   :: p_AD        !< Parameters
   TYPE(RotContinuousStateType), INTENT(IN   )   :: x           !< Continuous states at Time
   TYPE(RotDiscreteStateType),   INTENT(IN   )   :: xd          !< Discrete states at Time
   TYPE(RotConstraintStateType), INTENT(IN   )   :: z           !< Constraint states at Time (possibly a guess)
   TYPE(RotOtherStateType),      INTENT(IN   )   :: OtherState  !< Other states at Time
   TYPE(RotMiscVarType),         INTENT(INOUT)   :: m           !< Misc/optimization variables
   TYPE(RotConstraintStateType), INTENT(INOUT)   :: z_residual  !< Residual of the constraint state equations using
                                                                !!     the input values described above
   INTEGER(IntKi),               INTENT(  OUT)   :: ErrStat     !< Error status of the operation
   CHARACTER(*),                 INTENT(  OUT)   :: ErrMsg      !< Error message if ErrStat /= ErrID_None
   
      ! Local variables   
   integer, parameter                            :: indx = 1  ! m%BEMT_u(1) is at t; m%BEMT_u(2) is t+dt
   integer(intKi)                                :: iR ! rotor index
   integer(intKi)                                :: ErrStat2
   character(ErrMsgLen)                          :: ErrMsg2
   character(*), parameter                       :: RoutineName = 'RotCalcConstrStateResidual'
   
   ErrStat = ErrID_None
   ErrMsg  = ""
   
   if (.not. allocated(z_residual%BEMT%phi)) then ! BEMT_CalcConstrStateResidual expects memory to be allocated, so let's make sure it is
      call AD_CopyRotConstraintStateType( z, z_residual, MESH_NEWCOPY, ErrStat2, ErrMsg2)
      call SetErrStat(ErrStat2, ErrMsg2, ErrStat, ErrMsg, RoutineName)
   end if
   
   
   call SetInputs(p, p_AD, u, m, indx, errStat2, errMsg2)
      call SetErrStat(ErrStat2, ErrMsg2, ErrStat, ErrMsg, RoutineName)
                                
      
   call BEMT_CalcConstrStateResidual( Time, m%BEMT_u(indx), p%BEMT, x%BEMT, xd%BEMT, z%BEMT, OtherState%BEMT, m%BEMT, &
                                       z_residual%BEMT, p_AD%AFI, ErrStat2, ErrMsg2 )
      call SetErrStat(ErrStat2, ErrMsg2, ErrStat, ErrMsg, RoutineName)
   
end subroutine RotCalcConstrStateResidual

!----------------------------------------------------------------------------------------------------------------------------------
subroutine RotCalcContStateDeriv( t, u, p, p_AD, x, xd, z, OtherState, m, dxdt, ErrStat, ErrMsg )
! Tight coupling routine for computing derivatives of continuous states
!..................................................................................................................................

   REAL(DbKi),                     INTENT(IN   )  :: t           ! Current simulation time in seconds
   TYPE(RotInputType),             INTENT(IN   )  :: u           ! Inputs at t
   TYPE(RotParameterType),         INTENT(IN   )  :: p           ! Parameters
   TYPE(AD_ParameterType),         INTENT(IN   )  :: p_AD        ! Parameters
   TYPE(RotContinuousStateType),   INTENT(IN   )  :: x           ! Continuous states at t
   TYPE(RotDiscreteStateType),     INTENT(IN   )  :: xd          ! Discrete states at t
   TYPE(RotConstraintStateType),   INTENT(IN   )  :: z           ! Constraint states at t
   TYPE(RotOtherStateType),        INTENT(IN   )  :: OtherState  ! Other states at t
   TYPE(RotMiscVarType),           INTENT(INOUT)  :: m           ! Misc/optimization variables
   TYPE(RotContinuousStateType),   INTENT(INOUT)  :: dxdt        ! Continuous state derivatives at t
   INTEGER(IntKi),                 INTENT(  OUT)  :: ErrStat     ! Error status of the operation
   CHARACTER(*),                   INTENT(  OUT)  :: ErrMsg      ! Error message if ErrStat /= ErrID_None

   ! local variables
   INTEGER(IntKi)                                 :: iR          ! temporary Error status of the operation
   CHARACTER(ErrMsgLen)                           :: ErrMsg2     ! temporary Error message if ErrStat /= ErrID_None
   INTEGER(IntKi)                                 :: ErrStat2    ! temporary Error status of the operation
   CHARACTER(*), PARAMETER                        :: RoutineName = 'RotCalcContStateDeriv'
   
   INTEGER(IntKi), parameter                      :: InputIndex = 1

      ! Initialize ErrStat

   ErrStat = ErrID_None
   ErrMsg  = ""

   call SetInputs(p, p_AD, u, m, InputIndex, ErrStat2, ErrMsg2)
      call SetErrStat(ErrStat2, ErrMsg2, ErrStat, ErrMsg, RoutineName)
   
   call BEMT_CalcContStateDeriv( t, m%BEMT_u(InputIndex), p%BEMT, x%BEMT, xd%BEMT, z%BEMT, OtherState%BEMT, m%BEMT, dxdt%BEMT, p_AD%AFI, ErrStat2, ErrMsg2 )
      call SetErrStat(ErrStat2, ErrMsg2, ErrStat, ErrMsg, RoutineName)
   
END SUBROUTINE RotCalcContStateDeriv
!----------------------------------------------------------------------------------------------------------------------------------
!> This subroutine converts the AeroDyn inputs into values that can be used for its submodules. It calculates the disturbed inflow
!! on the blade if tower shadow or tower influence are enabled, then uses these values to set m%BEMT_u(indx).
subroutine SetInputs(p, p_AD, u, m, indx, errStat, errMsg)
   type(RotParameterType),       intent(in   )  :: p                      !< AD parameters
   type(AD_ParameterType),       intent(in   )  :: p_AD                   !< AD parameters
   type(RotInputType),           intent(in   )  :: u                      !< AD Inputs at Time
   type(RotMiscVarType),         intent(inout)  :: m                      !< Misc/optimization variables
   integer,                      intent(in   )  :: indx                   !< index into m%BEMT_u(indx) array; 1=t and 2=t+dt (but not checked here)
   integer(IntKi),               intent(  out)  :: ErrStat                !< Error status of the operation
   character(*),                 intent(  out)  :: ErrMsg                 !< Error message if ErrStat /= ErrID_None
                                 
   ! local variables             
   integer(intKi)                               :: ErrStat2
   character(ErrMsgLen)                         :: ErrMsg2
   character(*), parameter                      :: RoutineName = 'SetInputs'
   ErrStat = ErrID_None
   ErrMsg  = ""
   
   ! Disturbed inflow on blade (if tower shadow present)
   call SetDisturbedInflow(p, u, m, errStat, errMsg)

   if (p_AD%WakeMod /= WakeMod_FVW) then
         ! This needs to extract the inputs from the AD data types (mesh) and massage them for the BEMT module
      call SetInputsForBEMT(p, u, m, indx, errStat2, errMsg2)
         call SetErrStat(ErrStat2, ErrMsg2, ErrStat, ErrMsg, RoutineName)
   endif
end subroutine SetInputs

!> Disturbed inflow on the blade if tower shadow or tower influence are enabled
subroutine SetDisturbedInflow(p, u, m, errStat, errMsg)
   type(AD_ParameterType),       intent(in   )  :: p                      !< AD parameters
   type(AD_InputType),           intent(in   )  :: u                      !< AD Inputs at Time
   type(AD_MiscVarType),         intent(inout)  :: m                      !< Misc/optimization variables
   integer(IntKi),               intent(  out)  :: errStat                !< Error status of the operation
   character(*),                 intent(  out)  :: errMsg                 !< Error message if ErrStat /= ErrID_None
   ! local variables             
   integer(intKi)                               :: errStat2
   character(ErrMsgLen)                         :: errMsg2
   character(*), parameter                      :: RoutineName = 'SetDisturbedInflow'
   errStat = ErrID_None
   errMsg  = ""
   if (p%TwrPotent /= TwrPotent_none .or. p%TwrShadow /= TwrShadow_none) then
      call TwrInfl( p, u, m, errStat2, errMsg2 ) ! NOTE: tower clearance is computed here..
         call SetErrStat(errStat2, errMsg2, errStat, errMsg, RoutineName)
   else
      m%DisturbedInflow = u%InflowOnBlade
   end if

end subroutine SetDisturbedInflow


!----------------------------------------------------------------------------------------------------------------------------------
!> This subroutine sets m%BEMT_u(indx).
subroutine SetInputsForBEMT(p, u, m, indx, errStat, errMsg)

   type(RotParameterType),  intent(in   )  :: p                               !< AD parameters
   type(RotInputType),      intent(in   )  :: u                               !< AD Inputs at Time
   type(RotMiscVarType),    intent(inout)  :: m                               !< Misc/optimization variables
   integer,                 intent(in   )  :: indx                            !< index into m%BEMT_u array; must be 1 or 2 (but not checked here)
   integer(IntKi),          intent(  out)  :: ErrStat                         !< Error status of the operation
   character(*),            intent(  out)  :: ErrMsg                          !< Error message if ErrStat /= ErrID_None
      
   ! local variables
   real(R8Ki)                              :: x_hat(3)
   real(R8Ki)                              :: y_hat(3)
   real(R8Ki)                              :: z_hat(3)
   real(R8Ki)                              :: x_hat_disk(3)
   real(R8Ki)                              :: y_hat_disk(3)
   real(R8Ki)                              :: z_hat_disk(3)
   real(ReKi)                              :: tmp(3)
   real(ReKi)                              :: tmp_sz, tmp_sz_y
   real(ReKi)                              :: rmax
   real(R8Ki)                              :: thetaBladeNds(p%NumBlNds,p%NumBlades)
   real(R8Ki)                              :: Azimuth(p%NumBlades)
   
   integer(intKi)                          :: j                      ! loop counter for nodes
   integer(intKi)                          :: k                      ! loop counter for blades
   integer(intKi)                          :: ErrStat2
   character(ErrMsgLen)                    :: ErrMsg2
   character(*), parameter                 :: RoutineName = 'SetInputsForBEMT'
   
   ! note ErrStat and ErrMsg are set in GeomWithoutSweepPitchTwist:

      ! Get disk average values and orientations
   call DiskAvgValues(p, u, m, x_hat_disk, y_hat_disk, z_hat_disk, Azimuth)
   call GeomWithoutSweepPitchTwist(p,u,m,thetaBladeNds,ErrStat,ErrMsg)
   if (ErrStat >= AbortErrLev) return

      ! Velocity in disk normal
   m%BEMT_u(indx)%Un_disk  = m%V_dot_x
     
      ! "Angular velocity of rotor" rad/s
   m%BEMT_u(indx)%omega   = dot_product( u%HubMotion%RotationVel(:,1), x_hat_disk )
   
      ! "Angle between the vector normal to the rotor plane and the wind vector (e.g., the yaw angle in the case of no tilt)" rad 
   tmp_sz = TwoNorm( m%V_diskAvg )
   if ( EqualRealNos( tmp_sz, 0.0_ReKi ) ) then
      m%BEMT_u(indx)%chi0 = 0.0_ReKi
   else
         ! make sure we don't have numerical issues that make the ratio outside +/-1
      tmp_sz_y = min(  1.0_ReKi, m%V_dot_x / tmp_sz )
      tmp_sz_y = max( -1.0_ReKi, tmp_sz_y )
      
      m%BEMT_u(indx)%chi0 = acos( tmp_sz_y )
      
   end if
   
      ! "Azimuth angle" rad
   m%bemt_u(indx)%psi = Azimuth

      ! theta, "Twist angle (includes all sources of twist)" rad
      ! Vx, "Local axial velocity at node" m/s
      ! Vy, "Local tangential velocity at node" m/s
   do k=1,p%NumBlades
      do j=1,p%NumBlNds         
         
         m%BEMT_u(indx)%theta(j,k) = thetaBladeNds(j,k) ! local pitch + twist (aerodyanmic + elastic) angle of the jth node in the kth blade
                           
         x_hat = m%WithoutSweepPitchTwist(1,:,j,k)
         y_hat = m%WithoutSweepPitchTwist(2,:,j,k)
         tmp   = m%DisturbedInflow(:,j,k) - u%BladeMotion(k)%TranslationVel(:,j) ! rel_V(j)_Blade(k)
         
         m%BEMT_u(indx)%Vx(j,k) = dot_product( tmp, x_hat ) ! normal component (normal to the plane, not chord) of the inflow velocity of the jth node in the kth blade
         m%BEMT_u(indx)%Vy(j,k) = dot_product( tmp, y_hat ) ! tangential component (tangential to the plane, not chord) of the inflow velocity of the jth node in the kth blade

         
         !jmj says omega_z and PitchRate are the same things
         ! inputs for DBEMT (DBEMT_Mod == DBEMT_cont_tauConst)
         if (allocated(m%BEMT_u(indx)%Vx_elast_dot)) then
            m%BEMT_u(indx)%Vx_elast_dot(j,k)  = dot_product( u%BladeMotion(k)%TranslationAcc(:,j), x_hat ) ! normal component (normal to the plane, not chord) of the inflow velocity of the jth node in the kth blade
            m%BEMT_u(indx)%Vy_elast_dot(j,k)  = dot_product( u%BladeMotion(k)%TranslationAcc(:,j), y_hat ) ! tangential component (tangential to the plane, not chord) of the inflow velocity of the jth node in the kth blade
         end if
         ! inputs for CUA (and CDBEMT):
         m%BEMT_u(indx)%omega_z(j,k)       = dot_product( u%BladeMotion(k)%RotationVel(   :,j), m%WithoutSweepPitchTwist(3,:,j,k) ) ! rotation of no-sweep-pitch coordinate system around z of the jth node in the kth blade
         
      end do !j=nodes
   end do !k=blades
   
   
      ! "Radial distance from center-of-rotation to node" m
   
   do k=1,p%NumBlades
      do j=1,p%NumBlNds
         
            ! displaced position of the jth node in the kth blade relative to the hub:
         tmp =  u%BladeMotion(k)%Position(:,j) + u%BladeMotion(k)%TranslationDisp(:,j) &
              - u%HubMotion%Position(:,1)      - u%HubMotion%TranslationDisp(:,1)
         
            ! local radius (normalized distance from rotor centerline)
         tmp_sz_y = dot_product( tmp, y_hat_disk )**2
         tmp_sz   = dot_product( tmp, z_hat_disk )**2
         m%BEMT_u(indx)%rLocal(j,k) = sqrt( tmp_sz + tmp_sz_y )
         
      end do !j=nodes      
   end do !k=blades  
  
   m%BEMT_u(indx)%UserProp = u%UserProp
   
   ! ................ TSR .....................
   
   if ( EqualRealNos( m%V_dot_x, 0.0_ReKi ) ) then
      m%BEMT_u(indx)%TSR = 0.0_ReKi
   else
      rmax = 0.0_ReKi
      do k=1,min(p%NumBlades,MaxBl)
         do j=1,p%NumBlNds
            rmax = max(rmax, m%BEMT_u(indx)%rLocal(j,k) )
         end do !j=nodes
      end do !k=blades
      m%BEMT_u(indx)%TSR = m%BEMT_u(indx)%omega * rmax / m%V_dot_x
   end if
         
end subroutine SetInputsForBEMT
!----------------------------------------------------------------------------------------------------------------------------------
subroutine DiskAvgValues(p, u, m, x_hat_disk, y_hat_disk, z_hat_disk, Azimuth)
   type(RotParameterType),  intent(in   )  :: p                               !< AD parameters
   type(RotInputType),      intent(in   )  :: u                               !< AD Inputs at Time
   type(RotMiscVarType),    intent(inout)  :: m                               !< Misc/optimization variables
   real(R8Ki),              intent(  out)  :: x_hat_disk(3)
   real(R8Ki),              intent(  out)  :: y_hat_disk(3)
   real(R8Ki),              intent(  out)  :: z_hat_disk(3)
   real(R8Ki),              intent(  out)  :: Azimuth(p%NumBlades)
   real(ReKi)                              :: z_hat(3)
   real(ReKi)                              :: tmp(3)
   real(ReKi)                              :: tmp_sz, tmp_sz_y
   integer(intKi)                          :: j                      ! loop counter for nodes
   integer(intKi)                          :: k                      ! loop counter for blades

      ! calculate disk-averaged relative wind speed, V_DiskAvg
   m%V_diskAvg = 0.0_ReKi
   do k=1,p%NumBlades
      do j=1,p%NumBlNds
         tmp = m%DisturbedInflow(:,j,k) - u%BladeMotion(k)%TranslationVel(:,j)
         m%V_diskAvg = m%V_diskAvg + tmp
      end do
   end do
   m%V_diskAvg = m%V_diskAvg / real( p%NumBlades * p%NumBlNds, ReKi )

      ! orientation vectors:
   x_hat_disk = u%HubMotion%Orientation(1,:,1) !actually also x_hat_hub

   m%V_dot_x  = dot_product( m%V_diskAvg, x_hat_disk )
   tmp    = m%V_dot_x * x_hat_disk - m%V_diskAvg
   tmp_sz = TwoNorm(tmp)
   if ( EqualRealNos( tmp_sz, 0.0_ReKi ) ) then
      y_hat_disk = u%HubMotion%Orientation(2,:,1)
      z_hat_disk = u%HubMotion%Orientation(3,:,1)
   else
     y_hat_disk = tmp / tmp_sz
     z_hat_disk = cross_product( m%V_diskAvg, x_hat_disk ) / tmp_sz
  end if

      ! "Azimuth angle" rad
   do k=1,p%NumBlades
      z_hat = u%BladeRootMotion(k)%Orientation(3,:,1)
      tmp_sz_y = -1.0*dot_product(z_hat,y_hat_disk)
      tmp_sz   =      dot_product(z_hat,z_hat_disk)
      if ( EqualRealNos(tmp_sz_y,0.0_ReKi) .and. EqualRealNos(tmp_sz,0.0_ReKi) ) then
         Azimuth(k) = 0.0_ReKi
      else
         Azimuth(k) = atan2( tmp_sz_y, tmp_sz )
      end if
   end do
end subroutine DiskAvgValues
!----------------------------------------------------------------------------------------------------------------------------------
subroutine GeomWithoutSweepPitchTwist(p,u,m,thetaBladeNds,ErrStat,ErrMsg)
   type(RotParameterType),  intent(in   )  :: p                               !< AD parameters
   type(RotInputType),      intent(in   )  :: u                               !< AD Inputs at Time
   type(RotMiscVarType),    intent(inout)  :: m                               !< Misc/optimization variables
   real(R8Ki),              intent(  out)  :: thetaBladeNds(p%NumBlNds,p%NumBlades)
   integer(IntKi),          intent(  out)  :: ErrStat                         !< Error status of the operation
   character(*),            intent(  out)  :: ErrMsg                          !< Error message if ErrStat /= ErrID_None
   real(R8Ki)                              :: theta(3)
   real(R8Ki)                              :: orientation(3,3)
   real(R8Ki)                              :: orientation_nopitch(3,3)

   integer(intKi)                          :: j                      ! loop counter for nodes
   integer(intKi)                          :: k                      ! loop counter for blades
   integer(intKi)                          :: ErrStat2
   character(ErrMsgLen)                    :: ErrMsg2
   character(*), parameter                 :: RoutineName = 'GeomWithoutSweepPitchTwist'

   ErrStat = ErrID_None
   ErrMsg  = ""

      ! theta, "Twist angle (includes all sources of twist)" rad
      ! Vx, "Local axial velocity at node" m/s
      ! Vy, "Local tangential velocity at node" m/s
   do k=1,p%NumBlades

         ! construct system equivalent to u%BladeRootMotion(k)%Orientation, but without the blade-pitch angle:

      call LAPACK_gemm( 'n', 't', 1.0_R8Ki, u%BladeRootMotion(k)%Orientation(:,:,1), u%HubMotion%Orientation(:,:,1), 0.0_R8Ki, orientation, errStat2, errMsg2)
         call SetErrStat( ErrStat2, ErrMsg2, ErrStat, ErrMsg, RoutineName)
      theta = EulerExtract( orientation ) !hub_theta_root(k)
      m%AllOuts( BPitch(  k) ) = -theta(3)*R2D ! save this value of pitch for potential output
      theta(3) = 0.0_ReKi
      m%hub_theta_x_root(k) = theta(1)   ! save this value for FAST.Farm

      orientation = EulerConstruct( theta )
      orientation_nopitch = matmul( orientation, u%HubMotion%Orientation(:,:,1) ) ! withoutPitch_theta_Root(k)

      do j=1,p%NumBlNds

            ! form coordinate system equivalent to u%BladeMotion(k)%Orientation(:,:,j) but without live sweep (due to in-plane
            ! deflection), blade-pitch and twist (aerodynamic + elastic) angles:

         ! orientation = matmul( u%BladeMotion(k)%Orientation(:,:,j), transpose(orientation_nopitch) )
         call LAPACK_gemm( 'n', 't', 1.0_R8Ki, u%BladeMotion(k)%Orientation(:,:,j), orientation_nopitch, 0.0_R8Ki, orientation, errStat2, errMsg2)
            call SetErrStat( ErrStat2, ErrMsg2, ErrStat, ErrMsg, RoutineName)
         theta = EulerExtract( orientation ) !root(k)WithoutPitch_theta(j)_blade(k)

         thetaBladeNds(j,k) = -theta(3) ! local pitch + twist (aerodyanmic + elastic) angle of the jth node in the kth blade


         theta(1) = 0.0_ReKi
         theta(3) = 0.0_ReKi
         m%Curve(j,k) = theta(2)  ! save value for possible output later
         m%WithoutSweepPitchTwist(:,:,j,k) = matmul( EulerConstruct( theta ), orientation_nopitch ) ! WithoutSweepPitch+Twist_theta(j)_Blade(k)

      end do !j=nodes
   end do !k=blades
end subroutine GeomWithoutSweepPitchTwist
!----------------------------------------------------------------------------------------------------------------------------------
!> This subroutine sets m%FVW_u(indx).
subroutine SetInputsForFVW(p, u, m, errStat, errMsg)

   type(AD_ParameterType),  intent(in   )  :: p                               !< AD parameters
   type(AD_InputType),      intent(in   )  :: u(:)                            !< AD Inputs at Time
   type(AD_MiscVarType),    intent(inout)  :: m                               !< Misc/optimization variables
   integer(IntKi),          intent(  out)  :: ErrStat                         !< Error status of the operation
   character(*),            intent(  out)  :: ErrMsg                          !< Error message if ErrStat /= ErrID_None

   real(R8Ki)                              :: x_hat_disk(3)
   real(R8Ki)                              :: y_hat_disk(3)
   real(R8Ki)                              :: z_hat_disk(3)
   real(R8Ki), allocatable                 :: thetaBladeNds(:,:)
   real(R8Ki), allocatable                 :: Azimuth(:)
   
   integer(intKi)                          :: tIndx
<<<<<<< HEAD
   integer(intKi)                          :: k,j  ! loop counter for blades and nodes
=======
   integer(intKi)                          :: iR ! Loop on rotors
   integer(intKi)                          :: k                      ! loop counter for blades
>>>>>>> 36412808
   character(*), parameter                 :: RoutineName = 'SetInputsForFVW'

   if( size(p%rotors)>1) then
      print*,'TODO FVW with multiple rotors'
      STOP
   endif

   do tIndx=1,size(u)
      do iR =1, 1 ! TODO TODO TODO
         allocate(thetaBladeNds(p%rotors(iR)%NumBlNds, p%rotors(iR)%NumBlades))
         allocate(azimuth(p%rotors(iR)%NumBlades))
         ! Get disk average values and orientations
         ! NOTE: needed because it sets m%V_diskAvg and m%V_dot_x, needed by CalcOutput..
         call DiskAvgValues(p%rotors(iR), u(tIndx)%rotors(iR), m%rotors(iR), x_hat_disk, y_hat_disk, z_hat_disk, Azimuth) 
         call GeomWithoutSweepPitchTwist(p%rotors(iR),u(tIndx)%rotors(iR), m%rotors(iR), thetaBladeNds,ErrStat,ErrMsg)
         if (ErrStat >= AbortErrLev) return

<<<<<<< HEAD
         ! Rather than use a meshcopy, we will just copy what we need to the WingsMesh
         ! NOTE:  MeshCopy requires the source mesh to be INOUT intent
         ! NOTE2: If we change the WingsMesh to not be identical to the BladeMotion mesh, add the mapping stuff here.
      do k=1,p%NumBlades
         if ( u(tIndx)%BladeMotion(k)%nNodes /= m%FVW_u(tIndx)%WingsMesh(k)%nNodes ) then
            ErrStat = ErrID_Fatal
            ErrMsg  = RoutineName//": WingsMesh contains different number of nodes than the BladeMotion mesh"
            return
         endif
         m%FVW%PitchAndTwist(:,k) = thetaBladeNds(:,k) ! local pitch + twist (aerodyanmic + elastic) angle of the jth node in the kth blade
         m%FVW_u(tIndx)%WingsMesh(k)%TranslationDisp   = u(tIndx)%BladeMotion(k)%TranslationDisp
         m%FVW_u(tIndx)%WingsMesh(k)%Orientation       = u(tIndx)%BladeMotion(k)%Orientation
         m%FVW_u(tIndx)%WingsMesh(k)%TranslationVel    = u(tIndx)%BladeMotion(k)%TranslationVel
         m%FVW_u(tIndx)%HubPosition    = u(tIndx)%HubMotion%Position(:,1) + u(tIndx)%HubMotion%TranslationDisp(:,1)
         m%FVW_u(tIndx)%HubOrientation = u(tIndx)%HubMotion%Orientation(:,:,1)

         ! Inputs for dynamic stall (see SetInputsForBEMT)
         do j=1,p%NumBlNds         
            ! inputs for CUA, section pitch/torsion rate
            m%FVW_u(tIndx)%omega_z(j,k) = dot_product( u(tIndx)%BladeMotion(k)%RotationVel(   :,j), m%WithoutSweepPitchTwist(3,:,j,k) ) ! rotation of no-sweep-pitch coordinate system around z of the jth node in the kth blade
         end do !j=nodes

      enddo !k=blade
=======
            ! Rather than use a meshcopy, we will just copy what we need to the WingsMesh
            ! NOTE:  MeshCopy requires the source mesh to be INOUT intent
            ! NOTE2: If we change the WingsMesh to not be identical to the BladeMotion mesh, add the mapping stuff here.
         do k=1,p%rotors(iR)%NumBlades
            if ( u(tIndx)%rotors(iR)%BladeMotion(k)%nNodes /= m%FVW_u(tIndx)%WingsMesh(k)%nNodes ) then
               ErrStat = ErrID_Fatal
               ErrMsg  = RoutineName//": WingsMesh contains different number of nodes than the BladeMotion mesh"
               return
            endif
            m%FVW%PitchAndTwist(:,k) = thetaBladeNds(:,k) ! local pitch + twist (aerodyanmic + elastic) angle of the jth node in the kth blade
            m%FVW_u(tIndx)%WingsMesh(k)%TranslationDisp   = u(tIndx)%rotors(iR)%BladeMotion(k)%TranslationDisp
            m%FVW_u(tIndx)%WingsMesh(k)%Orientation       = u(tIndx)%rotors(iR)%BladeMotion(k)%Orientation
            m%FVW_u(tIndx)%WingsMesh(k)%TranslationVel    = u(tIndx)%rotors(iR)%BladeMotion(k)%TranslationVel
            m%FVW_u(tIndx)%HubPosition    = u(tIndx)%rotors(iR)%HubMotion%Position(:,1) + u(tIndx)%rotors(iR)%HubMotion%TranslationDisp(:,1)
            m%FVW_u(tIndx)%HubOrientation = u(tIndx)%rotors(iR)%HubMotion%Orientation(:,:,1)
         enddo ! k blades
         if (allocated(thetaBladeNds)) deallocate(thetaBladeNds)
         if (allocated(azimuth))       deallocate(azimuth)
      enddo ! iR, rotors
>>>>>>> 36412808
      if (ALLOCATED(m%FVW_u(tIndx)%V_wind)) then
         m%FVW_u(tIndx)%V_wind   = u(tIndx)%InflowWakeVel
         ! Applying tower shadow to V_wind based on r_wind positions
         ! NOTE: m%DisturbedInflow also contains tower shadow and we need it for CalcOutput
         if (p%FVW%TwrShadowOnWake) then
            do iR =1, 1 ! TODO TODO TODO
               if (p%rotors(iR)%TwrPotent /= TwrPotent_none .or. p%rotors(iR)%TwrShadow /= TwrShadow_none) then
                  call TwrInflArray( p%rotors(iR), u(tIndx)%rotors(iR), m%rotors(iR), m%FVW%r_wind, m%FVW_u(tIndx)%V_wind, ErrStat, ErrMsg )
                  if (ErrStat >= AbortErrLev) return
               endif
            enddo
         end if
      endif
      ! Disturbed inflow for UA on Lifting line Mesh Points
      call SetDisturbedInflow(p, u(tIndx), m, errStat, errMsg)
      m%FVW_u(tIndx)%Vwnd_LLMP = m%DisturbedInflow
   enddo
<<<<<<< HEAD
=======
   do iR =1, 1 ! TODO TODO TODO
      m%FVW%Vwnd_ND = m%rotors(iR)%DisturbedInflow ! Nasty transfer for UA, but this is temporary, waiting for AeroDyn to handle UA
   enddo


>>>>>>> 36412808
end subroutine SetInputsForFVW
!----------------------------------------------------------------------------------------------------------------------------------
!> This subroutine sets m%AA_u.
subroutine SetInputsForAA(p, u, m, errStat, errMsg)
   type(RotParameterType),  intent(in   ) :: p        !< AD parameters
   type(RotInputType),      intent(in   ) :: u        !< AD Inputs at Time
   type(RotMiscVarType),    intent(inout) :: m        !< Misc/optimization variables
   integer(IntKi),          intent(  out) :: ErrStat  !< Error status of the operation
   character(*),            intent(  out) :: ErrMsg   !< Error message if ErrStat /= ErrID_None
   ! local variables
   integer(intKi)                         :: i        ! loop counter for nodes
   integer(intKi)                         :: j        ! loop counter for blades
   
   ErrStat = ErrID_None
   ErrMsg  = ""
   
   do j=1,p%NumBlades
      do i = 1,p%NumBlNds
         ! Get local orientation matrix to transform from blade element coordinates to global coordinates
         m%AA_u%RotGtoL(:,:,i,j) = u%BladeMotion(j)%Orientation(:,:,i)

         ! Get blade element aerodynamic center in global coordinates
         m%AA_u%AeroCent_G(:,i,j) = u%BladeMotion(j)%Position(:,i) + u%BladeMotion(j)%TranslationDisp(:,i)

         ! Set the blade element relative velocity (including induction)
         m%AA_u%Vrel(i,j) = m%BEMT_y%Vrel(i,j)
   
         ! Set the blade element angle of attack
         m%AA_u%AoANoise(i,j) = m%BEMT_y%AOA(i,j)

         ! Set the blade element undisturbed flow
         m%AA_u%Inflow(1,i,j) = u%InflowonBlade(1,i,j)
         m%AA_u%Inflow(2,i,j) = u%InflowonBlade(2,i,j)
         m%AA_u%Inflow(3,i,j) = u%InflowonBlade(3,i,j)
      end do
   end do
end subroutine SetInputsForAA
!----------------------------------------------------------------------------------------------------------------------------------

!----------------------------------------------------------------------------------------------------------------------------------
!> This subroutine converts outputs from BEMT (stored in m%BEMT_y) into values on the AeroDyn BladeLoad output mesh.
subroutine SetOutputsFromBEMT(p, m, y )

   type(RotParameterType),  intent(in   )  :: p                               !< AD parameters
   type(RotOutputType),     intent(inout)  :: y                               !< AD outputs 
   type(RotMiscVarType),    intent(inout)  :: m                               !< Misc/optimization variables
   !type(BEMT_OutputType),   intent(in   )  :: BEMT_y                          ! BEMT outputs
   !real(ReKi),              intent(in   )  :: WithoutSweepPitchTwist(:,:,:,:) ! modified orientation matrix

   integer(intKi)                          :: j                      ! loop counter for nodes
   integer(intKi)                          :: k                      ! loop counter for blades
   real(reki)                              :: force(3)
   real(reki)                              :: moment(3)
   real(reki)                              :: q
   
  
   
   force(3)    =  0.0_ReKi          
   moment(1:2) =  0.0_ReKi          
   do k=1,p%NumBlades
      do j=1,p%NumBlNds
                      
         q = 0.5 * p%airDens * m%BEMT_y%Vrel(j,k)**2              ! dynamic pressure of the jth node in the kth blade
         force(1) =  m%BEMT_y%cx(j,k) * q * p%BEMT%chord(j,k)     ! X = normal force per unit length (normal to the plane, not chord) of the jth node in the kth blade
         force(2) = -m%BEMT_y%cy(j,k) * q * p%BEMT%chord(j,k)     ! Y = tangential force per unit length (tangential to the plane, not chord) of the jth node in the kth blade
         moment(3)=  m%BEMT_y%cm(j,k) * q * p%BEMT%chord(j,k)**2  ! M = pitching moment per unit length of the jth node in the kth blade
         
            ! save these values for possible output later:
         m%X(j,k) = force(1)
         m%Y(j,k) = force(2)
         m%M(j,k) = moment(3)
         
            ! note: because force and moment are 1-d arrays, I'm calculating the transpose of the force and moment outputs
            !       so that I don't have to take the transpose of WithoutSweepPitchTwist(:,:,j,k)
         y%BladeLoad(k)%Force(:,j)  = matmul( force,  m%WithoutSweepPitchTwist(:,:,j,k) )  ! force per unit length of the jth node in the kth blade
         y%BladeLoad(k)%Moment(:,j) = matmul( moment, m%WithoutSweepPitchTwist(:,:,j,k) )  ! moment per unit length of the jth node in the kth blade
         
      end do !j=nodes
   end do !k=blades
   
   
end subroutine SetOutputsFromBEMT


!----------------------------------------------------------------------------------------------------------------------------------
!> This subroutine converts outputs from FVW (stored in m%FVW_y) into values on the AeroDyn BladeLoad output mesh.
subroutine SetOutputsFromFVW(t, u, p, OtherState, x, xd, m, y, ErrStat, ErrMsg)
   REAL(DbKi),                intent(in   ) :: t
   TYPE(AD_InputType),        intent(in   ) :: u           !< Inputs at Time t
   type(AD_ParameterType),    intent(in   ) :: p           !< AD parameters
   type(AD_OtherStateType),   intent(in   ) :: OtherState  !< OtherState
   type(AD_ContinuousStateType),intent(in ) :: x           !< continuous states
   type(AD_DiscreteStateType),intent(in   ) :: xd          !< Discrete states
   type(AD_OutputType),       intent(inout) :: y           !< AD outputs
   type(AD_MiscVarType),target,intent(inout) :: m           !< Misc/optimization variables
   integer(IntKi),            intent(  out) :: ErrStat     !< Error status of the operation
   character(*),              intent(  out) :: ErrMsg      !< Error message if ErrStat /= ErrID_None

   integer(intKi)                         :: j           ! loop counter for nodes
   integer(intKi)                         :: k           ! loop counter for blades
   real(reki)                             :: force(3)
   real(reki)                             :: moment(3)
   real(reki)                             :: q
   REAL(ReKi)                             :: cp, sp      ! cosine, sine of phi

   ! Local vars for readability
   real(ReKi)                             :: Vind(3)
   real(ReKi)                             :: Vstr(3)
   real(ReKi)                             :: Vwnd(3)
   real(ReKi)                             :: theta
   ! Local variables that we store in misc for nodal outputs
   real(ReKi)                             :: AxInd, TanInd, Vrel, phi, alpha, Re
   type(AFI_OutputType)                   :: AFI_interp             ! Resulting values from lookup table
   real(ReKi)                             :: UrelWind_s(3)          ! Relative wind (wind+str) in section coords
   real(ReKi)                             :: Cx, Cy
   real(ReKi)                             :: Cl_Static, Cd_Static, Cm_Static
   real(ReKi)                             :: Cl_dyn, Cd_dyn, Cm_dyn
<<<<<<< HEAD
   type(UA_InputType), pointer            :: u_UA ! Alias to shorten notations
   integer(IntKi), parameter              :: InputIndex=1      ! we will always use values at t in this routine
=======
>>>>>>> 36412808

   type(UA_InputType)                     :: u_UA
   integer(intKi)                         :: iR
   integer(intKi)                         :: ErrStat2
   character(ErrMsgLen)                   :: ErrMsg2

   ErrStat = 0
   ErrMsg = ""

   ! zero forces
   force(3)    =  0.0_ReKi
   moment(1:2) =  0.0_ReKi

<<<<<<< HEAD
      ! set all blade outputs for all nodes (needed in nodal outputs)
      ! This loop is separated from below in case we want to move it later.
   do k=1,p%numBlades
      do j=1,p%NumBlNds
         ! --- Computing main aero variables from induction - setting local variables
         Vind = m%FVW_y%Vind(1:3,j,k)
         Vstr = u%BladeMotion(k)%TranslationVel(1:3,j)
         Vwnd = m%DisturbedInflow(1:3,j,k)   ! NOTE: contains tower shadow ! TODO in FVW_u%Vwnd_LLMP
         theta = m%FVW%PitchAndTwist(j,k)
         call FVW_AeroOuts( m%WithoutSweepPitchTwist(1:3,1:3,j,k), u%BladeMotion(k)%Orientation(1:3,1:3,j), & ! inputs
                     theta, Vstr(1:3), Vind(1:3), VWnd(1:3), p%KinVisc, p%FVW%Chord(j,k), &               ! inputs
                     AxInd, TanInd, Vrel, phi, alpha, Re, UrelWind_s(1:3), ErrStat2, ErrMsg2 )        ! outputs
            call SetErrStat(ErrStat2, ErrMsg2, ErrStat, ErrMsg, 'SetOutputsFromFVW')

         ! Compute steady Airfoil Coefs no matter what..
         call AFI_ComputeAirfoilCoefs( alpha, Re, 0.0_ReKi,  p%AFI(p%FVW%AFindx(j,k)), AFI_interp, ErrStat, ErrMsg )
         Cl_Static = AFI_interp%Cl
         Cd_Static = AFI_interp%Cd
         Cm_Static = AFI_interp%Cm

         ! Set dynamic coeff to the static coeff by default 
         Cl_dyn    = AFI_interp%Cl
         Cd_dyn    = AFI_interp%Cd
         Cm_dyn    = AFI_interp%Cm
         if (m%FVW%UA_Flag) then
            u_UA => m%FVW%u_UA(j,k,InputIndex) ! Alias
            ! ....... compute inputs to UA ...........
            u_UA%alpha    = alpha
            u_UA%U        = Vrel
            u_UA%v_ac(1)  = sin(u_UA%alpha)*u_UA%U
            u_UA%v_ac(2)  = cos(u_UA%alpha)*u_UA%U
            call UA_CalcOutput(j, k, u_UA, m%FVW%p_UA, x%FVW%UA, xd%FVW%UA, OtherState%FVW%UA, p%AFI(p%FVW%AFindx(j,k)), m%FVW%y_UA, m%FVW%m_UA, errStat2, errMsg2 )
               call SetErrStat(ErrStat2, ErrMsg2, ErrStat, ErrMsg, 'SetOutputsFromFVW')
            Cl_dyn = m%FVW%y_UA%Cl
            Cd_dyn = m%FVW%y_UA%Cd
            Cm_dyn = m%FVW%y_UA%Cm
         end if
         cp = cos(phi)
         sp = sin(phi)
         Cx = Cl_dyn*cp + Cd_dyn*sp
         Cy = Cl_dyn*sp - Cd_dyn*cp

         q = 0.5 * p%airDens * Vrel**2                ! dynamic pressure of the jth node in the kth blade
         force(1) =  Cx * q * p%FVW%Chord(j,k)        ! X = normal force per unit length (normal to the plane, not chord) of the jth node in the kth blade
         force(2) = -Cy * q * p%FVW%Chord(j,k)        ! Y = tangential force per unit length (tangential to the plane, not chord) of the jth node in the kth blade
         moment(3)=  Cm_dyn * q * p%FVW%Chord(j,k)**2 ! M = pitching moment per unit length of the jth node in the kth blade

            ! save these values for possible output later:
         m%X(j,k) = force(1)
         m%Y(j,k) = force(2)
         m%M(j,k) = moment(3)
=======
   if (size(p%rotors)>1) then
      print *, 'FVW with multiple rotors TODO'
      STOP
   endif
>>>>>>> 36412808

   do iR=1,size(p%rotors)
         ! set all blade outputs for all nodes (needed in nodal outputs)
         ! This loop is separated from below in case we want to move it later.
      do k=1,p%rotors(iR)%numBlades
         do j=1,p%rotors(iR)%NumBlNds
            ! --- Computing main aero variables from induction - setting local variables
            Vind = m%FVW_y%Vind(1:3,j,k)
            Vstr = u%rotors(iR)%BladeMotion(k)%TranslationVel(1:3,j)
            Vwnd = m%rotors(iR)%DisturbedInflow(1:3,j,k)   ! NOTE: contains tower shadow
            theta = m%FVW%PitchAndTwist(j,k) ! TODO
            call FVW_AeroOuts( m%rotors(iR)%WithoutSweepPitchTwist(1:3,1:3,j,k), u%rotors(iR)%BladeMotion(k)%Orientation(1:3,1:3,j), & ! inputs
                        theta, Vstr(1:3), Vind(1:3), VWnd(1:3), p%rotors(iR)%KinVisc, p%FVW%Chord(j,k), &               ! inputs
                        AxInd, TanInd, Vrel, phi, alpha, Re, UrelWind_s(1:3), ErrStat2, ErrMsg2 )        ! outputs
               call SetErrStat(ErrStat2, ErrMsg2, ErrStat, ErrMsg, 'SetOutputsFromFVW')

            ! Compute steady Airfoil Coefs no matter what..
            call AFI_ComputeAirfoilCoefs( alpha, Re, 0.0_ReKi,  p%AFI(p%FVW%AFindx(j,k)), AFI_interp, ErrStat, ErrMsg )
            Cl_Static = AFI_interp%Cl
            Cd_Static = AFI_interp%Cd
            Cm_Static = AFI_interp%Cm

            ! Set dynamic to the (will be same as static if UA_Flag is false)
            Cl_dyn    = AFI_interp%Cl
            Cd_dyn    = AFI_interp%Cd
            Cm_dyn    = AFI_interp%Cm
            
            if (m%FVW%UA_Flag) then
                     ! ....... compute inputs to UA ...........
                  u_UA%alpha    =  alpha
                  u_UA%U        = Vrel
                  u_UA%Re       = Re
                  u_UA%UserProp = 0.0_ReKi ! FIX ME

                  ! FIX ME: this is copied 3 times!!!!
                  u_UA%v_ac(1) = sin(u_UA%alpha)*u_UA%U
                  u_UA%v_ac(2) = cos(u_UA%alpha)*u_UA%U
                  u_UA%omega = dot_product( u%rotors(iR)%BladeMotion(k)%RotationVel(   :,j), m%rotors(iR)%WithoutSweepPitchTwist(3,:,j,k) ) ! rotation of no-sweep-pitch coordinate system around z of the jth node in the kth blade

                  call UA_CalcOutput(j, k, u_UA, m%FVW%p_UA, x%FVW%UA, xd%FVW%UA, OtherState%FVW%UA, p%AFI(p%FVW%AFindx(j,k)), m%FVW%y_UA, m%FVW%m_UA, errStat2, errMsg2 )
                     call SetErrStat(ErrStat2, ErrMsg2, ErrStat, ErrMsg, 'SetOutputsFromFVW')
                  Cl_dyn = m%FVW%y_UA%Cl
                  Cd_dyn = m%FVW%y_UA%Cd
                  Cm_dyn = m%FVW%y_UA%Cm
                  
            end if

            cp = cos(phi)
            sp = sin(phi)
            Cx = Cl_dyn*cp + Cd_dyn*sp
            Cy = Cl_dyn*sp - Cd_dyn*cp

            q = 0.5 * p%rotors(iR)%airDens * Vrel**2                ! dynamic pressure of the jth node in the kth blade
            force(1) =  Cx * q * p%FVW%Chord(j,k)        ! X = normal force per unit length (normal to the plane, not chord) of the jth node in the kth blade
            force(2) = -Cy * q * p%FVW%Chord(j,k)        ! Y = tangential force per unit length (tangential to the plane, not chord) of the jth node in the kth blade
            moment(3)=  Cm_dyn * q * p%FVW%Chord(j,k)**2 ! M = pitching moment per unit length of the jth node in the kth blade

               ! save these values for possible output later:
            m%rotors(iR)%X(j,k) = force(1)
            m%rotors(iR)%Y(j,k) = force(2)
            m%rotors(iR)%M(j,k) = moment(3)

               ! note: because force and moment are 1-d arrays, I'm calculating the transpose of the force and moment outputs
               !       so that I don't have to take the transpose of WithoutSweepPitchTwist(:,:,j,k)
            y%rotors(iR)%BladeLoad(k)%Force(:,j)  = matmul( force,  m%rotors(iR)%WithoutSweepPitchTwist(:,:,j,k) )  ! force per unit length of the jth node in the kth blade
            y%rotors(iR)%BladeLoad(k)%Moment(:,j) = matmul( moment, m%rotors(iR)%WithoutSweepPitchTwist(:,:,j,k) )  ! moment per unit length of the jth node in the kth blade

            ! Save results for outputs so we don't have to recalculate them all when we write outputs
            m%FVW%BN_AxInd(j,k)           = AxInd
            m%FVW%BN_TanInd(j,k)          = TanInd
            m%FVW%BN_Vrel(j,k)            = Vrel
            m%FVW%BN_alpha(j,k)           = alpha
            m%FVW%BN_phi(j,k)             = phi
            m%FVW%BN_Re(j,k)              = Re
            m%FVW%BN_UrelWind_s(1:3,j,k)  = UrelWind_s(1:3)
            m%FVW%BN_Cl_Static(j,k)       = Cl_Static
            m%FVW%BN_Cd_Static(j,k)       = Cd_Static
            m%FVW%BN_Cm_Static(j,k)       = Cm_Static
            m%FVW%BN_Cl(j,k)              = Cl_dyn
            m%FVW%BN_Cd(j,k)              = Cd_dyn
            m%FVW%BN_Cm(j,k)              = Cm_dyn
            m%FVW%BN_Cx(j,k)              = Cx
            m%FVW%BN_Cy(j,k)              = Cy
         end do !j=nodes
      end do !k=blades
   end do ! iR rotors

   

   if ( m%FVW%UA_Flag ) then
      ! if ( mod(REAL(t,ReKi),.1) < p%dt) then
      call UA_WriteOutputToFile(t, m%FVW%p_UA, m%FVW%y_UA)
      ! end if
   end if
   
end subroutine SetOutputsFromFVW
!----------------------------------------------------------------------------------------------------------------------------------
!> This routine validates the inputs from the AeroDyn input files.
SUBROUTINE ValidateNumBlades( NumBl, ErrStat, ErrMsg )
   integer(IntKi),           intent(in)     :: NumBl                             !< Number of blades
   integer(IntKi),           intent(out)    :: ErrStat                           !< Error status
   character(*),             intent(out)    :: ErrMsg                            !< Error message
   ErrStat  = ErrID_None
   ErrMsg   = ''
   if (NumBl > MaxBl .or. NumBl < 1) call SetErrStat( ErrID_Fatal, 'Number of blades must be between 1 and '//trim(num2lstr(MaxBl))//'.', ErrStat, ErrMsg, 'ValidateNumBlades' )
END SUBROUTINE ValidateNumBlades
!----------------------------------------------------------------------------------------------------------------------------------
!> This routine validates the inputs from the AeroDyn input files.
SUBROUTINE ValidateInputData( InitInp, InputFileData, NumBl, ErrStat, ErrMsg )
!..................................................................................................................................
      
      ! Passed variables:

   type(AD_InitInputType),   intent(in   )  :: InitInp                           !< Input data for initialization routine
   type(AD_InputFile),       intent(in)     :: InputFileData                     !< All the data in the AeroDyn input file
   integer(IntKi),           intent(in)     :: NumBl(:)                          !< Number of blades
   integer(IntKi),           intent(out)    :: ErrStat                           !< Error status
   character(*),             intent(out)    :: ErrMsg                            !< Error message

   
      ! local variables
   integer(IntKi)                           :: k                                 ! Blade number
   integer(IntKi)                           :: j                                 ! node number
   integer(IntKi)                           :: iR                                ! rotor index
   character(*), parameter                  :: RoutineName = 'ValidateInputData'
   
   ErrStat = ErrID_None
   ErrMsg  = ""
   
   
   if (InputFileData%DTAero <= 0.0)  call SetErrStat ( ErrID_Fatal, 'DTAero must be greater than zero.', ErrStat, ErrMsg, RoutineName )
   if (InputFileData%WakeMod /= WakeMod_None .and. InputFileData%WakeMod /= WakeMod_BEMT .and. InputFileData%WakeMod /= WakeMod_DBEMT .and. InputFileData%WakeMod /= WakeMod_FVW) then
      call SetErrStat ( ErrID_Fatal, 'WakeMod must be '//trim(num2lstr(WakeMod_None))//' (none), '//trim(num2lstr(WakeMod_BEMT))//' (BEMT), '// &
         trim(num2lstr(WakeMod_DBEMT))//' (DBEMT), or '//trim(num2lstr(WakeMod_FVW))//' (FVW).',ErrStat, ErrMsg, RoutineName ) 
   end if
   
   if (InputFileData%AFAeroMod /= AFAeroMod_Steady .and. InputFileData%AFAeroMod /= AFAeroMod_BL_unsteady) then
      call SetErrStat ( ErrID_Fatal, 'AFAeroMod must be '//trim(num2lstr(AFAeroMod_Steady))//' (steady) or '//&
                        trim(num2lstr(AFAeroMod_BL_unsteady))//' (Beddoes-Leishman unsteady).', ErrStat, ErrMsg, RoutineName ) 
   end if
   if (InputFileData%TwrPotent /= TwrPotent_none .and. InputFileData%TwrPotent /= TwrPotent_baseline .and. InputFileData%TwrPotent /= TwrPotent_Bak) then
      call SetErrStat ( ErrID_Fatal, 'TwrPotent must be 0 (none), 1 (baseline potential flow), or 2 (potential flow with Bak correction).', ErrStat, ErrMsg, RoutineName ) 
   end if   
   if (InputFileData%TwrShadow /= TwrShadow_none .and. InputFileData%TwrShadow /= TwrShadow_Powles .and. InputFileData%TwrShadow /= TwrShadow_Eames) then
      call SetErrStat ( ErrID_Fatal, 'TwrShadow must be 0 (none), 1 (Powles tower shadow modle), or 2 (Eames tower shadow model).', ErrStat, ErrMsg, RoutineName ) 
   end if

      ! The following limits are recommended by Juliet Simpson (University of Virginia)
      !  E-mail recommendation:
      !     To test the limits of the model, I've been running steady simulations
      !     with a range of TI inputs. It looks like the model starts to break down
      !     (or at least break the trend of higher TI's) when the TI drops below
      !     0.05. On the other end, the model seems to work up to TI~1 without
      !     breaking down (I checked up to TI=0.99). However, the results aren't
      !     very physically realistic after ~0.35 because it approaches a constant
      !     velocity deficit across the rotor plane, rather than returning to zero
      !     deficit a short distance laterally from the tower. I'm not sure what
      !     the goal of the limits would be, so it's hard for me to say what the
      !     upper cut off should be. If you want it to be physical, perhaps a low
      !     cut off (around 0.4?). If you want it to just not break, and let people
      !     interpret for themselves if it's physical for their scenario, then it
      !     could go to TI~1. I'd recommend imposing limits of 0.05<TI<1, personally.
   if (InputFileData%TwrShadow == TwrShadow_Eames) then
      do iR=1,size(NumBl)
         if ( minval(InputFileData%rotors(iR)%TwrTI) <= 0.05 .or. maxval(InputFileData%rotors(iR)%TwrTI) >= 1.0) call SetErrStat ( ErrID_Fatal, 'The turbulence intensity for the Eames tower shadow model must be greater than 0.05 and less than 1.', ErrStat, ErrMsg, RoutineName )
         if ( maxval(InputFileData%rotors(iR)%TwrTI) >  0.4 .and. maxval(InputFileData%rotors(iR)%TwrTI) <  1.0) call SetErrStat ( ErrID_Warn,  'The turbulence intensity for the Eames tower shadow model above 0.4 may return unphysical results.  Interpret with caution.', ErrStat, ErrMsg, RoutineName )
      enddo
   endif
   
   if (InputFileData%AirDens <= 0.0) call SetErrStat ( ErrID_Fatal, 'The air density (AirDens) must be greater than zero.', ErrStat, ErrMsg, RoutineName )
   if (InputFileData%KinVisc <= 0.0) call SetErrStat ( ErrID_Fatal, 'The kinesmatic viscosity (KinVisc) must be greater than zero.', ErrStat, ErrMsg, RoutineName )
   if (InputFileData%SpdSound <= 0.0) call SetErrStat ( ErrID_Fatal, 'The speed of sound (SpdSound) must be greater than zero.', ErrStat, ErrMsg, RoutineName )
   if (InputFileData%Pvap <= 0.0) call SetErrStat ( ErrID_Fatal, 'The vapour pressure (Pvap) must be greater than zero.', ErrStat, ErrMsg, RoutineName )
   if (InputFileData%Patm <= 0.0) call SetErrStat ( ErrID_Fatal, 'The atmospheric pressure (Patm)  must be greater than zero.', ErrStat, ErrMsg, RoutineName )
   if (InputFileData%FluidDepth <= 0.0) call SetErrStat ( ErrID_Fatal, 'Fluid depth (FluidDepth) must be greater than zero', ErrStat, ErrMsg, RoutineName )

      
   
      ! BEMT/DBEMT inputs
      ! bjj: these checks should probably go into BEMT where they are used...
   if (InputFileData%WakeMod /= WakeMod_none .and. InputFileData%WakeMod /= WakeMod_FVW) then
      if ( InputFileData%MaxIter < 1 ) call SetErrStat( ErrID_Fatal, 'MaxIter must be greater than 0.', ErrStat, ErrMsg, RoutineName )
      
      if ( InputFileData%IndToler < 0.0 .or. EqualRealNos(InputFileData%IndToler, 0.0_ReKi) ) &
         call SetErrStat( ErrID_Fatal, 'IndToler must be greater than 0.', ErrStat, ErrMsg, RoutineName )
   
      if ( InputFileData%SkewMod /= SkewMod_Uncoupled .and. InputFileData%SkewMod /= SkewMod_PittPeters) &  !  .and. InputFileData%SkewMod /= SkewMod_Coupled )
           call SetErrStat( ErrID_Fatal, 'SkewMod must be 1, or 2.  Option 3 will be implemented in a future version.', ErrStat, ErrMsg, RoutineName )      
      
   end if !BEMT/DBEMT checks
   
   
   if ( InputFileData%CavitCheck .and. InputFileData%AFAeroMod == AFAeroMod_BL_unsteady) then
      call SetErrStat( ErrID_Fatal, 'Cannot use unsteady aerodynamics module with a cavitation check', ErrStat, ErrMsg, RoutineName )
   end if
        
   if (InputFileData%InCol_Cpmin == 0 .and. InputFileData%CavitCheck) call SetErrStat( ErrID_Fatal, 'InCol_Cpmin must not be 0 to do a cavitation check.', ErrStat, ErrMsg, RoutineName )

         ! validate the number of airfoils
   if (InputFileData%NumAFfiles  < 1) call SetErrStat( ErrID_Fatal, 'The number of unique airfoil tables (NumAFfiles) must be greater than zero.', ErrStat, ErrMsg, RoutineName )   
   
      ! .............................
      ! check blade mesh data:
      ! .............................
   do iR = 1,size(NumBl)
      if ( InputFileData%rotors(iR)%BladeProps(1)%NumBlNds < 2 ) call SetErrStat( ErrID_Fatal, 'There must be at least two nodes per blade.',ErrStat, ErrMsg, RoutineName )
      do k=2,NumBl(iR)
         if ( InputFileData%rotors(iR)%BladeProps(k)%NumBlNds /= InputFileData%rotors(iR)%BladeProps(k-1)%NumBlNds ) then
            call SetErrStat( ErrID_Fatal, 'All blade property files must have the same number of blade nodes.', ErrStat, ErrMsg, RoutineName )
            exit  ! exit do loop
         end if
      end do
   
      ! Check the list of airfoil tables for blades to make sure they are all within limits.
      do k=1,NumBl(iR)
         do j=1,InputFileData%rotors(iR)%BladeProps(k)%NumBlNds
            if ( ( InputFileData%rotors(iR)%BladeProps(k)%BlAFID(j) < 1 ) .OR. ( InputFileData%rotors(iR)%BladeProps(k)%BlAFID(j) > InputFileData%NumAFfiles ) )  then
               call SetErrStat( ErrID_Fatal, 'Blade '//trim(Num2LStr(k))//' node '//trim(Num2LStr(j))//' must be a number between 1 and NumAFfiles (' &
                  //TRIM(Num2LStr(InputFileData%NumAFfiles))//').', ErrStat, ErrMsg, RoutineName )
            end if
         end do ! j=nodes
      end do ! k=blades
            
      ! Check that the blade chord is > 0.
      do k=1,NumBl(iR)
         do j=1,InputFileData%rotors(iR)%BladeProps(k)%NumBlNds
            if ( InputFileData%rotors(iR)%BladeProps(k)%BlChord(j) <= 0.0_ReKi )  then
               call SetErrStat( ErrID_Fatal, 'The chord for blade '//trim(Num2LStr(k))//' node '//trim(Num2LStr(j)) &
                                //' must be greater than 0.', ErrStat, ErrMsg, RoutineName )
            endif
         end do ! j=nodes
      end do ! k=blades
   
      do k=1,NumBl(iR)
         if ( .not. EqualRealNos(InputFileData%rotors(iR)%BladeProps(k)%BlSpn(1), 0.0_ReKi) ) call SetErrStat( ErrID_Fatal, 'Blade '//trim(Num2LStr(k))//' span location must start at 0.0 m', ErrStat, ErrMsg, RoutineName)       
         do j=2,InputFileData%rotors(iR)%BladeProps(k)%NumBlNds
            if ( InputFileData%rotors(iR)%BladeProps(k)%BlSpn(j) <= InputFileData%rotors(iR)%BladeProps(k)%BlSpn(j-1) )  then
               call SetErrStat( ErrID_Fatal, 'Blade '//trim(Num2LStr(k))//' nodes must be entered in increasing elevation.', ErrStat, ErrMsg, RoutineName )
               exit
            end if
         end do ! j=nodes
      end do ! k=blades
   end do ! iR rotor
   
      ! .............................
      ! check tower mesh data:
      ! .............................
   if (InputFileData%TwrPotent /= TwrPotent_none .or. InputFileData%TwrShadow /= TwrShadow_none .or. InputFileData%TwrAero ) then
      
         
         ! Check that the tower diameter is > 0.
      do iR = 1,size(NumBl)
         if (InputFileData%rotors(iR)%NumTwrNds < 2) call SetErrStat( ErrID_Fatal, 'There must be at least two nodes on the tower.',ErrStat, ErrMsg, RoutineName )
         do j=1,InputFileData%rotors(iR)%NumTwrNds
            if ( InputFileData%rotors(iR)%TwrDiam(j) <= 0.0_ReKi )  then
               call SetErrStat( ErrID_Fatal, 'The diameter for tower node '//trim(Num2LStr(j))//' must be greater than 0.' &
                               , ErrStat, ErrMsg, RoutineName )
            end if
         end do ! j=nodes
         
            ! check that the elevation is increasing:
         do j=2,InputFileData%rotors(iR)%NumTwrNds
            if ( InputFileData%rotors(iR)%TwrElev(j) <= InputFileData%rotors(iR)%TwrElev(j-1) )  then
               call SetErrStat( ErrID_Fatal, 'The tower nodes must be entered in increasing elevation.', ErrStat, ErrMsg, RoutineName )
               exit
            end if
         end do ! j=nodes
      end do ! iR rotor
            
   end if
   
      ! .............................
      ! check outputs:
      ! .............................
   
   if ( ( InputFileData%NTwOuts < 0_IntKi ) .OR. ( InputFileData%NTwOuts > 9_IntKi ) )  then
      call SetErrStat( ErrID_Fatal, 'NTwOuts must be between 0 and 9 (inclusive).', ErrStat, ErrMsg, RoutineName )
   else
         ! Check to see if all TwOutNd(:) analysis points are existing analysis points:

      do iR = 1,size(NumBl)
         do j=1,InputFileData%NTwOuts
            if ( InputFileData%TwOutNd(j) < 1_IntKi .OR. InputFileData%TwOutNd(j) > InputFileData%rotors(iR)%NumTwrNds ) then
               call SetErrStat( ErrID_Fatal, ' All TwOutNd values must be between 1 and '//&
                              trim( Num2LStr( InputFileData%rotors(iR)%NumTwrNds ) )//' (inclusive).', ErrStat, ErrMsg, RoutineName )
               exit ! stop checking this loop
            end if
         end do         
      enddo ! iR
   
   end if
         
         
   if ( ( InputFileData%NBlOuts < 0_IntKi ) .OR. ( InputFileData%NBlOuts > 9_IntKi ) )  then
      call SetErrStat( ErrID_Fatal, 'NBlOuts must be between 0 and 9 (inclusive).', ErrStat, ErrMsg, RoutineName )
   else 

   ! Check to see if all BlOutNd(:) analysis points are existing analysis points:

      do iR = 1,size(NumBl)
         do j=1,InputFileData%NBlOuts
            if ( InputFileData%BlOutNd(j) < 1_IntKi .OR. InputFileData%BlOutNd(j) > InputFileData%rotors(iR)%BladeProps(1)%NumBlNds ) then
               call SetErrStat( ErrID_Fatal, ' All BlOutNd values must be between 1 and '//&
                       trim( Num2LStr( InputFileData%rotors(iR)%BladeProps(1)%NumBlNds ) )//' (inclusive).', ErrStat, ErrMsg, RoutineName )
               exit ! stop checking this loop
            end if
         end do
      end do ! iR, rotor
      
   end if   
   
   !..................
   ! check for linearization
   !..................
   if (InitInp%Linearize) then
      if (InputFileData%AFAeroMod /= AFAeroMod_Steady) then
         if (InputFileData%UAMod /= UA_HGM) then
            call SetErrStat( ErrID_Fatal, 'When AFAeroMod=2, UAMod must be 4 for linearization. Set AFAeroMod=1 or UAMod=4.', ErrStat, ErrMsg, RoutineName )
         end if
      end if
      
      if (InputFileData%WakeMod == WakeMod_FVW) then
         call SetErrStat( ErrID_Fatal, 'FVW cannot currently be used for linearization. Set WakeMod=0 or WakeMod=1.', ErrStat, ErrMsg, RoutineName )
      else if (InputFileData%WakeMod == WakeMod_DBEMT) then
         if (InputFileData%DBEMT_Mod /= DBEMT_cont_tauConst) then
            call SetErrStat( ErrID_Fatal, 'DBEMT requires the continuous formulation with constant tau1 for linearization. Set DBEMT_Mod=3 or set WakeMod to 0 or 1.', ErrStat, ErrMsg, RoutineName )
         end if
      end if
   end if
   
END SUBROUTINE ValidateInputData
!----------------------------------------------------------------------------------------------------------------------------------
!> This subroutine sets up the data structures and initializes AirfoilInfo to get the necessary AFI parameters. It then verifies 
!! that the UA parameters are included in the AFI tables if UA is being used.
SUBROUTINE Init_AFIparams( InputFileData, p_AFI, UnEc,  ErrStat, ErrMsg )


      ! Passed variables
   type(AD_InputFile),                   intent(inout) :: InputFileData      !< All the data in the AeroDyn input file (intent(out) only because of the call to MOVE_ALLOC)
   type(AFI_ParameterType), allocatable, intent(  out) :: p_AFI(:)           !< parameters returned from the AFI (airfoil info) module
   integer(IntKi),                       intent(in   ) :: UnEc               !< I/O unit for echo file. If > 0, file is open for writing.
   integer(IntKi),                       intent(  out) :: ErrStat            !< Error status
   character(*),                         intent(  out) :: ErrMsg             !< Error message

      ! local variables
   type(AFI_InitInputType)                             :: AFI_InitInputs     ! initialization data for the AFI routines
   
   integer(IntKi)                                      :: File               ! loop counter for airfoil files
   
   integer(IntKi)                                      :: ErrStat2
   character(ErrMsgLen)                                :: ErrMsg2
   character(*), parameter                             :: RoutineName = 'Init_AFIparams'

   
   ErrStat = ErrID_None
   ErrMsg  = ""
   
   allocate(p_AFI( InputFileData%NumAFfiles), STAT = ErrStat2)
      if ( ErrStat2 /= 0 ) then
         call SetErrStat(ErrID_Fatal,'Error allocating p_AFI.',ErrStat,ErrMsg,RoutineName)
         return
      end if
   
   
      ! Setup Airfoil InitInput data structure:
   AFI_InitInputs%InCol_Alfa  = InputFileData%InCol_Alfa
   AFI_InitInputs%InCol_Cl    = InputFileData%InCol_Cl
   AFI_InitInputs%InCol_Cd    = InputFileData%InCol_Cd
   AFI_InitInputs%InCol_Cm    = InputFileData%InCol_Cm
   IF (.not. InputFileData%UseBlCm) AFI_InitInputs%InCol_Cm = 0      ! Don't try to use Cm if flag set to false
   AFI_InitInputs%InCol_Cpmin = InputFileData%InCol_Cpmin
   AFI_InitInputs%AFTabMod    = InputFileData%AFTabMod !AFITable_1
   
      ! Call AFI_Init to read in and process the airfoil files.
      ! This includes creating the spline coefficients to be used for interpolation.
   
   do File = 1, InputFileData%NumAFfiles

      AFI_InitInputs%FileName = InputFileData%AFNames(File)

      call AFI_Init ( AFI_InitInputs, p_AFI(File), ErrStat2, ErrMsg2, UnEc )
         call SetErrStat(ErrStat2,ErrMsg2, ErrStat, ErrMsg, RoutineName)
         if (ErrStat >= AbortErrLev) exit
   end do
         
      
   call AFI_DestroyInitInput( AFI_InitInputs, ErrStat2, ErrMsg2 )
   if (ErrStat >= AbortErrLev) return
   
   
END SUBROUTINE Init_AFIparams
!----------------------------------------------------------------------------------------------------------------------------------
!> This routine initializes the Airfoil Noise module from within AeroDyn.
SUBROUTINE Init_AAmodule( DrvInitInp, AD_InputFileData, RotInputFileData, u_AD, u, p, p_AD, x, xd, z, OtherState, y, m, ErrStat, ErrMsg )
!..................................................................................................................................
   type(RotInitInputType),       intent(in   ) :: DrvInitInp    !< AeroDyn-level initialization inputs
   type(AD_InputFile),           intent(in   ) :: AD_InputFileData  !< All the data in the AeroDyn input file
   type(RotInputFile),           intent(in   ) :: RotInputFileData  !< Data in the AeroDyn input file related to current rotor
   type(RotInputType),           intent(in   ) :: u_AD           !< AD inputs - used for input mesh node positions
   type(AA_InputType),           intent(  out) :: u              !< An initial guess for the input; input mesh must be defined
   type(RotParameterType),       intent(inout) :: p              !< Parameters ! intent out b/c we set the AA parameters here
   type(AD_ParameterType),       intent(inout) :: p_AD           !< Parameters ! intent out b/c we set the AA parameters here
   type(AA_ContinuousStateType), intent(  out) :: x              !< Initial continuous states
   type(AA_DiscreteStateType),   intent(  out) :: xd             !< Initial discrete states
   type(AA_ConstraintStateType), intent(  out) :: z              !< Initial guess of the constraint states
   type(AA_OtherStateType),      intent(  out) :: OtherState     !< Initial other states
   type(AA_OutputType),          intent(  out) :: y              !< Initial system outputs (outputs are not calculated;
                                                                 !!   only the output mesh is initialized)
   type(AA_MiscVarType),         intent(  out) :: m              !< Initial misc/optimization variables
   integer(IntKi),               intent(  out) :: errStat        !< Error status of the operation
   character(*),                 intent(  out) :: errMsg         !< Error message if ErrStat /= ErrID_None
   ! Local variables
   real(DbKi)                                  :: Interval       ! Coupling interval in seconds: the rate that
                                                                 !   (1) BEMT_UpdateStates() is called in loose coupling &
                                                                 !   (2) BEMT_UpdateDiscState() is called in tight coupling.
                                                                 !   Input is the suggested time from the glue code;
                                                                 !   Output is the actual coupling interval that will be used
                                                                 !   by the glue code.
   type(AA_InitInputType)                      :: InitInp        ! Input data for initialization routine
   type(AA_InitOutputType)                     :: InitOut        ! Output for initialization routine
   integer(intKi)                              :: i              ! airfoil file index                            
   integer(intKi)                              :: j              ! node index
   integer(intKi)                              :: k              ! blade index
   integer(IntKi)                              :: ErrStat2
   character(ErrMsgLen)                        :: ErrMsg2
   character(*), parameter                     :: RoutineName = 'Init_AAmodule'
   ErrStat = ErrID_None
   ErrMsg  = ""
   
   ! Transfer from parameters and input file to init input
   Interval                 = p_AD%DT   
   InitInp%NumBlades        = p%NumBlades
   InitInp%NumBlNds         = p%NumBlNds
   InitInp%airDens          = AD_InputFileData%AirDens 
   InitInp%kinVisc          = AD_InputFileData%KinVisc                    
   InitInp%InputFile        = AD_InputFileData%AA_InputFile
   InitInp%RootName         = p_AD%RootName
   InitInp%SpdSound         = AD_InputFileData%SpdSound
   InitInp%HubHeight        = DrvInitInp%HubPosition(3)

   ! --- Transfer of airfoil info
   ALLOCATE ( InitInp%AFInfo( size(p_AD%AFI) ), STAT=ErrStat2 )
   IF ( ErrStat2 /= 0 )  THEN
      CALL SetErrStat ( ErrID_Fatal, 'Error allocating memory for the InitInp%AFInfo array.', ErrStat2, ErrMsg2, RoutineName )
      RETURN
   ENDIF
   do i=1,size(p_AD%AFI)
      call AFI_CopyParam( p_AD%AFI(i), InitInp%AFInfo(i), MESH_NEWCOPY, errStat2, errMsg2 )
      call SetErrStat( errStat2, errMsg2, errStat, errMsg, RoutineName )
   end do
  
   ! --- Allocate and set AirfoilID, chord and Span for each blades
   ! note here that each blade is required to have the same number of nodes
   call AllocAry( InitInp%BlAFID, p%NumBlNds, p%NumBlades,'InitInp%BlAFID', errStat2, ErrMsg2 )
   call SetErrStat( errStat2, errMsg2, errStat, errMsg, RoutineName )
   call AllocAry( InitInp%BlChord, p%NumBlNds, p%NumBlades, 'BlChord', errStat2, ErrMsg2 )
   call SetErrStat( errStat2, errMsg2, errStat, errMsg, RoutineName )
   call AllocAry( InitInp%BlSpn,   p%NumBlNds, p%NumBlades, 'BlSpn', errStat2, ErrMsg2 )
   call SetErrStat( errStat2, errMsg2, errStat, errMsg, RoutineName )
   if (ErrStat >= AbortErrLev) then
      call cleanup()
      return
   end if
   do k = 1, p%NumBlades
      do j=1, RotInputFileData%BladeProps(k)%NumBlNds
         InitInp%BlChord(j,k)  = RotInputFileData%BladeProps(k)%BlChord(  j)
         InitInp%BlSpn  (j,k)  = RotInputFileData%BladeProps(k)%BlSpn(j)
         InitInp%BlAFID(j,k)   = RotInputFileData%BladeProps(k)%BlAFID(j)           
      end do
   end do
   
   ! --- AeroAcoustics initialization call
   call AA_Init(InitInp, u, p%AA,  x, xd, z, OtherState, y, m, Interval, InitOut, ErrStat2, ErrMsg2 )
   call SetErrStat(ErrStat2,ErrMsg2, ErrStat, ErrMsg, RoutineName)   
         
   if (.not. equalRealNos(Interval, p_AD%DT) ) then
      call SetErrStat( ErrID_Fatal, "DTAero was changed in Init_AAmodule(); this is not allowed.", ErrStat2, ErrMsg2, RoutineName)
   endif

   call Cleanup()
   
contains   

   subroutine Cleanup()
      call AA_DestroyInitInput ( InitInp, ErrStat2, ErrMsg2 )   
      call AA_DestroyInitOutput( InitOut, ErrStat2, ErrMsg2 )   
   end subroutine Cleanup
   
END SUBROUTINE Init_AAmodule
!----------------------------------------------------------------------------------------------------------------------------------
!> This routine initializes the BEMT module from within AeroDyn.
SUBROUTINE Init_BEMTmodule( InputFileData, RotInputFileData, u_AD, u, p, p_AD, x, xd, z, OtherState, y, m, ErrStat, ErrMsg )
!..................................................................................................................................

   type(AD_InputFile),             intent(in   ) :: InputFileData  !< All the data in the AeroDyn input file
   type(RotInputFile),             intent(in   ) :: RotInputFileData !< Data in AeroDyn input file related to current rotor
   type(RotInputType),             intent(in   ) :: u_AD           !< AD inputs - used for input mesh node positions
   type(BEMT_InputType),           intent(  out) :: u              !< An initial guess for the input; input mesh must be defined
   type(RotParameterType),         intent(inout) :: p              !< Parameters ! intent out b/c we set the BEMT parameters here
   type(AD_ParameterType),         intent(inout) :: p_AD           !< Parameters ! intent out b/c we set the BEMT parameters here
   type(BEMT_ContinuousStateType), intent(  out) :: x              !< Initial continuous states
   type(BEMT_DiscreteStateType),   intent(  out) :: xd             !< Initial discrete states
   type(BEMT_ConstraintStateType), intent(  out) :: z              !< Initial guess of the constraint states
   type(BEMT_OtherStateType),      intent(  out) :: OtherState     !< Initial other states
   type(BEMT_OutputType),          intent(  out) :: y              !< Initial system outputs (outputs are not calculated;
                                                                   !!   only the output mesh is initialized)
   type(BEMT_MiscVarType),         intent(  out) :: m              !< Initial misc/optimization variables
   integer(IntKi),                 intent(  out) :: errStat        !< Error status of the operation
   character(*),                   intent(  out) :: errMsg         !< Error message if ErrStat /= ErrID_None


      ! Local variables
   real(DbKi)                                    :: Interval       ! Coupling interval in seconds: the rate that
                                                                   !   (1) BEMT_UpdateStates() is called in loose coupling &
                                                                   !   (2) BEMT_UpdateDiscState() is called in tight coupling.
                                                                   !   Input is the suggested time from the glue code;
                                                                   !   Output is the actual coupling interval that will be used
                                                                   !   by the glue code.
   type(BEMT_InitInputType)                      :: InitInp        ! Input data for initialization routine
   type(BEMT_InitOutputType)                     :: InitOut        ! Output for initialization routine
                                                 
   integer(intKi)                                :: j              ! node index
   integer(intKi)                                :: k              ! blade index
   real(ReKi)                                    :: tmp(3), tmp_sz_y, tmp_sz
   real(ReKi)                                    :: y_hat_disk(3)
   real(ReKi)                                    :: z_hat_disk(3)
   integer(IntKi)                                :: ErrStat2
   character(ErrMsgLen)                          :: ErrMsg2
   character(*), parameter                       :: RoutineName = 'Init_BEMTmodule'

   ! note here that each blade is required to have the same number of nodes
   
   ErrStat = ErrID_None
   ErrMsg  = ""
   
   
      ! set initialization data here:   
   Interval                 = p_AD%DT   
   InitInp%numBlades        = p%NumBlades
   
   InitInp%airDens          = InputFileData%AirDens 
   InitInp%kinVisc          = InputFileData%KinVisc                  
   InitInp%skewWakeMod      = InputFileData%SkewMod
   InitInp%yawCorrFactor    = InputFileData%SkewModFactor
   InitInp%aTol             = InputFileData%IndToler
   InitInp%useTipLoss       = InputFileData%TipLoss
   InitInp%useHubLoss       = InputFileData%HubLoss
   InitInp%useInduction     = InputFileData%WakeMod /= WakeMod_none
   InitInp%useTanInd        = InputFileData%TanInd
   InitInp%useAIDrag        = InputFileData%AIDrag        
   InitInp%useTIDrag        = InputFileData%TIDrag  
   InitInp%numBladeNodes    = p%NumBlNds
   InitInp%numReIterations  = 1                              ! This is currently not available in the input file and is only for testing  
   InitInp%maxIndIterations = InputFileData%MaxIter 
   
   
   call AllocAry(InitInp%chord, InitInp%numBladeNodes,InitInp%numBlades,'chord', ErrStat2,ErrMsg2); call SetErrStat(ErrStat2,ErrMsg2,ErrStat,ErrMsg,RoutineName)   
   call AllocAry(InitInp%AFindx,InitInp%numBladeNodes,InitInp%numBlades,'AFindx',ErrStat2,ErrMsg2); call SetErrStat(ErrStat2,ErrMsg2,ErrStat,ErrMsg,RoutineName)   
   call AllocAry(InitInp%zHub,                        InitInp%numBlades,'zHub',  ErrStat2,ErrMsg2); call SetErrStat(ErrStat2,ErrMsg2,ErrStat,ErrMsg,RoutineName)
   call AllocAry(InitInp%zLocal,InitInp%numBladeNodes,InitInp%numBlades,'zLocal',ErrStat2,ErrMsg2); call SetErrStat(ErrStat2,ErrMsg2,ErrStat,ErrMsg,RoutineName)   
   call AllocAry(InitInp%rLocal,InitInp%numBladeNodes,InitInp%numBlades,'rLocal',ErrStat2,ErrMsg2); call SetErrStat(ErrStat2,ErrMsg2,ErrStat,ErrMsg,RoutineName)   
   call AllocAry(InitInp%zTip,                        InitInp%numBlades,'zTip',  ErrStat2,ErrMsg2); call SetErrStat(ErrStat2,ErrMsg2,ErrStat,ErrMsg,RoutineName)
      
   
   if ( ErrStat >= AbortErrLev ) then
      call Cleanup()
      return
   end if  

   
   do k=1,p%numBlades
      
      InitInp%zHub(k) = TwoNorm( u_AD%BladeRootMotion(k)%Position(:,1) - u_AD%HubMotion%Position(:,1) )  
      if (EqualRealNos(InitInp%zHub(k),0.0_ReKi) ) &
         call SetErrStat( ErrID_Fatal, "zHub for blade "//trim(num2lstr(k))//" is zero.", ErrStat, ErrMsg, RoutineName)
      
      ! zLocal is the distance along blade curve -- NOTE: this is an approximation.
      InitInp%zLocal(1,k) = InitInp%zHub(k) + TwoNorm( u_AD%BladeMotion(k)%Position(:,1) - u_AD%BladeRootMotion(k)%Position(:,1) )
      do j=2,p%NumBlNds
         InitInp%zLocal(j,k) = InitInp%zLocal(j-1,k) + TwoNorm( u_AD%BladeMotion(k)%Position(:,j) - u_AD%BladeMotion(k)%Position(:,j-1) ) 
      end do !j=nodes
      
      InitInp%zTip(k) = InitInp%zLocal(p%NumBlNds,k)
      
      y_hat_disk = u_AD%HubMotion%Orientation(2,:,1)
      z_hat_disk = u_AD%HubMotion%Orientation(3,:,1)
      
      do j=1,p%NumBlNds
               ! displaced position of the jth node in the kth blade relative to the hub:
         tmp =  u_AD%BladeMotion(k)%Position(:,j)  - u_AD%HubMotion%Position(:,1) 
            ! local radius (normalized distance from rotor centerline)
         tmp_sz_y = dot_product( tmp, y_hat_disk )**2
         tmp_sz   = dot_product( tmp, z_hat_disk )**2
         InitInp%rLocal(j,k) = sqrt( tmp_sz + tmp_sz_y )
      end do !j=nodes   
   end do !k=blades
   
               
  do k=1,p%numBlades
     do j=1,p%NumBlNds
        InitInp%chord (j,k)  = RotInputFileData%BladeProps(k)%BlChord(j)
        InitInp%AFindx(j,k)  = RotInputFileData%BladeProps(k)%BlAFID(j)
     end do
  end do
   
   InitInp%UA_Flag    = InputFileData%AFAeroMod == AFAeroMod_BL_unsteady
   InitInp%UAMod      = InputFileData%UAMod
   InitInp%Flookup    = InputFileData%Flookup
   InitInp%a_s        = InputFileData%SpdSound
   
   if (InputFileData%WakeMod == WakeMod_DBEMT) then
      InitInp%DBEMT_Mod  = InputFileData%DBEMT_Mod
   else
      InitInp%DBEMT_Mod  = DBEMT_none
   end if
   InitInp%tau1_const = InputFileData%tau1_const
   
   if (ErrStat >= AbortErrLev) then
      call cleanup()
      return
   end if
   
   
   call BEMT_Init(InitInp, u, p%BEMT,  x, xd, z, OtherState, p_AD%AFI, y, m, Interval, InitOut, ErrStat2, ErrMsg2 )
      call SetErrStat(ErrStat2,ErrMsg2, ErrStat, ErrMsg, RoutineName)   
         
   if (.not. equalRealNos(Interval, p_AD%DT) ) &
      call SetErrStat( ErrID_Fatal, "DTAero was changed in Init_BEMTmodule(); this is not allowed.", ErrStat2, ErrMsg2, RoutineName)
   
   !m%UseFrozenWake = .FALSE. !BJJ: set this in BEMT
   
   call Cleanup()
   return
      
contains   
   subroutine Cleanup()
      call BEMT_DestroyInitInput( InitInp, ErrStat2, ErrMsg2 )   
      call BEMT_DestroyInitOutput( InitOut, ErrStat2, ErrMsg2 )   
   end subroutine Cleanup
   
END SUBROUTINE Init_BEMTmodule

!----------------------------------------------------------------------------------------------------------------------------------
!> This routine initializes the FVW module from within AeroDyn.
SUBROUTINE Init_FVWmodule( InputFileData, u_AD, u, p, x, xd, z, OtherState, m, ErrStat, ErrMsg )
!..................................................................................................................................

   type(AD_InputFile),              intent(in   ) :: InputFileData  !< All the data in the AeroDyn input file
   type(AD_InputType),              intent(inout) :: u_AD           !< AD inputs - used for input mesh node positions (intent out for meshcopy)
   type(FVW_InputType),             intent(  out) :: u              !< An initial guess for the input; input mesh must be defined
   type(AD_ParameterType),          intent(inout) :: p              !< Parameters ! intent out b/c we set the FVW parameters here
   type(FVW_ContinuousStateType),   intent(  out) :: x              !< Initial continuous states
   type(FVW_DiscreteStateType),     intent(  out) :: xd             !< Initial discrete states
   type(FVW_ConstraintStateType),   intent(  out) :: z              !< Initial guess of the constraint states
   type(FVW_OtherStateType),        intent(  out) :: OtherState     !< Initial other states
   type(AD_MiscVarType),            intent(inout) :: m               !< Initial misc/optimization variables
   integer(IntKi),                  intent(  out) :: errStat        !< Error status of the operation
   character(*),                    intent(  out) :: errMsg         !< Error message if ErrStat /= ErrID_None


      ! Local variables
   real(DbKi)                                    :: Interval       ! Coupling interval in seconds: the rate that
                                                                   !   (1) FVW_UpdateStates() is called in loose coupling &
                                                                   !   (2) FVW_UpdateDiscState() is called in tight coupling.
                                                                   !   Input is the suggested time from the glue code;
                                                                   !   Output is the actual coupling interval that will be used
                                                                   !   by the glue code.
   type(FVW_InitInputType)                      :: InitInp        ! Input data for initialization routine
   type(FVW_InitOutputType)                     :: InitOut        ! Output for initialization routine

   integer(intKi)                                :: j              ! node index
   integer(intKi)                                :: IB             ! blade index
   integer(intKi)                                :: iR             ! rotor index
   real(ReKi)                                    :: tmp(3), tmp_sz_y, tmp_sz
   real(ReKi)                                    :: y_hat_disk(3)
   real(ReKi)                                    :: z_hat_disk(3)
   integer(IntKi)                                :: ErrStat2
   character(ErrMsgLen)                          :: ErrMsg2
   character(*), parameter                       :: RoutineName = 'Init_FVWmodule'

   ! note here that each blade is required to have the same number of nodes

   ErrStat = ErrID_None
   ErrMsg  = ""

   if (size(p%rotors)>1) then
      print*,'TODO FVW multi rot'
      STOP
   endif

   InitInp%FVWFileName    = InputFileData%FVWFileName
   InitInp%DTaero         = p%DT       ! NOTE: FVW can run a lower timestep internally

   do iR=1, size(p%rotors)

      InitInp%numBlades      = p%rotors(iR)%numBlades
      InitInp%numBladeNodes  = p%rotors(iR)%numBlNds
      InitInp%KinVisc        = p%rotors(iR)%KinVisc
      InitInp%RootName       = p%RootName(1:len_trim(p%RootName)-2) ! Removing "AD"

         ! NOTE: The following are not meshes
         !       It's just the spanwise location.
         !       Also, it is off compared to the initial position of the blade
         !       Also, it's centered on the hub, but that's fine for now
      call AllocAry(InitInp%Chord, InitInp%numBladeNodes,InitInp%numBlades,'chord', ErrStat2,ErrMsg2); call SetErrStat(ErrStat2,ErrMsg2,ErrStat,ErrMsg,RoutineName)
      call AllocAry(InitInp%AFindx,InitInp%numBladeNodes,InitInp%numBlades,'AFindx',ErrStat2,ErrMsg2); call SetErrStat(ErrStat2,ErrMsg2,ErrStat,ErrMsg,RoutineName)
      call AllocAry(InitInp%zHub,                        InitInp%numBlades,'zHub',  ErrStat2,ErrMsg2); call SetErrStat(ErrStat2,ErrMsg2,ErrStat,ErrMsg,RoutineName)
      call AllocAry(InitInp%zLocal,InitInp%numBladeNodes,InitInp%numBlades,'zLocal',ErrStat2,ErrMsg2); call SetErrStat(ErrStat2,ErrMsg2,ErrStat,ErrMsg,RoutineName)
      call AllocAry(InitInp%rLocal,InitInp%numBladeNodes,InitInp%numBlades,'rLocal',ErrStat2,ErrMsg2); call SetErrStat(ErrStat2,ErrMsg2,ErrStat,ErrMsg,RoutineName)
      call AllocAry(InitInp%zTip,                        InitInp%numBlades,'zTip',  ErrStat2,ErrMsg2); call SetErrStat(ErrStat2,ErrMsg2,ErrStat,ErrMsg,RoutineName)

      if ( ErrStat >= AbortErrLev ) then
         call Cleanup()
         return
      end if


         ! Hub
      do IB=1,p%rotors(iR)%numBlades
         InitInp%zHub(IB) = TwoNorm( u_AD%rotors(iR)%BladeRootMotion(IB)%Position(:,1) - u_AD%rotors(iR)%HubMotion%Position(:,1) )
         if (EqualRealNos(InitInp%zHub(IB),0.0_ReKi) ) &
            call SetErrStat( ErrID_Fatal, "zHub for blade "//trim(num2lstr(IB))//" is zero.", ErrStat, ErrMsg, RoutineName)
      enddo
      if (ErrStat >= AbortErrLev) then
         call CleanUp()
         RETURN
      endif

         ! Distance along blade curve -- NOTE: this is an approximation.
      do IB=1,p%rotors(iR)%numBlades
         InitInp%zLocal(1,IB) = InitInp%zHub(IB) + TwoNorm( u_AD%rotors(iR)%BladeMotion(IB)%Position(:,1) - u_AD%rotors(iR)%BladeRootMotion(IB)%Position(:,1) )
         do j=2,p%rotors(iR)%NumBlNds
            InitInp%zLocal(j,IB) = InitInp%zLocal(j-1,IB) + TwoNorm( u_AD%rotors(iR)%BladeMotion(IB)%Position(:,j) - u_AD%rotors(iR)%BladeMotion(IB)%Position(:,j-1) )
         end do !j=nodes
      end do !IB=blades

         ! Blade tip curve distance
      do IB=1,p%rotors(iR)%numBlades
         InitInp%zTip(IB) = InitInp%zLocal(p%rotors(iR)%NumBlNds,IB)
      end do !IB=blades

         ! Distance from blade to hub axis (includes hub radius)
      y_hat_disk = u_AD%rotors(iR)%HubMotion%Orientation(2,:,1)
      z_hat_disk = u_AD%rotors(iR)%HubMotion%Orientation(3,:,1)
      do IB=1,p%rotors(iR)%numBlades
         do j=1,p%rotors(iR)%NumBlNds
                  ! displaced position of the jth node in the kth blade relative to the hub:
            tmp =  u_AD%rotors(iR)%BladeMotion(IB)%Position(:,j)  - u_AD%rotors(iR)%HubMotion%Position(:,1)
               ! local radius (normalized distance from rotor centerline)
            tmp_sz_y = dot_product( tmp, y_hat_disk )**2
            tmp_sz   = dot_product( tmp, z_hat_disk )**2
            InitInp%rLocal(j,IB) = sqrt( tmp_sz + tmp_sz_y )
         end do !j=nodes
      end do !IB=blades


         ! Copy over chord information
      do IB=1,p%rotors(iR)%numBlades
         do j=1,p%rotors(iR)%NumBlNds
            InitInp%Chord (j,IB)  = InputFileData%rotors(iR)%BladeProps(IB)%BlChord(j)
            InitInp%AFindx(j,IB)  = InputFileData%rotors(iR)%BladeProps(IB)%BlAFID(j)
         end do
      end do

      ! Unsteady Aero Data
      InitInp%UA_Flag    = InputFileData%AFAeroMod == AFAeroMod_BL_unsteady
      InitInp%UAMod      = InputFileData%UAMod
      InitInp%Flookup    = InputFileData%Flookup
      InitInp%a_s        = InputFileData%SpdSound

         ! Copy the mesh over for InitInp to FVW.  We would not need to copy this if we decided to break the Framework
         !  by passing u_AD%BladeMotion directly into FVW_Init, but nothing is really gained by doing that.
      ALLOCATE( InitInp%WingsMesh(p%rotors(iR)%NumBlades), STAT = ErrStat2 ) ! TODO TODO
         IF (ErrStat2 /= 0) THEN
            CALL SetErrStat ( ErrID_Fatal, 'Could not allocate InitInp%WingsMesh (meshes)', ErrStat,ErrMsg,RoutineName )
            call Cleanup()
            RETURN
         END IF
      DO IB = 1, p%rotors(iR)%NumBlades
         CALL MeshCopy ( SrcMesh  = u_AD%rotors(iR)%BladeMotion(IB)  &
                        ,DestMesh = InitInp%WingsMesh(IB) &
                        ,CtrlCode = MESH_COUSIN         &
                        ,Orientation    = .TRUE.        &
                        ,TranslationVel = .TRUE.        &
                        ,RotationVel    = .TRUE.        &
                        ,ErrStat  = ErrStat2          &
                        ,ErrMess  = ErrMsg2          )
         CALL SetErrStat ( ErrStat2, ErrMsg2, ErrStat,ErrMsg,RoutineName )
         IF (ErrStat >= AbortErrLev) then 
            call Cleanup()
            RETURN
         endif
      ENDDO

   enddo ! iR, rotors TODO TODO

      ! NOTE: not passing p%AFI at present.  We are not storing it in FVW's parameters.
   call FVW_Init(p%AFI, InitInp, u, p%FVW, x, xd, z, OtherState, m%FVW_y, m%FVW, Interval, InitOut, ErrStat2, ErrMsg2 )
      CALL SetErrStat ( ErrStat2, ErrMsg2, ErrStat, ErrMsg, RoutineName )

      ! set the size of the input and xd arrays for passing wind info to FVW.
   if (ALLOCATED(m%FVW%r_wind)) then
      call AllocAry(u_AD%InflowWakeVel, 3, size(m%FVW%r_wind,DIM=2), 'InflowWakeVel',  ErrStat2,ErrMsg2)
      call SetErrStat(ErrStat2,ErrMsg2,ErrStat,ErrMsg,RoutineName)
   endif

   if (.not. equalRealNos(Interval, p%DT) ) &
      call SetErrStat( ErrID_Fatal, "DTAero was changed in Init_FVWmodule(); this is not allowed yet.", ErrStat2, ErrMsg2, RoutineName)

   call CleanUp()

contains
   subroutine Cleanup()
      call FVW_DestroyInitInput(  InitInp, ErrStat2, ErrMsg2 )
      call FVW_DestroyInitOutput( InitOut, ErrStat2, ErrMsg2 )
   end subroutine Cleanup
END SUBROUTINE Init_FVWmodule
!----------------------------------------------------------------------------------------------------------------------------------
!> This subroutine calculates the tower loads for the AeroDyn TowerLoad output mesh.
SUBROUTINE ADTwr_CalcOutput(p, u, m, y, ErrStat, ErrMsg )

   TYPE(RotInputType),           INTENT(IN   )  :: u           !< Inputs at Time t
   TYPE(RotParameterType),       INTENT(IN   )  :: p           !< Parameters
   TYPE(RotMiscVarType),         INTENT(INOUT)  :: m           !< Misc/optimization variables
   TYPE(RotOutputType),          INTENT(INOUT)  :: y           !< Outputs computed at t (Input only so that mesh con-
                                                               !!   nectivity information does not have to be recalculated)
   INTEGER(IntKi),               INTENT(  OUT)  :: ErrStat     !< Error status of the operation
   CHARACTER(*),                 INTENT(  OUT)  :: ErrMsg      !< Error message if ErrStat /= ErrID_None


   INTEGER(IntKi)                               :: j
   real(ReKi)                                   :: q
   real(ReKi)                                   :: V_rel(3)    ! relative wind speed on a tower node
   real(ReKi)                                   :: VL(2)       ! relative local x- and y-components of the wind speed on a tower node
   real(ReKi)                                   :: tmp(3)
   
   !integer(intKi)                               :: ErrStat2
   !character(ErrMsgLen)                         :: ErrMsg2
   character(*), parameter                      :: RoutineName = 'ADTwr_CalcOutput'
   
   
   ErrStat = ErrID_None
   ErrMsg  = ""

   
   do j=1,p%NumTwrNds
      
      V_rel = u%InflowOnTower(:,j) - u%TowerMotion%TranslationVel(:,j) ! relative wind speed at tower node
   
      tmp   = u%TowerMotion%Orientation(1,:,j)
      VL(1) = dot_product( V_Rel, tmp )            ! relative local x-component of wind speed of the jth node in the tower
      tmp   = u%TowerMotion%Orientation(2,:,j)
      VL(2) = dot_product( V_Rel, tmp )            ! relative local y-component of wind speed of the jth node in the tower
      
      m%W_Twr(j)  =  TwoNorm( VL )            ! relative wind speed normal to the tower at node j      
      q     = 0.5 * p%TwrCd(j) * p%AirDens * p%TwrDiam(j) * m%W_Twr(j)
      
         ! force per unit length of the jth node in the tower
      tmp(1) = q * VL(1)
      tmp(2) = q * VL(2)
      tmp(3) = 0.0_ReKi
      
      y%TowerLoad%force(:,j) = matmul( tmp, u%TowerMotion%Orientation(:,:,j) ) ! note that I'm calculating the transpose here, which is okay because we have 1-d arrays
      m%X_Twr(j) = tmp(1)
      m%Y_Twr(j) = tmp(2)
      
      
         ! moment per unit length of the jth node in the tower
      y%TowerLoad%moment(:,j) = 0.0_ReKi
      
   end do
   

END SUBROUTINE ADTwr_CalcOutput
!----------------------------------------------------------------------------------------------------------------------------------
!> This routine checks for invalid inputs to the tower influence models.
SUBROUTINE CheckTwrInfl(u, ErrStat, ErrMsg )

   TYPE(RotInputType),           INTENT(IN   )  :: u           !< Inputs at Time t
   INTEGER(IntKi),               INTENT(  OUT)  :: ErrStat     !< Error status of the operation
   CHARACTER(*),                 INTENT(  OUT)  :: ErrMsg      !< Error message if ErrStat /= ErrID_None
   
   ! local variables
   real(reKi)                                   :: ElemSize
   real(reKi)                                   :: tmp(3)
   integer(intKi)                               :: j
   character(*), parameter                      :: RoutineName = 'CheckTwrInfl'
   
   
   ErrStat = ErrID_None
   ErrMsg  = ""
   
   !! the tower-influence models (tower potential flow and tower shadow) are valid only for small tower deflections;
   !! so, first throw an error to avoid a division-by-zero error if any line2 elements on the tower mesh are colocated.
   
   do j = 2,u%TowerMotion%Nnodes
      tmp =   u%TowerMotion%Position(:,j  ) + u%TowerMotion%TranslationDisp(:,j  ) &
            - u%TowerMotion%Position(:,j-1) - u%TowerMotion%TranslationDisp(:,j-1)
   
      ElemSize = TwoNorm(tmp)
      if ( EqualRealNos(ElemSize,0.0_ReKi) ) then
         call SetErrStat(ErrID_Fatal, "Division by zero:Elements "//trim(num2lstr(j))//' and '//trim(num2lstr(j-1))//' are colocated.', ErrStat, ErrMsg, RoutineName )
         exit
      end if
   end do
      
   
END SUBROUTINE CheckTwrInfl
!----------------------------------------------------------------------------------------------------------------------------------
!> This routine calculates m%DisturbedInflow, the influence of tower shadow and/or potential flow on the inflow velocities
SUBROUTINE TwrInfl( p, u, m, ErrStat, ErrMsg )
!..................................................................................................................................

   TYPE(RotInputType),           INTENT(IN   )  :: u                       !< Inputs at Time t
   TYPE(RotParameterType),       INTENT(IN   )  :: p                       !< Parameters
   type(RotMiscVarType),         intent(inout)  :: m                       !< Misc/optimization variables
   INTEGER(IntKi),               INTENT(  OUT)  :: ErrStat                 !< Error status of the operation
   CHARACTER(*),                 INTENT(  OUT)  :: ErrMsg                  !< Error message if ErrStat /= ErrID_None

   ! local variables
   real(ReKi)                                   :: xbar                    ! local x^ component of r_TowerBlade (distance from tower to blade) normalized by tower radius
   real(ReKi)                                   :: ybar                    ! local y^ component of r_TowerBlade (distance from tower to blade) normalized by tower radius
   real(ReKi)                                   :: zbar                    ! local z^ component of r_TowerBlade (distance from tower to blade) normalized by tower radius
   real(ReKi)                                   :: theta_tower_trans(3,3)  ! transpose of local tower orientation expressed as a DCM
   real(ReKi)                                   :: TwrCd                   ! local tower drag coefficient
   real(ReKi)                                   :: TwrTI                   ! local tower TI (for Eames tower shadow model) 
   real(ReKi)                                   :: W_tower                 ! local relative wind speed normal to the tower

   real(ReKi)                                   :: BladeNodePosition(3)    ! local blade node position
   
   
   real(ReKi)                                   :: u_TwrShadow             ! axial velocity deficit fraction from tower shadow
   real(ReKi)                                   :: u_TwrPotent             ! axial velocity deficit fraction from tower potential flow
   real(ReKi)                                   :: v_TwrPotent             ! transverse velocity deficit fraction from tower potential flow
   
   real(ReKi)                                   :: denom                   ! denominator
   real(ReKi)                                   :: exponential             ! exponential term
   real(ReKi)                                   :: v(3)                    ! temp vector
   
   integer(IntKi)                               :: j, k                    ! loop counters for elements, blades
   integer(intKi)                               :: ErrStat2
   character(ErrMsgLen)                         :: ErrMsg2
   character(*), parameter                      :: RoutineName = 'TwrInfl'
   
   
   ErrStat = ErrID_None
   ErrMsg  = ""   
   
   
      ! these models are valid for only small tower deflections; check for potential division-by-zero errors:   
   call CheckTwrInfl( u, ErrStat2, ErrMsg2 )
      call SetErrStat(ErrStat2, ErrMsg2, ErrStat, ErrMsg, RoutineName )
      if (ErrStat >= AbortErrLev) return
      
   do k = 1, p%NumBlades
      do j = 1, u%BladeMotion(k)%NNodes
         
         ! for each line2-element node of the blade mesh, a nearest-neighbor line2 element or node of the tower 
         ! mesh is found in the deflected configuration, returning theta_tower, W_tower, xbar, ybar, zbar, and TowerCd:
         
         BladeNodePosition = u%BladeMotion(k)%Position(:,j) + u%BladeMotion(k)%TranslationDisp(:,j)
         
         call getLocalTowerProps(p, u, BladeNodePosition, theta_tower_trans, W_tower, xbar, ybar, zbar, TwrCd, TwrTI, m%TwrClrnc(j,k), ErrStat2, ErrMsg2)
            call SetErrStat(ErrStat2, ErrMsg2, ErrStat, ErrMsg, RoutineName )
            if (ErrStat >= AbortErrLev) return
         
      
         ! calculate tower influence:
         if ( abs(zbar) < 1.0_ReKi .and. p%TwrPotent /= TwrPotent_none ) then
            if ( p%TwrPotent == TwrPotent_baseline ) then
               
               denom = (xbar**2 + ybar**2)**2
               
               if (equalRealNos(denom,0.0_ReKi)) then
                  u_TwrPotent = 0.0_ReKi
                  v_TwrPotent = 0.0_ReKi
               else
                  u_TwrPotent = ( -1.0*xbar**2 + ybar**2 ) / denom
                  v_TwrPotent = ( -2.0*xbar    * ybar    ) / denom
               end if
               
            elseif (p%TwrPotent == TwrPotent_Bak) then
               
               xbar = xbar + 0.1
               
               denom = (xbar**2 + ybar**2)**2
               if (equalRealNos(denom,0.0_ReKi)) then
                  u_TwrPotent = 0.0_ReKi
                  v_TwrPotent = 0.0_ReKi
               else
                  u_TwrPotent = ( -1.0*xbar**2 + ybar**2 ) / denom
                  v_TwrPotent = ( -2.0*xbar    * ybar    ) / denom
               
                  denom = TwoPi*(xbar**2 + ybar**2)
                  u_TwrPotent = u_TwrPotent + TwrCd*xbar / denom
                  v_TwrPotent = v_TwrPotent + TwrCd*ybar / denom
               end if
               
            end if
         else
            u_TwrPotent = 0.0_ReKi
            v_TwrPotent = 0.0_ReKi
         end if
         
         u_TwrShadow = 0.0_ReKi
         select case (p%TwrShadow)
            case (TwrShadow_Powles)
               if ( xbar > 0.0_ReKi .and. abs(zbar) < 1.0_ReKi) then
                  denom = sqrt( sqrt( xbar**2 + ybar**2 ) )
                  if ( abs(ybar) < denom ) then
                     u_TwrShadow = -TwrCd / denom * cos( PiBy2*ybar / denom )**2
                  end if
               end if
             case (TwrShadow_Eames)
               if ( xbar > 0.0_ReKi .and. abs(zbar) < 1.0_ReKi) then
                  exponential = ( ybar / (TwrTI * xbar) )**2
                  denom = TwrTI * xbar * sqrt( TwoPi )
                  u_TwrShadow = -TwrCd / denom * exp ( -0.5_ReKi * exponential ) 
               end if
         end select
                     
         v(1) = (u_TwrPotent + u_TwrShadow)*W_tower
         v(2) = v_TwrPotent*W_tower
         v(3) = 0.0_ReKi
         
         m%DisturbedInflow(:,j,k) = u%InflowOnBlade(:,j,k) + matmul( theta_tower_trans, v ) 
      
      end do !j=NumBlNds
   end do ! NumBlades
   
   
END SUBROUTINE TwrInfl 
!----------------------------------------------------------------------------------------------------------------------------------
!> Calculate the tower influence on a array of points `Positions` (3xn)
!! The subroutine has side effecs and modifies the inflow 
!! Relies heavily (i.e. unfortunate copy pasting), on TwrInfl 
SUBROUTINE TwrInflArray( p, u, m, Positions, Inflow, ErrStat, ErrMsg )
   TYPE(RotInputType),           INTENT(IN   )  :: u                       !< Inputs at Time t
   TYPE(RotParameterType),       INTENT(IN   )  :: p                       !< Parameters
   type(RotMiscVarType),         intent(inout)  :: m                       !< Misc/optimization variables
   real(ReKi), dimension(:,:),   INTENT(IN   )  :: Positions               !< Positions where tower influence is to be computed
   real(ReKi), dimension(:,:),   INTENT(INOUT)  :: Inflow                  !< Undisturbed inflow (in) -> disturbed inflow (out)
   INTEGER(IntKi),               INTENT(  OUT)  :: ErrStat                 !< Error status of the operation
   CHARACTER(*),                 INTENT(  OUT)  :: ErrMsg                  !< Error message if ErrStat /= ErrID_None
   ! local variables
   real(ReKi)                                   :: xbar                    ! local x^ component of r_TowerBlade (distance from tower to blade) normalized by tower radius
   real(ReKi)                                   :: ybar                    ! local y^ component of r_TowerBlade (distance from tower to blade) normalized by tower radius
   real(ReKi)                                   :: zbar                    ! local z^ component of r_TowerBlade (distance from tower to blade) normalized by tower radius
   real(ReKi)                                   :: theta_tower_trans(3,3)  ! transpose of local tower orientation expressed as a DCM
   real(ReKi)                                   :: TwrCd                   ! local tower drag coefficient
   real(ReKi)                                   :: TwrTI                   ! local tower TI (for Eames tower shadow model)
   real(ReKi)                                   :: W_tower                 ! local relative wind speed normal to the tower
   real(ReKi)                                   :: Pos(3)                  ! current point
   real(ReKi)                                   :: u_TwrShadow             ! axial velocity deficit fraction from tower shadow
   real(ReKi)                                   :: u_TwrPotent             ! axial velocity deficit fraction from tower potential flow
   real(ReKi)                                   :: v_TwrPotent             ! transverse velocity deficit fraction from tower potential flow
   real(ReKi)                                   :: denom                   ! denominator
   real(ReKi)                                   :: exponential             ! exponential term
   real(ReKi)                                   :: v(3)                    ! temp vector
   integer(IntKi)                               :: i                       ! loop counters for points
   real(ReKi)                                   :: TwrClrnc                ! local tower clearance
   real(ReKi)                                   :: r_TowerBlade(3)         ! distance vector from tower to blade
   real(ReKi)                                   :: TwrDiam                 ! local tower diameter  
   logical                                      :: found   
   integer(intKi)                               :: ErrStat2
   character(ErrMsgLen)                         :: ErrMsg2
   character(*), parameter                      :: RoutineName = 'TwrInflArray'
   ErrStat = ErrID_None
   ErrMsg  = ""   
   
   ! these models are valid for only small tower deflections; check for potential division-by-zero errors:   
   call CheckTwrInfl( u, ErrStat2, ErrMsg2 ); call SetErrStat(ErrStat2, ErrMsg2, ErrStat, ErrMsg, RoutineName ); if (ErrStat >= AbortErrLev) return

   !$OMP PARALLEL default(shared)
   !$OMP do private(i,Pos,r_TowerBlade,theta_tower_trans,W_tower,xbar,ybar,zbar,TwrCd,TwrTI,TwrClrnc,TwrDiam,found,denom,exponential,u_TwrPotent,v_TwrPotent,u_TwrShadow,v) schedule(runtime)
   do i = 1, size(Positions,2)
      Pos=Positions(1:3,i)
         
      ! Find nearest line2 element or node of the tower  (see getLocalTowerProps)
      ! values are found for the deflected tower, returning theta_tower, W_tower, xbar, ybar, zbar, and TowerCd:
      ! option 1: nearest line2 element
      call TwrInfl_NearestLine2Element(p, u, Pos, r_TowerBlade, theta_tower_trans, W_tower, xbar, ybar, zbar, TwrCd, TwrTI, TwrDiam, found)
      if ( .not. found) then 
         ! option 2: nearest node
         call TwrInfl_NearestPoint(p, u, Pos, r_TowerBlade, theta_tower_trans, W_tower, xbar, ybar, zbar, TwrCd, TwrTI, TwrDiam)
      end if
      TwrClrnc = TwoNorm(r_TowerBlade) - 0.5_ReKi*TwrDiam

      if ( TwrClrnc>20*TwrDiam) then
         ! Far away, we skip the computation and keep undisturbed inflow 
      elseif ( TwrClrnc<=0.01_ReKi*TwrDiam) then
         ! Inside the tower, or very close, (will happen for vortex elements) we keep undisturbed inflow
         ! We don't want to reach the stagnation points
      else
         ! calculate tower influence:
         if ( abs(zbar) < 1.0_ReKi .and. p%TwrPotent /= TwrPotent_none ) then

            if ( p%TwrPotent == TwrPotent_baseline ) then
               denom = (xbar**2 + ybar**2)**2
               u_TwrPotent = ( -1.0*xbar**2 + ybar**2 ) / denom
               v_TwrPotent = ( -2.0*xbar    * ybar    ) / denom      

            elseif (p%TwrPotent == TwrPotent_Bak) then
               xbar = xbar + 0.1
               denom = (xbar**2 + ybar**2)**2               
               u_TwrPotent = ( -1.0*xbar**2 + ybar**2 ) / denom
               v_TwrPotent = ( -2.0*xbar    * ybar    ) / denom        
               denom = TwoPi*(xbar**2 + ybar**2)               
               u_TwrPotent = u_TwrPotent + TwrCd*xbar / denom
               v_TwrPotent = v_TwrPotent + TwrCd*ybar / denom                       
               
            end if
         else
            u_TwrPotent = 0.0_ReKi
            v_TwrPotent = 0.0_ReKi
         end if
         
         u_TwrShadow = 0.0_ReKi
         select case (p%TwrShadow)
            case (TwrShadow_Powles)
               if ( xbar > 0.0_ReKi .and. abs(zbar) < 1.0_ReKi) then
                  denom = sqrt( sqrt( xbar**2 + ybar**2 ) )
                  if ( abs(ybar) < denom ) then
                     u_TwrShadow = -TwrCd / denom * cos( PiBy2*ybar / denom )**2
                  end if
               end if
             case (TwrShadow_Eames)
               if ( xbar > 0.0_ReKi .and. abs(zbar) < 1.0_ReKi) then
                  exponential = ( ybar / (TwrTI * xbar) )**2
                  denom = TwrTI * xbar * sqrt( TwoPi )
                  u_TwrShadow = -TwrCd / denom * exp ( -0.5_ReKi * exponential ) 
               end if
         end select
                     
         v(1) = (u_TwrPotent + u_TwrShadow)*W_tower
         v(2) = v_TwrPotent*W_tower
         v(3) = 0.0_ReKi
         
         Inflow(1:3,i) = Inflow(1:3,i) + matmul( theta_tower_trans, v ) 
      endif ! Check if point far away or in tower
   enddo ! loop on points
   !$OMP END DO 
   !$OMP END PARALLEL
END SUBROUTINE TwrInflArray
!----------------------------------------------------------------------------------------------------------------------------------
!> This routine returns the tower constants necessary to compute the tower influence. 
!! if u%TowerMotion does not have any nodes there will be serious problems. I assume that has been checked earlier.
SUBROUTINE getLocalTowerProps(p, u, BladeNodePosition, theta_tower_trans, W_tower, xbar, ybar, zbar, TwrCd, TwrTI, TwrClrnc, ErrStat, ErrMsg)
!..................................................................................................................................
   TYPE(RotInputType),           INTENT(IN   )  :: u                       !< Inputs at Time t
   TYPE(RotParameterType),       INTENT(IN   )  :: p                       !< Parameters
   REAL(ReKi)                   ,INTENT(IN   )  :: BladeNodePosition(3)    !< local blade node position
   REAL(ReKi)                   ,INTENT(  OUT)  :: theta_tower_trans(3,3)  !< transpose of local tower orientation expressed as a DCM
   REAL(ReKi)                   ,INTENT(  OUT)  :: W_tower                 !< local relative wind speed normal to the tower
   REAL(ReKi)                   ,INTENT(  OUT)  :: xbar                    !< local x^ component of r_TowerBlade normalized by tower radius
   REAL(ReKi)                   ,INTENT(  OUT)  :: ybar                    !< local y^ component of r_TowerBlade normalized by tower radius
   REAL(ReKi)                   ,INTENT(  OUT)  :: zbar                    !< local z^ component of r_TowerBlade normalized by tower radius
   REAL(ReKi)                   ,INTENT(  OUT)  :: TwrCd                   !< local tower drag coefficient
   REAL(ReKi)                   ,INTENT(  OUT)  :: TwrTI                   !< local tower TI (for Eames tower shadow model)
   REAL(ReKi)                   ,INTENT(  OUT)  :: TwrClrnc                !< tower clearance for potential output 
   INTEGER(IntKi),               INTENT(  OUT)  :: ErrStat                 !< Error status of the operation
   CHARACTER(*),                 INTENT(  OUT)  :: ErrMsg                  !< Error message if ErrStat /= ErrID_None

   ! local variables
   real(ReKi)                                   :: r_TowerBlade(3)         ! distance vector from tower to blade
   real(ReKi)                                   :: TwrDiam                 ! local tower diameter  
   logical                                      :: found   
   character(*), parameter                      :: RoutineName = 'getLocalTowerProps'
   
   
   ErrStat = ErrID_None
   ErrMsg  = ""   
   
   ! ..............................................
   ! option 1: nearest line2 element
   ! ..............................................
   call TwrInfl_NearestLine2Element(p, u, BladeNodePosition, r_TowerBlade, theta_tower_trans, W_tower, xbar, ybar, zbar, TwrCd, TwrTI, TwrDiam, found)
   
   if ( .not. found) then 
      ! ..............................................
      ! option 2: nearest node
      ! ..............................................
      call TwrInfl_NearestPoint(p, u, BladeNodePosition, r_TowerBlade, theta_tower_trans, W_tower, xbar, ybar, zbar, TwrCd, TwrTI, TwrDiam)
         
   end if
   
   TwrClrnc = TwoNorm(r_TowerBlade) - 0.5_ReKi*TwrDiam
   if ( TwrClrnc <= 0.0_ReKi ) then
      call SetErrStat(ErrID_Fatal, "Tower strike.", ErrStat, ErrMsg, RoutineName)
   end if
   
   
END SUBROUTINE getLocalTowerProps
!----------------------------------------------------------------------------------------------------------------------------------
!> Option 1: Find the nearest-neighbor line2 element of the tower mesh for which the blade line2-element node projects orthogonally onto
!!   the tower line2-element domain (following an approach similar to the line2_to_line2 mapping search for motion and scalar quantities). 
!!   That is, for each node of the blade mesh, an orthogonal projection is made onto all possible Line2 elements of the tower mesh and 
!!   the line2 element of the tower mesh that is the minimum distance away is found.
!! Adapted from modmesh_mapping::createmapping_projecttoline2()
SUBROUTINE TwrInfl_NearestLine2Element(p, u, BladeNodePosition, r_TowerBlade, theta_tower_trans, W_tower, xbar, ybar, zbar, TwrCd, TwrTI, TwrDiam, found)
!..................................................................................................................................
   TYPE(RotInputType),              INTENT(IN   )  :: u                             !< Inputs at Time t
   TYPE(RotParameterType),          INTENT(IN   )  :: p                             !< Parameters
   REAL(ReKi)                      ,INTENT(IN   )  :: BladeNodePosition(3)          !< local blade node position
   REAL(ReKi)                      ,INTENT(  OUT)  :: r_TowerBlade(3)               !< distance vector from tower to blade
   REAL(ReKi)                      ,INTENT(  OUT)  :: theta_tower_trans(3,3)        !< transpose of local tower orientation expressed as a DCM
   REAL(ReKi)                      ,INTENT(  OUT)  :: W_tower                       !< local relative wind speed normal to the tower
   REAL(ReKi)                      ,INTENT(  OUT)  :: xbar                          !< local x^ component of r_TowerBlade normalized by tower radius
   REAL(ReKi)                      ,INTENT(  OUT)  :: ybar                          !< local y^ component of r_TowerBlade normalized by tower radius
   REAL(ReKi)                      ,INTENT(  OUT)  :: zbar                          !< local z^ component of r_TowerBlade normalized by tower radius
   REAL(ReKi)                      ,INTENT(  OUT)  :: TwrCd                         !< local tower drag coefficient
   REAL(ReKi)                      ,INTENT(  OUT)  :: TwrTI                         !< local tower TI (Eames tower shadow model) 
   REAL(ReKi)                      ,INTENT(  OUT)  :: TwrDiam                       !< local tower diameter
   logical                         ,INTENT(  OUT)  :: found                         !< whether a mapping was found with this option 
      
      ! local variables
   REAL(ReKi)      :: denom
   REAL(ReKi)      :: dist
   REAL(ReKi)      :: min_dist
   REAL(ReKi)      :: elem_position, elem_position2
   REAL(SiKi)      :: elem_position_SiKi

   REAL(ReKi)      :: p1(3), p2(3)        ! position vectors for nodes on tower line 2 element
   
   REAL(ReKi)      :: V_rel_tower(3)
   
   REAL(ReKi)      :: n1_n2_vector(3)     ! vector going from node 1 to node 2 in Line2 element
   REAL(ReKi)      :: n1_Point_vector(3)  ! vector going from node 1 in Line 2 element to Destination Point
   REAL(ReKi)      :: tmp(3)              ! temporary vector for cross product calculation

   INTEGER(IntKi)  :: jElem               ! do-loop counter for elements on tower mesh

   INTEGER(IntKi)  :: n1, n2              ! nodes associated with an element

   LOGICAL         :: on_element
   
      
   found = .false.
   min_dist = HUGE(min_dist)

   do jElem = 1, u%TowerMotion%ElemTable(ELEMENT_LINE2)%nelem   ! number of elements on TowerMesh
         ! grab node numbers associated with the jElem_th element
      n1 = u%TowerMotion%ElemTable(ELEMENT_LINE2)%Elements(jElem)%ElemNodes(1)
      n2 = u%TowerMotion%ElemTable(ELEMENT_LINE2)%Elements(jElem)%ElemNodes(2)

      p1 = u%TowerMotion%Position(:,n1) + u%TowerMotion%TranslationDisp(:,n1)
      p2 = u%TowerMotion%Position(:,n2) + u%TowerMotion%TranslationDisp(:,n2)

         ! Calculate vectors used in projection operation
      n1_n2_vector    = p2 - p1
      n1_Point_vector = BladeNodePosition - p1

      denom           = DOT_PRODUCT( n1_n2_vector, n1_n2_vector ) ! we've already checked that these aren't zero

         ! project point onto line defined by n1 and n2

      elem_position = DOT_PRODUCT(n1_n2_vector,n1_Point_vector) / denom

            ! note: i forumlated it this way because Fortran doesn't necessarially do shortcutting and I don't want to call EqualRealNos if we don't need it:
      if ( elem_position .ge. 0.0_ReKi .and. elem_position .le. 1.0_ReKi ) then !we're ON the element (between the two nodes)
         on_element = .true.
      else
         elem_position_SiKi = REAL( elem_position, SiKi )
         if (EqualRealNos( elem_position_SiKi, 1.0_SiKi )) then !we're ON the element (at a node)
            on_element = .true.
            elem_position = 1.0_ReKi
         elseif (EqualRealNos( elem_position_SiKi,  0.0_SiKi )) then !we're ON the element (at a node)
            on_element = .true.
            elem_position = 0.0_ReKi
         else !we're not on the element
            on_element = .false.
         end if
         
      end if

      if (on_element) then

         ! calculate distance between point and line (note: this is actually the distance squared);
         ! will only store information once we have determined the closest element
         elem_position2 = 1.0_ReKi - elem_position
         
         r_TowerBlade  = BladeNodePosition - elem_position2*p1 - elem_position*p2
         dist = dot_product( r_TowerBlade, r_TowerBlade )

         if (dist .lt. min_dist) then
            found = .true.
            min_dist = dist

            V_rel_tower =   ( u%InflowOnTower(:,n1) - u%TowerMotion%TranslationVel(:,n1) ) * elem_position2  &
                          + ( u%InflowOnTower(:,n2) - u%TowerMotion%TranslationVel(:,n2) ) * elem_position
            
            TwrDiam     = elem_position2*p%TwrDiam(n1) + elem_position*p%TwrDiam(n2)
            TwrCd       = elem_position2*p%TwrCd(  n1) + elem_position*p%TwrCd(  n2)
            TwrTI       = elem_position2*p%TwrTI(  n1) + elem_position*p%TwrTI(  n2)
            
            
            ! z_hat
            theta_tower_trans(:,3) = n1_n2_vector / sqrt( denom ) ! = n1_n2_vector / twoNorm( n1_n2_vector )
            
            tmp = V_rel_tower - dot_product(V_rel_tower,theta_tower_trans(:,3)) * theta_tower_trans(:,3)
            denom = TwoNorm( tmp )
            if (.not. EqualRealNos( denom, 0.0_ReKi ) ) then
               ! x_hat
               theta_tower_trans(:,1) = tmp / denom
               
               ! y_hat
               tmp = cross_product( theta_tower_trans(:,3), V_rel_tower )
               theta_tower_trans(:,2) = tmp / denom  
               
               W_tower = dot_product( V_rel_tower,theta_tower_trans(:,1) )
               xbar    = 2.0/TwrDiam * dot_product( r_TowerBlade, theta_tower_trans(:,1) )
               ybar    = 2.0/TwrDiam * dot_product( r_TowerBlade, theta_tower_trans(:,2) )
               zbar    = 0.0_ReKi
                                             
            else
                  ! there is no tower influence because dot_product(V_rel_tower,x_hat) = 0
                  ! thus, we don't need to set the other values (except we don't want the sum of xbar^2 and ybar^2 to be 0)
               theta_tower_trans = 0.0_ReKi
               W_tower           = 0.0_ReKi
               xbar              = 1.0_ReKi
               ybar              = 0.0_ReKi  
               zbar              = 0.0_ReKi
            end if
   
            
         end if !the point is closest to this line2 element

      end if

   end do !jElem

END SUBROUTINE TwrInfl_NearestLine2Element
!----------------------------------------------------------------------------------------------------------------------------------
!> Option 2: used when the blade node does not orthogonally intersect a tower element.
!!  Find the nearest-neighbor node in the tower Line2-element domain (following an approach similar to the point_to_point mapping
!!  search for motion and scalar quantities). That is, for each node of the blade mesh, the node of the tower mesh that is the minimum 
!!  distance away is found.
SUBROUTINE TwrInfl_NearestPoint(p, u, BladeNodePosition, r_TowerBlade, theta_tower_trans, W_tower, xbar, ybar, zbar, TwrCd, TwrTI, TwrDiam)
!..................................................................................................................................
   TYPE(RotInputType),              INTENT(IN   )  :: u                             !< Inputs at Time t
   TYPE(RotParameterType),          INTENT(IN   )  :: p                             !< Parameters
   REAL(ReKi)                      ,INTENT(IN   )  :: BladeNodePosition(3)          !< local blade node position
   REAL(ReKi)                      ,INTENT(  OUT)  :: r_TowerBlade(3)               !< distance vector from tower to blade
   REAL(ReKi)                      ,INTENT(  OUT)  :: theta_tower_trans(3,3)        !< transpose of local tower orientation expressed as a DCM
   REAL(ReKi)                      ,INTENT(  OUT)  :: W_tower                       !< local relative wind speed normal to the tower
   REAL(ReKi)                      ,INTENT(  OUT)  :: xbar                          !< local x^ component of r_TowerBlade normalized by tower radius
   REAL(ReKi)                      ,INTENT(  OUT)  :: ybar                          !< local y^ component of r_TowerBlade normalized by tower radius
   REAL(ReKi)                      ,INTENT(  OUT)  :: zbar                          !< local z^ component of r_TowerBlade normalized by tower radius
   REAL(ReKi)                      ,INTENT(  OUT)  :: TwrCd                         !< local tower drag coefficient
   REAL(ReKi)                      ,INTENT(  OUT)  :: TwrTI                         !< local tower TI (for Eeames tower shadow model)
   REAL(ReKi)                      ,INTENT(  OUT)  :: TwrDiam                       !< local tower diameter
      
      ! local variables
   REAL(ReKi)      :: denom
   REAL(ReKi)      :: dist
   REAL(ReKi)      :: min_dist
   REAL(ReKi)      :: cosTaper

   REAL(ReKi)      :: p1(3)                     ! position vectors for nodes on tower   
   REAL(ReKi)      :: V_rel_tower(3)
   
   REAL(ReKi)      :: tmp(3)                    ! temporary vector for cross product calculation

   INTEGER(IntKi)  :: n1                        ! node
   INTEGER(IntKi)  :: node_with_min_distance    

   
   
      !.................
      ! find the closest node
      !.................
      
   min_dist = HUGE(min_dist)
   node_with_min_distance = 0

   do n1 = 1, u%TowerMotion%NNodes   ! number of nodes on TowerMesh
      
      p1 = u%TowerMotion%Position(:,n1) + u%TowerMotion%TranslationDisp(:,n1)
      
         ! calculate distance between points (note: this is actually the distance squared);
         ! will only store information once we have determined the closest node
      r_TowerBlade  = BladeNodePosition - p1         
      dist = dot_product( r_TowerBlade, r_TowerBlade )

      if (dist .lt. min_dist) then
         min_dist = dist
         node_with_min_distance = n1
               
      end if !the point is (so far) closest to this blade node

   end do !n1
   
      !.................
      ! calculate the values to be returned:  
      !..................
   if (node_with_min_distance == 0) then
      node_with_min_distance = 1
      if (NWTC_VerboseLevel == NWTC_Verbose) call WrScr( 'AD:TwrInfl_NearestPoint:Error finding minimum distance. Positions may be invalid.' )
   end if
   
   n1 = node_with_min_distance
   
   r_TowerBlade = BladeNodePosition - u%TowerMotion%Position(:,n1) - u%TowerMotion%TranslationDisp(:,n1)
   V_rel_tower  = u%InflowOnTower(:,n1) - u%TowerMotion%TranslationVel(:,n1)
   TwrDiam      = p%TwrDiam(n1) 
   TwrCd        = p%TwrCd(  n1) 
   TwrTI        = p%TwrTI(  n1) 
                           
   ! z_hat
   theta_tower_trans(:,3) = u%TowerMotion%Orientation(3,:,n1)
            
   tmp = V_rel_tower - dot_product(V_rel_tower,theta_tower_trans(:,3)) * theta_tower_trans(:,3)
   denom = TwoNorm( tmp )
   
   if (.not. EqualRealNos( denom, 0.0_ReKi ) ) then
      
      ! x_hat
      theta_tower_trans(:,1) = tmp / denom
               
      ! y_hat
      tmp = cross_product( theta_tower_trans(:,3), V_rel_tower )
      theta_tower_trans(:,2) = tmp / denom  
               
      W_tower = dot_product( V_rel_tower,theta_tower_trans(:,1) )

      if ( n1 == 1 .or. n1 == u%TowerMotion%NNodes) then         
         ! option 2b
         zbar    = 2.0/TwrDiam * dot_product( r_TowerBlade, theta_tower_trans(:,3) )
         if (abs(zbar) < 1) then   
            cosTaper = cos( PiBy2*zbar )
            xbar = 2.0/TwrDiam * dot_product( r_TowerBlade, theta_tower_trans(:,1) ) / cosTaper
            ybar = 2.0/TwrDiam * dot_product( r_TowerBlade, theta_tower_trans(:,2) ) / cosTaper
         else ! we check that zbar < 1 before using xbar and ybar later, but I'm going to set them here anyway:
            xbar = 1.0_ReKi
            ybar = 0.0_ReKi  
         end if                                    
      else
         ! option 2a
         xbar    = 2.0/TwrDiam * dot_product( r_TowerBlade, theta_tower_trans(:,1) )
         ybar    = 2.0/TwrDiam * dot_product( r_TowerBlade, theta_tower_trans(:,2) )
         zbar    = 0.0_ReKi
      end if

   else
      
         ! there is no tower influence because W_tower = dot_product(V_rel_tower,x_hat) = 0
         ! thus, we don't need to set the other values (except we don't want the sum of xbar^2 and ybar^2 to be 0)
      W_tower           = 0.0_ReKi
      theta_tower_trans = 0.0_ReKi
      xbar              = 1.0_ReKi
      ybar              = 0.0_ReKi  
      zbar              = 0.0_ReKi
      
   end if   

END SUBROUTINE TwrInfl_NearestPoint
!----------------------------------------------------------------------------------------------------------------------------------

!++++++++++++++++++++++++++++++++++++++++++++++++++++++++++++++++++++++++++++++++++++++++++++++++++++++++++++++++++++++++++++++++++
! ###### The following four routines are Jacobian routines for linearization capabilities #######
! If the module does not implement them, set ErrStat = ErrID_Fatal in AD_Init() when InitInp%Linearize is .true.
!----------------------------------------------------------------------------------------------------------------------------------
!> Routine to compute the Jacobians of the output (Y), continuous- (X), discrete- (Xd), and constraint-state (Z) functions
!! with respect to the inputs (u). The partial derivatives dY/du, dX/du, dXd/du, and dZ/du are returned.
SUBROUTINE AD_JacobianPInput( t, u, p, x, xd, z, OtherState, y, m, ErrStat, ErrMsg, dYdu, dXdu, dXddu, dZdu)
!..................................................................................................................................

   REAL(DbKi),                           INTENT(IN   )           :: t          !< Time in seconds at operating point
   TYPE(AD_InputType),                   INTENT(INOUT)           :: u          !< Inputs at operating point (may change to inout if a mesh copy is required)
   TYPE(AD_ParameterType),               INTENT(IN   )           :: p          !< Parameters
   TYPE(AD_ContinuousStateType),         INTENT(IN   )           :: x          !< Continuous states at operating point
   TYPE(AD_DiscreteStateType),           INTENT(IN   )           :: xd         !< Discrete states at operating point
   TYPE(AD_ConstraintStateType),         INTENT(IN   )           :: z          !< Constraint states at operating point
   TYPE(AD_OtherStateType),              INTENT(IN   )           :: OtherState !< Other states at operating point
   TYPE(AD_OutputType),                  INTENT(INOUT)           :: y          !< Output (change to inout if a mesh copy is required);
                                                                               !!   Output fields are not used by this routine, but type is
                                                                               !!   available here so that mesh parameter information (i.e.,
                                                                               !!   connectivity) does not have to be recalculated for dYdu.
   TYPE(AD_MiscVarType),                 INTENT(INOUT)           :: m          !< Misc/optimization variables
   INTEGER(IntKi),                       INTENT(  OUT)           :: ErrStat    !< Error status of the operation
   CHARACTER(*),                         INTENT(  OUT)           :: ErrMsg     !< Error message if ErrStat /= ErrID_None
   REAL(R8Ki), ALLOCATABLE, OPTIONAL,    INTENT(INOUT)           :: dYdu(:,:)  !< Partial derivatives of output functions (Y) with respect
                                                                               !!   to the inputs (u) [intent in to avoid deallocation]
   REAL(R8Ki), ALLOCATABLE, OPTIONAL,    INTENT(INOUT)           :: dXdu(:,:)  !< Partial derivatives of continuous state functions (X) with
                                                                               !!   respect to the inputs (u) [intent in to avoid deallocation]
   REAL(R8Ki), ALLOCATABLE, OPTIONAL,    INTENT(INOUT)           :: dXddu(:,:) !< Partial derivatives of discrete state functions (Xd) with
                                                                               !!   respect to the inputs (u) [intent in to avoid deallocation]
   REAL(R8Ki), ALLOCATABLE, OPTIONAL,    INTENT(INOUT)           :: dZdu(:,:)  !< Partial derivatives of constraint state functions (Z) with
   !
   integer(IntKi), parameter :: iR =1 ! Rotor index

   if (size(p%rotors)>1) then
      errStat = ErrID_Fatal
      errMsg = 'Linearization with more than one rotor not supported'
      return
   endif

   call Rot_JacobianPInput( t, u%rotors(iR), p%rotors(iR), p, x%rotors(iR), xd%rotors(iR), z%rotors(iR), OtherState%rotors(iR), y%rotors(iR), m%rotors(iR), ErrStat, ErrMsg, dYdu, dXdu, dXddu, dZdu)

END SUBROUTINE AD_JacobianPInput
                                                                               !!   respect to the inputs (u) [intent in to avoid deallocation]

!> Routine to compute the Jacobians of the output (Y), continuous- (X), discrete- (Xd), and constraint-state (Z) functions
!! with respect to the inputs (u). The partial derivatives dY/du, dX/du, dXd/du, and dZ/du are returned.
SUBROUTINE Rot_JacobianPInput( t, u, p, p_AD, x, xd, z, OtherState, y, m, ErrStat, ErrMsg, dYdu, dXdu, dXddu, dZdu)
!..................................................................................................................................

   REAL(DbKi),                           INTENT(IN   )           :: t          !< Time in seconds at operating point
   TYPE(RotInputType),                   INTENT(INOUT)           :: u          !< Inputs at operating point (may change to inout if a mesh copy is required)
   TYPE(RotParameterType),               INTENT(IN   )           :: p          !< Parameters
   TYPE(AD_ParameterType),               INTENT(IN   )           :: p_AD       !< Parameters
   TYPE(RotContinuousStateType),         INTENT(IN   )           :: x          !< Continuous states at operating point
   TYPE(RotDiscreteStateType),           INTENT(IN   )           :: xd         !< Discrete states at operating point
   TYPE(RotConstraintStateType),         INTENT(IN   )           :: z          !< Constraint states at operating point
   TYPE(RotOtherStateType),              INTENT(IN   )           :: OtherState !< Other states at operating point
   TYPE(RotOutputType),                  INTENT(INOUT)           :: y          !< Output (change to inout if a mesh copy is required);
                                                                               !!   Output fields are not used by this routine, but type is
                                                                               !!   available here so that mesh parameter information (i.e.,
                                                                               !!   connectivity) does not have to be recalculated for dYdu.
   TYPE(RotMiscVarType),                 INTENT(INOUT)           :: m          !< Misc/optimization variables
   INTEGER(IntKi),                       INTENT(  OUT)           :: ErrStat    !< Error status of the operation
   CHARACTER(*),                         INTENT(  OUT)           :: ErrMsg     !< Error message if ErrStat /= ErrID_None
   REAL(R8Ki), ALLOCATABLE, OPTIONAL,    INTENT(INOUT)           :: dYdu(:,:)  !< Partial derivatives of output functions (Y) with respect
                                                                               !!   to the inputs (u) [intent in to avoid deallocation]
   REAL(R8Ki), ALLOCATABLE, OPTIONAL,    INTENT(INOUT)           :: dXdu(:,:)  !< Partial derivatives of continuous state functions (X) with
                                                                               !!   respect to the inputs (u) [intent in to avoid deallocation]
   REAL(R8Ki), ALLOCATABLE, OPTIONAL,    INTENT(INOUT)           :: dXddu(:,:) !< Partial derivatives of discrete state functions (Xd) with
                                                                               !!   respect to the inputs (u) [intent in to avoid deallocation]
   REAL(R8Ki), ALLOCATABLE, OPTIONAL,    INTENT(INOUT)           :: dZdu(:,:)  !< Partial derivatives of constraint state functions (Z) with
                                                                               !!   respect to the inputs (u) [intent in to avoid deallocation]
      ! local variables
   TYPE(RotOutputType)                                           :: y_p
   TYPE(RotOutputType)                                           :: y_m
   TYPE(RotContinuousStateType)                                  :: x_p
   TYPE(RotContinuousStateType)                                  :: x_m
   TYPE(RotContinuousStateType)                                  :: x_init
   TYPE(RotConstraintStateType)                                  :: z_copy
   TYPE(RotOtherStateType)                                       :: OtherState_copy
   TYPE(RotOtherStateType)                                       :: OtherState_init
   TYPE(RotInputType)                                            :: u_perturb
   REAL(R8Ki)                                                    :: delta_p, delta_m  ! delta change in input
   INTEGER(IntKi)                                                :: i
   
   integer, parameter                                            :: indx = 1      ! m%BEMT_u(1) is at t; m%BEMT_u(2) is t+dt
   integer(intKi)                                                :: ErrStat2
   character(ErrMsgLen)                                          :: ErrMsg2
   character(*), parameter                                       :: RoutineName = 'AD_JacobianPInput'


      ! Initialize ErrStat

   ErrStat = ErrID_None
   ErrMsg  = ''


      ! get OP values here (i.e., set inputs for BEMT):
   if ( p%FrozenWake ) then
      call SetInputs(p, p_AD, u, m, indx, errStat2, errMsg2)
         call SetErrStat(ErrStat2,ErrMsg2,ErrStat,ErrMsg,RoutineName) ! we shouldn't have any errors about allocating memory here so I'm not going to return-on-error until later
         
            ! compare m%BEMT_y arguments with call to BEMT_CalcOutput
      call computeFrozenWake(m%BEMT_u(indx), p%BEMT, m%BEMT_y, m%BEMT )
      m%BEMT%UseFrozenWake = .true.
   end if
   
   
   call AD_CopyRotContinuousStateType( x, x_init, MESH_NEWCOPY, ErrStat2, ErrMsg2 )
      call SetErrStat(ErrStat2,ErrMsg2,ErrStat,ErrMsg,RoutineName)
   call AD_CopyRotOtherStateType( OtherState, OtherState_init, MESH_NEWCOPY, ErrStat2, ErrMsg2)
      call SetErrStat(ErrStat2,ErrMsg2,ErrStat,ErrMsg,RoutineName)
      
      if (ErrStat>=AbortErrLev) then
         call cleanup()
         return
      end if
      
   ! initialize x_init so that we get accurrate values for first step
   if (.not. OtherState%BEMT%nodesInitialized ) then
      call SetInputs(p, p_AD, u, m, indx, errStat2, errMsg2)
         call SetErrStat(ErrStat2,ErrMsg2,ErrStat,ErrMsg,RoutineName)
         
      call BEMT_InitStates(t, m%BEMT_u(indx), p%BEMT, x_init%BEMT, xd%BEMT, z%BEMT, OtherState_init%BEMT, m%BEMT, p_AD%AFI, ErrStat2, ErrMsg2 ) ! changes values only if states haven't been initialized
         call SetErrStat(ErrStat2,ErrMsg2,ErrStat,ErrMsg,RoutineName)
   end if
   
   
      ! make a copy of the inputs to perturb
   call AD_CopyRotInputType( u, u_perturb, MESH_NEWCOPY, ErrStat2, ErrMsg2)
      call SetErrStat(ErrStat2,ErrMsg2,ErrStat,ErrMsg,RoutineName)
      if (ErrStat>=AbortErrLev) then
         call cleanup()
         return
      end if
   

   IF ( PRESENT( dYdu ) ) THEN
      ! Calculate the partial derivative of the output functions (Y) with respect to the inputs (u) here:
      
      ! allocate dYdu
      if (.not. allocated(dYdu) ) then
         call AllocAry(dYdu,p%Jac_ny, size(p%Jac_u_indx,1),'dYdu', ErrStat2, ErrMsg2)
         call setErrStat(ErrStat2,ErrMsg2,ErrStat,ErrMsg,RoutineName)
         if (ErrStat>=AbortErrLev) then
            call cleanup()
            return
         end if
      end if
   
      
         ! make a copy of outputs because we will need two for the central difference computations (with orientations)
      call AD_CopyRotOutputType( y, y_p, MESH_NEWCOPY, ErrStat2, ErrMsg2)
         call SetErrStat(ErrStat2,ErrMsg2,ErrStat,ErrMsg,RoutineName)
      call AD_CopyRotOutputType( y, y_m, MESH_NEWCOPY, ErrStat2, ErrMsg2)
         call SetErrStat(ErrStat2,ErrMsg2,ErrStat,ErrMsg,RoutineName)
         ! make a copy of the states to perturb
      call AD_CopyRotConstraintStateType( z, z_copy, MESH_NEWCOPY, ErrStat2, ErrMsg2)
         call SetErrStat(ErrStat2,ErrMsg2,ErrStat,ErrMsg,RoutineName)
      call AD_CopyRotOtherStateType( OtherState_init, OtherState_copy, MESH_NEWCOPY, ErrStat2, ErrMsg2)
         call SetErrStat(ErrStat2,ErrMsg2,ErrStat,ErrMsg,RoutineName)
         
         if (ErrStat>=AbortErrLev) then
            call cleanup()
            return
         end if
         
      do i=1,size(p%Jac_u_indx,1)
         
            ! get u_op + delta_p u
         call AD_CopyRotInputType( u, u_perturb, MESH_UPDATECOPY, ErrStat2, ErrMsg2 )
            call SetErrStat(ErrStat2,ErrMsg2,ErrStat,ErrMsg,RoutineName) ! we shouldn't have any errors about allocating memory here so I'm not going to return-on-error until later
         call Perturb_u( p, i, 1, u_perturb, delta_p )

         call AD_CopyRotConstraintStateType( z, z_copy, MESH_UPDATECOPY, ErrStat2, ErrMsg2)
            call SetErrStat(ErrStat2,ErrMsg2,ErrStat,ErrMsg,RoutineName)
         call AD_CopyRotOtherStateType( OtherState_init, OtherState_copy, MESH_UPDATECOPY, ErrStat2, ErrMsg2)
            call SetErrStat(ErrStat2,ErrMsg2,ErrStat,ErrMsg,RoutineName)
         
            ! get updated z%phi values:
         !call AD_UpdateStates( t, 1, (/u_perturb/), (/t/), p, x_copy, xd_copy, z_copy, OtherState_copy, m, errStat2, errMsg2 )
         !   call SetErrStat(ErrStat2,ErrMsg2,ErrStat,ErrMsg,RoutineName)
         !bjj: this is what we want to do instead of the overkill of calling AD_UpdateStates
         call SetInputs(p, p_AD, u_perturb, m, indx, errStat2, errMsg2)
            call SetErrStat(ErrStat2,ErrMsg2,ErrStat,ErrMsg,RoutineName) ! we shouldn't have any errors about allocating memory here so I'm not going to return-on-error until later
         call UpdatePhi( m%BEMT_u(indx), p%BEMT, z_copy%BEMT%phi, p_AD%AFI, m%BEMT, OtherState_copy%BEMT%ValidPhi, errStat2, errMsg2 )
            call SetErrStat(ErrStat2,ErrMsg2,ErrStat,ErrMsg,RoutineName) ! we shouldn't have any errors about allocating memory here so I'm not going to return-on-error until later

            ! compute y at u_op + delta_p u
         call RotCalcOutput( t, u_perturb, p, p_AD, x_init, xd, z_copy, OtherState_copy, y_p, m, ErrStat2, ErrMsg2 ) 
            call SetErrStat(ErrStat2,ErrMsg2,ErrStat,ErrMsg,RoutineName) ! we shouldn't have any errors about allocating memory here so I'm not going to return-on-error until later
         
            
            ! get u_op - delta_m u
         call AD_CopyRotInputType( u, u_perturb, MESH_UPDATECOPY, ErrStat2, ErrMsg2 )
            call SetErrStat(ErrStat2,ErrMsg2,ErrStat,ErrMsg,RoutineName) ! we shouldn't have any errors about allocating memory here so I'm not going to return-on-error until later
         call Perturb_u( p, i, -1, u_perturb, delta_m )
         
         call AD_CopyRotConstraintStateType( z, z_copy, MESH_UPDATECOPY, ErrStat2, ErrMsg2)
            call SetErrStat(ErrStat2,ErrMsg2,ErrStat,ErrMsg,RoutineName)
         call AD_CopyRotOtherStateType( OtherState, OtherState_copy, MESH_UPDATECOPY, ErrStat2, ErrMsg2)
            call SetErrStat(ErrStat2,ErrMsg2,ErrStat,ErrMsg,RoutineName)
            
            ! get updated z%phi values:
         !call RotUpdateStates( t, 1, (/u_perturb/), (/t/), p, x_copy, xd_copy, z_copy, OtherState_copy, m, errStat2, errMsg2 )
         !   call SetErrStat(ErrStat2,ErrMsg2,ErrStat,ErrMsg,RoutineName)
         call SetInputs(p, p_AD, u_perturb, m, indx, errStat2, errMsg2)
            call SetErrStat(ErrStat2,ErrMsg2,ErrStat,ErrMsg,RoutineName) ! we shouldn't have any errors about allocating memory here so I'm not going to return-on-error until later
         call UpdatePhi( m%BEMT_u(indx), p%BEMT, z_copy%BEMT%phi, p_AD%AFI, m%BEMT, OtherState_copy%BEMT%ValidPhi, errStat2, errMsg2 )
            call SetErrStat(ErrStat2,ErrMsg2,ErrStat,ErrMsg,RoutineName) ! we shouldn't have any errors about allocating memory here so I'm not going to return-on-error until later
            
            ! compute y at u_op - delta_m u
         call RotCalcOutput( t, u_perturb, p, p_AD, x_init, xd, z_copy, OtherState_copy, y_m, m, ErrStat2, ErrMsg2 ) 
            call SetErrStat(ErrStat2,ErrMsg2,ErrStat,ErrMsg,RoutineName) ! we shouldn't have any errors about allocating memory here so I'm not going to return-on-error until later
         
            
            ! get central difference:
         call Compute_dY( p, y_p, y_m, delta_p, delta_m, dYdu(:,i) )
         
      end do
      

      if (ErrStat>=AbortErrLev) then
         call cleanup()
         return
      end if
      
   END IF

   IF ( PRESENT( dXdu ) ) THEN

      ! Calculate the partial derivative of the continuous state functions (X) with respect to the inputs (u) here:

      ! allocate dXdu if necessary
      if (.not. allocated(dXdu)) then
         call AllocAry(dXdu, size(p%dx), size(p%Jac_u_indx,1), 'dXdu', ErrStat2, ErrMsg2)
         call SetErrStat(ErrStat2,ErrMsg2,ErrStat,ErrMsg,RoutineName)
         if (ErrStat>=AbortErrLev) then
            call cleanup()
            return
         end if
      end if
      
         
      do i=1,size(p%Jac_u_indx,1)
         
            ! get u_op + delta u
         call AD_CopyRotInputType( u, u_perturb, MESH_UPDATECOPY, ErrStat2, ErrMsg2 )
            call SetErrStat(ErrStat2,ErrMsg2,ErrStat,ErrMsg,RoutineName) ! we shouldn't have any errors about allocating memory here so I'm not going to return-on-error until later
         call Perturb_u( p, i, 1, u_perturb, delta_p )

            ! compute x at u_op + delta u
         ! note that this routine updates z%phi instead of using the actual state value, so we don't need to call UpdateStates/UpdatePhi here to get z_op + delta_z:
         call RotCalcContStateDeriv( t, u_perturb, p, p_AD, x_init, xd, z, OtherState_init, m, x_p, ErrStat2, ErrMsg2 ) 
            call SetErrStat(ErrStat2,ErrMsg2,ErrStat,ErrMsg,RoutineName)
            
                                         
            ! get u_op - delta u
         call AD_CopyRotInputType( u, u_perturb, MESH_UPDATECOPY, ErrStat2, ErrMsg2 )
            call SetErrStat(ErrStat2,ErrMsg2,ErrStat,ErrMsg,RoutineName) ! we shouldn't have any errors about allocating memory here so I'm not going to return-on-error until later
         call Perturb_u( p, i, -1, u_perturb, delta_m )
         
            ! compute x at u_op - delta u
         ! note that this routine updates z%phi instead of using the actual state value, so we don't need to call UpdateStates here to get z_op + delta_z:
         call RotCalcContStateDeriv( t, u_perturb, p, p_AD, x_init, xd, z, OtherState_init, m, x_m, ErrStat2, ErrMsg2 ) 
            call SetErrStat(ErrStat2,ErrMsg2,ErrStat,ErrMsg,RoutineName) 
            
            
            ! get central difference:
            
            ! we may have had an error allocating memory, so we'll check
         if (ErrStat>=AbortErrLev) then 
            call cleanup()
            return
         end if         
         
            ! get central difference:
         call Compute_dX( p, x_p, x_m, delta_p, delta_m, dXdu(:,i) )

      end do

      call AD_DestroyRotContinuousStateType( x_p, ErrStat2, ErrMsg2 ) ! we don't need this any more
      call AD_DestroyRotContinuousStateType( x_m, ErrStat2, ErrMsg2 ) ! we don't need this any more
   END IF

   IF ( PRESENT( dXddu ) ) THEN
      if (allocated(dXddu)) deallocate(dXddu)
   END IF

   IF ( PRESENT( dZdu ) ) THEN
      if (allocated(dZdu)) deallocate(dZdu)
   END IF
   
   call cleanup()
contains
   subroutine cleanup()
      m%BEMT%UseFrozenWake = .false.
   
      call AD_DestroyRotOutputType(                y_p,  ErrStat2, ErrMsg2)
      call AD_DestroyRotOutputType(                y_m,  ErrStat2, ErrMsg2)
      call AD_DestroyRotContinuousStateType(        x_p,  ErrStat2, ErrMsg2)
      call AD_DestroyRotContinuousStateType(        x_m,  ErrStat2, ErrMsg2)
      call AD_DestroyRotContinuousStateType(     x_init,  ErrStat2, ErrMsg2)
      call AD_DestroyRotConstraintStateType(         z_copy, ErrStat2, ErrMsg2)
      call AD_DestroyRotOtherStateType( OtherState_copy, ErrStat2, ErrMsg2)
      call AD_DestroyRotOtherStateType( OtherState_init, ErrStat2, ErrMsg2)
                        
      call AD_DestroyRotInputType( u_perturb, ErrStat2, ErrMsg2 )
   end subroutine cleanup

END SUBROUTINE Rot_JacobianPInput

!> Routine to compute the Jacobians of the output (Y), continuous- (X), discrete- (Xd), and constraint-state (Z) functions
!! with respect to the continuous states (x). The partial derivatives dY/dx, dX/dx, dXd/dx, and dZ/dx are returned.
SUBROUTINE AD_JacobianPContState( t, u, p, x, xd, z, OtherState, y, m, ErrStat, ErrMsg, dYdx, dXdx, dXddx, dZdx )
!..................................................................................................................................

   REAL(DbKi),                           INTENT(IN   )           :: t          !< Time in seconds at operating point
   TYPE(AD_InputType),                   INTENT(IN   )           :: u          !< Inputs at operating point (may change to inout if a mesh copy is required)
   TYPE(AD_ParameterType),               INTENT(IN   )           :: p          !< Parameters
   TYPE(AD_ContinuousStateType),         INTENT(IN   )           :: x          !< Continuous states at operating point
   TYPE(AD_DiscreteStateType),           INTENT(IN   )           :: xd         !< Discrete states at operating point
   TYPE(AD_ConstraintStateType),         INTENT(IN   )           :: z          !< Constraint states at operating point
   TYPE(AD_OtherStateType),              INTENT(IN   )           :: OtherState !< Other states at operating point
   TYPE(AD_OutputType),                  INTENT(INOUT)           :: y          !< Output (change to inout if a mesh copy is required);
                                                                               !!   Output fields are not used by this routine, but type is
                                                                               !!   available here so that mesh parameter information (i.e.,
                                                                               !!   connectivity) does not have to be recalculated for dYdx.
   TYPE(AD_MiscVarType),                 INTENT(INOUT)           :: m          !< Misc/optimization variables
   INTEGER(IntKi),                       INTENT(  OUT)           :: ErrStat    !< Error status of the operation
   CHARACTER(*),                         INTENT(  OUT)           :: ErrMsg     !< Error message if ErrStat /= ErrID_None
   REAL(R8Ki), ALLOCATABLE, OPTIONAL,    INTENT(INOUT)           :: dYdx(:,:)  !< Partial derivatives of output functions
                                                                               !!   (Y) with respect to the continuous
                                                                               !!   states (x) [intent in to avoid deallocation]
   REAL(R8Ki), ALLOCATABLE, OPTIONAL,    INTENT(INOUT)           :: dXdx(:,:)  !< Partial derivatives of continuous state
                                                                               !!   functions (X) with respect to
                                                                               !!   the continuous states (x) [intent in to avoid deallocation]
   REAL(R8Ki), ALLOCATABLE, OPTIONAL,    INTENT(INOUT)           :: dXddx(:,:) !< Partial derivatives of discrete state
                                                                               !!   functions (Xd) with respect to
                                                                               !!   the continuous states (x) [intent in to avoid deallocation]
   REAL(R8Ki), ALLOCATABLE, OPTIONAL,    INTENT(INOUT)           :: dZdx(:,:)  !< Partial derivatives of constraint state
                                                                               !!   functions (Z) with respect to
                                                                               !!   the continuous states (x) [intent in to avoid deallocation]
   !
   integer(IntKi), parameter :: iR =1 ! Rotor index

   if (size(p%rotors)>1) then
      errStat = ErrID_Fatal
      errMsg = 'Linearization with more than one rotor not supported'
      return
   endif

   call RotJacobianPContState( t, u%rotors(iR), p%rotors(iR), p, x%rotors(iR), xd%rotors(iR), z%rotors(iR), OtherState%rotors(iR), y%rotors(iR), m%rotors(iR), ErrStat, ErrMsg, dYdx, dXdx, dXddx, dZdx )


END SUBROUTINE AD_JacobianPContState

!----------------------------------------------------------------------------------------------------------------------------------
!> Routine to compute the Jacobians of the output (Y), continuous- (X), discrete- (Xd), and constraint-state (Z) functions
!! with respect to the continuous states (x). The partial derivatives dY/dx, dX/dx, dXd/dx, and dZ/dx are returned.
SUBROUTINE RotJacobianPContState( t, u, p, p_AD, x, xd, z, OtherState, y, m, ErrStat, ErrMsg, dYdx, dXdx, dXddx, dZdx )
!..................................................................................................................................

   REAL(DbKi),                           INTENT(IN   )           :: t          !< Time in seconds at operating point
   TYPE(RotInputType),                   INTENT(IN   )           :: u          !< Inputs at operating point (may change to inout if a mesh copy is required)
   TYPE(RotParameterType),               INTENT(IN   )           :: p          !< Parameters
   TYPE(AD_ParameterType),               INTENT(IN   )           :: p_AD       !< Parameters
   TYPE(RotContinuousStateType),         INTENT(IN   )           :: x          !< Continuous states at operating point
   TYPE(RotDiscreteStateType),           INTENT(IN   )           :: xd         !< Discrete states at operating point
   TYPE(RotConstraintStateType),         INTENT(IN   )           :: z          !< Constraint states at operating point
   TYPE(RotOtherStateType),              INTENT(IN   )           :: OtherState !< Other states at operating point
   TYPE(RotOutputType),                  INTENT(INOUT)           :: y          !< Output (change to inout if a mesh copy is required);
                                                                               !!   Output fields are not used by this routine, but type is
                                                                               !!   available here so that mesh parameter information (i.e.,
                                                                               !!   connectivity) does not have to be recalculated for dYdx.
   TYPE(RotMiscVarType),                 INTENT(INOUT)           :: m          !< Misc/optimization variables
   INTEGER(IntKi),                       INTENT(  OUT)           :: ErrStat    !< Error status of the operation
   CHARACTER(*),                         INTENT(  OUT)           :: ErrMsg     !< Error message if ErrStat /= ErrID_None
   REAL(R8Ki), ALLOCATABLE, OPTIONAL,    INTENT(INOUT)           :: dYdx(:,:)  !< Partial derivatives of output functions
                                                                               !!   (Y) with respect to the continuous
                                                                               !!   states (x) [intent in to avoid deallocation]
   REAL(R8Ki), ALLOCATABLE, OPTIONAL,    INTENT(INOUT)           :: dXdx(:,:)  !< Partial derivatives of continuous state
                                                                               !!   functions (X) with respect to
                                                                               !!   the continuous states (x) [intent in to avoid deallocation]
   REAL(R8Ki), ALLOCATABLE, OPTIONAL,    INTENT(INOUT)           :: dXddx(:,:) !< Partial derivatives of discrete state
                                                                               !!   functions (Xd) with respect to
                                                                               !!   the continuous states (x) [intent in to avoid deallocation]
   REAL(R8Ki), ALLOCATABLE, OPTIONAL,    INTENT(INOUT)           :: dZdx(:,:)  !< Partial derivatives of constraint state
                                                                               !!   functions (Z) with respect to
                                                                               !!   the continuous states (x) [intent in to avoid deallocation]

   ! local variables
   TYPE(RotOutputType)                                           :: y_p
   TYPE(RotOutputType)                                           :: y_m
   TYPE(RotContinuousStateType)                                  :: x_p
   TYPE(RotContinuousStateType)                                  :: x_m
   TYPE(RotContinuousStateType)                                  :: x_perturb
   TYPE(RotContinuousStateType)                                  :: x_init
   TYPE(RotOtherStateType)                                       :: OtherState_init
   REAL(R8Ki)                                                    :: delta_p, delta_m  ! delta change in state
   INTEGER(IntKi)                                                :: i
   
   integer, parameter                                            :: indx = 1      ! m%BEMT_u(1) is at t; m%BEMT_u(2) is t+dt
   integer(intKi)                                                :: ErrStat2
   character(ErrMsgLen)                                          :: ErrMsg2
   character(*), parameter                                       :: RoutineName = 'AD_JacobianPContState'
   

      ! Initialize ErrStat

   ErrStat = ErrID_None
   ErrMsg  = ''


   if ( p%FrozenWake ) then
      call SetInputs(p, p_AD, u, m, indx, errStat2, errMsg2)
         call SetErrStat(ErrStat2,ErrMsg2,ErrStat,ErrMsg,RoutineName)
         
         ! compare arguments with call to BEMT_CalcOutput
      call computeFrozenWake(m%BEMT_u(indx), p%BEMT, m%BEMT_y, m%BEMT )
      m%BEMT%UseFrozenWake = .true.
   end if


   call AD_CopyRotContinuousStateType( x, x_perturb, MESH_NEWCOPY, ErrStat2, ErrMsg2 )
      call SetErrStat(ErrStat2,ErrMsg2,ErrStat,ErrMsg,RoutineName)
      
   call AD_CopyRotContinuousStateType( x, x_init, MESH_NEWCOPY, ErrStat2, ErrMsg2 )
      call SetErrStat(ErrStat2,ErrMsg2,ErrStat,ErrMsg,RoutineName)
   call AD_CopyRotOtherStateType( OtherState, OtherState_init, MESH_NEWCOPY, ErrStat2, ErrMsg2)
      call SetErrStat(ErrStat2,ErrMsg2,ErrStat,ErrMsg,RoutineName)
      
      if (ErrStat>=AbortErrLev) then
         call cleanup()
         return
      end if
      
   ! initialize x_init so that we get accurrate values for 
   if (.not. OtherState%BEMT%nodesInitialized ) then
      call SetInputs(p, p_AD, u, m, indx, errStat2, errMsg2)
         call SetErrStat(ErrStat2,ErrMsg2,ErrStat,ErrMsg,RoutineName)
         
      call BEMT_InitStates(t, m%BEMT_u(indx), p%BEMT, x_init%BEMT, xd%BEMT, z%BEMT, OtherState_init%BEMT, m%BEMT, p_AD%AFI, ErrStat2, ErrMsg2 ) ! changes values only if states haven't been initialized
         call SetErrStat(ErrStat2,ErrMsg2,ErrStat,ErrMsg,RoutineName)
   end if
   
   
   IF ( PRESENT( dYdx ) ) THEN

      ! Calculate the partial derivative of the output functions (Y) with respect to the continuous states (x) here:

      ! allocate dYdx if necessary
      if (.not. allocated(dYdx)) then
         call AllocAry(dYdx, p%Jac_ny, size(p%dx), 'dYdx', ErrStat2, ErrMsg2)
         call SetErrStat(ErrStat2,ErrMsg2,ErrStat,ErrMsg,RoutineName)
         if (ErrStat>=AbortErrLev) then
            call cleanup()
            return
         end if
      end if
      
         ! make a copy of outputs because we will need two for the central difference computations (with orientations)
      call AD_CopyRotOutputType( y, y_p, MESH_NEWCOPY, ErrStat2, ErrMsg2)
         call SetErrStat(ErrStat2,ErrMsg2,ErrStat,ErrMsg,RoutineName)
      call AD_CopyRotOutputType( y, y_m, MESH_NEWCOPY, ErrStat2, ErrMsg2)
         call SetErrStat(ErrStat2,ErrMsg2,ErrStat,ErrMsg,RoutineName)
         if (ErrStat>=AbortErrLev) then
            call cleanup()
            return
         end if

      do i=1,size(p%dx)
         
            ! get x_op + delta_p x
         call AD_CopyRotContinuousStateType( x_init, x_perturb, MESH_UPDATECOPY, ErrStat2, ErrMsg2 )
            call SetErrStat(ErrStat2,ErrMsg2,ErrStat,ErrMsg,RoutineName) ! we shouldn't have any errors about allocating memory here so I'm not going to return-on-error until later            
         call Perturb_x( p, i, 1, x_perturb, delta_p )


            ! compute y at x_op + delta_p x
         ! NOTE: z_op is the same as z because x_perturb does not affect the values of phi, thus I am not updating the states or calling UpdatePhi to get z_perturb.
         call RotCalcOutput( t, u, p, p_AD, x_perturb, xd, z, OtherState_init, y_p, m, ErrStat2, ErrMsg2 ) 
            call SetErrStat(ErrStat2,ErrMsg2,ErrStat,ErrMsg,RoutineName) ! we shouldn't have any errors about allocating memory here so I'm not going to return-on-error until later            
         
            
            ! get x_op - delta_m x
         call AD_CopyRotContinuousStateType( x_init, x_perturb, MESH_UPDATECOPY, ErrStat2, ErrMsg2 )
            call SetErrStat(ErrStat2,ErrMsg2,ErrStat,ErrMsg,RoutineName) ! we shouldn't have any errors about allocating memory here so I'm not going to return-on-error until later
         call Perturb_x( p, i, -1, x_perturb, delta_m )
         
            ! compute y at x_op - delta_m x
         ! NOTE: z_op is the same as z because x_perturb does not affect the values of phi, thus I am not updating the states or calling UpdatePhi to get z_perturb.
         call RotCalcOutput( t, u, p, p_AD, x_perturb, xd, z, OtherState_init, y_m, m, ErrStat2, ErrMsg2 ) 
            call SetErrStat(ErrStat2,ErrMsg2,ErrStat,ErrMsg,RoutineName) ! we shouldn't have any errors about allocating memory here so I'm not going to return-on-error until later            
         
            
            ! get central difference:            
         call Compute_dY( p, y_p, y_m, delta_p, delta_m, dYdx(:,i) )
         
      end do
      

      if (ErrStat>=AbortErrLev) then
         call cleanup()
         return
      end if
      call AD_DestroyRotOutputType( y_p, ErrStat2, ErrMsg2 ) ! we don't need this any more   
      call AD_DestroyRotOutputType( y_m, ErrStat2, ErrMsg2 ) ! we don't need this any more         

   END IF

   IF ( PRESENT( dXdx ) ) THEN

      ! Calculate the partial derivative of the continuous state functions (X) with respect to the continuous states (x) here:

      ! allocate and set dXdx

      ! Calculate the partial derivative of the continuous state functions (X) with respect to the inputs (u) here:

      ! allocate dXdx if necessary
      if (.not. allocated(dXdx)) then
         call AllocAry(dXdx, size(p%dx), size(p%dx), 'dXdx', ErrStat2, ErrMsg2)
         call SetErrStat(ErrStat2,ErrMsg2,ErrStat,ErrMsg,RoutineName)
         if (ErrStat>=AbortErrLev) then
            call cleanup()
            return
         end if
      end if
      
         
      do i=1,size(p%dx,1)
         
            ! get x_op + delta x
         call AD_CopyRotContinuousStateType( x_init, x_perturb, MESH_UPDATECOPY, ErrStat2, ErrMsg2 )
            call SetErrStat(ErrStat2,ErrMsg2,ErrStat,ErrMsg,RoutineName) ! we shouldn't have any errors about allocating memory here so I'm not going to return-on-error until later
         call Perturb_x( p, i, 1, x_perturb, delta_p )

            ! compute X at x_op + delta x
         ! NOTE: z_op is the same as z because x_perturb does not affect the values of phi, thus I am not updating the states or calling UpdatePhi to get z_perturb.
         call RotCalcContStateDeriv( t, u, p, p_AD, x_perturb, xd, z, OtherState_init, m, x_p, ErrStat2, ErrMsg2 ) 
            call SetErrStat(ErrStat2,ErrMsg2,ErrStat,ErrMsg,RoutineName)
            
                                         
            ! get x_op - delta x
         call AD_CopyRotContinuousStateType( x_init, x_perturb, MESH_UPDATECOPY, ErrStat2, ErrMsg2 )
            call SetErrStat(ErrStat2,ErrMsg2,ErrStat,ErrMsg,RoutineName) ! we shouldn't have any errors about allocating memory here so I'm not going to return-on-error until later
         call Perturb_x( p, i, -1, x_perturb, delta_m )
         
            ! compute x at u_op - delta u
         ! NOTE: z_op is the same as z because x_perturb does not affect the values of phi, thus I am not updating the states or calling UpdatePhi to get z_perturb.
         call RotCalcContStateDeriv( t, u, p, p_AD, x_perturb, xd, z, OtherState_init, m, x_m, ErrStat2, ErrMsg2 ) 
            call SetErrStat(ErrStat2,ErrMsg2,ErrStat,ErrMsg,RoutineName) 
            
            
            ! get central difference:
            
            ! we may have had an error allocating memory, so we'll check
         if (ErrStat>=AbortErrLev) then 
            call cleanup()
            return
         end if         
         
            ! get central difference:
         call Compute_dX( p, x_p, x_m, delta_p, delta_m, dXdx(:,i) )

      end do

      call AD_DestroyRotContinuousStateType( x_p, ErrStat2, ErrMsg2 ) ! we don't need this any more
      call AD_DestroyRotContinuousStateType( x_m, ErrStat2, ErrMsg2 ) ! we don't need this any more
   
   
   END IF

   IF ( PRESENT( dXddx ) ) THEN

      ! Calculate the partial derivative of the discrete state functions (Xd) with respect to the continuous states (x) here:

      ! allocate and set dXddx

   END IF

   IF ( PRESENT( dZdx ) ) THEN


      ! Calculate the partial derivative of the constraint state functions (Z) with respect to the continuous states (x) here:

      ! allocate and set dZdx

   END IF

   call cleanup()
contains
   subroutine cleanup()
      m%BEMT%UseFrozenWake = .false.
   
      call AD_DestroyRotOutputType(    y_p,       ErrStat2, ErrMsg2)
      call AD_DestroyRotOutputType(    y_m,       ErrStat2, ErrMsg2)
      call AD_DestroyRotContinuousStateType( x_p,       ErrStat2, ErrMsg2)
      call AD_DestroyRotContinuousStateType( x_m,       ErrStat2, ErrMsg2)
      
      call AD_DestroyRotContinuousStateType( x_perturb, ErrStat2, ErrMsg2 )
      call AD_DestroyRotContinuousStateType( x_init,    ErrStat2, ErrMsg2 )
      call AD_DestroyRotOtherStateType( OtherState_init, ErrStat2, ErrMsg2 )
   end subroutine cleanup

END SUBROUTINE RotJacobianPContState
!----------------------------------------------------------------------------------------------------------------------------------
!> Routine to compute the Jacobians of the output (Y), continuous- (X), discrete- (Xd), and constraint-state (Z) functions
!! with respect to the discrete states (xd). The partial derivatives dY/dxd, dX/dxd, dXd/dxd, and dZ/dxd are returned.
SUBROUTINE AD_JacobianPDiscState( t, u, p, x, xd, z, OtherState, y, m, ErrStat, ErrMsg, dYdxd, dXdxd, dXddxd, dZdxd )
!..................................................................................................................................

   REAL(DbKi),                           INTENT(IN   )           :: t          !< Time in seconds at operating point
   TYPE(AD_InputType),                   INTENT(IN   )           :: u          !< Inputs at operating point (may change to inout if a mesh copy is required)
   TYPE(AD_ParameterType),               INTENT(IN   )           :: p          !< Parameters
   TYPE(AD_ContinuousStateType),         INTENT(IN   )           :: x          !< Continuous states at operating point
   TYPE(AD_DiscreteStateType),           INTENT(IN   )           :: xd         !< Discrete states at operating point
   TYPE(AD_ConstraintStateType),         INTENT(IN   )           :: z          !< Constraint states at operating point
   TYPE(AD_OtherStateType),              INTENT(IN   )           :: OtherState !< Other states at operating point
   TYPE(AD_OutputType),                  INTENT(IN   )           :: y          !< Output (change to inout if a mesh copy is required);
                                                                               !!   Output fields are not used by this routine, but type is
                                                                               !!   available here so that mesh parameter information (i.e.,
                                                                               !!   connectivity) does not have to be recalculated for dYdxd.
   TYPE(AD_MiscVarType),                 INTENT(INOUT)           :: m          !< Misc/optimization variables
   INTEGER(IntKi),                       INTENT(  OUT)           :: ErrStat    !< Error status of the operation
   CHARACTER(*),                         INTENT(  OUT)           :: ErrMsg     !< Error message if ErrStat /= ErrID_None
   REAL(R8Ki), ALLOCATABLE, OPTIONAL,    INTENT(INOUT)           :: dYdxd(:,:) !< Partial derivatives of output functions
                                                                               !!  (Y) with respect to the discrete
                                                                               !!  states (xd) [intent in to avoid deallocation]
   REAL(R8Ki), ALLOCATABLE, OPTIONAL,    INTENT(INOUT)           :: dXdxd(:,:) !< Partial derivatives of continuous state
                                                                               !!   functions (X) with respect to the
                                                                               !!   discrete states (xd) [intent in to avoid deallocation]
   REAL(R8Ki), ALLOCATABLE, OPTIONAL,    INTENT(INOUT)           :: dXddxd(:,:)!< Partial derivatives of discrete state
                                                                               !!   functions (Xd) with respect to the
                                                                               !!   discrete states (xd) [intent in to avoid deallocation]
   REAL(R8Ki), ALLOCATABLE, OPTIONAL,    INTENT(INOUT)           :: dZdxd(:,:) !< Partial derivatives of constraint state
                                                                               !!   functions (Z) with respect to the
                                                                               !!   discrete states (xd) [intent in to avoid deallocation]


      ! Initialize ErrStat

   ErrStat = ErrID_None
   ErrMsg  = ''


   IF ( PRESENT( dYdxd ) ) THEN

      ! Calculate the partial derivative of the output functions (Y) with respect to the discrete states (xd) here:

      ! allocate and set dYdxd

   END IF

   IF ( PRESENT( dXdxd ) ) THEN

      ! Calculate the partial derivative of the continuous state functions (X) with respect to the discrete states (xd) here:

      ! allocate and set dXdxd

   END IF

   IF ( PRESENT( dXddxd ) ) THEN

      ! Calculate the partial derivative of the discrete state functions (Xd) with respect to the discrete states (xd) here:

      ! allocate and set dXddxd

   END IF

   IF ( PRESENT( dZdxd ) ) THEN

      ! Calculate the partial derivative of the constraint state functions (Z) with respect to the discrete states (xd) here:

      ! allocate and set dZdxd

   END IF


END SUBROUTINE AD_JacobianPDiscState
!----------------------------------------------------------------------------------------------------------------------------------
!> Routine to compute the Jacobians of the output (Y), continuous- (X), discrete- (Xd), and constraint-state (Z) functions
!! with respect to the constraint states (z). The partial derivatives dY/dz, dX/dz, dXd/dz, and dZ/dz are returned.
SUBROUTINE AD_JacobianPConstrState( t, u, p, x, xd, z, OtherState, y, m, ErrStat, ErrMsg, dYdz, dXdz, dXddz, dZdz )
!..................................................................................................................................

   REAL(DbKi),                           INTENT(IN   )           :: t          !< Time in seconds at operating point
   TYPE(AD_InputType),                   INTENT(IN   )           :: u          !< Inputs at operating point (may change to inout if a mesh copy is required)
   TYPE(AD_ParameterType),               INTENT(IN   )           :: p          !< Parameters
   TYPE(AD_ContinuousStateType),         INTENT(IN   )           :: x          !< Continuous states at operating point
   TYPE(AD_DiscreteStateType),           INTENT(IN   )           :: xd         !< Discrete states at operating point
   TYPE(AD_ConstraintStateType),         INTENT(IN   )           :: z          !< Constraint states at operating point
   TYPE(AD_OtherStateType),              INTENT(IN   )           :: OtherState !< Other states at operating point
   TYPE(AD_OutputType),                  INTENT(INOUT)           :: y          !< Output (change to inout if a mesh copy is required);
                                                                               !!   Output fields are not used by this routine, but type is
                                                                               !!   available here so that mesh parameter information (i.e.,
                                                                               !!   connectivity) does not have to be recalculated for dYdz.
   TYPE(AD_MiscVarType),                 INTENT(INOUT)           :: m          !< Misc/optimization variables
   INTEGER(IntKi),                       INTENT(  OUT)           :: ErrStat    !< Error status of the operation
   CHARACTER(*),                         INTENT(  OUT)           :: ErrMsg     !< Error message if ErrStat /= ErrID_None
   REAL(R8Ki), ALLOCATABLE, OPTIONAL,    INTENT(INOUT)           :: dYdz(:,:)  !< Partial derivatives of output
                                                                               !!  functions (Y) with respect to the
                                                                               !!  constraint states (z) [intent in to avoid deallocation]
   REAL(R8Ki), ALLOCATABLE, OPTIONAL,    INTENT(INOUT)           :: dXdz(:,:)  !< Partial derivatives of continuous
                                                                               !!  state functions (X) with respect to
                                                                               !!  the constraint states (z) [intent in to avoid deallocation]
   REAL(R8Ki), ALLOCATABLE, OPTIONAL,    INTENT(INOUT)           :: dXddz(:,:) !< Partial derivatives of discrete state
                                                                               !!  functions (Xd) with respect to the
                                                                               !!  constraint states (z) [intent in to avoid deallocation]
   REAL(R8Ki), ALLOCATABLE, OPTIONAL,    INTENT(INOUT)           :: dZdz(:,:)  !< Partial derivatives of constraint
                                                                               !! state functions (Z) with respect to
                                                                               !!  the constraint states (z) [intent in to avoid deallocation]
   !
   integer(IntKi), parameter :: iR =1 ! Rotor index

   if (size(p%rotors)>1) then
      errStat = ErrID_Fatal
      errMsg = 'Linearization with more than one rotor not supported'
      return
   endif

   call RotJacobianPConstrState( t, u%rotors(iR), p%rotors(iR), p, x%rotors(iR), xd%rotors(iR), z%rotors(iR), OtherState%rotors(iR), y%rotors(iR), m%rotors(iR), errStat, errMsg, dYdz, dXdz, dXddz, dZdz )

END SUBROUTINE AD_JacobianPConstrState
!----------------------------------------------------------------------------------------------------------------------------------
!> Routine to compute the Jacobians of the output (Y), continuous- (X), discrete- (Xd), and constraint-state (Z) functions
!! with respect to the constraint states (z). The partial derivatives dY/dz, dX/dz, dXd/dz, and dZ/dz are returned.
SUBROUTINE RotJacobianPConstrState( t, u, p, p_AD, x, xd, z, OtherState, y, m, ErrStat, ErrMsg, dYdz, dXdz, dXddz, dZdz )
!..................................................................................................................................

   REAL(DbKi),                           INTENT(IN   )           :: t          !< Time in seconds at operating point
   TYPE(RotInputType),                   INTENT(IN   )           :: u          !< Inputs at operating point (may change to inout if a mesh copy is required)
   TYPE(RotParameterType),               INTENT(IN   )           :: p          !< Parameters
   TYPE(AD_ParameterType),               INTENT(IN   )           :: p_AD       !< Parameters
   TYPE(RotContinuousStateType),         INTENT(IN   )           :: x          !< Continuous states at operating point
   TYPE(RotDiscreteStateType),           INTENT(IN   )           :: xd         !< Discrete states at operating point
   TYPE(RotConstraintStateType),         INTENT(IN   )           :: z          !< Constraint states at operating point
   TYPE(RotOtherStateType),              INTENT(IN   )           :: OtherState !< Other states at operating point
   TYPE(RotOutputType),                  INTENT(INOUT)           :: y          !< Output (change to inout if a mesh copy is required);
                                                                               !!   Output fields are not used by this routine, but type is
                                                                               !!   available here so that mesh parameter information (i.e.,
                                                                               !!   connectivity) does not have to be recalculated for dYdz.
   TYPE(RotMiscVarType),                 INTENT(INOUT)           :: m          !< Misc/optimization variables
   INTEGER(IntKi),                       INTENT(  OUT)           :: ErrStat    !< Error status of the operation
   CHARACTER(*),                         INTENT(  OUT)           :: ErrMsg     !< Error message if ErrStat /= ErrID_None
   REAL(R8Ki), ALLOCATABLE, OPTIONAL,    INTENT(INOUT)           :: dYdz(:,:)  !< Partial derivatives of output
                                                                               !!  functions (Y) with respect to the
                                                                               !!  constraint states (z) [intent in to avoid deallocation]
   REAL(R8Ki), ALLOCATABLE, OPTIONAL,    INTENT(INOUT)           :: dXdz(:,:)  !< Partial derivatives of continuous
                                                                               !!  state functions (X) with respect to
                                                                               !!  the constraint states (z) [intent in to avoid deallocation]
   REAL(R8Ki), ALLOCATABLE, OPTIONAL,    INTENT(INOUT)           :: dXddz(:,:) !< Partial derivatives of discrete state
                                                                               !!  functions (Xd) with respect to the
                                                                               !!  constraint states (z) [intent in to avoid deallocation]
   REAL(R8Ki), ALLOCATABLE, OPTIONAL,    INTENT(INOUT)           :: dZdz(:,:)  !< Partial derivatives of constraint
                                                                               !! state functions (Z) with respect to
                                                                               !!  the constraint states (z) [intent in to avoid deallocation]

      ! local variables
   TYPE(RotOutputType)                                           :: y_p
   TYPE(RotOutputType)                                           :: y_m
   TYPE(RotConstraintStateType)                                  :: Z_p
   TYPE(RotConstraintStateType)                                  :: Z_m
   TYPE(RotConstraintStateType)                                  :: z_perturb
   REAL(R8Ki)                                                    :: delta_p, delta_m  ! delta change in state
   INTEGER(IntKi)                                                :: i, j, k, n, k2, j2   

   integer, parameter                                            :: indx = 1      ! m%BEMT_u(1) is at t; m%BEMT_u(2) is t+dt
   integer, parameter                                            :: op_indx = 2   ! m%BEMT_u(1) is at t; m%BEMT_u(2) is t+dt or the input at OP
   integer(intKi)                                                :: ErrStat2
   character(ErrMsgLen)                                          :: ErrMsg2
   character(*), parameter                                       :: RoutineName = 'AD_JacobianPConstrState'

   
      ! local variables
      
   
      ! Initialize ErrStat

   ErrStat = ErrID_None
   ErrMsg  = ''

      ! get OP values here:   
   !call AD_CalcOutput( t, u, p, x, xd, z, OtherState, y, m, ErrStat2, ErrMsg2 )  ! (bjj: is this necessary? if not, still need to get BEMT inputs)
   call SetInputs(p, p_AD, u, m, indx, errStat2, errMsg2)  
      call SetErrStat(ErrStat2,ErrMsg2,ErrStat,ErrMsg,RoutineName) ! we shouldn't have any errors about allocating memory here so I'm not going to return-on-error until later            
   call BEMT_CopyInput( m%BEMT_u(indx), m%BEMT_u(op_indx), MESH_UPDATECOPY, ErrStat2, ErrMsg2) ! copy the BEMT OP inputs to a temporary location that won't be overwritten
      call SetErrStat(ErrStat2,ErrMsg2,ErrStat,ErrMsg,RoutineName) ! we shouldn't have any errors about allocating memory here so I'm not going to return-on-error until later                        
 
      
   if ( p%FrozenWake ) then            
            ! compare arguments with call to BEMT_CalcOutput   
      call computeFrozenWake(m%BEMT_u(op_indx), p%BEMT, m%BEMT_y, m%BEMT )      
      m%BEMT%UseFrozenWake = .true.
   end if
   
   
      ! make a copy of the constraint states to perturb
   call AD_CopyRotConstraintStateType( z, z_perturb, MESH_NEWCOPY, ErrStat2, ErrMsg2)
      call SetErrStat(ErrStat2,ErrMsg2,ErrStat,ErrMsg,RoutineName)
      if (ErrStat>=AbortErrLev) then
         call cleanup()
         return
      end if
   
   
   IF ( PRESENT( dYdz ) ) THEN

         ! Calculate the partial derivative of the output functions (Y) with respect to the constraint states (z) here:

      ! allocate and set dYdz
      if (.not. allocated(dYdz) ) then
         call AllocAry(dYdz,p%Jac_ny, size(z%BEMT%phi),'dYdz', ErrStat2, ErrMsg2)
         call setErrStat(ErrStat2,ErrMsg2,ErrStat,ErrMsg,RoutineName)
         if (ErrStat>=AbortErrLev) then
            call cleanup()
            return
         end if
      end if

      
         ! make a copy of outputs because we will need two for the central difference computations (with orientations)
      call AD_CopyRotOutputType( y, y_p, MESH_NEWCOPY, ErrStat2, ErrMsg2)
         call SetErrStat(ErrStat2,ErrMsg2,ErrStat,ErrMsg,RoutineName)
      call AD_CopyRotOutputType( y, y_m, MESH_NEWCOPY, ErrStat2, ErrMsg2)
         call SetErrStat(ErrStat2,ErrMsg2,ErrStat,ErrMsg,RoutineName)
         if (ErrStat>=AbortErrLev) then
            call cleanup()
            return
         end if
      
         
      do k=1,p%NumBlades ! size(z%BEMT%Phi,2)
         do j=1,p%NumBlNds ! size(z%BEMT%Phi,1)                  
            i = (k-1)*p%NumBlNds + j
            
               ! need a check if F = 0 for this case:
   
            if ( p%BEMT%FixedInductions(j,k) ) then
               ! F is zero, we we need to skip this perturbation
               dYdz(:,i) = 0.0_ReKi
            else                        
            
               call Get_phi_perturbations(p%BEMT, m%BEMT, z%BEMT%phi(j,k), delta_p, delta_m)
               
                  ! get z_op + delta_p z
               z_perturb%BEMT%phi(j,k) = z%BEMT%phi(j,k) + delta_p
            
                  ! compute y at z_op + delta_p z
               call RotCalcOutput( t, u, p, p_AD, x, xd, z_perturb, OtherState, y_p, m, ErrStat2, ErrMsg2 ) 
                  call SetErrStat(ErrStat2,ErrMsg2,ErrStat,ErrMsg,RoutineName) ! we shouldn't have any errors about allocating memory here so I'm not going to return-on-error until later            
            
            
                  ! get z_op - delta_m z
               z_perturb%BEMT%phi(j,k) = z%BEMT%phi(j,k) - delta_m
            
                  ! compute y at z_op - delta_m z
               call RotCalcOutput( t, u, p, p_AD, x, xd, z_perturb, OtherState, y_m, m, ErrStat2, ErrMsg2 ) 
                  call SetErrStat(ErrStat2,ErrMsg2,ErrStat,ErrMsg,RoutineName) ! we shouldn't have any errors about allocating memory here so I'm not going to return-on-error until later            
            

                  ! get central difference:            
               call Compute_dY( p, y_p, y_m, delta_p, delta_m, dYdz(:,i) )
               
               
                  ! put z_perturb back (for next iteration):
               z_perturb%BEMT%phi(j,k) = z%BEMT%phi(j,k)
            end if
         
         end do
      end do
      
      if (ErrStat>=AbortErrLev) then
         call cleanup()
         return
      end if
      call AD_DestroyRotOutputType( y_p, ErrStat2, ErrMsg2 ) ! we don't need this any more   
      call AD_DestroyRotOutputType( y_m, ErrStat2, ErrMsg2 ) ! we don't need this any more   
      
      
   END IF

   IF ( PRESENT( dXdz ) ) THEN
      if (allocated(dXdz)) deallocate(dXdz)
   END IF

   IF ( PRESENT( dXddz ) ) THEN
      if (allocated(dXddz)) deallocate(dXddz)
   END IF

   IF ( PRESENT(dZdz) ) THEN

      call CheckLinearizationInput(p%BEMT, m%BEMT_u(op_indx), z%BEMT, m%BEMT, OtherState%BEMT, ErrStat2, ErrMsg2)      
         call setErrStat(ErrStat2,ErrMsg2,ErrStat,ErrMsg,RoutineName)
         if (ErrStat>=AbortErrLev) then
            call cleanup()
            return
         end if         
         
         ! Calculate the partial derivative of the constraint state functions (Z) with respect to the constraint states (z) here:

      ! allocate and set dZdz
      if (.not. allocated(dZdz)) then
         call AllocAry(dZdz,size(z%BEMT%phi), size(z%BEMT%phi),'dZdz', ErrStat2, ErrMsg2)
         call setErrStat(ErrStat2,ErrMsg2,ErrStat,ErrMsg,RoutineName)
         if (ErrStat>=AbortErrLev) then
            call cleanup()
            return
         end if         
      end if
      
      
      call AD_CopyRotConstraintStateType( z, z_perturb, MESH_UPDATECOPY, ErrStat2, ErrMsg2 )
      
      do k=1,p%NumBlades ! size(z%BEMT%Phi,2)
         do j=1,p%NumBlNds ! size(z%BEMT%Phi,1)                  
            i = (k-1)*p%NumBlNds + j
               
            if ( p%BEMT%FixedInductions(j,k) ) then
               ! F is zero, we we need to skip this perturbation
               dZdz(:,i) = 0.0_ReKi
               dZdz(i,i) = 1.0_ReKi                              
            else                        
            
               call Get_phi_perturbations(p%BEMT, m%BEMT, z%BEMT%phi(j,k), delta_p, delta_m)
            
                  ! get z_op + delta_p z
               z_perturb%BEMT%phi(j,k) = z%BEMT%phi(j,k) + delta_p

                  ! compute z_p at z_op + delta_p z
               call RotCalcConstrStateResidual( t, u, p, p_AD, x, xd, z_perturb, OtherState, m, z_p, ErrStat2, ErrMsg2 ) 
                  call SetErrStat(ErrStat2,ErrMsg2,ErrStat,ErrMsg,RoutineName)
            
                                         
                  ! get z_op - delta_m z
               z_perturb%BEMT%phi(j,k) = z%BEMT%phi(j,k) - delta_m
                     
                  ! compute z_m at u_op - delta_m u
               call RotCalcConstrStateResidual( t, u, p, p_AD, x, xd, z_perturb, OtherState, m, z_m, ErrStat2, ErrMsg2 ) 
                  call SetErrStat(ErrStat2,ErrMsg2,ErrStat,ErrMsg,RoutineName) 
                  if (ErrStat>=AbortErrLev) then 
                     call cleanup()
                     return
                  end if         
            
                  ! get central difference:            
                     
               do k2=1,p%NumBlades ! size(z%BEMT%Phi,2)
                  do j2=1,p%NumBlNds ! size(z%BEMT%Phi,1)
                     n = (k2-1)*p%NumBlNds + j2
                     dZdz(n,i) = z_p%BEMT%Phi(j2,k2) - z_m%BEMT%Phi(j2,k2)
                  end do            
               end do
         
               dZdz(:,i) = dZdz(:,i) / (delta_p + delta_m) 
         
                  ! put z_perturb back (for next iteration):
               z_perturb%BEMT%phi(j,k) = z%BEMT%phi(j,k)
               
            end if
            
         end do         
      end do
      
      call AD_DestroyRotConstraintStateType( z_p, ErrStat2, ErrMsg2 ) ! we don't need this any more
      call AD_DestroyRotConstraintStateType( z_m, ErrStat2, ErrMsg2 ) ! we don't need this any more      
      
   END IF
     
   call cleanup()
   
contains
   subroutine cleanup()
      m%BEMT%UseFrozenWake = .false.

      call AD_DestroyRotOutputType(            y_p, ErrStat2, ErrMsg2 )
      call AD_DestroyRotOutputType(            y_m, ErrStat2, ErrMsg2 )
      call AD_DestroyRotConstraintStateType(       z_p, ErrStat2, ErrMsg2 )
      call AD_DestroyRotConstraintStateType(       z_m, ErrStat2, ErrMsg2 )
      call AD_DestroyRotConstraintStateType( z_perturb, ErrStat2, ErrMsg2 )
   end subroutine cleanup   

END SUBROUTINE RotJacobianPConstrState
!++++++++++++++++++++++++++++++++++++++++++++++++++++++++++++++++++++++++++++++++++++++++++++++++++++++++++++++++++++++++++++++++++
!> Routine to pack the data structures representing the operating points into arrays for linearization.
SUBROUTINE AD_GetOP( t, u, p, x, xd, z, OtherState, y, m, ErrStat, ErrMsg, u_op, y_op, x_op, dx_op, xd_op, z_op )

   REAL(DbKi),                           INTENT(IN   )           :: t          !< Time in seconds at operating point
   TYPE(AD_InputType),                   INTENT(IN   )           :: u          !< Inputs at operating point (may change to inout if a mesh copy is required)
   TYPE(AD_ParameterType),               INTENT(IN   )           :: p          !< Parameters
   TYPE(AD_ContinuousStateType),         INTENT(IN   )           :: x          !< Continuous states at operating point
   TYPE(AD_DiscreteStateType),           INTENT(IN   )           :: xd         !< Discrete states at operating point
   TYPE(AD_ConstraintStateType),         INTENT(IN   )           :: z          !< Constraint states at operating point
   TYPE(AD_OtherStateType),              INTENT(IN   )           :: OtherState !< Other states at operating point
   TYPE(AD_OutputType),                  INTENT(IN   )           :: y          !< Output at operating point
   TYPE(AD_MiscVarType),                 INTENT(INOUT)           :: m          !< Misc/optimization variables
   INTEGER(IntKi),                       INTENT(  OUT)           :: ErrStat    !< Error status of the operation
   CHARACTER(*),                         INTENT(  OUT)           :: ErrMsg     !< Error message if ErrStat /= ErrID_None
   REAL(ReKi), ALLOCATABLE, OPTIONAL,    INTENT(INOUT)           :: u_op(:)    !< values of linearized inputs
   REAL(ReKi), ALLOCATABLE, OPTIONAL,    INTENT(INOUT)           :: y_op(:)    !< values of linearized outputs
   REAL(ReKi), ALLOCATABLE, OPTIONAL,    INTENT(INOUT)           :: x_op(:)    !< values of linearized continuous states
   REAL(ReKi), ALLOCATABLE, OPTIONAL,    INTENT(INOUT)           :: dx_op(:)   !< values of first time derivatives of linearized continuous states
   REAL(ReKi), ALLOCATABLE, OPTIONAL,    INTENT(INOUT)           :: xd_op(:)   !< values of linearized discrete states
   REAL(ReKi), ALLOCATABLE, OPTIONAL,    INTENT(INOUT)           :: z_op(:)    !< values of linearized constraint states
   !
   integer(IntKi), parameter :: iR =1 ! Rotor index

   if (size(p%rotors)>1) then
      errStat = ErrID_Fatal
      errMsg = 'Linearization with more than one rotor not supported'
      return
   endif

   call RotGetOP( t, u%rotors(iR), p%rotors(iR), p, x%rotors(iR), xd%rotors(iR), z%rotors(iR), OtherState%rotors(iR), y%rotors(iR), m%rotors(iR), errStat, errMsg, u_op, y_op, x_op, dx_op, xd_op, z_op )

END SUBROUTINE AD_GetOP

!++++++++++++++++++++++++++++++++++++++++++++++++++++++++++++++++++++++++++++++++++++++++++++++++++++++++++++++++++++++++++++++++++
!> Routine to pack the data structures representing the operating points into arrays for linearization.
SUBROUTINE RotGetOP( t, u, p, p_AD, x, xd, z, OtherState, y, m, ErrStat, ErrMsg, u_op, y_op, x_op, dx_op, xd_op, z_op )

   REAL(DbKi),                           INTENT(IN   )           :: t          !< Time in seconds at operating point
   TYPE(RotInputType),                   INTENT(IN   )           :: u          !< Inputs at operating point (may change to inout if a mesh copy is required)
   TYPE(RotParameterType),               INTENT(IN   )           :: p          !< Parameters
   TYPE(AD_ParameterType),               INTENT(IN   )           :: p_AD       !< Parameters
   TYPE(RotContinuousStateType),         INTENT(IN   )           :: x          !< Continuous states at operating point
   TYPE(RotDiscreteStateType),           INTENT(IN   )           :: xd         !< Discrete states at operating point
   TYPE(RotConstraintStateType),         INTENT(IN   )           :: z          !< Constraint states at operating point
   TYPE(RotOtherStateType),              INTENT(IN   )           :: OtherState !< Other states at operating point
   TYPE(RotOutputType),                  INTENT(IN   )           :: y          !< Output at operating point
   TYPE(RotMiscVarType),                 INTENT(INOUT)           :: m          !< Misc/optimization variables
   INTEGER(IntKi),                       INTENT(  OUT)           :: ErrStat    !< Error status of the operation
   CHARACTER(*),                         INTENT(  OUT)           :: ErrMsg     !< Error message if ErrStat /= ErrID_None
   REAL(ReKi), ALLOCATABLE, OPTIONAL,    INTENT(INOUT)           :: u_op(:)    !< values of linearized inputs
   REAL(ReKi), ALLOCATABLE, OPTIONAL,    INTENT(INOUT)           :: y_op(:)    !< values of linearized outputs
   REAL(ReKi), ALLOCATABLE, OPTIONAL,    INTENT(INOUT)           :: x_op(:)    !< values of linearized continuous states
   REAL(ReKi), ALLOCATABLE, OPTIONAL,    INTENT(INOUT)           :: dx_op(:)   !< values of first time derivatives of linearized continuous states
   REAL(ReKi), ALLOCATABLE, OPTIONAL,    INTENT(INOUT)           :: xd_op(:)   !< values of linearized discrete states
   REAL(ReKi), ALLOCATABLE, OPTIONAL,    INTENT(INOUT)           :: z_op(:)    !< values of linearized constraint states

   INTEGER(IntKi)                                                :: index, i, j, k
   INTEGER(IntKi)                                                :: nu
   INTEGER(IntKi)                                                :: ErrStat2
   CHARACTER(ErrMsgLen)                                          :: ErrMsg2
   CHARACTER(*), PARAMETER                                       :: RoutineName = 'AD_GetOP'
   LOGICAL                                                       :: FieldMask(FIELDMASK_SIZE)
   TYPE(RotContinuousStateType)                                  :: dxdt

   
      ! Initialize ErrStat

   ErrStat = ErrID_None
   ErrMsg  = ''

   IF ( PRESENT( u_op ) ) THEN
      
      nu = size(p%Jac_u_indx,1) + u%TowerMotion%NNodes * 6 & ! Jac_u_indx has 3 orientation angles, but the OP needs the full 9 elements of the DCM
                                + u%hubMotion%NNodes * 6     ! Jac_u_indx has 3 orientation angles, but the OP needs the full 9 elements of the DCM
      do i=1,p%NumBlades
         nu = nu + u%BladeMotion(i)%NNodes * 6 & ! Jac_u_indx has 3 orientation angles, but the OP needs the full 9 elements of the DCM
             + u%BladeRootMotion(i)%NNodes * 6   ! Jac_u_indx has 3 orientation angles, but the OP needs the full 9 elements of the DCM
      end do      
                  
      if (.not. allocated(u_op)) then
         call AllocAry(u_op, nu, 'u_op', ErrStat2, ErrMsg2)
            call SetErrStat(ErrStat2, ErrMsg2, ErrStat, ErrMsg, RoutineName)
            if (ErrStat >= AbortErrLev) return
      end if
      

      index = 1
      FieldMask = .false.
      FieldMask(MASKID_TRANSLATIONDISP) = .true.
      FieldMask(MASKID_Orientation) = .true.
      FieldMask(MASKID_TRANSLATIONVel) = .true.
      call PackMotionMesh(u%TowerMotion, u_op, index, FieldMask=FieldMask)
   
      FieldMask(MASKID_TRANSLATIONVel) = .false.
      FieldMask(MASKID_RotationVel) = .true.
      call PackMotionMesh(u%HubMotion, u_op, index, FieldMask=FieldMask)
   
      FieldMask = .false.
      FieldMask(MASKID_Orientation) = .true.
      do k = 1,p%NumBlades
         call PackMotionMesh(u%BladeRootMotion(k), u_op, index, FieldMask=FieldMask)
      end do
   
      FieldMask(MASKID_TRANSLATIONDISP) = .true.
      FieldMask(MASKID_Orientation) = .true.
      FieldMask(MASKID_TRANSLATIONVel)  = .true.
      FieldMask(MASKID_RotationVel) = .true.
      FieldMask(MASKID_TRANSLATIONAcc) = .true.
      do k=1,p%NumBlades     
         call PackMotionMesh(u%BladeMotion(k), u_op, index, FieldMask=FieldMask)
      end do
   
      do k=1,p%NumBlades
         do i=1,p%NumBlNds
            do j=1,3
               u_op(index) = u%InflowOnBlade(j,i,k)
               index = index + 1
            end do            
         end do
      end do

      do i=1,p%NumTwrNds
         do j=1,3
            u_op(index) = u%InflowOnTower(j,i)
            index = index + 1
         end do            
      end do

      do k=1,p%NumBlades
         do j = 1, size(u%UserProp,1) ! Number of nodes for a blade
            u_op(index) = u%UserProp(j,k)
            index = index + 1
         end do
      end do
      
                  ! I'm not including this in the linearization yet
         !do i=1,u%NacelleMotion%NNodes ! 1 or 0
         !   do j=1,3
         !      u_op(index) = u%InflowOnNacelle(j)
         !      index = index + 1
         !   end do
         !end do
         !
         !do i=1,u%HubMotion%NNodes ! 1
         !   do j=1,3
         !      u_op(index) = u%InflowOnHub(j)
         !      index = index + 1
         !   end do
         !end do
         
   END IF

   IF ( PRESENT( y_op ) ) THEN
      
      if (.not. allocated(y_op)) then
         call AllocAry(y_op, p%Jac_ny, 'y_op', ErrStat2, ErrMsg2)
            call SetErrStat(ErrStat2, ErrMsg2, ErrStat, ErrMsg, RoutineName)
            if (ErrStat >= AbortErrLev) return
      end if
      
      

      index = 1
      call PackLoadMesh(y%TowerLoad, y_op, index)
      do k=1,p%NumBlades
         call PackLoadMesh(y%BladeLoad(k), y_op, index)                  
      end do
   
      index = index - 1
      do i=1,p%NumOuts + p%BldNd_TotNumOuts
         y_op(i+index) = y%WriteOutput(i)
      end do   
         
      
   END IF

   IF ( PRESENT( x_op ) ) THEN
   
      if (.not. allocated(x_op)) then
         call AllocAry(x_op, p%BEMT%DBEMT%lin_nx + p%BEMT%UA%lin_nx,'x_op',ErrStat2,ErrMsg2)
            call SetErrStat(ErrStat2,ErrMsg2,ErrStat,ErrMsg,RoutineName)
         if (ErrStat>=AbortErrLev) return
      end if

      index = 1
         ! set linearization operating points:
      if (p%BEMT%DBEMT%lin_nx>0) then
         do j=1,p%NumBlades ! size(x%BEMT%DBEMT%element,2)
            do i=1,p%NumBlNds ! size(x%BEMT%DBEMT%element,1)
               do k=1,size(x%BEMT%DBEMT%element(i,j)%vind)
                  x_op(index) = x%BEMT%DBEMT%element(i,j)%vind(k)
                  index = index + 1
               end do
            end do
         end do
   
         do j=1,p%NumBlades ! size(x%BEMT%DBEMT%element,2)
            do i=1,p%NumBlNds ! size(x%BEMT%DBEMT%element,1)
               do k=1,size(x%BEMT%DBEMT%element(i,j)%vind_dot)
                  x_op(index) = x%BEMT%DBEMT%element(i,j)%vind_dot(k)
                  index = index + 1
               end do
            end do
         end do
      
      end if
   
      if (p%BEMT%UA%lin_nx>0) then
         do j=1,p%NumBlades ! size(x%BEMT%UA%element,2)
            do i=1,p%NumBlNds ! size(x%BEMT%UA%element,1)
               do k=1,4 !size(x%BEMT%UA%element(i,j)%x) !linearize only first 4 states (5th is vortex)
                  x_op(index) = x%BEMT%UA%element(i,j)%x(k)
                  index = index + 1
               end do
            end do
         end do
      
      end if
      
   END IF

   IF ( PRESENT( dx_op ) ) THEN
   
      if (.not. allocated(dx_op)) then
         call AllocAry(dx_op, p%BEMT%DBEMT%lin_nx + p%BEMT%UA%lin_nx,'dx_op',ErrStat2,ErrMsg2)
            call SetErrStat(ErrStat2,ErrMsg2,ErrStat,ErrMsg,RoutineName)
            if (ErrStat>=AbortErrLev) return
      end if

      call RotCalcContStateDeriv(t, u, p, p_AD, x, xd, z, OtherState, m, dxdt, ErrStat2, ErrMsg2)
         call SetErrStat(ErrStat2,ErrMsg2,ErrStat,ErrMsg,RoutineName)
         if (ErrStat>=AbortErrLev) then
            call AD_DestroyRotContinuousStateType( dxdt, ErrStat2, ErrMsg2)
            return
         end if
      
      index = 1
         ! set linearization operating points:
      if (p%BEMT%DBEMT%lin_nx>0) then

         do j=1,p%NumBlades ! size(dxdt%BEMT%DBEMT%element,2)
            do i=1,p%NumBlNds ! size(dxdt%BEMT%DBEMT%element,1)
               do k=1,size(dxdt%BEMT%DBEMT%element(i,j)%vind)
                  dx_op(index) = dxdt%BEMT%DBEMT%element(i,j)%vind(k)
                  index = index + 1
               end do
            end do
         end do
   
         do j=1,p%NumBlades ! size(dxdt%BEMT%DBEMT%element,2)
            do i=1,p%NumBlNds ! size(dxdt%BEMT%DBEMT%element,1)
               do k=1,size(dxdt%BEMT%DBEMT%element(i,j)%vind_dot)
                  dx_op(index) = dxdt%BEMT%DBEMT%element(i,j)%vind_dot(k)
                  index = index + 1
               end do
            end do
         end do
      
      end if
   
      if (p%BEMT%UA%lin_nx>0) then
         do j=1,p%NumBlades ! size(dxdt%BEMT%UA%element,2)
            do i=1,p%NumBlNds ! size(dxdt%BEMT%UA%element,1)
               do k=1,4 !size(dxdt%BEMT%UA%element(i,j)%x) don't linearize 5th state
                  dx_op(index) = dxdt%BEMT%UA%element(i,j)%x(k)
                  index = index + 1
               end do
            end do
         end do
      end if
      
      call AD_DestroyRotContinuousStateType( dxdt, ErrStat2, ErrMsg2)
      
   END IF

   IF ( PRESENT( xd_op ) ) THEN

   END IF
   
   IF ( PRESENT( z_op ) ) THEN

      if (.not. allocated(z_op)) then
         call AllocAry(z_op, p%NumBlades*p%NumBlNds, 'z_op', ErrStat2, ErrMsg2)
            call SetErrStat(ErrStat2, ErrMsg2, ErrStat, ErrMsg, RoutineName)
            if (ErrStat >= AbortErrLev) return
      end if
      
   
      index = 1
      do k=1,p%NumBlades ! size(z%BEMT%Phi,2)
         do i=1,p%NumBlNds ! size(z%BEMT%Phi,1)
            z_op(index) = z%BEMT%phi(i,k)
            index = index + 1
         end do
      end do
      
   END IF

END SUBROUTINE RotGetOP
!++++++++++++++++++++++++++++++++++++++++++++++++++++++++++++++++++++++++++++++++++++++++++++++++++++++++++++++++++++++++++++++++++   
SUBROUTINE Init_Jacobian_y( p, y, InitOut, ErrStat, ErrMsg)

   TYPE(RotParameterType)            , INTENT(INOUT) :: p                     !< parameters
   TYPE(RotOutputType)               , INTENT(IN   ) :: y                     !< outputs
   TYPE(RotInitOutputType)           , INTENT(INOUT) :: InitOut               !< Initialization output data (for Jacobian row/column names)
   
   INTEGER(IntKi)                    , INTENT(  OUT) :: ErrStat               !< Error status of the operation
   CHARACTER(*)                      , INTENT(  OUT) :: ErrMsg                !< Error message if ErrStat /= ErrID_None
   
      ! local variables:
   INTEGER(IntKi)                :: i, j, k, indx_next, indx_last
   INTEGER(IntKi)                                    :: ErrStat2
   CHARACTER(ErrMsgLen)                              :: ErrMsg2
   CHARACTER(*), PARAMETER                           :: RoutineName = 'Init_Jacobian_y'
   logical, allocatable                              :: AllOut(:)
                        
   
   ErrStat = ErrID_None
   ErrMsg  = ""
   
   
      ! determine how many outputs there are in the Jacobians     
   p%Jac_ny = y%TowerLoad%NNodes * 6         & ! 3 forces + 3 moments at each node
            + p%NumOuts + p%BldNd_TotNumOuts   ! WriteOutput values 
      
   do k=1,p%NumBlades
      p%Jac_ny = p%Jac_ny + y%BladeLoad(k)%NNodes * 6  ! 3 forces + 3 moments at each node
   end do   
   
   
      ! get the names of the linearized outputs:
   call AllocAry(InitOut%LinNames_y, p%Jac_ny,'LinNames_y',ErrStat2,ErrMsg2); call SetErrStat(ErrStat2,ErrMsg2,ErrStat,ErrMsg,RoutineName)
   call AllocAry(InitOut%RotFrame_y, p%Jac_ny,'RotFrame_y',ErrStat2,ErrMsg2); call SetErrStat(ErrStat2,ErrMsg2,ErrStat,ErrMsg,RoutineName)
      if (ErrStat >= AbortErrLev) return
   
         
   InitOut%RotFrame_y = .false. ! default all to false, then set the true ones below
   indx_next = 1  
   call PackLoadMesh_Names(y%TowerLoad, 'Tower', InitOut%LinNames_y, indx_next)
   
   indx_last = indx_next
   do k=1,p%NumBlades
      call PackLoadMesh_Names(y%BladeLoad(k), 'Blade '//trim(num2lstr(k)), InitOut%LinNames_y, indx_next)
   end do
   ! InitOut%RotFrame_y(indx_last:indx_next-1) = .true. ! The mesh fields are in the global frame, so are not in the rotating frame

   do i=1,p%NumOuts + p%BldNd_TotNumOuts
      InitOut%LinNames_y(i+indx_next-1) = trim(InitOut%WriteOutputHdr(i))//', '//trim(InitOut%WriteOutputUnt(i))  !trim(p%OutParam(i)%Name)//', '//p%OutParam(i)%Units
   end do    
   

      ! check for all the WriteOutput values that are functions of blade number:
   allocate( AllOut(0:MaxOutPts), STAT=ErrStat2 ) ! allocate starting at zero to account for invalid output channels
   if (ErrStat2 /=0 ) then
      call SetErrStat(ErrID_Info, 'error allocating temporary space for AllOut',ErrStat,ErrMsg,RoutineName)
      return;
   end if
   
   AllOut = .false.
   do k=1,3
      AllOut( BAzimuth(k)) = .true.
      AllOut( BPitch  (k)) = .true.

      !   AllOut( BAeroFx( k)) = .true.
      !   AllOut( BAeroFy( k)) = .true.
      !   AllOut( BAeroFz( k)) = .true.
      !   AllOut( BAeroMx( k)) = .true.
      !   AllOut( BAeroMy( k)) = .true.
      !   AllOut( BAeroMz( k)) = .true.

      do j=1,9
         AllOut(BNVUndx(j,k)) = .true.
         AllOut(BNVUndy(j,k)) = .true.
         AllOut(BNVUndz(j,k)) = .true.
         AllOut(BNVDisx(j,k)) = .true.
         AllOut(BNVDisy(j,k)) = .true.
         AllOut(BNVDisz(j,k)) = .true.
         AllOut(BNSTVx (j,k)) = .true.
         AllOut(BNSTVy (j,k)) = .true.
         AllOut(BNSTVz (j,k)) = .true.
         AllOut(BNVRel (j,k)) = .true.
         AllOut(BNDynP (j,k)) = .true.
         AllOut(BNRe   (j,k)) = .true.
         AllOut(BNM    (j,k)) = .true.   
         AllOut(BNVIndx(j,k)) = .true.   
         AllOut(BNVIndy(j,k)) = .true. 
         AllOut(BNAxInd(j,k)) = .true.         
         AllOut(BNTnInd(j,k)) = .true.
         AllOut(BNAlpha(j,k)) = .true.
         AllOut(BNTheta(j,k)) = .true.
         AllOut(BNPhi  (j,k)) = .true.   
         AllOut(BNCurve(j,k)) = .true.
         AllOut(BNCl   (j,k)) = .true.
         AllOut(BNCd   (j,k)) = .true.
         AllOut(BNCm   (j,k)) = .true.
         AllOut(BNCx   (j,k)) = .true.
         AllOut(BNCy   (j,k)) = .true.
         AllOut(BNCn   (j,k)) = .true.
         AllOut(BNCt   (j,k)) = .true.
         AllOut(BNFl   (j,k)) = .true.
         AllOut(BNFd   (j,k)) = .true.
         AllOut(BNMm   (j,k)) = .true.
         AllOut(BNFx   (j,k)) = .true.
         AllOut(BNFy   (j,k)) = .true.
         AllOut(BNFn   (j,k)) = .true.
         AllOut(BNFt   (j,k)) = .true.
         AllOut(BNClrnc(j,k)) = .true.
      end do
   end do
   
   
   do i=1,p%NumOuts
      InitOut%RotFrame_y(i+indx_next-1) = AllOut( p%OutParam(i)%Indx )      
   end do    
   
   do i=1,p%BldNd_TotNumOuts
      InitOut%RotFrame_y(i+p%NumOuts+indx_next-1) = .true.
      !AbsCant, AbsToe, AbsTwist should probably be set to .false.
   end do
      
   
   deallocate(AllOut)
          
END SUBROUTINE Init_Jacobian_y
!----------------------------------------------------------------------------------------------------------------------------------
SUBROUTINE Init_Jacobian_u( InputFileData, p, u, InitOut, ErrStat, ErrMsg)

   TYPE(RotInputFile)                , INTENT(IN   ) :: InputFileData         !< input file data (for default blade perturbation)
   TYPE(RotParameterType)            , INTENT(INOUT) :: p                     !< parameters
   TYPE(RotInputType)                , INTENT(IN   ) :: u                     !< inputs
   TYPE(RotInitOutputType)           , INTENT(INOUT) :: InitOut               !< Initialization output data (for Jacobian row/column names)
   
   INTEGER(IntKi)                    , INTENT(  OUT) :: ErrStat               !< Error status of the operation
   CHARACTER(*)                      , INTENT(  OUT) :: ErrMsg                !< Error message if ErrStat /= ErrID_None
   
      ! local variables:
   INTEGER(IntKi)                :: i, j, k, index, index_last, nu, i_meshField
   REAL(ReKi)                    :: perturb, perturb_t, perturb_b(MaxBl)
   LOGICAL                       :: FieldMask(FIELDMASK_SIZE)
   CHARACTER(1), PARAMETER       :: UVW(3) = (/'U','V','W'/)
   INTEGER(IntKi)                                    :: ErrStat2
   CHARACTER(ErrMsgLen)                              :: ErrMsg2
   CHARACTER(*), PARAMETER                           :: RoutineName = 'Init_Jacobian_u'
   
   ErrStat = ErrID_None
   ErrMsg  = ""
   
   
      ! determine how many inputs there are in the Jacobians
   nu = u%TowerMotion%NNodes * 9            & ! 3 Translation Displacements + 3 orientations + 3 Translation velocities at each node
      + u%hubMotion%NNodes   * 9            & ! 3 Translation Displacements + 3 orientations + 3 Rotation velocities at each node
      + size( u%InflowOnBlade)              &
      + size( u%InflowOnTower)              & !note that we are not passing the inflow on nacelle or hub here
      + size( u%UserProp)

   do i=1,p%NumBlades
      nu = nu + u%BladeMotion(i)%NNodes * 15 & ! 3 Translation Displacements + 3 orientations + 3 Translation velocities + 3 Rotation velocities + 3 TranslationAcc at each node
          + u%BladeRootMotion(i)%NNodes * 3   ! 3 orientations at each node
   end do      
      
   ! all other inputs ignored

      
   !............................                     
   ! fill matrix to store index to help us figure out what the ith value of the u vector really means
   ! (see aerodyn::perturb_u ... these MUST match )
   ! column 1 indicates module's mesh and field
   ! column 2 indicates the first index (x-y-z component) of the field
   ! column 3 is the node
   !............................                     
   
   call allocAry( p%Jac_u_indx, nu, 3, 'p%Jac_u_indx', ErrStat2, ErrMsg2)      
      call SetErrStat(ErrStat2, ErrMsg2, ErrStat, ErrMsg, RoutineName)
   if (ErrStat >= AbortErrLev) return                     
            
   !...............
   ! AD input mappings stored in p%Jac_u_indx:   
   !...............            
   index = 1
   !Module/Mesh/Field: u%TowerMotion%TranslationDisp  = 1;
   !Module/Mesh/Field: u%TowerMotion%Orientation      = 2;
   !Module/Mesh/Field: u%TowerMotion%TranslationVel   = 3;
   do i_meshField = 1,3
      do i=1,u%TowerMotion%NNodes
         do j=1,3
            p%Jac_u_indx(index,1) =  i_meshField
            p%Jac_u_indx(index,2) =  j !component index:  j
            p%Jac_u_indx(index,3) =  i !Node:   i
            index = index + 1
         end do !j      
      end do !i
   end do
   
   !Module/Mesh/Field: u%HubMotion%TranslationDisp = 4;
   !Module/Mesh/Field: u%HubMotion%Orientation     = 5;
   !Module/Mesh/Field: u%HubMotion%RotationVel     = 6;
   do i_meshField = 4,6
      do i=1,u%HubMotion%NNodes
         do j=1,3
            p%Jac_u_indx(index,1) =  i_meshField
            p%Jac_u_indx(index,2) =  j !component index:  j
            p%Jac_u_indx(index,3) =  i !Node:   i
            index = index + 1
         end do !j      
      end do !i
   end do
   
   !bjj: if MaxBl (max blades) changes, we need to modify this
   !Module/Mesh/Field: u%BladeRootMotion(1)%Orientation = 7;
   !Module/Mesh/Field: u%BladeRootMotion(2)%Orientation = 8;
   !Module/Mesh/Field: u%BladeRootMotion(3)%Orientation = 9;   
   do k=1,p%NumBlades         
      do i_meshField = 6,6
         do i=1,u%BladeRootMotion(k)%NNodes
            do j=1,3
               p%Jac_u_indx(index,1) =  i_meshField + k
               p%Jac_u_indx(index,2) =  j !component index:  j
               p%Jac_u_indx(index,3) =  i !Node:   i
               index = index + 1
            end do !j      
         end do !i
            
      end do !i_meshField                            
   end do !k  
      
   !bjj: if MaxBl (max blades) changes, we need to modify this
   !Module/Mesh/Field: u%BladeMotion(1)%TranslationDisp = 10;
   !Module/Mesh/Field: u%BladeMotion(1)%Orientation     = 11;
   !Module/Mesh/Field: u%BladeMotion(1)%TranslationVel  = 12;
   !Module/Mesh/Field: u%BladeMotion(1)%RotationVel     = 13;
   !Module/Mesh/Field: u%BladeMotion(1)%TranslationAcc  = 14;

   !Module/Mesh/Field: u%BladeMotion(2)%TranslationDisp = 15;
   !Module/Mesh/Field: u%BladeMotion(2)%Orientation     = 16;
   !Module/Mesh/Field: u%BladeMotion(2)%TranslationVel  = 17;
   !Module/Mesh/Field: u%BladeMotion(2)%RotationVel     = 18;
   !Module/Mesh/Field: u%BladeMotion(2)%TranslationAcc  = 19;
   
   !Module/Mesh/Field: u%BladeMotion(3)%TranslationDisp = 20;
   !Module/Mesh/Field: u%BladeMotion(3)%Orientation     = 21;
   !Module/Mesh/Field: u%BladeMotion(3)%TranslationVel  = 22;
   !Module/Mesh/Field: u%BladeMotion(3)%RotationVel     = 23;
   !Module/Mesh/Field: u%BladeMotion(3)%TranslationAcc  = 24;
   do k=1,p%NumBlades
      do i_meshField = 1,5
         do i=1,u%BladeMotion(k)%NNodes
            do j=1,3
               p%Jac_u_indx(index,1) =  9 + i_meshField + (k-1)*5
               p%Jac_u_indx(index,2) =  j !component index:  j
               p%Jac_u_indx(index,3) =  i !Node:   i
               index = index + 1
            end do !j      
         end do !i
            
      end do !i_meshField                            
   end do !k
   
   !Module/Mesh/Field: u%InflowOnBlade(:,:,1) = 25;
   !Module/Mesh/Field: u%InflowOnBlade(:,:,2) = 26;
   !Module/Mesh/Field: u%InflowOnBlade(:,:,3) = 27;
   do k=1,size(u%InflowOnBlade,3)    ! p%NumBlades
      do i=1,size(u%InflowOnBlade,2) ! numNodes
         do j=1,3
            p%Jac_u_indx(index,1) =  24 + k
            p%Jac_u_indx(index,2) =  j !component index:  j
            p%Jac_u_indx(index,3) =  i !Node:   i
            index = index + 1
         end do !j      
      end do !i
   end do !k
   
   !Module/Mesh/Field: u%InflowOnTower(:,:) = 28;
   do i=1,size(u%InflowOnTower,2) ! numNodes
      do j=1,3
         p%Jac_u_indx(index,1) =  28
         p%Jac_u_indx(index,2) =  j !component index:  j
         p%Jac_u_indx(index,3) =  i !Node:   i
         index = index + 1
      end do !j      
   end do !i
   
   !Module/Mesh/Field: u%UserProp(:,:) = 29,30,31;
   
   do k=1,size(u%UserProp,2) ! p%NumBlades         
      do i=1,size(u%UserProp,1) ! numNodes
            p%Jac_u_indx(index,1) =  28 + k
            p%Jac_u_indx(index,2) =  1 !component index:  this is a scalar, so 1, but is never used
            p%Jac_u_indx(index,3) =  i !Node:   i
            index = index + 1     
      end do !i
   end do !k
      !......................................
      ! default perturbations, p%du:
      !......................................
   call allocAry( p%du, 31, 'p%du', ErrStat2, ErrMsg2) ! 31 = number of unique values in p%Jac_u_indx(:,1)
      call SetErrStat(ErrStat2, ErrMsg2, ErrStat, ErrMsg, RoutineName)

   perturb = 2*D2R
   
   do k=1,p%NumBlades
      perturb_b(k) = 0.2_ReKi*D2R * InputFileData%BladeProps(k)%BlSpn( InputFileData%BladeProps(k)%NumBlNds )
   end do

   if ( u%TowerMotion%NNodes > 0) then
      perturb_t = 0.2_ReKi*D2R * u%TowerMotion%Position( 3, u%TowerMotion%NNodes )
   else
      perturb_t = 0.0_ReKi
   end if   
   
   p%du(1) = perturb_t                    ! u%TowerMotion%TranslationDisp  = 1
   p%du(2) = perturb                      ! u%TowerMotion%Orientation      = 2
   p%du(3) = perturb_t                    ! u%TowerMotion%TranslationVel   = 3
   p%du(4) = perturb_b(1)                 ! u%HubMotion%TranslationDisp    = 4
   p%du(5) = perturb                      ! u%HubMotion%Orientation        = 5
   p%du(6) = perturb                      ! u%HubMotion%RotationVel        = 6
   do i_meshField = 7,9   
      p%du(i_meshField) = perturb         ! u%BladeRootMotion(k)%Orientation = 6+k, for k in [1, 3]
   end do
   do k=1,p%NumBlades         
      p%du(10 + (k-1)*5) = perturb_b(k)   ! u%BladeMotion(k)%TranslationDisp = 10 + (k-1)*5
      p%du(11 + (k-1)*5) = perturb        ! u%BladeMotion(k)%Orientation     = 11 + (k-1)*5
      p%du(12 + (k-1)*5) = perturb_b(k)   ! u%BladeMotion(k)%TranslationVel  = 12 + (k-1)*5
      p%du(13 + (k-1)*5) = perturb        ! u%BladeMotion(k)%RotationVel     = 13 + (k-1)*5
      p%du(14 + (k-1)*5) = perturb_b(k)   ! u%BladeMotion(k)%TranslationAcc  = 14 + (k-1)*5 !bjj: is the correct????
   end do
   do k=1,p%NumBlades
      p%du(24 + k) = perturb_b(k)         ! u%InflowOnBlade(:,:,k) = 24 + k
   end do      
   p%du(28) = perturb_t                   ! u%InflowOnTower(:,:) = 28
   do k=1,p%NumBlades 
      p%du(28+k) = perturb                ! u%UserProp(:,:) = 29,30,31
   end do      
      !.....................
      ! get names of linearized inputs
      !.....................
   call AllocAry(InitOut%LinNames_u, nu, 'LinNames_u', ErrStat2, ErrMsg2)
      call SetErrStat(ErrStat2, ErrMsg2, ErrStat, ErrMsg, RoutineName)
   call AllocAry(InitOut%RotFrame_u, nu, 'RotFrame_u', ErrStat2, ErrMsg2)
      call SetErrStat(ErrStat2, ErrMsg2, ErrStat, ErrMsg, RoutineName)
   call AllocAry(InitOut%IsLoad_u, nu, 'IsLoad_u', ErrStat2, ErrMsg2)
      call SetErrStat(ErrStat2, ErrMsg2, ErrStat, ErrMsg, RoutineName)
      if (ErrStat >= AbortErrLev) return

   InitOut%IsLoad_u   = .false. ! None of AeroDyn's inputs are loads
   InitOut%RotFrame_u = .false.
   do k=0,p%NumBlades*p%NumBlNds-1
      InitOut%RotFrame_u(nu - k ) = .true.   ! UserProp(:,:)
   end do  
   index = 1
   FieldMask = .false.
   FieldMask(MASKID_TRANSLATIONDISP) = .true.
   FieldMask(MASKID_Orientation) = .true.
   FieldMask(MASKID_TRANSLATIONVel) = .true.
   call PackMotionMesh_Names(u%TowerMotion, 'Tower', InitOut%LinNames_u, index, FieldMask=FieldMask)
   
   FieldMask(MASKID_TRANSLATIONVel) = .false.
   FieldMask(MASKID_RotationVel) = .true.
   call PackMotionMesh_Names(u%HubMotion, 'Hub', InitOut%LinNames_u, index, FieldMask=FieldMask)

   index_last = index
   FieldMask = .false.
   FieldMask(MASKID_Orientation) = .true.
   do k = 1,p%NumBlades
      call PackMotionMesh_Names(u%BladeRootMotion(k), 'Blade root '//trim(num2lstr(k)), InitOut%LinNames_u, index, FieldMask=FieldMask)
   end do
   
   FieldMask(MASKID_TRANSLATIONDISP) = .true.
   FieldMask(MASKID_TRANSLATIONVel)  = .true.
   FieldMask(MASKID_RotationVel) = .true.
   FieldMask(MASKID_TRANSLATIONAcc)  = .true.
   do k=1,p%NumBlades
      call PackMotionMesh_Names(u%BladeMotion(k), 'Blade '//trim(num2lstr(k)), InitOut%LinNames_u, index, FieldMask=FieldMask)
   end do
   
   do k=1,p%NumBlades
      do i=1,p%NumBlNds
         do j=1,3
            InitOut%LinNames_u(index) = UVW(j)//'-component inflow on blade '//trim(num2lstr(k))//', node '//trim(num2lstr(i))//', m/s'
            index = index + 1
         end do
      end do
   end do
   !InitOut%RotFrame_u(index_last:index-1) = .true. ! values on the mesh (and from IfW) are in global coordinates, thus not in the rotating frame

   do i=1,p%NumTwrNds
      do j=1,3
         InitOut%LinNames_u(index) = UVW(j)//'-component inflow on tower node '//trim(num2lstr(i))//', m/s'
         index = index + 1
      end do
   end do

   do k=1,p%NumBlades
      do i=1,p%NumBlNds
            InitOut%LinNames_u(index) = 'User property on blade '//trim(num2lstr(k))//', node '//trim(num2lstr(i))//', -'
         index = index + 1
      end do
   end do

   END SUBROUTINE Init_Jacobian_u
!----------------------------------------------------------------------------------------------------------------------------------
SUBROUTINE Init_Jacobian_x( p, InitOut, ErrStat, ErrMsg)

   TYPE(RotParameterType)            , INTENT(INOUT) :: p                     !< parameters
   TYPE(RotInitOutputType)           , INTENT(INOUT) :: InitOut               !< Output for initialization routine
   
   INTEGER(IntKi)                    , INTENT(  OUT) :: ErrStat               !< Error status of the operation
   CHARACTER(*)                      , INTENT(  OUT) :: ErrMsg                !< Error message if ErrStat /= ErrID_None
   
   INTEGER(IntKi)                                    :: ErrStat2
   CHARACTER(ErrMsgLen)                              :: ErrMsg2
   CHARACTER(*), PARAMETER                           :: RoutineName = 'Init_Jacobian_x'
   
      ! local variables:
   INTEGER(IntKi)                :: i, j, k
   INTEGER(IntKi)                :: nx
   INTEGER(IntKi)                :: nx1
   CHARACTER(25)                 :: NodeTxt
   
   ErrStat = ErrID_None
   ErrMsg  = ""
   
   
   nx = p%BEMT%DBEMT%lin_nx + p%BEMT%UA%lin_nx
   
      ! allocate space for the row/column names and for perturbation sizes
   ! always allocate this in case it is size zero ... (we use size(p%dx) for many calculations)
   CALL AllocAry(p%dx,                 nx, 'p%dx',         ErrStat2, ErrMsg2); call SetErrStat(ErrStat2, ErrMsg2, ErrStat, ErrMsg, RoutineName)
   if (nx==0) return
   
   CALL AllocAry(InitOut%LinNames_x,   nx, 'LinNames_x',   ErrStat2, ErrMsg2); CALL SetErrStat(ErrStat2, ErrMsg2, ErrStat, ErrMsg, RoutineName)
   CALL AllocAry(InitOut%RotFrame_x,   nx, 'RotFrame_x',   ErrStat2, ErrMsg2); CALL SetErrStat(ErrStat2, ErrMsg2, ErrStat, ErrMsg, RoutineName)
   CALL AllocAry(InitOut%DerivOrder_x, nx, 'DerivOrder_x', ErrStat2, ErrMsg2); CALL SetErrStat(ErrStat2, ErrMsg2, ErrStat, ErrMsg, RoutineName)
   if (ErrStat >= AbortErrLev) return
   
      ! All DBEMT continuous states are order = 2; UA states are order 1
   
   ! set default perturbation sizes: p%dx
   p%dx = 2.0_R8Ki * D2R_D 
   
      ! set linearization output names:
   nx1 = p%BEMT%DBEMT%lin_nx/2
   if (nx1>0) then
      InitOut%DerivOrder_x(1:p%BEMT%DBEMT%lin_nx) = 2
      InitOut%RotFrame_x(  1:p%BEMT%DBEMT%lin_nx) = .true.
   
      k = 1
      do j=1,p%NumBlades ! size(x%BEMT%DBEMT%element,2)
         do i=1,p%NumBlNds ! size(x%BEMT%DBEMT%element,1)
            NodeTxt = 'blade '//trim(num2lstr(j))//', node '//trim(num2lstr(i))
            InitOut%LinNames_x(k) = 'vind (axial) at '//trim(NodeTxt)//', m/s'
            k = k + 1
            
            InitOut%LinNames_x(k) = 'vind (tangential) at '//trim(NodeTxt)//', m/s'
            k = k + 1
         end do
      end do
   
      do i=1,nx1
         InitOut%LinNames_x(i+nx1) = 'First time derivative of '//trim(InitOut%LinNames_x(i))//'/s'
         InitOut%RotFrame_x(i+nx1) = InitOut%RotFrame_x(i)
      end do
   end if
   
   if (p%BEMT%UA%lin_nx>0) then
      InitOut%DerivOrder_x(1+p%BEMT%DBEMT%lin_nx:nx) = 1
      InitOut%RotFrame_x(  1+p%BEMT%DBEMT%lin_nx:nx) = .true.
   
      k = 1 + p%BEMT%DBEMT%lin_nx
      do j=1,p%NumBlades ! size(x%BEMT%DBEMT%element,2)
         do i=1,p%NumBlNds ! size(x%BEMT%DBEMT%element,1)
            NodeTxt = 'blade '//trim(num2lstr(j))//', node '//trim(num2lstr(i))
            
            InitOut%LinNames_x(k) = 'x1 '//trim(NodeTxt)//', rad'
            k = k + 1

            InitOut%LinNames_x(k) = 'x2 '//trim(NodeTxt)//', rad'
            k = k + 1
            
            InitOut%LinNames_x(k) = 'x3 '//trim(NodeTxt)//', -'
            k = k + 1
            
            InitOut%LinNames_x(k) = 'x4 '//trim(NodeTxt)//', -'
            p%dx(k) = 0.001 ! x4 is a number between 0 and 1, so we need this to be small
            k = k + 1
         end do
      end do
      
   end if
   
END SUBROUTINE Init_Jacobian_x
!----------------------------------------------------------------------------------------------------------------------------------
!> This routine initializes the array that maps rows/columns of the Jacobian to specific mesh fields.
!! Do not change the order of this packing without changing corresponding parts of AD linearization !
SUBROUTINE Init_Jacobian( InputFileData, p, p_AD, u, y, m, InitOut, ErrStat, ErrMsg)

   type(RotInputFile)                , intent(in   ) :: InputFileData         !< input file data (for default blade perturbation)
   TYPE(RotParameterType)            , INTENT(INOUT) :: p                     !< parameters
   TYPE(AD_ParameterType)            , INTENT(INOUT) :: p_AD                  !< parameters
   TYPE(RotInputType)                , INTENT(IN   ) :: u                     !< inputs
   TYPE(RotOutputType)               , INTENT(IN   ) :: y                     !< outputs
   TYPE(RotMiscVarType)              , INTENT(IN   ) :: m                     !< miscellaneous variable
   TYPE(RotInitOutputType)           , INTENT(INOUT) :: InitOut               !< Initialization output data (for Jacobian row/column names)
   
   INTEGER(IntKi)                    , INTENT(  OUT) :: ErrStat               !< Error status of the operation
   CHARACTER(*)                      , INTENT(  OUT) :: ErrMsg                !< Error message if ErrStat /= ErrID_None
   
   INTEGER(IntKi)                                    :: ErrStat2
   CHARACTER(ErrMsgLen)                              :: ErrMsg2
   CHARACTER(*), PARAMETER                           :: RoutineName = 'Init_Jacobian'
   
   
   ErrStat = ErrID_None
   ErrMsg  = ""
  
!FIXME: add logic to check that p%NumBlades is not greater than MaxBl.  Cannot linearize if that is true. 
   call Init_Jacobian_y( p, y, InitOut, ErrStat, ErrMsg)
   
      ! these matrices will be needed for linearization with frozen wake feature
   if (p%FrozenWake) then
      call AllocAry(m%BEMT%AxInd_op,p%NumBlNds,p%numBlades,'m%BEMT%AxInd_op', ErrStat2,ErrMsg2); call SetErrStat(ErrStat2,ErrMsg2,ErrStat,ErrMsg,RoutineName)
      call AllocAry(m%BEMT%TnInd_op,p%NumBlNds,p%numBlades,'m%BEMT%TnInd_op', ErrStat2,ErrMsg2); call SetErrStat(ErrStat2,ErrMsg2,ErrStat,ErrMsg,RoutineName)
   end if
   
   call Init_Jacobian_u( InputFileData, p, u, InitOut, ErrStat2, ErrMsg2); call SetErrStat(ErrStat2, ErrMsg2, ErrStat, ErrMsg, RoutineName)

   call Init_Jacobian_x( p, InitOut, ErrStat2, ErrMsg2); call SetErrStat(ErrStat2, ErrMsg2, ErrStat, ErrMsg, RoutineName)

END SUBROUTINE Init_Jacobian
!----------------------------------------------------------------------------------------------------------------------------------
!> This routine perturbs the nth element of the u array (and mesh/field it corresponds to)
!! Do not change this without making sure subroutine aerodyn::init_jacobian is consistant with this routine!
SUBROUTINE Perturb_u( p, n, perturb_sign, u, du )

   TYPE(RotParameterType)              , INTENT(IN   ) :: p                      !< parameters
   INTEGER( IntKi )                    , INTENT(IN   ) :: n                      !< number of array element to use 
   INTEGER( IntKi )                    , INTENT(IN   ) :: perturb_sign           !< +1 or -1 (value to multiply perturbation by; positive or negative difference)
   TYPE(RotInputType)                  , INTENT(INOUT) :: u                      !< perturbed AD inputs
   REAL( R8Ki )                        , INTENT(  OUT) :: du                     !< amount that specific input was perturbed
   

   ! local variables
   INTEGER                                             :: fieldIndx
   INTEGER                                             :: node
      
   fieldIndx = p%Jac_u_indx(n,2) 
   node      = p%Jac_u_indx(n,3) 
   
   du = p%du(  p%Jac_u_indx(n,1) )
   
      ! determine which mesh we're trying to perturb and perturb the input:
   SELECT CASE( p%Jac_u_indx(n,1) )
      
   CASE ( 1) !Module/Mesh/Field: u%TowerMotion%TranslationDisp = 1;
      u%TowerMotion%TranslationDisp( fieldIndx,node) = u%TowerMotion%TranslationDisp( fieldIndx,node) + du * perturb_sign
   CASE ( 2) !Module/Mesh/Field: u%TowerMotion%Orientation = 2;
      CALL PerturbOrientationMatrix( u%TowerMotion%Orientation(:,:,node), du * perturb_sign, fieldIndx )
   CASE ( 3) !Module/Mesh/Field: u%TowerMotion%TranslationVel = 3;
      u%TowerMotion%TranslationVel( fieldIndx,node ) = u%TowerMotion%TranslationVel( fieldIndx,node) + du * perturb_sign
      
   CASE ( 4) !Module/Mesh/Field: u%HubMotion%TranslationDisp = 4;
      u%HubMotion%TranslationDisp(fieldIndx,node) = u%HubMotion%TranslationDisp(fieldIndx,node) + du * perturb_sign
   CASE ( 5) !Module/Mesh/Field: u%HubMotion%Orientation = 5;
      CALL PerturbOrientationMatrix( u%HubMotion%Orientation(:,:,node), du * perturb_sign, fieldIndx )
   CASE ( 6) !Module/Mesh/Field: u%HubMotion%RotationVel = 6;
      u%HubMotion%RotationVel(fieldIndx,node) = u%HubMotion%RotationVel(fieldIndx,node) + du * perturb_sign
   
   CASE ( 7) !Module/Mesh/Field: u%BladeRootMotion(1)%Orientation = 7;
      CALL PerturbOrientationMatrix( u%BladeRootMotion(1)%Orientation(:,:,node), du * perturb_sign, fieldIndx )

   CASE ( 8) !Module/Mesh/Field: u%BladeRootMotion(2)%Orientation = 8;
      CALL PerturbOrientationMatrix( u%BladeRootMotion(2)%Orientation(:,:,node), du * perturb_sign, fieldIndx )
      
   CASE ( 9) !Module/Mesh/Field: u%BladeRootMotion(3)%Orientation = 9;
      CALL PerturbOrientationMatrix( u%BladeRootMotion(3)%Orientation(:,:,node), du * perturb_sign, fieldIndx )
      
   CASE (10) !Module/Mesh/Field: u%BladeMotion(1)%TranslationDisp = 10;
      u%BladeMotion(1)%TranslationDisp(fieldIndx,node) = u%BladeMotion(1)%TranslationDisp(fieldIndx,node) + du * perturb_sign
   CASE (11) !Module/Mesh/Field: u%BladeMotion(1)%Orientation = 11;
      CALL PerturbOrientationMatrix( u%BladeMotion(1)%Orientation(:,:,node), du * perturb_sign, fieldIndx )
   CASE (12) !Module/Mesh/Field: u%BladeMotion(1)%TranslationVel = 12;
      u%BladeMotion(1)%TranslationVel(fieldIndx,node) = u%BladeMotion(1)%TranslationVel(fieldIndx,node) + du * perturb_sign
   CASE (13) !Module/Mesh/Field: u%BladeMotion(1)%RotationVel = 13;
      u%BladeMotion(1)%RotationVel(fieldIndx,node) = u%BladeMotion(1)%RotationVel(fieldIndx,node) + du * perturb_sign
   CASE (14) !Module/Mesh/Field: u%BladeMotion(1)%TranslationAcc = 14;
      u%BladeMotion(1)%TranslationAcc(fieldIndx,node) = u%BladeMotion(1)%TranslationAcc(fieldIndx,node) + du * perturb_sign
      
   CASE (15) !Module/Mesh/Field: u%BladeMotion(2)%TranslationDisp = 15;
      u%BladeMotion(2)%TranslationDisp( fieldIndx,node) = u%BladeMotion(2)%TranslationDisp( fieldIndx,node) + du * perturb_sign
   CASE (16) !Module/Mesh/Field: u%BladeMotion(2)%Orientation = 16;
      CALL PerturbOrientationMatrix( u%BladeMotion(2)%Orientation(:,:,node), du * perturb_sign, fieldIndx )
   CASE (17) !Module/Mesh/Field: u%BladeMotion(2)%TranslationVel = 17;
      u%BladeMotion(2)%TranslationVel(fieldIndx,node) = u%BladeMotion(2)%TranslationVel(fieldIndx,node) + du * perturb_sign
   CASE (18) !Module/Mesh/Field: u%BladeMotion(2)%RotationVel = 18;
      u%BladeMotion(2)%RotationVel(fieldIndx,node) = u%BladeMotion(2)%RotationVel(fieldIndx,node) + du * perturb_sign
   CASE (19) !Module/Mesh/Field: u%BladeMotion(2)%TranslationAcc = 19;
      u%BladeMotion(2)%TranslationAcc(fieldIndx,node) = u%BladeMotion(2)%TranslationAcc(fieldIndx,node) + du * perturb_sign
      
   CASE (20) !Module/Mesh/Field: u%BladeMotion(3)%TranslationDisp = 20;
      u%BladeMotion(3)%TranslationDisp( fieldIndx,node) = u%BladeMotion(3)%TranslationDisp( fieldIndx,node) + du * perturb_sign
   CASE (21) !Module/Mesh/Field: u%BladeMotion(3)%Orientation = 21;
      CALL PerturbOrientationMatrix( u%BladeMotion(3)%Orientation(:,:,node), du * perturb_sign, fieldIndx )
   CASE (22) !Module/Mesh/Field: u%BladeMotion(3)%TranslationVel = 22;
      u%BladeMotion(3)%TranslationVel(fieldIndx,node) = u%BladeMotion(3)%TranslationVel(fieldIndx,node) + du * perturb_sign
   CASE (23) !Module/Mesh/Field: u%BladeMotion(3)%RotationVel = 23;
      u%BladeMotion(3)%RotationVel(fieldIndx,node) = u%BladeMotion(3)%RotationVel(fieldIndx,node) + du * perturb_sign
   CASE (24) !Module/Mesh/Field: u%BladeMotion(3)%TranslationAcc = 24;
      u%BladeMotion(3)%TranslationAcc(fieldIndx,node) = u%BladeMotion(3)%TranslationAcc(fieldIndx,node) + du * perturb_sign

   CASE (25) !Module/Mesh/Field: u%InflowOnBlade(:,:,1) = 25;
      u%InflowOnBlade(fieldIndx,node,1) = u%InflowOnBlade(fieldIndx,node,1) + du * perturb_sign
   CASE (26) !Module/Mesh/Field: u%InflowOnBlade(:,:,2) = 26;
      u%InflowOnBlade(fieldIndx,node,2) = u%InflowOnBlade(fieldIndx,node,2) + du * perturb_sign
   CASE (27) !Module/Mesh/Field: u%InflowOnBlade(:,:,3) = 27;
      u%InflowOnBlade(fieldIndx,node,3) = u%InflowOnBlade(fieldIndx,node,3) + du * perturb_sign
      
   CASE (28) !Module/Mesh/Field: u%InflowOnTower(:,:)   = 28;
      u%InflowOnTower(fieldIndx,node) = u%InflowOnTower(fieldIndx,node) + du * perturb_sign
   CASE (29) !Module/Mesh/Field: u%UserProp(:,1)   = 29; 
      u%UserProp(node,1) = u%UserProp(node,1) + du * perturb_sign
   CASE (30) !Module/Mesh/Field: u%UserProp(:,2)   = 30; 
      u%UserProp(node,2) = u%UserProp(node,2) + du * perturb_sign
   CASE (31) !Module/Mesh/Field: u%UserProp(:,3)   = 31; 
      u%UserProp(node,3) = u%UserProp(node,3) + du * perturb_sign
   END SELECT
      
END SUBROUTINE Perturb_u
!----------------------------------------------------------------------------------------------------------------------------------
!> This routine perturbs the nth element of the u array (and mesh/field it corresponds to)
!! Do not change this without making sure subroutine aerodyn::init_jacobian is consistant with this routine!
SUBROUTINE Perturb_x( p, n, perturb_sign, x, dx )

   TYPE(RotParameterType)              , INTENT(IN   ) :: p                      !< parameters
   INTEGER( IntKi )                    , INTENT(IN   ) :: n                      !< number of array element to use 
   INTEGER( IntKi )                    , INTENT(IN   ) :: perturb_sign           !< +1 or -1 (value to multiply perturbation by; positive or negative difference)
   TYPE(RotContinuousStateType)        , INTENT(INOUT) :: x                      !< perturbed AD continuous states
   REAL( R8Ki )                        , INTENT(  OUT) :: dx                     !< amount that specific input was perturbed
   

   ! local variables
   INTEGER(IntKi)    :: Blade             ! loop over blade nodes
   INTEGER(IntKi)    :: BladeNode         ! loop over blades
   INTEGER(IntKi)    :: StateIndex        ! loop over blades


   dx   = p%dx( n )
   
   if (n <= p%BEMT%DBEMT%lin_nx) then

      if (n <= p%BEMT%DBEMT%lin_nx/2) then ! x_p%BEMT%DBEMT%element(i,j)%vind, else x_p%BEMT%DBEMT%element(i,j)%vind_dot
         call GetStateIndices( n, size(x%BEMT%DBEMT%element,2), size(x%BEMT%DBEMT%element,1), size(x%BEMT%DBEMT%element(1,1)%vind), Blade, BladeNode, StateIndex )
         x%BEMT%DBEMT%element(BladeNode,Blade)%vind(StateIndex) = x%BEMT%DBEMT%element(BladeNode,Blade)%vind(StateIndex) + dx * perturb_sign
      else
         call GetStateIndices( n - p%BEMT%DBEMT%lin_nx/2, size(x%BEMT%DBEMT%element,2), size(x%BEMT%DBEMT%element,1), size(x%BEMT%DBEMT%element(1,1)%vind_dot), Blade, BladeNode, StateIndex )
         x%BEMT%DBEMT%element(BladeNode,Blade)%vind_dot(StateIndex) = x%BEMT%DBEMT%element(BladeNode,Blade)%vind_dot(StateIndex) + dx * perturb_sign
      endif
   
   else
      !call GetStateIndices( n - p%BEMT%DBEMT%lin_nx, size(x%BEMT%UA%element,2), size(x%BEMT%UA%element,1), size(x%BEMT%UA%element(1,1)%x), Blade, BladeNode, StateIndex )
      call GetStateIndices( n - p%BEMT%DBEMT%lin_nx, size(x%BEMT%UA%element,2), size(x%BEMT%UA%element,1), 4, Blade, BladeNode, StateIndex )
      x%BEMT%UA%element(BladeNode,Blade)%x(StateIndex) = x%BEMT%UA%element(BladeNode,Blade)%x(StateIndex) + dx * perturb_sign
   
   end if

contains
   subroutine GetStateIndices( Indx, NumberOfBlades, NumberOfElementsPerBlade, NumberOfStatesPerElement, Blade, BladeNode, StateIndex )
   
      integer(IntKi), intent(in   ) :: Indx
      integer(IntKi), intent(in   ) :: NumberOfBlades             !< how many blades (size of array)
      integer(IntKi), intent(in   ) :: NumberOfElementsPerBlade   !< how many nodes per blades (size of array)
      integer(IntKi), intent(in   ) :: NumberOfStatesPerElement   !< how many states at each blade element
      
      integer(IntKi), intent(  out) :: Blade
      integer(IntKi), intent(  out) :: BladeNode
      integer(IntKi), intent(  out) :: StateIndex
      
      integer(IntKi)                :: CheckNum
      

      StateIndex = mod(Indx-1, NumberOfStatesPerElement ) + 1    ! returns a number in [1,NumberOfStatesPerElement]
      
      CheckNum = (Indx - StateIndex)/NumberOfStatesPerElement
      BladeNode = mod(CheckNum, NumberOfElementsPerBlade ) + 1   ! returns a number in [1,NumberOfElementsPerBlade]
      
      Blade = (CheckNum - BladeNode + 1)/NumberOfElementsPerBlade + 1

   end subroutine GetStateIndices
END SUBROUTINE Perturb_x
!----------------------------------------------------------------------------------------------------------------------------------
!> This routine uses values of two output types to compute an array of differences.
!! Do not change this packing without making sure subroutine aerodyn::init_jacobian is consistant with this routine!
SUBROUTINE Compute_dY(p, y_p, y_m, delta_p, delta_m, dY)
   
   TYPE(RotParameterType)            , INTENT(IN   ) :: p         !< parameters
   TYPE(RotOutputType)               , INTENT(IN   ) :: y_p       !< AD outputs at \f$ u + \Delta_p u \f$ or \f$ x + \Delta_p x \f$ (p=plus)
   TYPE(RotOutputType)               , INTENT(IN   ) :: y_m       !< AD outputs at \f$ u - \Delta_m u \f$ or \f$ x - \Delta_m x \f$ (m=minus)   
   REAL(R8Ki)                        , INTENT(IN   ) :: delta_p   !< difference in inputs or states \f$ delta_p = \Delta_p u \f$ or \f$ delta_p = \Delta_p x \f$
   REAL(R8Ki)                        , INTENT(IN   ) :: delta_m   !< difference in inputs or states \f$ delta_m = \Delta_m u \f$ or \f$ delta_m = \Delta_m x \f$
   REAL(R8Ki)                        , INTENT(INOUT) :: dY(:)     !< column of dYdu or dYdx: \f$ \frac{\partial Y}{\partial u_i} = \frac{y_p - y_m}{2 \, \Delta u}\f$ or \f$ \frac{\partial Y}{\partial x_i} = \frac{y_p - y_m}{2 \, \Delta x}\f$
   
      ! local variables:
   INTEGER(IntKi)    :: k              ! loop over blades
   INTEGER(IntKi)    :: indx_first     ! index indicating next value of dY to be filled 

   
   
   indx_first = 1
   call PackLoadMesh_dY(y_p%TowerLoad, y_m%TowerLoad, dY, indx_first)
   
   do k=1,p%NumBlades
      call PackLoadMesh_dY(y_p%BladeLoad(k), y_m%BladeLoad(k), dY, indx_first)
   end do
   
   
   do k=1,p%NumOuts + p%BldNd_TotNumOuts
      dY(k+indx_first-1) = y_p%WriteOutput(k) - y_m%WriteOutput(k)
   end do   
   
   
   dY = dY / (delta_p + delta_m)
   
END SUBROUTINE Compute_dY
!----------------------------------------------------------------------------------------------------------------------------------
!> This routine uses values of two continuous state types to compute an array of differences.
!! Do not change this packing without making sure subroutine aerodyn::init_jacobian is consistant with this routine!
SUBROUTINE Compute_dX(p, x_p, x_m, delta_p, delta_m, dX)
   
   TYPE(RotParameterType)            , INTENT(IN   ) :: p         !< parameters
   TYPE(RotContinuousStateType)      , INTENT(IN   ) :: x_p       !< AD continuous states at \f$ u + \Delta_p u \f$ or \f$ x + \Delta_p x \f$ (p=plus)
   TYPE(RotContinuousStateType)      , INTENT(IN   ) :: x_m       !< AD continuous states at \f$ u - \Delta_m u \f$ or \f$ x - \Delta_m x \f$ (m=minus)
   REAL(R8Ki)                        , INTENT(IN   ) :: delta_p   !< difference in inputs or states \f$ delta_p = \Delta_p u \f$ or \f$ delta_p = \Delta_p x \f$
   REAL(R8Ki)                        , INTENT(IN   ) :: delta_m   !< difference in inputs or states \f$ delta_m = \Delta_m u \f$ or \f$ delta_m = \Delta_m x \f$
   REAL(R8Ki)                        , INTENT(INOUT) :: dX(:)     !< column of dXdu or dXdx: \f$ \frac{\partial Y}{\partial u_i} = \frac{y_p - y_m}{2 \, \Delta u}\f$ or \f$ \frac{\partial Y}{\partial x_i} = \frac{y_p - y_m}{2 \, \Delta x}\f$
   
      ! local variables:
   INTEGER(IntKi)    :: i              ! loop over blade nodes
   INTEGER(IntKi)    :: j              ! loop over blades
   INTEGER(IntKi)    :: indx_first     ! index indicating next value of dY to be filled 

   
   indx_first = 1
   
   if (p%BEMT%DBEMT%lin_nx > 0) then
   
      do j=1,size(x_p%BEMT%DBEMT%element,2) ! number of blades
         do i=1,size(x_p%BEMT%DBEMT%element,1) ! number of nodes per blade
            dX(indx_first:indx_first+1) = x_p%BEMT%DBEMT%element(i,j)%vind - x_m%BEMT%DBEMT%element(i,j)%vind
            indx_first = indx_first + size(x_p%BEMT%DBEMT%element(i,j)%vind) !+= 2
         end do
      end do
   
      do j=1,size(x_p%BEMT%DBEMT%element,2) ! number of blades
         do i=1,size(x_p%BEMT%DBEMT%element,1) ! number of nodes per blade
            dX(indx_first:indx_first+1) = x_p%BEMT%DBEMT%element(i,j)%vind_dot - x_m%BEMT%DBEMT%element(i,j)%vind_dot
            indx_first = indx_first + size(x_p%BEMT%DBEMT%element(i,j)%vind_dot) !+=2
         end do
      end do
      
   end if
   
   if (p%BEMT%UA%lin_nx>0) then
   
      do j=1,size(x_p%BEMT%UA%element,2) ! number of blades
         do i=1,size(x_p%BEMT%UA%element,1) ! number of nodes per blade
            dX(indx_first:indx_first+3) = x_p%BEMT%UA%element(i,j)%x(1:4) - x_m%BEMT%UA%element(i,j)%x(1:4)
            indx_first = indx_first + 4 ! = index_first += 4
         end do
      end do

   end if

   dX = dX / (delta_p + delta_m)
   
END SUBROUTINE Compute_dX
!----------------------------------------------------------------------------------------------------------------------------------
END MODULE AeroDyn<|MERGE_RESOLUTION|>--- conflicted
+++ resolved
@@ -1652,9 +1652,9 @@
 
 !> Disturbed inflow on the blade if tower shadow or tower influence are enabled
 subroutine SetDisturbedInflow(p, u, m, errStat, errMsg)
-   type(AD_ParameterType),       intent(in   )  :: p                      !< AD parameters
-   type(AD_InputType),           intent(in   )  :: u                      !< AD Inputs at Time
-   type(AD_MiscVarType),         intent(inout)  :: m                      !< Misc/optimization variables
+   type(RotParameterType),       intent(in   )  :: p                      !< AD parameters
+   type(RotInputType),           intent(in   )  :: u                      !< AD Inputs at Time
+   type(RotMiscVarType),         intent(inout)  :: m                      !< Misc/optimization variables
    integer(IntKi),               intent(  out)  :: errStat                !< Error status of the operation
    character(*),                 intent(  out)  :: errMsg                 !< Error message if ErrStat /= ErrID_None
    ! local variables             
@@ -1922,21 +1922,17 @@
    real(R8Ki), allocatable                 :: Azimuth(:)
    
    integer(intKi)                          :: tIndx
-<<<<<<< HEAD
-   integer(intKi)                          :: k,j  ! loop counter for blades and nodes
-=======
    integer(intKi)                          :: iR ! Loop on rotors
-   integer(intKi)                          :: k                      ! loop counter for blades
->>>>>>> 36412808
+   integer(intKi)                          :: j, k  ! loop counter for blades
    character(*), parameter                 :: RoutineName = 'SetInputsForFVW'
 
    if( size(p%rotors)>1) then
-      print*,'TODO FVW with multiple rotors'
+      print*,'TODO FVW with multiple rotors (will be provided with PR#688)'
       STOP
    endif
 
    do tIndx=1,size(u)
-      do iR =1, 1 ! TODO TODO TODO
+      do iR =1, size(p%rotors)
          allocate(thetaBladeNds(p%rotors(iR)%NumBlNds, p%rotors(iR)%NumBlades))
          allocate(azimuth(p%rotors(iR)%NumBlades))
          ! Get disk average values and orientations
@@ -1945,35 +1941,11 @@
          call GeomWithoutSweepPitchTwist(p%rotors(iR),u(tIndx)%rotors(iR), m%rotors(iR), thetaBladeNds,ErrStat,ErrMsg)
          if (ErrStat >= AbortErrLev) return
 
-<<<<<<< HEAD
          ! Rather than use a meshcopy, we will just copy what we need to the WingsMesh
          ! NOTE:  MeshCopy requires the source mesh to be INOUT intent
          ! NOTE2: If we change the WingsMesh to not be identical to the BladeMotion mesh, add the mapping stuff here.
-      do k=1,p%NumBlades
-         if ( u(tIndx)%BladeMotion(k)%nNodes /= m%FVW_u(tIndx)%WingsMesh(k)%nNodes ) then
-            ErrStat = ErrID_Fatal
-            ErrMsg  = RoutineName//": WingsMesh contains different number of nodes than the BladeMotion mesh"
-            return
-         endif
-         m%FVW%PitchAndTwist(:,k) = thetaBladeNds(:,k) ! local pitch + twist (aerodyanmic + elastic) angle of the jth node in the kth blade
-         m%FVW_u(tIndx)%WingsMesh(k)%TranslationDisp   = u(tIndx)%BladeMotion(k)%TranslationDisp
-         m%FVW_u(tIndx)%WingsMesh(k)%Orientation       = u(tIndx)%BladeMotion(k)%Orientation
-         m%FVW_u(tIndx)%WingsMesh(k)%TranslationVel    = u(tIndx)%BladeMotion(k)%TranslationVel
-         m%FVW_u(tIndx)%HubPosition    = u(tIndx)%HubMotion%Position(:,1) + u(tIndx)%HubMotion%TranslationDisp(:,1)
-         m%FVW_u(tIndx)%HubOrientation = u(tIndx)%HubMotion%Orientation(:,:,1)
-
-         ! Inputs for dynamic stall (see SetInputsForBEMT)
-         do j=1,p%NumBlNds         
-            ! inputs for CUA, section pitch/torsion rate
-            m%FVW_u(tIndx)%omega_z(j,k) = dot_product( u(tIndx)%BladeMotion(k)%RotationVel(   :,j), m%WithoutSweepPitchTwist(3,:,j,k) ) ! rotation of no-sweep-pitch coordinate system around z of the jth node in the kth blade
-         end do !j=nodes
-
-      enddo !k=blade
-=======
-            ! Rather than use a meshcopy, we will just copy what we need to the WingsMesh
-            ! NOTE:  MeshCopy requires the source mesh to be INOUT intent
-            ! NOTE2: If we change the WingsMesh to not be identical to the BladeMotion mesh, add the mapping stuff here.
          do k=1,p%rotors(iR)%NumBlades
+
             if ( u(tIndx)%rotors(iR)%BladeMotion(k)%nNodes /= m%FVW_u(tIndx)%WingsMesh(k)%nNodes ) then
                ErrStat = ErrID_Fatal
                ErrMsg  = RoutineName//": WingsMesh contains different number of nodes than the BladeMotion mesh"
@@ -1985,17 +1957,22 @@
             m%FVW_u(tIndx)%WingsMesh(k)%TranslationVel    = u(tIndx)%rotors(iR)%BladeMotion(k)%TranslationVel
             m%FVW_u(tIndx)%HubPosition    = u(tIndx)%rotors(iR)%HubMotion%Position(:,1) + u(tIndx)%rotors(iR)%HubMotion%TranslationDisp(:,1)
             m%FVW_u(tIndx)%HubOrientation = u(tIndx)%rotors(iR)%HubMotion%Orientation(:,:,1)
+         
+            ! Inputs for dynamic stall (see SetInputsForBEMT)
+            do j=1,p%rotors(iR)%NumBlNds         
+               ! inputs for CUA, section pitch/torsion rate
+               m%FVW_u(tIndx)%omega_z(j,k) = dot_product( u(tIndx)%rotors(iR)%BladeMotion(k)%RotationVel(   :,j), m%rotors(iR)%WithoutSweepPitchTwist(3,:,j,k) ) ! rotation of no-sweep-pitch coordinate system around z of the jth node in the kth blade
+            end do !j=nodes
          enddo ! k blades
          if (allocated(thetaBladeNds)) deallocate(thetaBladeNds)
          if (allocated(azimuth))       deallocate(azimuth)
       enddo ! iR, rotors
->>>>>>> 36412808
       if (ALLOCATED(m%FVW_u(tIndx)%V_wind)) then
          m%FVW_u(tIndx)%V_wind   = u(tIndx)%InflowWakeVel
          ! Applying tower shadow to V_wind based on r_wind positions
          ! NOTE: m%DisturbedInflow also contains tower shadow and we need it for CalcOutput
          if (p%FVW%TwrShadowOnWake) then
-            do iR =1, 1 ! TODO TODO TODO
+            do iR =1, size(p%rotors)
                if (p%rotors(iR)%TwrPotent /= TwrPotent_none .or. p%rotors(iR)%TwrShadow /= TwrShadow_none) then
                   call TwrInflArray( p%rotors(iR), u(tIndx)%rotors(iR), m%rotors(iR), m%FVW%r_wind, m%FVW_u(tIndx)%V_wind, ErrStat, ErrMsg )
                   if (ErrStat >= AbortErrLev) return
@@ -2003,18 +1980,13 @@
             enddo
          end if
       endif
-      ! Disturbed inflow for UA on Lifting line Mesh Points
-      call SetDisturbedInflow(p, u(tIndx), m, errStat, errMsg)
-      m%FVW_u(tIndx)%Vwnd_LLMP = m%DisturbedInflow
+      do iR =1, size(p%rotors)
+         ! Disturbed inflow for UA on Lifting line Mesh Points
+         call SetDisturbedInflow(p%rotors(iR), u(tIndx)%rotors(iR), m%rotors(iR), errStat, errMsg)
+         m%FVW_u(tIndx)%Vwnd_LLMP = m%rotors(iR)%DisturbedInflow
+      enddo
    enddo
-<<<<<<< HEAD
-=======
-   do iR =1, 1 ! TODO TODO TODO
-      m%FVW%Vwnd_ND = m%rotors(iR)%DisturbedInflow ! Nasty transfer for UA, but this is temporary, waiting for AeroDyn to handle UA
-   enddo
-
-
->>>>>>> 36412808
+
 end subroutine SetInputsForFVW
 !----------------------------------------------------------------------------------------------------------------------------------
 !> This subroutine sets m%AA_u.
@@ -2132,13 +2104,8 @@
    real(ReKi)                             :: Cx, Cy
    real(ReKi)                             :: Cl_Static, Cd_Static, Cm_Static
    real(ReKi)                             :: Cl_dyn, Cd_dyn, Cm_dyn
-<<<<<<< HEAD
    type(UA_InputType), pointer            :: u_UA ! Alias to shorten notations
    integer(IntKi), parameter              :: InputIndex=1      ! we will always use values at t in this routine
-=======
->>>>>>> 36412808
-
-   type(UA_InputType)                     :: u_UA
    integer(intKi)                         :: iR
    integer(intKi)                         :: ErrStat2
    character(ErrMsgLen)                   :: ErrMsg2
@@ -2150,68 +2117,13 @@
    force(3)    =  0.0_ReKi
    moment(1:2) =  0.0_ReKi
 
-<<<<<<< HEAD
-      ! set all blade outputs for all nodes (needed in nodal outputs)
-      ! This loop is separated from below in case we want to move it later.
-   do k=1,p%numBlades
-      do j=1,p%NumBlNds
-         ! --- Computing main aero variables from induction - setting local variables
-         Vind = m%FVW_y%Vind(1:3,j,k)
-         Vstr = u%BladeMotion(k)%TranslationVel(1:3,j)
-         Vwnd = m%DisturbedInflow(1:3,j,k)   ! NOTE: contains tower shadow ! TODO in FVW_u%Vwnd_LLMP
-         theta = m%FVW%PitchAndTwist(j,k)
-         call FVW_AeroOuts( m%WithoutSweepPitchTwist(1:3,1:3,j,k), u%BladeMotion(k)%Orientation(1:3,1:3,j), & ! inputs
-                     theta, Vstr(1:3), Vind(1:3), VWnd(1:3), p%KinVisc, p%FVW%Chord(j,k), &               ! inputs
-                     AxInd, TanInd, Vrel, phi, alpha, Re, UrelWind_s(1:3), ErrStat2, ErrMsg2 )        ! outputs
-            call SetErrStat(ErrStat2, ErrMsg2, ErrStat, ErrMsg, 'SetOutputsFromFVW')
-
-         ! Compute steady Airfoil Coefs no matter what..
-         call AFI_ComputeAirfoilCoefs( alpha, Re, 0.0_ReKi,  p%AFI(p%FVW%AFindx(j,k)), AFI_interp, ErrStat, ErrMsg )
-         Cl_Static = AFI_interp%Cl
-         Cd_Static = AFI_interp%Cd
-         Cm_Static = AFI_interp%Cm
-
-         ! Set dynamic coeff to the static coeff by default 
-         Cl_dyn    = AFI_interp%Cl
-         Cd_dyn    = AFI_interp%Cd
-         Cm_dyn    = AFI_interp%Cm
-         if (m%FVW%UA_Flag) then
-            u_UA => m%FVW%u_UA(j,k,InputIndex) ! Alias
-            ! ....... compute inputs to UA ...........
-            u_UA%alpha    = alpha
-            u_UA%U        = Vrel
-            u_UA%v_ac(1)  = sin(u_UA%alpha)*u_UA%U
-            u_UA%v_ac(2)  = cos(u_UA%alpha)*u_UA%U
-            call UA_CalcOutput(j, k, u_UA, m%FVW%p_UA, x%FVW%UA, xd%FVW%UA, OtherState%FVW%UA, p%AFI(p%FVW%AFindx(j,k)), m%FVW%y_UA, m%FVW%m_UA, errStat2, errMsg2 )
-               call SetErrStat(ErrStat2, ErrMsg2, ErrStat, ErrMsg, 'SetOutputsFromFVW')
-            Cl_dyn = m%FVW%y_UA%Cl
-            Cd_dyn = m%FVW%y_UA%Cd
-            Cm_dyn = m%FVW%y_UA%Cm
-         end if
-         cp = cos(phi)
-         sp = sin(phi)
-         Cx = Cl_dyn*cp + Cd_dyn*sp
-         Cy = Cl_dyn*sp - Cd_dyn*cp
-
-         q = 0.5 * p%airDens * Vrel**2                ! dynamic pressure of the jth node in the kth blade
-         force(1) =  Cx * q * p%FVW%Chord(j,k)        ! X = normal force per unit length (normal to the plane, not chord) of the jth node in the kth blade
-         force(2) = -Cy * q * p%FVW%Chord(j,k)        ! Y = tangential force per unit length (tangential to the plane, not chord) of the jth node in the kth blade
-         moment(3)=  Cm_dyn * q * p%FVW%Chord(j,k)**2 ! M = pitching moment per unit length of the jth node in the kth blade
-
-            ! save these values for possible output later:
-         m%X(j,k) = force(1)
-         m%Y(j,k) = force(2)
-         m%M(j,k) = moment(3)
-=======
+
    if (size(p%rotors)>1) then
-      print *, 'FVW with multiple rotors TODO'
+      print *, 'FVW with multiple rotors TODO (will be provided with PR#688)'
       STOP
    endif
->>>>>>> 36412808
 
    do iR=1,size(p%rotors)
-         ! set all blade outputs for all nodes (needed in nodal outputs)
-         ! This loop is separated from below in case we want to move it later.
       do k=1,p%rotors(iR)%numBlades
          do j=1,p%rotors(iR)%NumBlNds
             ! --- Computing main aero variables from induction - setting local variables
@@ -2236,25 +2148,18 @@
             Cm_dyn    = AFI_interp%Cm
             
             if (m%FVW%UA_Flag) then
-                     ! ....... compute inputs to UA ...........
-                  u_UA%alpha    =  alpha
-                  u_UA%U        = Vrel
-                  u_UA%Re       = Re
-                  u_UA%UserProp = 0.0_ReKi ! FIX ME
-
-                  ! FIX ME: this is copied 3 times!!!!
-                  u_UA%v_ac(1) = sin(u_UA%alpha)*u_UA%U
-                  u_UA%v_ac(2) = cos(u_UA%alpha)*u_UA%U
-                  u_UA%omega = dot_product( u%rotors(iR)%BladeMotion(k)%RotationVel(   :,j), m%rotors(iR)%WithoutSweepPitchTwist(3,:,j,k) ) ! rotation of no-sweep-pitch coordinate system around z of the jth node in the kth blade
-
-                  call UA_CalcOutput(j, k, u_UA, m%FVW%p_UA, x%FVW%UA, xd%FVW%UA, OtherState%FVW%UA, p%AFI(p%FVW%AFindx(j,k)), m%FVW%y_UA, m%FVW%m_UA, errStat2, errMsg2 )
-                     call SetErrStat(ErrStat2, ErrMsg2, ErrStat, ErrMsg, 'SetOutputsFromFVW')
-                  Cl_dyn = m%FVW%y_UA%Cl
-                  Cd_dyn = m%FVW%y_UA%Cd
-                  Cm_dyn = m%FVW%y_UA%Cm
-                  
+               u_UA => m%FVW%u_UA(j,k,InputIndex) ! Alias
+               ! ....... compute inputs to UA ...........
+               u_UA%alpha   = alpha
+               u_UA%U       = Vrel
+               u_UA%v_ac(1) = sin(u_UA%alpha)*u_UA%U
+               u_UA%v_ac(2) = cos(u_UA%alpha)*u_UA%U
+               call UA_CalcOutput(j, k, u_UA, m%FVW%p_UA, x%FVW%UA, xd%FVW%UA, OtherState%FVW%UA, p%AFI(p%FVW%AFindx(j,k)), m%FVW%y_UA, m%FVW%m_UA, errStat2, errMsg2 )
+                  call SetErrStat(ErrStat2, ErrMsg2, ErrStat, ErrMsg, 'SetOutputsFromFVW')
+               Cl_dyn = m%FVW%y_UA%Cl
+               Cd_dyn = m%FVW%y_UA%Cd
+               Cm_dyn = m%FVW%y_UA%Cm
             end if
-
             cp = cos(phi)
             sp = sin(phi)
             Cx = Cl_dyn*cp + Cd_dyn*sp
@@ -2294,8 +2199,6 @@
          end do !j=nodes
       end do !k=blades
    end do ! iR rotors
-
-   
 
    if ( m%FVW%UA_Flag ) then
       ! if ( mod(REAL(t,ReKi),.1) < p%dt) then
@@ -2868,7 +2771,7 @@
    character(*),                    intent(  out) :: errMsg         !< Error message if ErrStat /= ErrID_None
 
 
-      ! Local variables
+   ! Local variables
    real(DbKi)                                    :: Interval       ! Coupling interval in seconds: the rate that
                                                                    !   (1) FVW_UpdateStates() is called in loose coupling &
                                                                    !   (2) FVW_UpdateDiscState() is called in tight coupling.
