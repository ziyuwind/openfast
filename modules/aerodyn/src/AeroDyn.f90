!**********************************************************************************************************************************
! LICENSING
! Copyright (C) 2015-2016  National Renewable Energy Laboratory
! Copyright (C) 2016-2021  Envision Energy USA, LTD
!
!    This file is part of AeroDyn.
!
! Licensed under the Apache License, Version 2.0 (the "License");
! you may not use this file except in compliance with the License.
! You may obtain a copy of the License at
!
!     http://www.apache.org/licenses/LICENSE-2.0
!
! Unless required by applicable law or agreed to in writing, software
! distributed under the License is distributed on an "AS IS" BASIS,
! WITHOUT WARRANTIES OR CONDITIONS OF ANY KIND, either express or implied.
! See the License for the specific language governing permissions and
! limitations under the License.
!
!**********************************************************************************************************************************
!> AeroDyn is a time-domain aerodynamics module for horizontal-axis wind turbines.
module AeroDyn
    
   use NWTC_Library
   use AeroDyn_Types
   use AeroDyn_IO
   use BEMT
   use AirfoilInfo
   use NWTC_LAPACK
   use AeroAcoustics
   use UnsteadyAero
   use FVW
   use FVW_Subs, only: FVW_AeroOuts
   
   implicit none

   private
         

   ! ..... Public Subroutines ...................................................................................................

   public :: AD_Init                           ! Initialization routine
   public :: AD_ReInit                         ! Routine to reinitialize driver (re-initializes the states)
   public :: AD_End                            ! Ending routine (includes clean up)
   public :: AD_UpdateStates                   ! Loose coupling routine for solving for constraint states, integrating
                                               !   continuous states, and updating discrete states
   public :: AD_CalcOutput                     ! Routine for computing outputs
   public :: AD_CalcConstrStateResidual        ! Tight coupling routine for returning the constraint state residual
   
   
   PUBLIC :: AD_JacobianPInput                 ! Routine to compute the Jacobians of the output(Y), continuous - (X), discrete -
                                               !   (Xd), and constraint - state(Z) functions all with respect to the inputs(u)
   PUBLIC :: AD_JacobianPContState             ! Routine to compute the Jacobians of the output(Y), continuous - (X), discrete -
                                               !   (Xd), and constraint - state(Z) functions all with respect to the continuous
                                               !   states(x)
   PUBLIC :: AD_JacobianPDiscState             ! Routine to compute the Jacobians of the output(Y), continuous - (X), discrete -
                                               !   (Xd), and constraint - state(Z) functions all with respect to the discrete
                                               !   states(xd)
   PUBLIC :: AD_JacobianPConstrState           ! Routine to compute the Jacobians of the output(Y), continuous - (X), discrete -
                                               !   (Xd), and constraint - state(Z) functions all with respect to the constraint
                                               !   states(z)
   PUBLIC :: AD_GetOP                          !< Routine to pack the operating point values (for linearization) into arrays
   
  
contains    
!----------------------------------------------------------------------------------------------------------------------------------   
!> This subroutine sets the initialization output data structure, which contains data to be returned to the calling program (e.g.,
!! FAST or AeroDyn_Driver)   
subroutine AD_SetInitOut(p, p_AD, InputFileData, InitOut, errStat, errMsg)

   type(RotInitOutputType),       intent(  out)  :: InitOut          ! output data
   type(RotInputFile),            intent(in   )  :: InputFileData    ! input file data (for setting airfoil shape outputs)
   type(RotParameterType),        intent(in   )  :: p                ! Parameters
   type(AD_ParameterType),        intent(in   )  :: p_AD             ! Parameters
   integer(IntKi),                intent(  out)  :: errStat          ! Error status of the operation
   character(*),                  intent(  out)  :: errMsg           ! Error message if ErrStat /= ErrID_None


      ! Local variables
   integer(intKi)                               :: ErrStat2          ! temporary Error status
   character(ErrMsgLen)                         :: ErrMsg2           ! temporary Error message
   character(*), parameter                      :: RoutineName = 'AD_SetInitOut'
   
   
   
   integer(IntKi)                               :: i, j, k, f
   integer(IntKi)                               :: NumCoords

      ! Initialize variables for this routine

   errStat = ErrID_None
   errMsg  = ""
   
   InitOut%AirDens = p%AirDens

   call AllocAry( InitOut%WriteOutputHdr, p%numOuts + p%BldNd_TotNumOuts, 'WriteOutputHdr', errStat2, errMsg2 )
      call SetErrStat( errStat2, errMsg2, errStat, errMsg, RoutineName )
   
   call AllocAry( InitOut%WriteOutputUnt, p%numOuts + p%BldNd_TotNumOuts, 'WriteOutputUnt', errStat2, errMsg2 )
      call SetErrStat( errStat2, errMsg2, errStat, errMsg, RoutineName )

   if (ErrStat >= AbortErrLev) return
      
   do i=1,p%NumOuts
      InitOut%WriteOutputHdr(i) = p%OutParam(i)%Name
      InitOut%WriteOutputUnt(i) = p%OutParam(i)%Units
   end do
      
                
                
      ! Set the info in WriteOutputHdr and WriteOutputUnt
   CALL AllBldNdOuts_InitOut( InitOut, p, InputFileData, ErrStat2, ErrMsg2 )
      call SetErrStat( ErrStat2, ErrMsg2, ErrStat, ErrMsg, RoutineName )
   
   
! set visualization data:
      ! this check is overly restrictive, but it would be a lot of work to ensure that only the *used* airfoil 
      ! tables have the same number of coordinates.
   if ( allocated(p_AD%AFI) ) then  
      
      if ( p_AD%AFI(1)%NumCoords > 0 ) then
         NumCoords = p_AD%AFI(1)%NumCoords
         do i=2,size(p_AD%AFI)
            if (p_AD%AFI(i)%NumCoords /= NumCoords) then
               call SetErrStat( ErrID_Info, 'Airfoil files do not contain the same number of x-y coordinates.', ErrStat, ErrMsg, RoutineName )
               NumCoords = -1
               exit
            end if            
         end do
            
         if (NumCoords > 0) then
            if (NumCoords < 3) then
               call SetErrStat( ErrID_Info, 'Airfoil files with NumCoords > 0 must contain at least 2 coordinates.', ErrStat, ErrMsg, RoutineName )
               return
            end if     

            allocate( InitOut%BladeShape( p%numBlades ), STAT=ErrStat2 )
            if (ErrStat2 /= 0) then
               call SetErrStat( ErrID_Info, 'Error allocationg InitOut%AD_BladeShape', ErrStat, ErrMsg, RoutineName )
               return
            end if     
            
            do k=1,p%numBlades
               call allocAry(  InitOut%BladeShape(k)%AirfoilCoords, 2, NumCoords-1, InputFileData%BladeProps(k)%NumBlNds, 'AirfoilCoords', ErrStat2, ErrMsg2)
                  call SetErrStat( ErrStat2, ErrMsg2, ErrStat, ErrMsg, RoutineName )
                  if (ErrStat >= AbortErrLev) return
                  
               do j=1,InputFileData%BladeProps(k)%NumBlNds
                  f = InputFileData%BladeProps(k)%BlAFID(j)
                  
                  do i=1,NumCoords-1                                                     
                     InitOut%BladeShape(k)%AirfoilCoords(1,i,j) = InputFileData%BladeProps(k)%BlChord(j)*( p_AD%AFI(f)%Y_Coord(i+1) - p_AD%AFI(f)%Y_Coord(1) )
                     InitOut%BladeShape(k)%AirfoilCoords(2,i,j) = InputFileData%BladeProps(k)%BlChord(j)*( p_AD%AFI(f)%X_Coord(i+1) - p_AD%AFI(f)%X_Coord(1) )
                  end do                  
               end do
                                 
            end do
            
         end if                  
      end if
      
   end if
   
   
   ! set blade properties data  ! bjj: I would probably do a move_alloc() at the end of the init routine rather than make a copy like this.... 
   ALLOCATE(InitOut%BladeProps(p%numBlades), STAT = ErrStat2)
   IF (ErrStat2 /= 0) THEN
      CALL SetErrStat(ErrID_Fatal,"Error allocating memory for BladeProps.", ErrStat, ErrMsg, RoutineName)
      RETURN
   END IF
   do k=1,p%numBlades
      ! allocate space and copy blade data:
      CALL AD_CopyBladePropsType(InputFileData%BladeProps(k), InitOut%BladeProps(k), MESH_NEWCOPY, ErrStat2, ErrMsg2)
      CALL SetErrStat( ErrStat2, ErrMsg2, ErrStat, ErrMsg, RoutineName )
   end do

   !Tower data
   IF ( p%NumTwrNds > 0 ) THEN
      ALLOCATE(InitOut%TwrElev(p%NumTwrNds), STAT = ErrStat2)
      IF (ErrStat2 /= 0) THEN
         CALL SetErrStat(ErrID_Fatal,"Error allocating memory for TwrElev.", ErrStat, ErrMsg, RoutineName)
         RETURN
      END IF
      InitOut%TwrElev(:) = InputFileData%TwrElev(:)

      ALLOCATE(InitOut%TwrDiam(p%NumTwrNds), STAT = ErrStat2)
      IF (ErrStat2 /= 0) THEN
         CALL SetErrStat(ErrID_Fatal,"Error allocating memory for TwrDiam.", ErrStat, ErrMsg, RoutineName)
         RETURN
      END IF   
      InitOut%TwrDiam(:) = p%TwrDiam(:)
   END IF  
   
end subroutine AD_SetInitOut
!----------------------------------------------------------------------------------------------------------------------------------   
!> This routine is called at the start of the simulation to perform initialization steps.
!! The parameters are set here and not changed during the simulation.
!! The initial states and initial guess for the input are defined.
subroutine AD_Init( InitInp, u, p, x, xd, z, OtherState, y, m, Interval, InitOut, ErrStat, ErrMsg )
!..................................................................................................................................

   type(AD_InitInputType),       intent(in   ) :: InitInp       !< Input data for initialization routine
   type(AD_InputType),           intent(  out) :: u             !< An initial guess for the input; input mesh must be defined
   type(AD_ParameterType),       intent(  out) :: p             !< Parameters
   type(AD_ContinuousStateType), intent(  out) :: x             !< Initial continuous states
   type(AD_DiscreteStateType),   intent(  out) :: xd            !< Initial discrete states
   type(AD_ConstraintStateType), intent(  out) :: z             !< Initial guess of the constraint states
   type(AD_OtherStateType),      intent(  out) :: OtherState    !< Initial other states
   type(AD_OutputType),          intent(  out) :: y             !< Initial system outputs (outputs are not calculated;
                                                                !!   only the output mesh is initialized)
   type(AD_MiscVarType),         intent(  out) :: m             !< Initial misc/optimization variables
   real(DbKi),                   intent(inout) :: interval      !< Coupling interval in seconds: the rate that
                                                                !!   (1) AD_UpdateStates() is called in loose coupling &
                                                                !!   (2) AD_UpdateDiscState() is called in tight coupling.
                                                                !!   Input is the suggested time from the glue code;
                                                                !!   Output is the actual coupling interval that will be used
                                                                !!   by the glue code.
   type(AD_InitOutputType),      intent(  out) :: InitOut       !< Output for initialization routine
   integer(IntKi),               intent(  out) :: errStat       !< Error status of the operation
   character(*),                 intent(  out) :: errMsg        !< Error message if ErrStat /= ErrID_None
   

      ! Local variables
   integer(IntKi)                              :: i             ! loop counter
   integer(IntKi)                              :: iR            ! loop on rotors
   
   integer(IntKi)                              :: errStat2      ! temporary error status of the operation
   character(ErrMsgLen)                        :: errMsg2       ! temporary error message 
      
   type(FileInfoType)                          :: FileInfo_In   !< The derived type for holding the full input file for parsing -- we may pass this in the future
   type(AD_InputFile)                          :: InputFileData ! Data stored in the module's input file after parsing
   character(1024)                             :: PriPath       !< Primary path
   integer(IntKi)                              :: UnEcho        ! Unit number for the echo file
   integer(IntKi)                              :: nRotors       ! Number of rotors
   integer(IntKi), allocatable, dimension(:)   :: NumBlades     ! Number of blades per rotor

   character(*), parameter                     :: RoutineName = 'AD_Init'
   
   
      ! Initialize variables for this routine

   errStat = ErrID_None
   errMsg  = ""
   UnEcho  = -1

      ! Initialize the NWTC Subroutine Library

   call NWTC_Init( EchoLibVer=.FALSE. )

      ! Display the module information

   call DispNVD( AD_Ver )
   

      ! Allocate rotors data types

   nRotors = size(InitInp%rotors)
   allocate(x%rotors(nRotors), xd%rotors(nRotors), z%rotors(nRotors), OtherState%rotors(nRotors), stat=errStat) 
   if (errStat/=0) call SetErrStat( ErrID_Fatal, 'Allocating rotor states', errStat, errMsg, RoutineName )
   allocate(u%rotors(nRotors), y%rotors(nRotors), InitOut%rotors(nRotors), InputFileData%rotors(nRotors), stat=errStat) 
   if (errStat/=0) call SetErrStat( ErrID_Fatal, 'Allocating rotor input/outputs', errStat, errMsg, RoutineName )
   allocate(p%rotors(nRotors), m%rotors(nRotors), stat=errStat) 
   if (errStat/=0) call SetErrStat( ErrID_Fatal, 'Allocating rotor params/misc', errStat, errMsg, RoutineName )
   allocate(NumBlades(nRotors), stat=errStat ) ! temp array to pass NumBlades
   if (errStat/=0) call SetErrStat( ErrID_Fatal, 'Allocating rotor params/misc', errStat, errMsg, RoutineName )
   if (errStat/=ErrID_None) then
      call Cleanup()
      return
   end if



      ! set a few parameters needed while reading the input file
   do iR = 1, nRotors
      call ValidateNumBlades( InitInp%rotors(iR)%NumBlades, ErrStat2, ErrMsg2 )
      if (Failed()) return;
      NumBlades(iR)          = InitInp%rotors(iR)%NumBlades
      p%rotors(iR)%NumBlades = InitInp%rotors(iR)%NumBlades
      if (nRotors > 1) then
         p%rotors(iR)%RootName  = TRIM(InitInp%RootName)//'.AD.R'//trim(num2lstr(iR))
      else
         p%rotors(iR)%RootName  = TRIM(InitInp%RootName)//'.AD'
      endif
   enddo
   p%RootName  = TRIM(InitInp%RootName)//'.AD'

   CALL GetPath( InitInp%InputFile, PriPath )     ! Input files will be relative to the path where the primary input file is located.

      ! -----------------------------------------------------------------
      ! Read the primary AeroDyn input file, or copy from passed input
   if (InitInp%UsePrimaryInputFile) then
      ! Read the entire input file, minus any comment lines, into the FileInfo_In
      ! data structure in memory for further processing.
      call ProcessComFile( InitInp%InputFile, FileInfo_In, ErrStat2, ErrMsg2 )
   else
      call NWTC_Library_CopyFileInfoType( InitInp%PassedPrimaryInputData, FileInfo_In, MESH_NEWCOPY, ErrStat2, ErrMsg2 )
   endif
   if (Failed()) return;

   ! For diagnostic purposes, the following can be used to display the contents
   ! of the FileInfo_In data structure.
   ! call Print_FileInfo_Struct( CU, FileInfo_In ) ! CU is the screen -- different number on different systems.

      !  Parse the FileInfo_In structure of data from the inputfile into the InitInp%InputFile structure
   CALL ParsePrimaryFileInfo( PriPath, InitInp, InitInp%InputFile, p%RootName, NumBlades, interval, FileInfo_In, InputFileData, UnEcho, ErrStat2, ErrMsg2 )
      if (Failed()) return;

      ! -----------------------------------------------------------------
      ! Read the AeroDyn blade files, or copy from passed input
!FIXME: add handling for passing of blade files and other types of files.
   call ReadInputFiles( InitInp%InputFile, InputFileData, interval, p%RootName, NumBlades, UnEcho, ErrStat2, ErrMsg2 )
      if (Failed()) return;

      ! Validate the inputs
   call ValidateInputData( InitInp, InputFileData, NumBlades, ErrStat2, ErrMsg2 )
   if (Failed()) return;
      
      !............................................................................................
      ! Define parameters
      !............................................................................................
      
      ! Initialize AFI module (read Airfoil tables)
   call Init_AFIparams( InputFileData, p%AFI, UnEcho, ErrStat2, ErrMsg2 )
   if (Failed()) return;
         
      
      ! set the rest of the parameters
   p%SkewMod = InputFileData%SkewMod
   do iR = 1, nRotors
      p%rotors(iR)%AeroProjMod = InitInp%rotors(iR)%AeroProjMod
      call SetParameters( InitInp, InputFileData, InputFileData%rotors(iR), p%rotors(iR), p, ErrStat2, ErrMsg2 )
      if (Failed()) return;
   enddo
  
      !............................................................................................
      ! Define and initialize inputs here 
      !............................................................................................
   do iR = 1, nRotors
      call Init_u( u%rotors(iR), p%rotors(iR), p, InputFileData%rotors(iR), InitInp%rotors(iR), errStat2, errMsg2 ) 
      if (Failed()) return;
   enddo


      !............................................................................................
      ! Initialize the BEMT module (also sets other variables for sub module)
      !............................................................................................
      
      ! initialize BEMT after setting parameters and inputs because we are going to use the already-
      ! calculated node positions from the input meshes
      
   if (p%WakeMod /= WakeMod_FVW) then
      do iR = 1, nRotors
         call Init_BEMTmodule( InputFileData, InputFileData%rotors(iR), u%rotors(iR), m%rotors(iR)%BEMT_u(1), p%rotors(iR), p, x%rotors(iR)%BEMT, xd%rotors(iR)%BEMT, z%rotors(iR)%BEMT, &
                                 OtherState%rotors(iR)%BEMT, m%rotors(iR)%BEMT_y, m%rotors(iR)%BEMT, ErrStat2, ErrMsg2 )
         if (Failed()) return;

         call BEMT_CopyInput( m%rotors(iR)%BEMT_u(1), m%rotors(iR)%BEMT_u(2), MESH_NEWCOPY, ErrStat2, ErrMsg2 )
            call SetErrStat( ErrStat2, ErrMsg2, ErrStat, ErrMsg, RoutineName )
    
            
            !............................................................................................
            ! Initialize the AeroAcoustics Module if the CompAA flag is set
            !............................................................................................
         if (p%rotors(iR)%CompAA) then
            call Init_AAmodule( InitInp%rotors(iR), InputFileData, InputFileData%rotors(iR), u%rotors(iR), m%rotors(iR)%AA_u, p%rotors(iR), p, x%rotors(iR)%AA, xd%rotors(iR)%AA, z%rotors(iR)%AA, OtherState%rotors(iR)%AA, m%rotors(iR)%AA_y, m%rotors(iR)%AA, ErrStat2, ErrMsg2 )
            if (Failed()) return;
         end if   
      enddo

   else ! if (p%WakeMod == WakeMod_FVW) then

      !-------------------------------------------------------------------------------------------------
      ! Initialize FVW module if it is used
      !-------------------------------------------------------------------------------------------------
      ! Unfortunately we do not know the interpolation order used by OpenFAST glue code at this point,
      ! so we can't size things exactly.  This means that we either must size too big here, or we must
      ! resize in the FVW code at the first CalcOutput call.  This is a bit problematic for efficiency
      ! but not a complete deal-breaker.
   
      if (.not. allocated(m%FVW_u))   Allocate(m%FVW_u(3))  !size(u)))
      call Init_OLAF( InputFileData, u, m%FVW_u(1), p, x%FVW, xd%FVW, z%FVW, OtherState%FVW, m, ErrStat2, ErrMsg2 )
      if (Failed()) return;
         ! populate the rest of the FVW_u so that extrap-interp will work
      do i=2,3 !size(u)
         call FVW_CopyInput( m%FVW_u(1), m%FVW_u(i), MESH_NEWCOPY, ErrStat2, ErrMsg2 )
         if (Failed()) return;
      enddo
   endif
    
 
      !............................................................................................
      ! Define outputs here
      !............................................................................................
   do iR = 1, nRotors
      call Init_y(y%rotors(iR), u%rotors(iR), p%rotors(iR), errStat2, errMsg2) ! do this after input meshes have been initialized
      if (Failed()) return;
   enddo
   
   
      !............................................................................................
      ! Initialize states and misc vars
      !............................................................................................
      
      ! many states are in the BEMT module, which were initialized in BEMT_Init()
      
   do iR = 1, nRotors
      call Init_MiscVars(m%rotors(iR), p%rotors(iR), u%rotors(iR), y%rotors(iR), errStat2, errMsg2)
      if (Failed()) return;
   enddo
      
      !............................................................................................
      ! Initialize other states
      !............................................................................................
      ! The wake from FVW is stored in other states.  This may not be the best place to put it!
   call Init_OtherStates(m, p, OtherState, errStat2, errMsg2)
   if (Failed()) return;

      !............................................................................................
      ! Define initialization output here
      !............................................................................................
   InitOut%Ver = AD_Ver
   do iR = 1, nRotors
      call AD_SetInitOut(p%rotors(iR), p, InputFileData%rotors(iR), InitOut%rotors(iR), errStat2, errMsg2)
      if (Failed()) return;
   enddo
   
      ! after setting InitOut variables, we really don't need the airfoil coordinates taking up
      ! space in AeroDyn
   if ( allocated(p%AFI) ) then  
      do i=1,size(p%AFI)
         if (allocated(p%AFI(i)%X_Coord)) deallocate( p%AFI(i)%X_Coord) 
         if (allocated(p%AFI(i)%Y_Coord)) deallocate( p%AFI(i)%Y_Coord) 
      end do
   end if
   
      !............................................................................................
      ! Initialize Jacobian:
      !............................................................................................
   if (InitInp%Linearize) then      
      do iR = 1, nRotors
         call Init_Jacobian(InputFileData%rotors(iR), p%rotors(iR), p, u%rotors(iR), y%rotors(iR), m%rotors(iR), InitOut%rotors(iR), errStat2, errMsg2)
         if (Failed()) return;
      enddo
   end if
   
      !............................................................................................
      ! Print the summary file if requested:
      !............................................................................................
   if (InputFileData%SumPrint) then
      do iR = 1, nRotors
         call AD_PrintSum( InputFileData, p%rotors(iR), p, u, y, ErrStat2, ErrMsg2 )
         if (Failed()) return;
      enddo
   end if
      
      !............................................................................................
      ! If you want to choose your own rate instead of using what the glue code suggests, tell the glue code the rate at which
      !   this module must be called here:
      !............................................................................................

   Interval = p%DT


   call Cleanup() 
      
contains
   logical function Failed()
      CALL SetErrStat( ErrStat2, ErrMsg2, ErrStat, ErrMsg, RoutineName )
      Failed = ErrStat >= AbortErrLev
      if (Failed)    call Cleanup()
   end function Failed
   subroutine Cleanup()

      CALL AD_DestroyInputFile( InputFileData, ErrStat2, ErrMsg2 )
      CALL NWTC_Library_Destroyfileinfotype(FileInfo_In, ErrStat2, ErrMsg2)
      IF ( UnEcho > 0 ) CLOSE( UnEcho )
      
   end subroutine Cleanup

end subroutine AD_Init
!----------------------------------------------------------------------------------------------------------------------------------   
!> This subroutine reinitializes BEMT and UA, assuming that we will start the simulation over again, with only the inputs being different.
!! This allows us to bypass reading input files and allocating arrays because p is already set.
subroutine AD_ReInit(p, x, xd, z, OtherState, m, Interval, ErrStat, ErrMsg )   

   type(AD_ParameterType),       intent(in   ) :: p             !< Parameters
   type(AD_ContinuousStateType), intent(inout) :: x             !< Initial continuous states
   type(AD_DiscreteStateType),   intent(inout) :: xd            !< Initial discrete states
   type(AD_ConstraintStateType), intent(inout) :: z             !< Initial guess of the constraint states
   type(AD_OtherStateType),      intent(inout) :: OtherState    !< Initial other states
   type(AD_MiscVarType),         intent(inout) :: m             !< Initial misc/optimization variables
   real(DbKi),                   intent(in   ) :: interval      !< Coupling interval in seconds: the rate that
                                                                !!   (1) AD_UpdateStates() is called in loose coupling &
                                                                !!   (2) AD_UpdateDiscState() is called in tight coupling.
                                                                !!   Input is the suggested time from the glue code;
                                                                !!   Output is the actual coupling interval that will be used
                                                                !!   by the glue code.
   integer(IntKi),               intent(  out) :: errStat       !< Error status of the operation
   character(*),                 intent(  out) :: errMsg        !< Error message if ErrStat /= ErrID_None

   integer(IntKi)                              :: iR            ! loop on rotors
   integer(IntKi)                              :: ErrStat2
   character(ErrMsgLen)                        :: ErrMsg2
   character(*), parameter                     :: RoutineName = 'AD_ReInit'

   
   ErrStat = ErrID_None
   ErrMsg = ''
   
   if ( .not. EqualRealNos(p%DT, interval) ) then
      call SetErrStat( ErrID_Fatal, 'When AD is reinitialized, DT must not change.', ErrStat, ErrMsg, RoutineName )
      return
      ! we could get around this by figuring out what needs to change when we modify the dt parameter... probably just some unused-parameters
      ! and the UA filter
   end if
      
   if (p%WakeMod /= WakeMod_FVW) then
      do IR=1, size(p%rotors)
         call BEMT_ReInit(p%rotors(iR)%BEMT,x%rotors(iR)%BEMT,xd%rotors(iR)%BEMT,z%rotors(iR)%BEMT,OtherState%rotors(iR)%BEMT,m%rotors(iR)%BEMT,ErrStat,ErrMsg)

         if (p%UA_Flag) then
            call UA_ReInit( p%rotors(iR)%BEMT%UA, x%rotors(iR)%BEMT%UA, xd%rotors(iR)%BEMT%UA, OtherState%rotors(iR)%BEMT%UA, m%rotors(iR)%BEMT%UA, ErrStat2, ErrMsg2 )
               call SetErrStat(ErrStat2,ErrMsg2,ErrStat,ErrMsg,RoutineName)
         end if
      enddo
   end if

      
end subroutine AD_ReInit
!----------------------------------------------------------------------------------------------------------------------------------   
!> This routine initializes (allocates) the misc variables for use during the simulation.
subroutine Init_MiscVars(m, p, u, y, errStat, errMsg)
   type(RotMiscVarType),          intent(inout)  :: m                !< misc/optimization data (not defined in submodules)
   type(RotParameterType),        intent(in   )  :: p                !< Parameters
   type(RotInputType),            intent(inout)  :: u                !< input for HubMotion mesh (create sibling mesh here)
   type(RotOutputType),           intent(in   )  :: y                !< output (create mapping between output and otherstate mesh here)
   integer(IntKi),                intent(  out)  :: errStat          !< Error status of the operation
   character(*),                  intent(  out)  :: errMsg           !< Error message if ErrStat /= ErrID_None


      ! Local variables
   integer(intKi)                               :: k
   integer(intKi)                               :: ErrStat2          ! temporary Error status
   character(ErrMsgLen)                         :: ErrMsg2           ! temporary Error message
   character(*), parameter                      :: RoutineName = 'Init_MiscVars'

      ! Initialize variables for this routine

   errStat = ErrID_None
   errMsg  = ""
   
   call AllocAry( m%DisturbedInflow, 3_IntKi, p%NumBlNds, p%numBlades, 'OtherState%DisturbedInflow', ErrStat2, ErrMsg2 ) ! must be same size as u%InflowOnBlade
      call SetErrStat( errStat2, errMsg2, errStat, errMsg, RoutineName )
   call AllocAry( m%WithoutSweepPitchTwist, 3_IntKi, 3_IntKi, p%NumBlNds, p%numBlades, 'OtherState%WithoutSweepPitchTwist', ErrStat2, ErrMsg2 )
      call SetErrStat( errStat2, errMsg2, errStat, errMsg, RoutineName )
     
   call allocAry( m%SigmaCavit, p%NumBlNds, p%numBlades, 'm%SigmaCavit', errStat2, errMsg2); call setErrStat(errStat2,ErrMsg2,ErrStat,ErrMsg,RoutineName)
   call allocAry( m%SigmaCavitCrit, p%NumBlNds, p%numBlades, 'm%SigmaCavitCrit', errStat2, errMsg2); call setErrStat(errStat2,ErrMsg2,ErrStat,ErrMsg,RoutineName)
   call allocAry( m%CavitWarnSet, p%NumBlNds, p%numBlades, 'm%CavitWarnSet', errStat2, errMsg2); call setErrStat(errStat2,ErrMsg2,ErrStat,ErrMsg,RoutineName)
   m%SigmaCavit     = 0.0_ReKi      !Init to zero for output files in case a cavit check isnt done but output is requested 
   m%SigmaCavitCrit = 0.0_ReKi
   m%CavitWarnSet   = .false.
         ! arrays for output
   allocate( m%AllOuts(0:MaxOutPts), STAT=ErrStat2 ) ! allocate starting at zero to account for invalid output channels
      if (ErrStat2 /= 0) then
         call SetErrStat( ErrID_Fatal, "Error allocating AllOuts.", errStat, errMsg, RoutineName )
         return
      end if
   m%AllOuts = 0.0_ReKi
 
      ! save these tower calculations for output:
   call AllocAry( m%W_Twr, p%NumTwrNds, 'm%W_Twr', ErrStat2, ErrMsg2 )
      call SetErrStat( errStat2, errMsg2, errStat, errMsg, RoutineName )
   call AllocAry( m%X_Twr, p%NumTwrNds, 'm%X_Twr', ErrStat2, ErrMsg2 )
      call SetErrStat( errStat2, errMsg2, errStat, errMsg, RoutineName )
   call AllocAry( m%Y_Twr, p%NumTwrNds, 'm%Y_Twr', ErrStat2, ErrMsg2 )
      call SetErrStat( errStat2, errMsg2, errStat, errMsg, RoutineName )
      ! save blade calculations for output:
if (p%TwrPotent /= TwrPotent_none .or. p%TwrShadow /= TwrShadow_none) then
   call AllocAry( m%TwrClrnc, p%NumBlNds, p%NumBlades, 'm%TwrClrnc', ErrStat2, ErrMsg2 )
      call SetErrStat( errStat2, errMsg2, errStat, errMsg, RoutineName )
end if            
   call AllocAry( m%Curve, p%NumBlNds, p%NumBlades, 'm%Curve', ErrStat2, ErrMsg2 )
      call SetErrStat( errStat2, errMsg2, errStat, errMsg, RoutineName )            
   call AllocAry( m%X, p%NumBlNds, p%NumBlades, 'm%X', ErrStat2, ErrMsg2 )
      call SetErrStat( errStat2, errMsg2, errStat, errMsg, RoutineName )
   call AllocAry( m%Y, p%NumBlNds, p%NumBlades, 'm%Y', ErrStat2, ErrMsg2 )
      call SetErrStat( errStat2, errMsg2, errStat, errMsg, RoutineName )
   call AllocAry( m%M, p%NumBlNds, p%NumBlades, 'm%M', ErrStat2, ErrMsg2 )
      call SetErrStat( errStat2, errMsg2, errStat, errMsg, RoutineName )
   call AllocAry( m%hub_theta_x_root, p%NumBlades, 'm%hub_theta_x_root', ErrStat2, ErrMsg2 )
      call SetErrStat( errStat2, errMsg2, errStat, errMsg, RoutineName )
      ! mesh mapping data for integrating load over entire rotor:
   allocate( m%B_L_2_H_P(p%NumBlades), Stat = ErrStat2)
      if (ErrStat2 /= 0) then
         call SetErrStat( ErrID_Fatal, "Error allocating B_L_2_H_P mapping structure.", errStat, errMsg, RoutineName )
         return
      end if

   call MeshCopy (  SrcMesh  = u%HubMotion        &
                  , DestMesh = m%HubLoad          &
                  , CtrlCode = MESH_SIBLING       &
                  , IOS      = COMPONENT_OUTPUT   &
                  , force    = .TRUE.             &
                  , moment   = .TRUE.             &
                  , ErrStat  = ErrStat2           &
                  , ErrMess  = ErrMsg2            )
   
      call SetErrStat( ErrStat2, ErrMsg2, ErrStat, ErrMsg, RoutineName ) 
      if (ErrStat >= AbortErrLev) RETURN         
   
   do k=1,p%NumBlades
      CALL MeshMapCreate( y%BladeLoad(k), m%HubLoad, m%B_L_2_H_P(k), ErrStat2, ErrMsg2 )
         CALL SetErrStat( ErrStat2, ErrMsg2, ErrStat, ErrMsg, RoutineName//':B_L_2_H_P('//TRIM(Num2LStr(K))//')' )
   end do
   
   if (ErrStat >= AbortErrLev) RETURN
    
   ! Mesh mapping data for integrating load over entire blade:
   allocate( m%B_L_2_R_P(p%NumBlades), Stat = ErrStat2)
      if (ErrStat2 /= 0) then
         call SetErrStat( ErrID_Fatal, "Error allocating B_L_2_R_P mapping structure.", errStat, errMsg, RoutineName )
         return
      end if
   allocate( m%BladeRootLoad(p%NumBlades), Stat = ErrStat2)
      if (ErrStat2 /= 0) then
         call SetErrStat( ErrID_Fatal, "Error allocating BladeRootLoad mesh array.", errStat, errMsg, RoutineName )
         return
      end if    

   do k=1,p%NumBlades
      call MeshCopy (  SrcMesh  = u%BladeRootMotion(k)  &
                     , DestMesh = m%BladeRootLoad(k)    &
                     , CtrlCode = MESH_SIBLING          &
                     , IOS      = COMPONENT_OUTPUT      &
                     , force    = .TRUE.                &
                     , moment   = .TRUE.                &
                     , ErrStat  = ErrStat2              &
                     , ErrMess  = ErrMsg2               )
   
         call SetErrStat( ErrStat2, ErrMsg2, ErrStat, ErrMsg, RoutineName )          
   end do  !k=blades
   
   if (ErrStat >= AbortErrLev) RETURN
   
   do k=1,p%NumBlades
      CALL MeshMapCreate( y%BladeLoad(k), m%BladeRootLoad(k), m%B_L_2_R_P(k), ErrStat2, ErrMsg2 )
         CALL SetErrStat( ErrStat2, ErrMsg2, ErrStat, ErrMsg, RoutineName//':B_L_2_R_P('//TRIM(Num2LStr(K))//')' )
   end do  !k=blades
   
   if (ErrStat >= AbortErrLev) RETURN
   
   ! 
   if (p%NumTwrNds > 0) then
      m%W_Twr = 0.0_ReKi
      m%X_Twr = 0.0_ReKi
      m%Y_Twr = 0.0_ReKi
   end if
   
   
   
end subroutine Init_MiscVars
!----------------------------------------------------------------------------------------------------------------------------------   
!> This routine initializes (allocates) the misc variables for use during the simulation.
subroutine Init_OtherStates(m, p, OtherState, errStat, errMsg)
   type(AD_MiscVarType),          intent(in   )  :: m                !< misc/optimization data (not defined in submodules)
   type(AD_ParameterType),        intent(in   )  :: p                !< Parameters
   type(AD_OtherStateType),       intent(inout)  :: OtherState       !< Discrete states
   integer(IntKi),                intent(  out)  :: errStat          !< Error status of the operation
   character(*),                  intent(  out)  :: errMsg           !< Error message if ErrStat /= ErrID_None
      ! Local variables
   integer(intKi)                               :: ErrStat2          ! temporary Error status
   character(ErrMsgLen)                         :: ErrMsg2           ! temporary Error message
   character(*), parameter                      :: RoutineName = 'Init_OtherStates'

   errStat = ErrID_None
   errMsg  = ""
   ! store Wake positions in otherstates.  This may not be the best location
   if (allocated(m%FVW%r_wind)) then
      call AllocAry( OtherState%WakeLocationPoints, 3_IntKi, size(m%FVW%r_wind,DIM=2), ' OtherState%WakeLocationPoints', ErrStat2, ErrMsg2 ) ! must be same size as m%r_wind from FVW
      call SetErrStat( errStat2, errMsg2, errStat, errMsg, RoutineName )
      OtherState%WakeLocationPoints = m%FVW%r_wind
   endif
end subroutine Init_OtherStates
!----------------------------------------------------------------------------------------------------------------------------------   
!> This routine initializes AeroDyn meshes and output array variables for use during the simulation.
subroutine Init_y(y, u, p, errStat, errMsg)
   type(RotOutputType),           intent(  out)  :: y               !< Module outputs
   type(RotInputType),            intent(inout)  :: u               !< Module inputs -- intent(out) because of mesh sibling copy
   type(RotParameterType),        intent(in   )  :: p               !< Parameters
   integer(IntKi),                intent(  out)  :: errStat         !< Error status of the operation
   character(*),                  intent(  out)  :: errMsg          !< Error message if ErrStat /= ErrID_None


      ! Local variables
   integer(intKi)                               :: k                 ! loop counter for blades
   integer(intKi)                               :: ErrStat2          ! temporary Error status
   character(ErrMsgLen)                         :: ErrMsg2           ! temporary Error message
   character(*), parameter                      :: RoutineName = 'Init_y'

      ! Initialize variables for this routine

   errStat = ErrID_None
   errMsg  = ""
   
         
   if (p%TwrAero) then
            
      call MeshCopy ( SrcMesh  = u%TowerMotion    &
                    , DestMesh = y%TowerLoad      &
                    , CtrlCode = MESH_SIBLING     &
                    , IOS      = COMPONENT_OUTPUT &
                    , force    = .TRUE.           &
                    , moment   = .TRUE.           &
                    , ErrStat  = ErrStat2         &
                    , ErrMess  = ErrMsg2          )
   
         call SetErrStat( ErrStat2, ErrMsg2, ErrStat, ErrMsg, RoutineName ) 
         if (ErrStat >= AbortErrLev) RETURN         
         
         !y%TowerLoad%force = 0.0_ReKi  ! shouldn't have to initialize this
         !y%TowerLoad%moment= 0.0_ReKi  ! shouldn't have to initialize this
   else
      y%TowerLoad%nnodes = 0
   end if

      call MeshCopy ( SrcMesh  = u%NacelleMotion  &
                    , DestMesh = y%NacelleLoad    &
                    , CtrlCode = MESH_SIBLING     &
                    , IOS      = COMPONENT_OUTPUT &
                    , force    = .TRUE.           &
                    , moment   = .TRUE.           &
                    , ErrStat  = ErrStat2         &
                    , ErrMess  = ErrMsg2          )
   
         call SetErrStat( ErrStat2, ErrMsg2, ErrStat, ErrMsg, RoutineName ) 
         if (ErrStat >= AbortErrLev) RETURN         
         
   allocate( y%BladeLoad(p%numBlades), stat=ErrStat2 )
   if (errStat2 /= 0) then
      call SetErrStat( ErrID_Fatal, 'Error allocating y%BladeLoad.', ErrStat, ErrMsg, RoutineName )      
      return
   end if
   

   do k = 1, p%numBlades
   
      call MeshCopy ( SrcMesh  = u%BladeMotion(k) &
                    , DestMesh = y%BladeLoad(k)   &
                    , CtrlCode = MESH_SIBLING     &
                    , IOS      = COMPONENT_OUTPUT &
                    , force    = .TRUE.           &
                    , moment   = .TRUE.           &
                    , ErrStat  = ErrStat2         &
                    , ErrMess  = ErrMsg2          )
   
         call SetErrStat( ErrStat2, ErrMsg2, ErrStat, ErrMsg, RoutineName ) 
                           
   end do

   call AllocAry( y%WriteOutput, p%numOuts + p%BldNd_TotNumOuts, 'WriteOutput', errStat2, errMsg2 )
      call SetErrStat( ErrStat2, ErrMsg2, ErrStat, ErrMsg, RoutineName )
   if (ErrStat >= AbortErrLev) RETURN      
   
   
   
end subroutine Init_y
!----------------------------------------------------------------------------------------------------------------------------------
!> This routine initializes AeroDyn meshes and input array variables for use during the simulation.
subroutine Init_u( u, p, p_AD, InputFileData, InitInp, errStat, errMsg )
!..................................................................................................................................

   type(RotInputType),           intent(  out)  :: u                 !< Input data
   type(RotParameterType),       intent(in   )  :: p                 !< Parameters
   type(AD_ParameterType),       intent(in   )  :: p_AD              !< Parameters
   type(RotInputFile),           intent(in   )  :: InputFileData     !< Data stored in the module's input file
   type(RotInitInputType),       intent(in   )  :: InitInp           !< Input data for AD initialization routine
   integer(IntKi),               intent(  out)  :: errStat           !< Error status of the operation
   character(*),                 intent(  out)  :: errMsg            !< Error message if ErrStat /= ErrID_None


      ! Local variables
   real(reKi)                                   :: position(3)       ! node reference position
   real(reKi)                                   :: positionL(3)      ! node local position
   real(R8Ki)                                   :: theta(3)          ! Euler angles
   real(R8Ki)                                   :: orientation(3,3)  ! node reference orientation
   real(R8Ki)                                   :: orientationL(3,3) ! node local orientation
   
   integer(intKi)                               :: j                 ! counter for nodes
   integer(intKi)                               :: k                 ! counter for blades
   
   integer(intKi)                               :: ErrStat2          ! temporary Error status
   character(ErrMsgLen)                         :: ErrMsg2           ! temporary Error message
   character(*), parameter                      :: RoutineName = 'Init_u'

      ! Initialize variables for this routine

   ErrStat = ErrID_None
   ErrMsg  = ""


      ! Arrays for InflowWind inputs:
   
   call AllocAry( u%InflowOnBlade, 3_IntKi, p%NumBlNds, p%numBlades, 'u%InflowOnBlade', ErrStat2, ErrMsg2 )
      call SetErrStat( errStat2, errMsg2, errStat, errMsg, RoutineName )
   call AllocAry( u%InflowOnTower, 3_IntKi, p%NumTwrNds, 'u%InflowOnTower', ErrStat2, ErrMsg2 ) ! could be size zero
      call SetErrStat( errStat2, errMsg2, errStat, errMsg, RoutineName )

   call AllocAry( u%UserProp, p%NumBlNds, p%numBlades, 'u%UserProp', ErrStat2, ErrMsg2 )
      call SetErrStat( errStat2, errMsg2, errStat, errMsg, RoutineName )
      
   if (errStat >= AbortErrLev) return      
      
   u%InflowOnBlade = 0.0_ReKi
   u%UserProp      = 0.0_ReKi
   u%InflowOnNacelle = 0.0_ReKi
   
      ! Meshes for motion inputs (ElastoDyn and/or BeamDyn)
         !................
         ! tower
         !................
   if (p%NumTwrNds > 0) then
      
      u%InflowOnTower = 0.0_ReKi 
      
      call MeshCreate ( BlankMesh = u%TowerMotion   &
                       ,IOS       = COMPONENT_INPUT &
                       ,Nnodes    = p%NumTwrNds     &
                       ,ErrStat   = ErrStat2        &
                       ,ErrMess   = ErrMsg2         &
                       ,Orientation     = .true.    &
                       ,TranslationDisp = .true.    &
                       ,TranslationVel  = .true.    &
                      )
            call SetErrStat( errStat2, errMsg2, errStat, errMsg, RoutineName )

      if (errStat >= AbortErrLev) return
            
         ! set node initial position/orientation
      position = 0.0_ReKi
      do j=1,p%NumTwrNds         
         position(3) = InputFileData%TwrElev(j)
         
         call MeshPositionNode(u%TowerMotion, j, position, errStat2, errMsg2)  ! orientation is identity by default
            call SetErrStat( errStat2, errMsg2, errStat, errMsg, RoutineName )
      end do !j
         
         ! create line2 elements
      do j=1,p%NumTwrNds-1
         call MeshConstructElement( u%TowerMotion, ELEMENT_LINE2, errStat2, errMsg2, p1=j, p2=j+1 )
            call SetErrStat( errStat2, errMsg2, errStat, errMsg, RoutineName )
      end do !j
            
      call MeshCommit(u%TowerMotion, errStat2, errMsg2 )
         call SetErrStat( errStat2, errMsg2, errStat, errMsg, RoutineName )
            
      if (errStat >= AbortErrLev) return

      
      u%TowerMotion%Orientation     = u%TowerMotion%RefOrientation
      u%TowerMotion%TranslationDisp = 0.0_R8Ki
      u%TowerMotion%TranslationVel  = 0.0_ReKi
      
   end if ! we compute tower loads
   
      !................
      ! hub
      !................
   
   call MeshCreate ( BlankMesh  = u%HubMotion     &
                     ,IOS       = COMPONENT_INPUT &
                     ,Nnodes    = 1               &
                     ,ErrStat   = ErrStat2        &
                     ,ErrMess   = ErrMsg2         &
                     ,Orientation     = .true.    &
                     ,TranslationDisp = .true.    &
                     ,RotationVel     = .true.    &
                     )
         call SetErrStat( errStat2, errMsg2, errStat, errMsg, RoutineName )

   if (errStat >= AbortErrLev) return
                     
   call MeshPositionNode(u%HubMotion, 1, InitInp%HubPosition, errStat2, errMsg2, InitInp%HubOrientation)
      call SetErrStat( errStat2, errMsg2, errStat, errMsg, RoutineName )
         
   call MeshConstructElement( u%HubMotion, ELEMENT_POINT, errStat2, errMsg2, p1=1 )
      call SetErrStat( errStat2, errMsg2, errStat, errMsg, RoutineName )
            
   call MeshCommit(u%HubMotion, errStat2, errMsg2 )
      call SetErrStat( errStat2, errMsg2, errStat, errMsg, RoutineName//':HubMotion' )
            
   if (errStat >= AbortErrLev) return

         
   u%HubMotion%Orientation     = u%HubMotion%RefOrientation
   u%HubMotion%TranslationDisp = 0.0_R8Ki
   u%HubMotion%RotationVel     = 0.0_ReKi   
      
   
      !................
      ! blade roots
      !................
         
   allocate( u%BladeRootMotion(p%NumBlades), STAT = ErrStat2 )
   if (ErrStat2 /= 0) then
      call SetErrStat( ErrID_Fatal, 'Error allocating u%BladeRootMotion array.', ErrStat, ErrMsg, RoutineName )
      return
   end if      
      
   do k=1,p%NumBlades
      call MeshCreate ( BlankMesh = u%BladeRootMotion(k)                  &
                        ,IOS       = COMPONENT_INPUT                       &
                        ,Nnodes    = 1                                     &
                        ,ErrStat   = ErrStat2                              &
                        ,ErrMess   = ErrMsg2                               &
                        ,Orientation     = .true.                          &
                        ,TranslationDisp=.true., TranslationVel=.true.     & 
                        ,RotationVel=.true., TranslationAcc=.true., RotationAcc=.true. &
                        )
            call SetErrStat( errStat2, errMsg2, errStat, errMsg, RoutineName )

      if (errStat >= AbortErrLev) return
            
      call MeshPositionNode(u%BladeRootMotion(k), 1, InitInp%BladeRootPosition(:,k), errStat2, errMsg2, InitInp%BladeRootOrientation(:,:,k))
         call SetErrStat( errStat2, errMsg2, errStat, errMsg, RoutineName )
                     
      call MeshConstructElement( u%BladeRootMotion(k), ELEMENT_POINT, errStat2, errMsg2, p1=1 )
         call SetErrStat( errStat2, errMsg2, errStat, errMsg, RoutineName )
            
      call MeshCommit(u%BladeRootMotion(k), errStat2, errMsg2 )
         call SetErrStat( errStat2, errMsg2, errStat, errMsg, RoutineName//':BladeRootMotion' )
            
      if (errStat >= AbortErrLev) return

      
      u%BladeRootMotion(k)%Orientation     = u%BladeRootMotion(k)%RefOrientation
   
   end do !k=numBlades      
      
      
      !................
      ! blades
      !................
   
   allocate( u%BladeMotion(p%NumBlades), STAT = ErrStat2 )
   if (ErrStat2 /= 0) then
      call SetErrStat( ErrID_Fatal, 'Error allocating u%BladeMotion array.', ErrStat, ErrMsg, RoutineName )
      return
   end if
      
   do k=1,p%NumBlades
      call MeshCreate ( BlankMesh = u%BladeMotion(k)                     &
                        ,IOS       = COMPONENT_INPUT                      &
                        ,Nnodes    = InputFileData%BladeProps(k)%NumBlNds &
                        ,ErrStat   = ErrStat2                             &
                        ,ErrMess   = ErrMsg2                              &
                        ,Orientation     = .true.                         &
                        ,TranslationDisp = .true.                         &
                        ,TranslationVel  = .true.                         &
                        ,RotationVel     = .true.                         &
                        ,TranslationAcc  = .true.                         &
                        )
            call SetErrStat( errStat2, errMsg2, errStat, errMsg, RoutineName )

      if (errStat >= AbortErrLev) return
            
                        
      do j=1,InputFileData%BladeProps(k)%NumBlNds

            ! reference position of the jth node in the kth blade, relative to the root in the local blade coordinate system:
         positionL(1) = InputFileData%BladeProps(k)%BlCrvAC(j)
         positionL(2) = InputFileData%BladeProps(k)%BlSwpAC(j)
         positionL(3) = InputFileData%BladeProps(k)%BlSpn(  j)
            
            ! reference position of the jth node in the kth blade:
         position = u%BladeRootMotion(k)%Position(:,1) + matmul(positionL,u%BladeRootMotion(k)%RefOrientation(:,:,1))  ! note that because positionL is a 1-D array, we're doing the transpose of matmul(transpose(u%BladeRootMotion(k)%RefOrientation),positionL)

            
            ! reference orientation of the jth node in the kth blade, relative to the root in the local blade coordinate system:
         theta(1)     =  0.0_R8Ki
         theta(2)     =  InputFileData%BladeProps(k)%BlCrvAng(j)
         theta(3)     = -InputFileData%BladeProps(k)%BlTwist( j)            
         orientationL = EulerConstruct( theta )
                                 
            ! reference orientation of the jth node in the kth blade
         orientation = matmul( orientationL, u%BladeRootMotion(k)%RefOrientation(:,:,1) )

            
         call MeshPositionNode(u%BladeMotion(k), j, position, errStat2, errMsg2, orientation)
            call SetErrStat( errStat2, errMsg2, errStat, errMsg, RoutineName )
               
      end do ! j=blade nodes
         
         ! create line2 elements
      do j=1,InputFileData%BladeProps(k)%NumBlNds-1
         call MeshConstructElement( u%BladeMotion(k), ELEMENT_LINE2, errStat2, errMsg2, p1=j, p2=j+1 )
            call SetErrStat( errStat2, errMsg2, errStat, errMsg, RoutineName )
      end do !j
            
      call MeshCommit(u%BladeMotion(k), errStat2, errMsg2 )
         call SetErrStat( errStat2, errMsg2, errStat, errMsg, RoutineName//':BladeMotion'//trim(num2lstr(k)) )
            
      if (errStat >= AbortErrLev) return

      
      u%BladeMotion(k)%Orientation     = u%BladeMotion(k)%RefOrientation
      u%BladeMotion(k)%TranslationDisp = 0.0_R8Ki
      u%BladeMotion(k)%TranslationVel  = 0.0_ReKi
      u%BladeMotion(k)%RotationVel     = 0.0_ReKi
      u%BladeMotion(k)%TranslationAcc  = 0.0_ReKi
         
               
   
   end do !k=numBlades
   
   
   
      !................
      ! Nacelle
      !................
      call MeshCreate ( BlankMesh = u%NacelleMotion &
                       ,IOS       = COMPONENT_INPUT &
                       ,Nnodes    = 1               &
                       ,ErrStat   = ErrStat2        &
                       ,ErrMess   = ErrMsg2         &
                       ,Orientation     = .true.    &
                       ,TranslationDisp = .true.    &
                       ,TranslationVel  = .true.    &
                      )
            call SetErrStat( errStat2, errMsg2, errStat, errMsg, RoutineName )

      if (errStat >= AbortErrLev) return
            
         ! set node initial position/orientation
      position = InitInp%NacellePosition

      call MeshPositionNode(u%NacelleMotion, 1, position, errStat2, errMsg2, orient=InitInp%NacelleOrientation)
         call SetErrStat( errStat2, errMsg2, errStat, errMsg, RoutineName )

      call MeshConstructElement( u%NacelleMotion, ELEMENT_POINT, errStat2, errMsg2, p1=1 )
         call SetErrStat( errStat2, errMsg2, errStat, errMsg, RoutineName )

      call MeshCommit(u%NacelleMotion, errStat2, errMsg2 )
         call SetErrStat( errStat2, errMsg2, errStat, errMsg, RoutineName )
            
      if (errStat >= AbortErrLev) return

   
   
end subroutine Init_u
!----------------------------------------------------------------------------------------------------------------------------------
!> This routine sets AeroDyn parameters for use during the simulation; these variables are not changed after AD_Init.
subroutine SetParameters( InitInp, InputFileData, RotData, p, p_AD, ErrStat, ErrMsg )
   TYPE(AD_InitInputType),       intent(in   )  :: InitInp          !< Input data for initialization routine, out is needed because of copy below
   TYPE(AD_InputFile),           INTENT(INout)  :: InputFileData    !< Data stored in the module's input file -- intent(out) only for move_alloc statements
   TYPE(RotInputFile),           INTENT(INout)  :: RotData          !< Data stored in the module's input file -- intent(out) only for move_alloc statements
   TYPE(RotParameterType),       INTENT(INOUT)  :: p                !< Parameters
   TYPE(AD_ParameterType),       INTENT(INOUT)  :: p_AD             !< Parameters
   INTEGER(IntKi),               INTENT(  OUT)  :: ErrStat          !< Error status of the operation
   CHARACTER(*),                 INTENT(  OUT)  :: ErrMsg           !< Error message if ErrStat /= ErrID_None


      ! Local variables
   CHARACTER(ErrMsgLen)                          :: ErrMsg2         ! temporary Error message if ErrStat /= ErrID_None
   INTEGER(IntKi)                                :: ErrStat2        ! temporary Error status of the operation
   !INTEGER(IntKi)                                :: i, j
   character(*), parameter                       :: RoutineName = 'SetParameters'
   
      ! Initialize variables for this routine

   ErrStat  = ErrID_None
   ErrMsg   = ""

   p_AD%UA_Flag       = InputFileData%AFAeroMod == AFAeroMod_BL_unsteady
   
   p_AD%DT            = InputFileData%DTAero
   p_AD%WakeMod       = InputFileData%WakeMod
   p%TwrPotent        = InputFileData%TwrPotent
   p%TwrShadow        = InputFileData%TwrShadow
   p%TwrAero          = InputFileData%TwrAero
   p%CavitCheck       = InputFileData%CavitCheck
   

   if (InitInp%Linearize .and. InputFileData%WakeMod == WakeMod_BEMT) then
      p%FrozenWake = InputFileData%FrozenWake
   else
      p%FrozenWake = .FALSE.
   end if

   p%CompAA = InputFileData%CompAA
   
   ! NOTE: In the following we use RotData%BladeProps(1)%NumBlNds as the number of aero nodes on EACH blade, 
   !       but if AD changes this, then it must be handled in the Glue-code linearization code, too (and elsewhere?) !
   if (p%NumBlades>0) then
      p%NumBlNds         = RotData%BladeProps(1)%NumBlNds
   else
      p%NumBlNds         = 0
   endif
   if (p%TwrPotent == TwrPotent_none .and. p%TwrShadow == TwrShadow_none .and. .not. p%TwrAero) then
      p%NumTwrNds     = 0
   else
      p%NumTwrNds     = RotData%NumTwrNds
      
      call move_alloc( RotData%TwrDiam, p%TwrDiam )
      call move_alloc( RotData%TwrCd,   p%TwrCd )      
      call move_alloc( RotData%TwrTI,   p%TwrTI )      
   end if
   
   p%Gravity          = InitInp%Gravity
   p%AirDens          = InputFileData%AirDens          
   p%KinVisc          = InputFileData%KinVisc
   p%Patm             = InputFileData%Patm
   p%Pvap             = InputFileData%Pvap
   p%SpdSound         = InputFileData%SpdSound
   p%WtrDpth          = InitInp%WtrDpth
   p%MSL2SWL          = InitInp%MSL2SWL

  !p%AFI     ! set in call to AFI_Init() [called early because it wants to use the same echo file as AD]
  !p%BEMT    ! set in call to BEMT_Init()
      
  !p%RootName       = TRIM(InitInp%RootName)//'.AD'   ! set earlier so it could be used   
   
   p%numOuts          = InputFileData%NumOuts  
   p%NBlOuts          = InputFileData%NBlOuts      
   p%BlOutNd          = InputFileData%BlOutNd
   
   if (p%NumTwrNds > 0) then
      p%NTwOuts = InputFileData%NTwOuts
      p%TwOutNd = InputFileData%TwOutNd
   else
      p%NTwOuts = 0
   end if
   
   call SetOutParam(InputFileData%OutList, p, p_AD, ErrStat2, ErrMsg2 ) ! requires: p%NumOuts, p%numBlades, p%NumBlNds, p%NumTwrNds; sets: p%OutParam.
      call setErrStat(ErrStat2,ErrMsg2,ErrStat,ErrMsg,RoutineName)
      if (ErrStat >= AbortErrLev) return  
   



      ! Set the nodal output parameters.  Note there is some validation in this, so we might get an error from here.
   CALL AllBldNdOuts_SetParameters( InputFileData, p, p_AD, ErrStat2, ErrMsg2 )
      call setErrStat(ErrStat2,ErrMsg2,ErrStat,ErrMsg,RoutineName)



   
end subroutine SetParameters
!----------------------------------------------------------------------------------------------------------------------------------
!> This routine is called at the end of the simulation.
subroutine AD_End( u, p, x, xd, z, OtherState, y, m, ErrStat, ErrMsg )
!..................................................................................................................................

      TYPE(AD_InputType),           INTENT(INOUT)  :: u           !< System inputs
      TYPE(AD_ParameterType),       INTENT(INOUT)  :: p           !< Parameters
      TYPE(AD_ContinuousStateType), INTENT(INOUT)  :: x           !< Continuous states
      TYPE(AD_DiscreteStateType),   INTENT(INOUT)  :: xd          !< Discrete states
      TYPE(AD_ConstraintStateType), INTENT(INOUT)  :: z           !< Constraint states
      TYPE(AD_OtherStateType),      INTENT(INOUT)  :: OtherState  !< Other states
      TYPE(AD_OutputType),          INTENT(INOUT)  :: y           !< System outputs
      TYPE(AD_MiscVarType),         INTENT(INOUT)  :: m           !< Misc/optimization variables
      INTEGER(IntKi),               INTENT(  OUT)  :: ErrStat     !< Error status of the operation
      CHARACTER(*),                 INTENT(  OUT)  :: ErrMsg      !< Error message if ErrStat /= ErrID_None
      
      integer                                      :: iW



         ! Initialize ErrStat

      ErrStat = ErrID_None
      ErrMsg  = ""


         ! Place any last minute operations or calculations here:
         ! End the FVW submodule
      if (p%WakeMod == WakeMod_FVW ) then

         if ( p%UA_Flag ) then
            do iW=1,p%FVW%nWings
               call UA_End(m%FVW%W(iW)%p_UA)
            enddo
         end if

         call FVW_End( m%FVW_u, p%FVW, x%FVW, xd%FVW, z%FVW, OtherState%FVW, m%FVW_y, m%FVW, ErrStat, ErrMsg )
      
      endif
      

         ! Close files here:



         ! Destroy the input data:

      CALL AD_DestroyInput( u, ErrStat, ErrMsg )


         ! Destroy the parameter data:

      CALL AD_DestroyParam( p, ErrStat, ErrMsg )


         ! Destroy the state data:

      CALL AD_DestroyContState(   x,           ErrStat, ErrMsg )
      CALL AD_DestroyDiscState(   xd,          ErrStat, ErrMsg )
      CALL AD_DestroyConstrState( z,           ErrStat, ErrMsg )
      CALL AD_DestroyOtherState(  OtherState,  ErrStat, ErrMsg )
      CALL AD_DestroyMisc(        m,           ErrStat, ErrMsg ) 

         ! Destroy the output data:

      CALL AD_DestroyOutput( y, ErrStat, ErrMsg )




END SUBROUTINE AD_End
!----------------------------------------------------------------------------------------------------------------------------------
!> Loose coupling routine for solving for constraint states, integrating continuous states, and updating discrete and other states.
!! Continuous, constraint, discrete, and other states are updated for t + Interval
subroutine AD_UpdateStates( t, n, u, utimes, p, x, xd, z, OtherState, m, errStat, errMsg )
!..................................................................................................................................

   real(DbKi),                     intent(in   ) :: t          !< Current simulation time in seconds
   integer(IntKi),                 intent(in   ) :: n          !< Current simulation time step n = 0,1,...
   type(AD_InputType),             intent(inout) :: u(:)       !< Inputs at utimes (out only for mesh record-keeping in ExtrapInterp routine)
   real(DbKi),                     intent(in   ) :: utimes(:)  !< Times associated with u(:), in seconds
   type(AD_ParameterType),         intent(in   ) :: p          !< Parameters
   type(AD_ContinuousStateType),   intent(inout) :: x          !< Input: Continuous states at t;
                                                               !!   Output: Continuous states at t + Interval
   type(AD_DiscreteStateType),     intent(inout) :: xd         !< Input: Discrete states at t;
                                                               !!   Output: Discrete states at t  + Interval
   type(AD_ConstraintStateType),   intent(inout) :: z          !< Input: Constraint states at t;
                                                               !!   Output: Constraint states at t+dt
   type(AD_OtherStateType),        intent(inout) :: OtherState !< Input: Other states at t;
                                                               !!   Output: Other states at t+dt
   type(AD_MiscVarType),           intent(inout) :: m          !< Misc/optimization variables
   integer(IntKi),                 intent(  out) :: errStat    !< Error status of the operation
   character(*),                   intent(  out) :: errMsg     !< Error message if ErrStat /= ErrID_None

   ! local variables
   integer(intKi)                               :: iR          ! Counter on rotors
   type(AD_InputType)                           :: uInterp     ! Interpolated/Extrapolated input
   integer(intKi)                               :: ErrStat2          ! temporary Error status
   character(ErrMsgLen)                         :: ErrMsg2           ! temporary Error message
   character(*), parameter                      :: RoutineName = 'AD_UpdateStates'
      
   ErrStat = ErrID_None
   ErrMsg  = ""
     

   call AD_CopyInput( u(1), uInterp, MESH_NEWCOPY, errStat2, errMsg2)
      call SetErrStat(ErrStat2, ErrMsg2, ErrStat, ErrMsg, RoutineName)
      if (ErrStat >= AbortErrLev) then
         call Cleanup()
         return
      end if

      ! set values of m%BEMT_u(2) from inputs interpolated at t+dt:
      ! NOTE: this is different than OpenFAST, which has t+dt at u(1)
   call AD_Input_ExtrapInterp(u,utimes,uInterp,t+p%DT, errStat2, errMsg2)
      call SetErrStat(ErrStat2, ErrMsg2, ErrStat, ErrMsg, RoutineName)

   do iR = 1,size(p%rotors)
      call SetInputs(p%rotors(iR), p, uInterp%rotors(iR), m%rotors(iR), 2, errStat2, errMsg2)      
         call SetErrStat(ErrStat2, ErrMsg2, ErrStat, ErrMsg, RoutineName)
   enddo
      
      ! set values of m%BEMT_u(1) from inputs (uInterp) interpolated at t:
      ! NOTE: this is different than OpenFAST, which has t at u(2)
      ! I'm doing this second in case we want the other misc vars at t as before, but I don't think it matters      
   call AD_Input_ExtrapInterp(u,utimes,uInterp, t, errStat2, errMsg2)
      call SetErrStat(ErrStat2, ErrMsg2, ErrStat, ErrMsg, RoutineName)

   do iR = 1,size(p%rotors)
      call SetInputs(p%rotors(iR), p, uInterp%rotors(iR), m%rotors(iR), 1, errStat2, errMsg2)      
         call SetErrStat(ErrStat2, ErrMsg2, ErrStat, ErrMsg, RoutineName)
   enddo
         

   if (p%WakeMod /= WakeMod_FVW) then
      do iR = 1,size(p%rotors)
            ! Call into the BEMT update states    NOTE:  This is a non-standard framework interface!!!!!  GJH
            ! Also note BEMT_u(1) and BEMT_u(2) are not following the OpenFAST convention for t+dt, t
         call BEMT_UpdateStates(t, n, m%rotors(iR)%BEMT_u(1), m%rotors(iR)%BEMT_u(2),  p%rotors(iR)%BEMT, x%rotors(iR)%BEMT, xd%rotors(iR)%BEMT, z%rotors(iR)%BEMT, OtherState%rotors(iR)%BEMT, p%AFI, m%rotors(iR)%BEMT, errStat2, errMsg2)
            call SetErrStat(ErrStat2, ErrMsg2, ErrStat, ErrMsg, RoutineName)

            ! Call AeroAcoustics updates states
         if ( p%rotors(iR)%CompAA ) then
            ! We need the outputs from BEMT as inputs to AeroAcoustics module
            ! Also,  SetInputs() [called above] calls SetInputsForBEMT() which in turn establishes current versions of the Global to local transformations we need as inputs to AA
            call SetInputsForAA(p%rotors(iR), u(1)%rotors(iR), m%rotors(iR), errStat2, errMsg2)  
               call SetErrStat(ErrStat2, ErrMsg2, ErrStat, ErrMsg, RoutineName)
            call AA_UpdateStates(t,  n, m%rotors(iR)%AA, m%rotors(iR)%AA_u, p%rotors(iR)%AA, xd%rotors(iR)%AA,  errStat2, errMsg2)
               call SetErrStat(ErrStat2, ErrMsg2, ErrStat, ErrMsg, RoutineName)
         end if       
      enddo

   else  ! Call the FVW sub module
         ! This needs to extract the inputs from the AD data types (mesh) and copy pieces for the FVW module
      call SetInputsForFVW(p, u, m, errStat2, errMsg2)
         call SetErrStat(ErrStat2, ErrMsg2, ErrStat, ErrMsg, RoutineName)
         ! Note: the setup is handled above in the SetInputs routine
      call FVW_UpdateStates( t, n, m%FVW_u, utimes, p%FVW, x%FVW, xd%FVW, z%FVW, OtherState%FVW, p%AFI, m%FVW, ErrStat2, ErrMsg2 )
         call SetErrStat(ErrStat2, ErrMsg2, ErrStat, ErrMsg, RoutineName)
         ! The wind points are passed out as other states.  These really correspond to the propogation of the vortex to the next wind position.
      if (allocated(OtherState%WakeLocationPoints)) then
         OtherState%WakeLocationPoints = m%FVW%r_wind
      endif
      ! UA TODO
      !call UA_UpdateState_Wrapper(p%AFI, n, p%FVW, x%FVW, xd%FVW, OtherState%FVW, m%FVW, ErrStat2, ErrMsg2)
      !   call SetErrStat(ErrStat2, ErrMsg2, ErrStat, ErrMsg, RoutineName)
   endif
           
   call Cleanup()
   
contains
   subroutine Cleanup()
      call AD_DestroyInput( uInterp, errStat2, errMsg2)
   end subroutine Cleanup
end subroutine AD_UpdateStates
!----------------------------------------------------------------------------------------------------------------------------------
!> Routine for computing outputs, used in both loose and tight coupling.
!! This subroutine is used to compute the output channels (motions and loads) and place them in the WriteOutput() array.
!! The descriptions of the output channels are not given here. Please see the included OutListParameters.xlsx sheet for
!! for a complete description of each output parameter.
subroutine AD_CalcOutput( t, u, p, x, xd, z, OtherState, y, m, ErrStat, ErrMsg, NeedWriteOutput )
! NOTE: no matter how many channels are selected for output, all of the outputs are calculated
! All of the calculated output channels are placed into the m%AllOuts(:), while the channels selected for outputs are
! placed in the y%WriteOutput(:) array.
!..................................................................................................................................

   REAL(DbKi),                   INTENT(IN   )  :: t           !< Current simulation time in seconds
   TYPE(AD_InputType),           INTENT(IN   )  :: u           !< Inputs at Time t
   TYPE(AD_ParameterType),       INTENT(IN   )  :: p           !< Parameters
   TYPE(AD_ContinuousStateType), INTENT(IN   )  :: x           !< Continuous states at t
   TYPE(AD_DiscreteStateType),   INTENT(IN   )  :: xd          !< Discrete states at t
   TYPE(AD_ConstraintStateType), INTENT(IN   )  :: z           !< Constraint states at t
   TYPE(AD_OtherStateType),      INTENT(IN   )  :: OtherState  !< Other states at t
   TYPE(AD_OutputType),          INTENT(INOUT)  :: y           !< Outputs computed at t (Input only so that mesh con-
                                                               !!   nectivity information does not have to be recalculated)
   type(AD_MiscVarType),         intent(inout)  :: m           !< Misc/optimization variables
   INTEGER(IntKi),               INTENT(  OUT)  :: ErrStat     !< Error status of the operation
   CHARACTER(*),                 INTENT(  OUT)  :: ErrMsg      !< Error message if ErrStat /= ErrID_None
   LOGICAL,          OPTIONAL,   INTENT(IN   )  :: NeedWriteOutput     !< Flag to determine if WriteOutput values need to be calculated in this call


      ! NOTE: m%BEMT_u(i) indices are set differently from the way OpenFAST typically sets up the u and uTimes arrays
   integer, parameter                           :: indx = 1  ! m%BEMT_u(1) is at t; m%BEMT_u(2) is t+dt
   integer(intKi)                               :: iR ! Loop on rotors

   integer(intKi)                               :: ErrStat2
   character(ErrMsgLen)                         :: ErrMsg2
   character(*), parameter                      :: RoutineName = 'AD_CalcOutput'
   LOGICAL                                      :: CalcWriteOutput
   
   ErrStat = ErrID_None
   ErrMsg  = ""

   if (present(NeedWriteOutput)) then
      CalcWriteOutput = NeedWriteOutput
   else
      CalcWriteOutput = .true. ! by default, calculate WriteOutput unless told that we do not need it
   end if


   ! SetInputs, Calc BEM Outputs and Twr Outputs 
   do iR=1,size(p%rotors)
      call RotCalcOutput( t, u%rotors(iR), p%rotors(iR), p, x%rotors(iR), xd%rotors(iR), z%rotors(iR), OtherState%rotors(iR), y%rotors(iR), m%rotors(iR), m, iR, ErrStat2, ErrMsg2, .false.)
         call SetErrStat(ErrStat2, ErrMSg2, ErrStat, ErrMsg, RoutineName)
         if (ErrStat >= AbortErrLev) return
   enddo

   if (p%WakeMod == WakeMod_FVW) then
         ! This needs to extract the inputs from the AD data types (mesh) and copy pieces for the FVW module
      call SetInputsForFVW(p, (/u/), m, errStat2, errMsg2)
         call SetErrStat(ErrStat2, ErrMsg2, ErrStat, ErrMsg, RoutineName)
         ! Calculate Outputs at time t
      CALL FVW_CalcOutput( t, m%FVW_u(1), p%FVW, x%FVW, xd%FVW, z%FVW, OtherState%FVW, m%FVW_y, m%FVW, ErrStat2, ErrMsg2 )
         call SetErrStat(ErrStat2, ErrMsg2, ErrStat, ErrMsg, RoutineName)

      call SetOutputsFromFVW( t, u, p, OtherState, x, xd, m, y, ErrStat2, ErrMsg2 )
         call SetErrStat(ErrStat2, ErrMsg2, ErrStat, ErrMsg, RoutineName)
   endif

   ! Cavitation check
   call AD_CavtCrit(u, p, m, errStat2, errMsg2)
      call SetErrStat(ErrStat2, ErrMsg2, ErrStat, ErrMsg, RoutineName)  

   !-------------------------------------------------------   
   !     get values to output to file:  
   !-------------------------------------------------------   
   if (CalcWriteOutput) then
      do iR = 1,size(p%rotors)
         call RotWriteOutputs(t, u%rotors(iR), p%rotors(iR), p, x%rotors(iR), xd%rotors(iR), z%rotors(iR), OtherState%rotors(iR), y%rotors(iR), m%rotors(iR), m, iR, ErrStat2, ErrMsg2)
            call SetErrStat(ErrStat2, ErrMSg2, ErrStat, ErrMsg, RoutineName)
      end do
   end if

end subroutine AD_CalcOutput

!----------------------------------------------------------------------------------------------------------------------------------
subroutine RotCalcOutput( t, u, p, p_AD, x, xd, z, OtherState, y, m, m_AD, iRot, ErrStat, ErrMsg, NeedWriteOutput)
! NOTE: no matter how many channels are selected for output, all of the outputs are calculated
! All of the calculated output channels are placed into the m%AllOuts(:), while the channels selected for outputs are
! placed in the y%WriteOutput(:) array.
!..................................................................................................................................

   REAL(DbKi),                   INTENT(IN   )  :: t                  !< Current simulation time in seconds
   TYPE(RotInputType),           INTENT(IN   )  :: u                  !< Inputs at Time t
   TYPE(RotParameterType),       INTENT(IN   )  :: p                  !< Parameters
   TYPE(AD_ParameterType),       INTENT(IN   )  :: p_AD               !< Parameters
   TYPE(RotContinuousStateType), INTENT(IN   )  :: x                  !< Continuous states at t
   TYPE(RotDiscreteStateType),   INTENT(IN   )  :: xd                 !< Discrete states at t
   TYPE(RotConstraintStateType), INTENT(IN   )  :: z                  !< Constraint states at t
   TYPE(RotOtherStateType),      INTENT(IN   )  :: OtherState         !< Other states at t
   TYPE(RotOutputType),          INTENT(INOUT)  :: y                  !< Outputs computed at t (Input only so that mesh con-
                                                                      !!   nectivity information does not have to be recalculated)
   type(RotMiscVarType),         intent(inout)  :: m                  !< Misc/optimization variables
   TYPE(AD_MiscVarType),         INTENT(INOUT)  :: m_AD               !< misc variables
   INTEGER,                      INTENT(IN   )  :: iRot               !< Rotor index, needed for OLAF
   INTEGER(IntKi),               INTENT(  OUT)  :: ErrStat            !< Error status of the operation
   CHARACTER(*),                 INTENT(  OUT)  :: ErrMsg             !< Error message if ErrStat /= ErrID_None
   LOGICAL,          OPTIONAL,   INTENT(IN   )  :: NeedWriteOutput    !< Flag to determine if WriteOutput values need to be calculated in this call

   
      ! NOTE: m%BEMT_u(i) indices are set differently from the way OpenFAST typically sets up the u and uTimes arrays
   integer, parameter                           :: indx = 1  ! m%BEMT_u(1) is at t; m%BEMT_u(2) is t+dt

   integer(intKi)                               :: ErrStat2
   character(ErrMsgLen)                         :: ErrMsg2
   character(*), parameter                      :: RoutineName = 'RotCalcOutput'
   LOGICAL                                      :: CalcWriteOutput
   
   ErrStat = ErrID_None
   ErrMsg  = ""
   
   if (present(NeedWriteOutput)) then
      CalcWriteOutput = NeedWriteOutput
   else
      CalcWriteOutput = .true. ! by default, calculate WriteOutput unless told that we do not need it
   end if

   call SetInputs(p, p_AD, u, m, indx, errStat2, errMsg2)      
      call SetErrStat(ErrStat2, ErrMsg2, ErrStat, ErrMsg, RoutineName)

   if (p_AD%WakeMod /= WakeMod_FVW) then
      ! Call the BEMT module CalcOutput.  Notice that the BEMT outputs are purposely attached to AeroDyn's MiscVar structure to
      ! avoid issues with the coupling code

      call BEMT_CalcOutput(t, m%BEMT_u(indx), p%BEMT, x%BEMT, xd%BEMT, z%BEMT, OtherState%BEMT, p_AD%AFI, m%BEMT_y, m%BEMT, ErrStat2, ErrMsg2 )
         call SetErrStat(ErrStat2, ErrMsg2, ErrStat, ErrMsg, RoutineName)

      call SetOutputsFromBEMT( p, m, y ) 
        
      if ( p%CompAA ) then
         ! We need the outputs from BEMT as inputs to AeroAcoustics module
         ! Also,  SetInputs() [called above] calls SetInputsForBEMT() which in turn establishes current versions of the Global to local transformations we need as inputs to AA
         call SetInputsForAA(p, u, m, errStat2, errMsg2)  
            call SetErrStat(ErrStat2, ErrMsg2, ErrStat, ErrMsg, RoutineName)
         call AA_CalcOutput(t, m%AA_u, p%AA, x%AA, xd%AA,  z%AA, OtherState%AA,  m%AA_y, m%AA, errStat2, errMsg2)
            call SetErrStat(ErrStat2, ErrMsg2, ErrStat, ErrMsg, RoutineName)
      end if   
   endif 

   if ( p%TwrAero ) then
      call ADTwr_CalcOutput(p, u, m, y, ErrStat2, ErrMsg2 )
         call SetErrStat(ErrStat2, ErrMsg2, ErrStat, ErrMsg, RoutineName)      
   endif
   
   
   !-------------------------------------------------------   
   !     get values to output to file:  
   !-------------------------------------------------------   
   if (CalcWriteOutput) then
      call RotWriteOutputs(t, u, p, p_AD, x, xd, z, OtherState, y, m, m_AD, iRot, ErrStat, ErrMsg)
   end if   
   
end subroutine RotCalcOutput
!----------------------------------------------------------------------------------------------------------------------------------
subroutine RotWriteOutputs( t, u, p, p_AD, x, xd, z, OtherState, y, m, m_AD, iRot, ErrStat, ErrMsg)
! NOTE: no matter how many channels are selected for output, all of the outputs are calculated
! All of the calculated output channels are placed into the m%AllOuts(:), while the channels selected for outputs are
! placed in the y%WriteOutput(:) array.
!..................................................................................................................................

   REAL(DbKi),                   INTENT(IN   )  :: t                  !< Current simulation time in seconds
   TYPE(RotInputType),           INTENT(IN   )  :: u                  !< Inputs at Time t
   TYPE(RotParameterType),       INTENT(IN   )  :: p                  !< Parameters
   TYPE(AD_ParameterType),       INTENT(IN   )  :: p_AD               !< Parameters
   TYPE(RotContinuousStateType), INTENT(IN   )  :: x                  !< Continuous states at t
   TYPE(RotDiscreteStateType),   INTENT(IN   )  :: xd                 !< Discrete states at t
   TYPE(RotConstraintStateType), INTENT(IN   )  :: z                  !< Constraint states at t
   TYPE(RotOtherStateType),      INTENT(IN   )  :: OtherState         !< Other states at t
   TYPE(RotOutputType),          INTENT(INOUT)  :: y                  !< Outputs computed at t (Input only so that mesh con-
                                                                      !!   nectivity information does not have to be recalculated)
   type(RotMiscVarType),         intent(inout)  :: m                  !< Misc/optimization variables
   TYPE(AD_MiscVarType),         INTENT(INOUT)  :: m_AD               !< misc variables
   INTEGER,                      INTENT(IN   )  :: iRot               !< Rotor index, needed for OLAF
   INTEGER(IntKi),               INTENT(  OUT)  :: ErrStat            !< Error status of the operation
   CHARACTER(*),                 INTENT(  OUT)  :: ErrMsg             !< Error message if ErrStat /= ErrID_None

   
      ! NOTE: m%BEMT_u(i) indices are set differently from the way OpenFAST typically sets up the u and uTimes arrays
   integer, parameter                           :: indx = 1  ! m%BEMT_u(1) is at t; m%BEMT_u(2) is t+dt
   integer(intKi)                               :: i

   integer(intKi)                               :: ErrStat2
   character(ErrMsgLen)                         :: ErrMsg2
   character(*), parameter                      :: RoutineName = 'RotCalcOutput'
!   LOGICAL                                      :: CalcWriteOutput   
   !-------------------------------------------------------   
   !     get values to output to file:  
   !-------------------------------------------------------   
   if (p%NumOuts > 0) then
      call Calc_WriteOutput( p, p_AD, u, x, m, m_AD, y, OtherState, xd, indx, iRot, ErrStat2, ErrMsg2 )   
         call SetErrStat(ErrStat2, ErrMsg2, ErrStat, ErrMsg, RoutineName)      
      
      !...............................................................................................................................   
      ! Place the selected output channels into the WriteOutput(:) array with the proper sign:
      !...............................................................................................................................   

      do i = 1,p%NumOuts  ! Loop through all selected output channels
         y%WriteOutput(i) = p%OutParam(i)%SignM * m%AllOuts( p%OutParam(i)%Indx )
      end do             ! i - All selected output channels

   end if
       
   if (p%BldNd_TotNumOuts > 0) then
      y%WriteOutput(p%NumOuts+1:) = 0.0_ReKi

      ! Now we need to populate the blade node outputs here
      if (p%NumBlades > 0) then
         call Calc_WriteAllBldNdOutput( p, p_AD, u, m, m_AD, x, y, OtherState, indx, iRot, ErrStat2, ErrMsg2 )   ! Call after normal writeoutput.  Will just postpend data on here.
         call SetErrStat(ErrStat2, ErrMsg2, ErrStat, ErrMsg, RoutineName)
      end if
   end if

   
end subroutine RotWriteOutputs
!----------------------------------------------------------------------------------------------------------------------------------

subroutine AD_CavtCrit(u, p, m, errStat, errMsg)
   TYPE(AD_InputType),           INTENT(IN   )   :: u           !< Inputs at time t
   TYPE(AD_ParameterType),       INTENT(IN   )   :: p           !< Parameters
   TYPE(AD_MiscVarType),         INTENT(INOUT)   :: m           !< Misc/optimization variables
   INTEGER(IntKi),               INTENT(  OUT)   :: errStat     !< Error status of the operation
   CHARACTER(*),                 INTENT(  OUT)   :: errMsg      !< Error message if ErrStat /= ErrID_None

   ! Local variables
   integer                                       :: i, j
   integer(intKi)                                :: iR, iW
   real(ReKi)                                    :: SigmaCavitCrit, SigmaCavit
   real(ReKi)                                    :: Vreltemp
   real(ReKi)                                    :: Cpmintemp

   errStat = ErrID_None
   errMsg  = ''

   do iR = 1,size(p%rotors)
      if ( p%rotors(iR)%CavitCheck ) then  ! Calculate the cavitation number for the airfoil at the node in quesiton, and compare to the critical cavitation number based on the vapour pressure and submerged depth       
         do j = 1,p%rotors(iR)%numBlades  ! Loop through all blades
            do i = 1,p%rotors(iR)%NumBlNds  ! Loop through all nodes
                     
               if ( p%WakeMod == WakeMod_BEMT .or. p%WakeMod == WakeMod_DBEMT ) then
                  Vreltemp = m%rotors(iR)%BEMT_y%Vrel(i,j)
                  Cpmintemp = m%rotors(iR)%BEMT_y%Cpmin(i,j)
               else if ( p%WakeMod == WakeMod_FVW ) then
                  iW = p%FVW%Bld2Wings(iR,j)
                  Vreltemp = m%FVW%W(iW)%BN_Vrel(i)
                  Cpmintemp = m%FVW%W(iW)%BN_Cpmin(i)
               end if

               if ( EqualRealNos( Vreltemp, 0.0_ReKi ) ) call SetErrStat( ErrID_Fatal, 'Vrel cannot be zero to do a cavitation check', ErrStat, ErrMsg, 'AD_CavtCrit' ) 
                  if ( ErrStat >= AbortErrLev ) return
      
               SigmaCavit = -1 * Cpmintemp  ! Local cavitation number on node j                                               
               SigmaCavitCrit = ( p%rotors(iR)%Patm + ( p%rotors(iR)%Gravity * ( p%rotors(iR)%WtrDpth - ( u%rotors(iR)%BladeMotion(j)%Position(3,i) + u%rotors(iR)%BladeMotion(j)%TranslationDisp(3,i) ) ) * p%rotors(iR)%airDens ) - p%rotors(iR)%Pvap ) / ( 0.5_ReKi * p%rotors(iR)%airDens * Vreltemp**2 )  ! Critical value of Sigma, cavitation occurs if local cavitation number is greater than this
                                                                        
               if ( ( SigmaCavitCrit < SigmaCavit ) .and. ( .not. ( m%rotors(iR)%CavitWarnSet(i,j) ) ) ) then     
                  call WrScr( NewLine//'Cavitation occurred at blade '//trim(num2lstr(j))//' and node '//trim(num2lstr(i))//'.' )
                  m%rotors(iR)%CavitWarnSet(i,j) = .true.
               end if 
                           
               m%rotors(iR)%SigmaCavit(i,j) = SigmaCavit                 
               m%rotors(iR)%SigmaCavitCrit(i,j) = SigmaCavitCrit  
                           
            end do  ! p%NumBlNds
         end do  ! p%numBlades
      end if  ! Cavitation check
   end do  ! p%numRotors
end subroutine AD_CavtCrit

!----------------------------------------------------------------------------------------------------------------------------------
!> Tight coupling routine for solving for the residual of the constraint state equations
subroutine AD_CalcConstrStateResidual( Time, u, p, x, xd, z, OtherState, m, z_residual, ErrStat, ErrMsg )
!..................................................................................................................................

   REAL(DbKi),                   INTENT(IN   )   :: Time        !< Current simulation time in seconds
   TYPE(AD_InputType),           INTENT(IN   )   :: u           !< Inputs at Time
   TYPE(AD_ParameterType),       INTENT(IN   )   :: p           !< Parameters
   TYPE(AD_ContinuousStateType), INTENT(IN   )   :: x           !< Continuous states at Time
   TYPE(AD_DiscreteStateType),   INTENT(IN   )   :: xd          !< Discrete states at Time
   TYPE(AD_ConstraintStateType), INTENT(IN   )   :: z           !< Constraint states at Time (possibly a guess)
   TYPE(AD_OtherStateType),      INTENT(IN   )   :: OtherState  !< Other states at Time
   TYPE(AD_MiscVarType),         INTENT(INOUT)   :: m           !< Misc/optimization variables
   TYPE(AD_ConstraintStateType), INTENT(INOUT)   :: Z_residual  !< Residual of the constraint state equations using
                                                                !!     the input values described above
   INTEGER(IntKi),               INTENT(  OUT)   :: ErrStat     !< Error status of the operation
   CHARACTER(*),                 INTENT(  OUT)   :: ErrMsg      !< Error message if ErrStat /= ErrID_None
   

   
      ! Local variables   
   integer(intKi)                                :: iR ! rotor index
   integer(intKi)                                :: ErrStat2
   character(ErrMsgLen)                          :: ErrMsg2
   character(*), parameter                       :: RoutineName = 'AD_CalcConstrStateResidual'
   
   ErrStat = ErrID_None
   ErrMsg  = ""
   

   do iR=1, size(p%rotors)
      call RotCalcConstrStateResidual( Time, u%rotors(iR), p%rotors(iR), p, x%rotors(iR), xd%rotors(iR), z%rotors(iR), OtherState%rotors(iR), m%rotors(iR), z_residual%rotors(iR), ErrStat2, ErrMsg2 )
         call SetErrStat(ErrStat2, ErrMsg2, ErrStat, ErrMsg, RoutineName)
   enddo
   
end subroutine AD_CalcConstrStateResidual
!----------------------------------------------------------------------------------------------------------------------------------
!> Tight coupling routine for solving for the residual of the constraint state equations
subroutine RotCalcConstrStateResidual( Time, u, p, p_AD, x, xd, z, OtherState, m, z_residual, ErrStat, ErrMsg )
!..................................................................................................................................

   REAL(DbKi),                   INTENT(IN   )   :: Time        !< Current simulation time in seconds
   TYPE(RotInputType),           INTENT(IN   )   :: u           !< Inputs at Time
   TYPE(RotParameterType),       INTENT(IN   )   :: p           !< Parameters
   TYPE(AD_ParameterType),       INTENT(IN   )   :: p_AD        !< Parameters
   TYPE(RotContinuousStateType), INTENT(IN   )   :: x           !< Continuous states at Time
   TYPE(RotDiscreteStateType),   INTENT(IN   )   :: xd          !< Discrete states at Time
   TYPE(RotConstraintStateType), INTENT(IN   )   :: z           !< Constraint states at Time (possibly a guess)
   TYPE(RotOtherStateType),      INTENT(IN   )   :: OtherState  !< Other states at Time
   TYPE(RotMiscVarType),         INTENT(INOUT)   :: m           !< Misc/optimization variables
   TYPE(RotConstraintStateType), INTENT(INOUT)   :: z_residual  !< Residual of the constraint state equations using
                                                                !!     the input values described above
   INTEGER(IntKi),               INTENT(  OUT)   :: ErrStat     !< Error status of the operation
   CHARACTER(*),                 INTENT(  OUT)   :: ErrMsg      !< Error message if ErrStat /= ErrID_None
   
      ! Local variables   
   integer, parameter                            :: indx = 1  ! m%BEMT_u(1) is at t; m%BEMT_u(2) is t+dt
   integer(intKi)                                :: ErrStat2
   character(ErrMsgLen)                          :: ErrMsg2
   character(*), parameter                       :: RoutineName = 'RotCalcConstrStateResidual'
   
   ErrStat = ErrID_None
   ErrMsg  = ""
   
   if (.not. allocated(z_residual%BEMT%phi)) then ! BEMT_CalcConstrStateResidual expects memory to be allocated, so let's make sure it is
      call AD_CopyRotConstraintStateType( z, z_residual, MESH_NEWCOPY, ErrStat2, ErrMsg2)
      call SetErrStat(ErrStat2, ErrMsg2, ErrStat, ErrMsg, RoutineName)
   end if
   
   
   call SetInputs(p, p_AD, u, m, indx, errStat2, errMsg2)
      call SetErrStat(ErrStat2, ErrMsg2, ErrStat, ErrMsg, RoutineName)
                                
      
   call BEMT_CalcConstrStateResidual( Time, m%BEMT_u(indx), p%BEMT, x%BEMT, xd%BEMT, z%BEMT, OtherState%BEMT, m%BEMT, &
                                       z_residual%BEMT, p_AD%AFI, ErrStat2, ErrMsg2 )
      call SetErrStat(ErrStat2, ErrMsg2, ErrStat, ErrMsg, RoutineName)
   
end subroutine RotCalcConstrStateResidual

!----------------------------------------------------------------------------------------------------------------------------------
subroutine RotCalcContStateDeriv( t, u, p, p_AD, x, xd, z, OtherState, m, dxdt, ErrStat, ErrMsg )
! Tight coupling routine for computing derivatives of continuous states
!..................................................................................................................................

   REAL(DbKi),                     INTENT(IN   )  :: t           ! Current simulation time in seconds
   TYPE(RotInputType),             INTENT(IN   )  :: u           ! Inputs at t
   TYPE(RotParameterType),         INTENT(IN   )  :: p           ! Parameters
   TYPE(AD_ParameterType),         INTENT(IN   )  :: p_AD        ! Parameters
   TYPE(RotContinuousStateType),   INTENT(IN   )  :: x           ! Continuous states at t
   TYPE(RotDiscreteStateType),     INTENT(IN   )  :: xd          ! Discrete states at t
   TYPE(RotConstraintStateType),   INTENT(IN   )  :: z           ! Constraint states at t
   TYPE(RotOtherStateType),        INTENT(IN   )  :: OtherState  ! Other states at t
   TYPE(RotMiscVarType),           INTENT(INOUT)  :: m           ! Misc/optimization variables
   TYPE(RotContinuousStateType),   INTENT(INOUT)  :: dxdt        ! Continuous state derivatives at t
   INTEGER(IntKi),                 INTENT(  OUT)  :: ErrStat     ! Error status of the operation
   CHARACTER(*),                   INTENT(  OUT)  :: ErrMsg      ! Error message if ErrStat /= ErrID_None

   ! local variables
   CHARACTER(ErrMsgLen)                           :: ErrMsg2     ! temporary Error message if ErrStat /= ErrID_None
   INTEGER(IntKi)                                 :: ErrStat2    ! temporary Error status of the operation
   CHARACTER(*), PARAMETER                        :: RoutineName = 'RotCalcContStateDeriv'
   
   INTEGER(IntKi), parameter                      :: InputIndex = 1

      ! Initialize ErrStat

   ErrStat = ErrID_None
   ErrMsg  = ""

   call SetInputs(p, p_AD, u, m, InputIndex, ErrStat2, ErrMsg2)
      call SetErrStat(ErrStat2, ErrMsg2, ErrStat, ErrMsg, RoutineName)
   
   call BEMT_CalcContStateDeriv( t, m%BEMT_u(InputIndex), p%BEMT, x%BEMT, xd%BEMT, z%BEMT, OtherState%BEMT, m%BEMT, dxdt%BEMT, p_AD%AFI, ErrStat2, ErrMsg2 )
      call SetErrStat(ErrStat2, ErrMsg2, ErrStat, ErrMsg, RoutineName)
   
END SUBROUTINE RotCalcContStateDeriv
!----------------------------------------------------------------------------------------------------------------------------------
!> This subroutine converts the AeroDyn inputs into values that can be used for its submodules. It calculates the disturbed inflow
!! on the blade if tower shadow or tower influence are enabled, then uses these values to set m%BEMT_u(indx).
subroutine SetInputs(p, p_AD, u, m, indx, errStat, errMsg)
   type(RotParameterType),       intent(in   )  :: p                      !< AD parameters
   type(AD_ParameterType),       intent(in   )  :: p_AD                   !< AD parameters
   type(RotInputType),           intent(in   )  :: u                      !< AD Inputs at Time
   type(RotMiscVarType),         intent(inout)  :: m                      !< Misc/optimization variables
   integer,                      intent(in   )  :: indx                   !< index into m%BEMT_u(indx) array; 1=t and 2=t+dt (but not checked here)
   integer(IntKi),               intent(  out)  :: ErrStat                !< Error status of the operation
   character(*),                 intent(  out)  :: ErrMsg                 !< Error message if ErrStat /= ErrID_None
                                 
   ! local variables             
   integer(intKi)                               :: ErrStat2
   character(ErrMsgLen)                         :: ErrMsg2
   character(*), parameter                      :: RoutineName = 'SetInputs'
   ErrStat = ErrID_None
   ErrMsg  = ""
   
   ! Disturbed inflow on blade (if tower shadow present)
   call SetDisturbedInflow(p, p_AD, u, m, errStat, errMsg)

   if (p_AD%WakeMod /= WakeMod_FVW) then
         ! This needs to extract the inputs from the AD data types (mesh) and massage them for the BEMT module
      call SetInputsForBEMT(p, u, m, indx, errStat2, errMsg2)
         call SetErrStat(ErrStat2, ErrMsg2, ErrStat, ErrMsg, RoutineName)
   endif
end subroutine SetInputs

!----------------------------------------------------------------------------------------------------------------------------------
!> Disturbed inflow on the blade if tower shadow or tower influence are enabled
subroutine SetDisturbedInflow(p, p_AD, u, m, errStat, errMsg)
   type(RotParameterType),       intent(in   )  :: p                      !< AD parameters
   type(AD_ParameterType),       intent(in   )  :: p_AD                   !< AD parameters
   type(RotInputType),           intent(in   )  :: u                      !< AD Inputs at Time
   type(RotMiscVarType),         intent(inout)  :: m                      !< Misc/optimization variables
   integer(IntKi),               intent(  out)  :: errStat                !< Error status of the operation
   character(*),                 intent(  out)  :: errMsg                 !< Error message if ErrStat /= ErrID_None
   ! local variables             
   real(R8Ki)                                   :: x_hat_disk(3)
   integer(intKi)                               :: j,k
   integer(intKi)                               :: errStat2
   character(ErrMsgLen)                         :: errMsg2
   character(*), parameter                      :: RoutineName = 'SetDisturbedInflow'
   errStat = ErrID_None
   errMsg  = ""
   if (p%TwrPotent /= TwrPotent_none .or. p%TwrShadow /= TwrShadow_none) then
      call TwrInfl( p, u, m, errStat2, errMsg2 ) ! NOTE: tower clearance is computed here..
         call SetErrStat(errStat2, errMsg2, errStat, errMsg, RoutineName)
   else
      m%DisturbedInflow = u%InflowOnBlade
   end if

   if (p_AD%SkewMod == SkewMod_Orthogonal) then
      x_hat_disk = u%HubMotion%Orientation(1,:,1)
  
      do k=1,p%NumBlades
         do j=1,p%NumBlNds         
            m%DisturbedInflow(:,j,k) = dot_product( m%DisturbedInflow(:,j,k), x_hat_disk ) * x_hat_disk
         enddo
      enddo
   endif

end subroutine SetDisturbedInflow


!----------------------------------------------------------------------------------------------------------------------------------
!> This subroutine sets m%BEMT_u(indx).
subroutine SetInputsForBEMT(p, u, m, indx, errStat, errMsg)

   type(RotParameterType),  intent(in   )  :: p                               !< AD parameters
   type(RotInputType),      intent(in   )  :: u                               !< AD Inputs at Time
   type(RotMiscVarType),    intent(inout)  :: m                               !< Misc/optimization variables
   integer,                 intent(in   )  :: indx                            !< index into m%BEMT_u array; must be 1 or 2 (but not checked here)
   integer(IntKi),          intent(  out)  :: ErrStat                         !< Error status of the operation
   character(*),            intent(  out)  :: ErrMsg                          !< Error message if ErrStat /= ErrID_None
      
   ! local variables
   real(R8Ki)                              :: x_hat(3)
   real(R8Ki)                              :: y_hat(3)
   real(R8Ki)                              :: x_hat_disk(3)
   real(R8Ki)                              :: y_hat_disk(3)
   real(R8Ki)                              :: z_hat_disk(3)
   real(ReKi)                              :: tmp(3)
   real(ReKi)                              :: tmp_sz, tmp_sz_y
   real(ReKi)                              :: rmax
   real(R8Ki)                              :: thetaBladeNds(p%NumBlNds,p%NumBlades)
   real(R8Ki)                              :: Azimuth(p%NumBlades)
   
   integer(intKi)                          :: j                      ! loop counter for nodes
   integer(intKi)                          :: k                      ! loop counter for blades
!   integer(intKi)                          :: ErrStat2
!   character(ErrMsgLen)                    :: ErrMsg2
   character(*), parameter                 :: RoutineName = 'SetInputsForBEMT'
   
   ! note ErrStat and ErrMsg are set in GeomWithoutSweepPitchTwist:

      ! Get disk average values and orientations
   call DiskAvgValues(p, u, m, x_hat_disk, y_hat_disk, z_hat_disk, Azimuth) ! also sets m%V_diskAvg, m%V_dot_x
   call GeomWithoutSweepPitchTwist(p,u,x_hat_disk,m,thetaBladeNds,ErrStat,ErrMsg)
   if (ErrStat >= AbortErrLev) return

      ! Velocity in disk normal
   m%BEMT_u(indx)%Un_disk  = m%V_dot_x
     

   ! "Angular velocity of rotor" rad/s
   m%BEMT_u(indx)%omega   = dot_product( u%HubMotion%RotationVel(:,1), x_hat_disk )
   
      ! "Angle between the vector normal to the rotor plane and the wind vector (e.g., the yaw angle in the case of no tilt)" rad 
   tmp_sz = TwoNorm( m%V_diskAvg )
   if ( EqualRealNos( tmp_sz, 0.0_ReKi ) ) then
      m%BEMT_u(indx)%chi0 = 0.0_ReKi
   else
         ! make sure we don't have numerical issues that make the ratio outside +/-1
      tmp_sz_y = min(  1.0_ReKi, m%V_dot_x / tmp_sz )
      tmp_sz_y = max( -1.0_ReKi, tmp_sz_y )
      
      m%BEMT_u(indx)%chi0 = acos( tmp_sz_y )
      
   end if
   
      ! "Azimuth angle" rad
   m%bemt_u(indx)%psi = Azimuth

      ! theta, "Twist angle (includes all sources of twist)" rad
      ! Vx, "Local axial velocity at node" m/s
      ! Vy, "Local tangential velocity at node" m/s
   do k=1,p%NumBlades
      do j=1,p%NumBlNds         
         
         m%BEMT_u(indx)%theta(j,k) = thetaBladeNds(j,k) ! local pitch + twist (aerodyanmic + elastic) angle of the jth node in the kth blade
                           
         x_hat = m%WithoutSweepPitchTwist(1,:,j,k)
         y_hat = m%WithoutSweepPitchTwist(2,:,j,k)
         tmp   = m%DisturbedInflow(:,j,k) - u%BladeMotion(k)%TranslationVel(:,j) ! rel_V(j)_Blade(k)
         
         m%BEMT_u(indx)%Vx(j,k) = dot_product( tmp, x_hat ) ! normal component (normal to the plane, not chord) of the inflow velocity of the jth node in the kth blade
         m%BEMT_u(indx)%Vy(j,k) = dot_product( tmp, y_hat ) ! tangential component (tangential to the plane, not chord) of the inflow velocity of the jth node in the kth blade

<<<<<<< HEAD
=======
         
         ! inputs for DBEMT (DBEMT_Mod == DBEMT_cont_tauConst)
         if (allocated(m%BEMT_u(indx)%Vx_elast_dot)) then
            m%BEMT_u(indx)%Vx_elast_dot(j,k)  = dot_product( u%BladeMotion(k)%TranslationAcc(:,j), x_hat ) ! normal component (normal to the plane, not chord) of the inflow velocity of the jth node in the kth blade
            m%BEMT_u(indx)%Vy_elast_dot(j,k)  = dot_product( u%BladeMotion(k)%TranslationAcc(:,j), y_hat ) ! tangential component (tangential to the plane, not chord) of the inflow velocity of the jth node in the kth blade
         end if
>>>>>>> e3f401f8
         ! inputs for CUA (and CDBEMT):
         m%BEMT_u(indx)%omega_z(j,k)       = dot_product( u%BladeMotion(k)%RotationVel(   :,j), m%WithoutSweepPitchTwist(3,:,j,k) ) ! rotation of no-sweep-pitch coordinate system around z of the jth node in the kth blade
         
      end do !j=nodes
   end do !k=blades
   
   
      ! "Radial distance from center-of-rotation to node" m
   
   do k=1,p%NumBlades
      do j=1,p%NumBlNds
         
            ! displaced position of the jth node in the kth blade relative to the hub:
         tmp =  u%BladeMotion(k)%Position(:,j) + u%BladeMotion(k)%TranslationDisp(:,j) &
              - u%HubMotion%Position(:,1)      - u%HubMotion%TranslationDisp(:,1)
         
            ! local radius (normalized distance from rotor centerline)
         tmp_sz_y = dot_product( tmp, y_hat_disk )**2
         tmp_sz   = dot_product( tmp, z_hat_disk )**2
         m%BEMT_u(indx)%rLocal(j,k) = sqrt( tmp_sz + tmp_sz_y )
         
      end do !j=nodes      
   end do !k=blades  
  
   m%BEMT_u(indx)%UserProp = u%UserProp
   
   
   !..........................
   ! TSR
   !..........................
   if ( EqualRealNos( m%V_dot_x, 0.0_ReKi ) ) then
      m%BEMT_u(indx)%TSR = 0.0_ReKi
   else
      rmax = 0.0_ReKi
      do k=1,min(p%NumBlades,MaxBl)
         do j=1,p%NumBlNds
            rmax = max(rmax, m%BEMT_u(indx)%rLocal(j,k) )
         end do !j=nodes
      end do !k=blades
      m%BEMT_u(indx)%TSR = m%BEMT_u(indx)%omega * rmax / m%V_dot_x
   end if
         
end subroutine SetInputsForBEMT
!----------------------------------------------------------------------------------------------------------------------------------
subroutine DiskAvgValues(p, u, m, x_hat_disk, y_hat_disk, z_hat_disk, Azimuth)
   type(RotParameterType),  intent(in   )  :: p                               !< AD parameters
   type(RotInputType),      intent(in   )  :: u                               !< AD Inputs at Time
   type(RotMiscVarType),    intent(inout)  :: m                               !< Misc/optimization variables
   real(R8Ki),              intent(  out)  :: x_hat_disk(3)
   real(R8Ki), optional,    intent(  out)  :: y_hat_disk(3)
   real(R8Ki), optional,    intent(  out)  :: z_hat_disk(3)
   real(R8Ki), optional,    intent(  out)  :: Azimuth(p%NumBlades)
   real(ReKi)                              :: z_hat(3)
   real(ReKi)                              :: tmp(3)
   real(ReKi)                              :: tmp_sz, tmp_sz_y
   integer(intKi)                          :: j                      ! loop counter for nodes
   integer(intKi)                          :: k                      ! loop counter for blades

      ! calculate disk-averaged relative wind speed, V_DiskAvg
   m%V_diskAvg = 0.0_ReKi
   do k=1,p%NumBlades
      do j=1,p%NumBlNds
         tmp = m%DisturbedInflow(:,j,k) - u%BladeMotion(k)%TranslationVel(:,j)
         m%V_diskAvg = m%V_diskAvg + tmp
      end do
   end do
   m%V_diskAvg = m%V_diskAvg / real( p%NumBlades * p%NumBlNds, ReKi )

      ! orientation vectors:
   x_hat_disk = u%HubMotion%Orientation(1,:,1) !actually also x_hat_hub

   m%V_dot_x  = dot_product( m%V_diskAvg, x_hat_disk )
   
   
   if (present(y_hat_disk)) then
   
      tmp    = m%V_dot_x * x_hat_disk - m%V_diskAvg
      tmp_sz = TwoNorm(tmp)
      if ( EqualRealNos( tmp_sz, 0.0_ReKi ) ) then
         y_hat_disk = u%HubMotion%Orientation(2,:,1)
         z_hat_disk = u%HubMotion%Orientation(3,:,1)
      else
        y_hat_disk = tmp / tmp_sz
        z_hat_disk = cross_product( m%V_diskAvg, x_hat_disk ) / tmp_sz
     end if

         ! "Azimuth angle" rad
      do k=1,p%NumBlades
         z_hat = u%BladeRootMotion(k)%Orientation(3,:,1)
         tmp_sz_y = -1.0*dot_product(z_hat,y_hat_disk)
         tmp_sz   =      dot_product(z_hat,z_hat_disk)
         if ( EqualRealNos(tmp_sz_y,0.0_ReKi) .and. EqualRealNos(tmp_sz,0.0_ReKi) ) then
            Azimuth(k) = 0.0_ReKi
         else
            Azimuth(k) = atan2( tmp_sz_y, tmp_sz )
         end if
      end do
      
   end if
   
end subroutine DiskAvgValues
!----------------------------------------------------------------------------------------------------------------------------------
subroutine Calculate_MeshOrientation_Rel2Hub(Mesh1, HubMotion, x_hat_disk, orientationAnnulus, elemPosRelToHub_save, elemPosRotorProj_save)
   TYPE(MeshType),             intent(in)  :: Mesh1          !< either BladeMotion or BladeRootMotion mesh
   TYPE(MeshType),             intent(in)  :: HubMotion      !< HubMotion mesh
   REAL(R8Ki),                 intent(in)  :: x_hat_disk(3)
   REAL(ReKi),                 intent(out) :: orientationAnnulus(3,3,Mesh1%NNodes)   
   real(R8Ki), optional,       intent(out) :: elemPosRelToHub_save( 3,Mesh1%NNodes)
   real(R8Ki), optional,       intent(out) :: elemPosRotorProj_save(3,Mesh1%NNodes)
   
   real(R8Ki)                              :: x_hat_annulus(3) ! rotor normal unit vector    (local rotor reference frame)
   real(R8Ki)                              :: y_hat_annulus(3) ! annulus tangent unit vector (local rotor reference frame)
   real(R8Ki)                              :: z_hat_annulus(3) ! annulus radial unit vector  (local rotor reference frame)
!   real(R8Ki)                              :: chordVec(3)

   integer(intKi)                          :: j                      ! loop counter for nodes
   
   REAL(R8Ki)                              :: HubAbsPosition(3)
   real(R8Ki)                              :: elemPosRelToHub(3)  ! local copies of 
   real(R8Ki)                              :: elemPosRotorProj(3) ! local copies of 
   
   
   HubAbsPosition = HubMotion%Position(:,1) + HubMotion%TranslationDisp(:,1)
   
   !..........................
   ! orientation
   !..........................
   
   do j=1,Mesh1%NNodes
      !chordVec(:,j) = Mesh1%orientation(:,2,j)
      ! Project element position onto the rotor plane
      elemPosRelToHub = Mesh1%Position(:,j) + Mesh1%TranslationDisp(:,j) - HubAbsPosition !   + 0.00_ReKi*chordVec(:,j)*p%BEMT%chord(j,k)
      elemPosRotorProj = elemPosRelToHub - x_hat_disk * dot_product( x_hat_disk, elemPosRelToHub )

      ! Get unit vectors of the local annulus reference frame
      z_hat_annulus = elemPosRotorProj / TwoNorm( elemPosRotorProj )
      x_hat_annulus = x_hat_disk
      y_hat_annulus = cross_product( z_hat_annulus, x_hat_annulus )
         
      ! Form a orientation matrix for the annulus reference frame
      orientationAnnulus(1,:,j) = x_hat_annulus
      orientationAnnulus(2,:,j) = y_hat_annulus
      orientationAnnulus(3,:,j) = z_hat_annulus
      
      if (present(elemPosRelToHub_save) ) elemPosRelToHub_save( :,j) = elemPosRelToHub
      if (present(elemPosRotorProj_save)) elemPosRotorProj_save(:,j) = elemPosRotorProj
   end do
      
end subroutine Calculate_MeshOrientation_Rel2Hub
!----------------------------------------------------------------------------------------------------------------------------------
subroutine GeomWithoutSweepPitchTwist(p,u,x_hat_disk,m,thetaBladeNds,ErrStat,ErrMsg)
   type(RotParameterType),  intent(in   )  :: p                               !< AD parameters
   type(RotInputType),      intent(in   )  :: u                               !< AD Inputs at Time
   real(R8Ki),              intent(in   )  :: x_hat_disk(3)
   type(RotMiscVarType),    intent(inout)  :: m                               !< Misc/optimization variables
   real(R8Ki),              intent(  out)  :: thetaBladeNds(p%NumBlNds,p%NumBlades)
   integer(IntKi),          intent(  out)  :: ErrStat                         !< Error status of the operation
   character(*),            intent(  out)  :: ErrMsg                          !< Error message if ErrStat /= ErrID_None
   real(R8Ki)                              :: theta(3)
   real(R8Ki)                              :: orientation(3,3)
   real(R8Ki)                              :: orientation_nopitch(3,3)

   integer(intKi)                          :: j                      ! loop counter for nodes
   integer(intKi)                          :: k                      ! loop counter for blades
   integer(intKi)                          :: ErrStat2
   character(ErrMsgLen)                    :: ErrMsg2
   character(*), parameter                 :: RoutineName = 'GeomWithoutSweepPitchTwist'

   ErrStat = ErrID_None
   ErrMsg  = ""

   if (p%AeroProjMod==0) then
   
         ! theta, "Twist angle (includes all sources of twist)" rad
         ! Vx, "Local axial velocity at node" m/s
         ! Vy, "Local tangential velocity at node" m/s
      do k=1,p%NumBlades
            ! construct system equivalent to u%BladeRootMotion(k)%Orientation, but without the blade-pitch angle:
         ! orientation = rotation from hub 2 bl
         call LAPACK_gemm( 'n', 't', 1.0_R8Ki, u%BladeRootMotion(k)%Orientation(:,:,1), u%HubMotion%Orientation(:,:,1), 0.0_R8Ki, orientation, errStat2, errMsg2)
            call SetErrStat( ErrStat2, ErrMsg2, ErrStat, ErrMsg, RoutineName)
         theta = EulerExtract( orientation ) !hub_theta_root(k)
         if (k<=3) then
            m%AllOuts( BPitch(  k) ) = -theta(3)*R2D ! save this value of pitch for potential output
         endif
         theta(3) = 0.0_ReKi
         m%hub_theta_x_root(k) = theta(1)   ! save this value for FAST.Farm

         orientation = EulerConstruct( theta ) ! rotation from hub 2 non-pitched blade
         orientation_nopitch = matmul( orientation, u%HubMotion%Orientation(:,:,1) ) ! withoutPitch_theta_Root(k) ! rotation from global 2 non-pitched blade

         do j=1,p%NumBlNds

               ! form coordinate system equivalent to u%BladeMotion(k)%Orientation(:,:,j) but without live sweep (due to in-plane
               ! deflection), blade-pitch and twist (aerodynamic + elastic) angles:

            ! orientation = matmul( u%BladeMotion(k)%Orientation(:,:,j), transpose(orientation_nopitch) )
            ! orientation = rotation from non pitched blade 2 balde section
            call LAPACK_gemm( 'n', 't', 1.0_R8Ki, u%BladeMotion(k)%Orientation(:,:,j), orientation_nopitch, 0.0_R8Ki, orientation, errStat2, errMsg2)
               call SetErrStat( ErrStat2, ErrMsg2, ErrStat, ErrMsg, RoutineName)
            theta = EulerExtract( orientation ) !root(k)WithoutPitch_theta(j)_blade(k)

            m%Curve(      j,k) =  theta(2)  ! save value for possible output later
            thetaBladeNds(j,k) = -theta(3)  ! local pitch + twist (aerodyanmic + elastic) angle of the jth node in the kth blade

            theta(1) = 0.0_ReKi
            theta(3) = 0.0_ReKi
            m%WithoutSweepPitchTwist(:,:,j,k) = matmul( EulerConstruct( theta ), orientation_nopitch ) ! WithoutSweepPitch+Twist_theta(j)_Blade(k)

         end do !j=nodes
      end do !k=blades
      
   else if (p%AeroProjMod==1) then
   
      do k=1,p%NumBlades
         call LAPACK_gemm( 'n', 't', 1.0_R8Ki, u%BladeRootMotion(k)%Orientation(:,:,1), u%HubMotion%Orientation(:,:,1), 0.0_R8Ki, orientation, errStat2, errMsg2)
            call SetErrStat( ErrStat2, ErrMsg2, ErrStat, ErrMsg, RoutineName)
         theta = EulerExtract( orientation ) !hub_theta_root(k)
         if (k<=3) then
            m%AllOuts( BPitch(  k) ) = -theta(3)*R2D ! save this value of pitch for potential output
         endif
         theta(3) = 0.0_ReKi
         m%hub_theta_x_root(k) = theta(1)   ! save this value for FAST.Farm
      end do
      
            
      do k=1,p%NumBlades
         call Calculate_MeshOrientation_Rel2Hub(u%BladeMotion(k), u%HubMotion, x_hat_disk, m%WithoutSweepPitchTwist(:,:,:,k))

         do j=1,p%NumBlNds
            m%WithoutSweepPitchTwist(:,:,j,k) = u%BladeMotion(k)%Orientation(:,:,j)
         enddo
      enddo
      
      do k=1,p%NumBlades
         do j=1,p%NumBlNds
            orientation = matmul( u%BladeMotion(k)%Orientation(:,:,j), transpose( m%WithoutSweepPitchTwist(:,:,j,k) ) )
            theta = EulerExtract( orientation )
            m%Curve(      j,k) =  theta(2)
            thetaBladeNds(j,k) = -theta(3)
         enddo
      enddo
      
   else
      ErrStat = ErrID_Fatal
      ErrMsg ='GeomWithoutSweepPitchTwist: AeroProjMod not supported '//trim(num2lstr(p%AeroProjMod))
   endif
end subroutine GeomWithoutSweepPitchTwist
!----------------------------------------------------------------------------------------------------------------------------------
!> This subroutine sets m%FVW_u(indx).
subroutine SetInputsForFVW(p, u, m, errStat, errMsg)

   type(AD_ParameterType),  intent(in   )  :: p                               !< AD parameters
   type(AD_InputType),      intent(in   )  :: u(:)                            !< AD Inputs at Time
   type(AD_MiscVarType),    intent(inout)  :: m                               !< Misc/optimization variables
   integer(IntKi),          intent(  out)  :: ErrStat                         !< Error status of the operation
   character(*),            intent(  out)  :: ErrMsg                          !< Error message if ErrStat /= ErrID_None

   real(R8Ki)                              :: x_hat_disk(3)
   real(R8Ki), allocatable                 :: thetaBladeNds(:,:)
   
   integer(intKi)                          :: tIndx
   integer(intKi)                          :: iR ! Loop on rotors
   integer(intKi)                          :: j, k  ! loop counter for blades
   character(*), parameter                 :: RoutineName = 'SetInputsForFVW'
   integer :: iW

   do tIndx=1,size(u)
      do iR =1, size(p%rotors)
         allocate(thetaBladeNds(p%rotors(iR)%NumBlNds, p%rotors(iR)%NumBlades))
         ! Get disk average values and orientations
         ! NOTE: needed because it sets m%V_diskAvg and m%V_dot_x, needed by CalcOutput..
         call DiskAvgValues(p%rotors(iR), u(tIndx)%rotors(iR), m%rotors(iR), x_hat_disk) ! also sets m%V_diskAvg and m%V_dot_x
         call GeomWithoutSweepPitchTwist(p%rotors(iR),u(tIndx)%rotors(iR), x_hat_disk, m%rotors(iR), thetaBladeNds,ErrStat,ErrMsg)
         if (ErrStat >= AbortErrLev) return

            ! Rather than use a meshcopy, we will just copy what we need to the WingsMesh
            ! NOTE:  MeshCopy requires the source mesh to be INOUT intent
            ! NOTE2: If we change the WingsMesh to not be identical to the BladeMotion mesh, add the mapping stuff here.
         do k=1,p%rotors(iR)%NumBlades
            iW=p%FVW%Bld2Wings(iR,k)

            if ( u(tIndx)%rotors(iR)%BladeMotion(k)%nNodes /= m%FVW_u(tIndx)%WingsMesh(iW)%nNodes ) then
               ErrStat = ErrID_Fatal
               ErrMsg  = RoutineName//": WingsMesh contains different number of nodes than the BladeMotion mesh"
               return
            endif
            m%FVW%W(iW)%PitchAndTwist(:) = thetaBladeNds(:,k) ! local pitch + twist (aerodyanmic + elastic) angle of the jth node in the kth blade
            m%FVW_u(tIndx)%WingsMesh(iW)%TranslationDisp   = u(tIndx)%rotors(iR)%BladeMotion(k)%TranslationDisp
            m%FVW_u(tIndx)%WingsMesh(iW)%Orientation       = u(tIndx)%rotors(iR)%BladeMotion(k)%Orientation
            m%FVW_u(tIndx)%WingsMesh(iW)%TranslationVel    = u(tIndx)%rotors(iR)%BladeMotion(k)%TranslationVel
            m%FVW_u(tIndx)%rotors(iR)%HubPosition    = u(tIndx)%rotors(iR)%HubMotion%Position(:,1) + u(tIndx)%rotors(iR)%HubMotion%TranslationDisp(:,1)
            m%FVW_u(tIndx)%rotors(iR)%HubOrientation = u(tIndx)%rotors(iR)%HubMotion%Orientation(:,:,1)

            ! Inputs for dynamic stall (see SetInputsForBEMT)
            do j=1,p%rotors(iR)%NumBlNds         
               ! inputs for CUA, section pitch/torsion rate
               m%FVW_u(tIndx)%W(iW)%omega_z(j) = dot_product( u(tIndx)%rotors(iR)%BladeMotion(k)%RotationVel(   :,j), m%rotors(iR)%WithoutSweepPitchTwist(3,:,j,k) ) ! rotation of no-sweep-pitch coordinate system around z of the jth node in the kth blade
            end do !j=nodes
         enddo ! k blades
         if (allocated(thetaBladeNds)) deallocate(thetaBladeNds)
      enddo ! iR, rotors

      if (ALLOCATED(m%FVW_u(tIndx)%V_wind)) then
         m%FVW_u(tIndx)%V_wind   = u(tIndx)%InflowWakeVel
         ! Applying tower shadow to V_wind based on r_wind positions
         ! NOTE: m%DisturbedInflow also contains tower shadow and we need it for CalcOutput
         if (p%FVW%TwrShadowOnWake) then
            do iR =1, size(p%rotors)
               if (p%rotors(iR)%TwrPotent /= TwrPotent_none .or. p%rotors(iR)%TwrShadow /= TwrShadow_none) then
                  call TwrInflArray( p%rotors(iR), u(tIndx)%rotors(iR), m%rotors(iR), m%FVW%r_wind, m%FVW_u(tIndx)%V_wind, ErrStat, ErrMsg )
                  if (ErrStat >= AbortErrLev) return
               endif
            enddo
         end if
      endif
      do iR =1, size(p%rotors)
         ! Disturbed inflow for UA on Lifting line Mesh Points
         call SetDisturbedInflow(p%rotors(iR), p, u(tIndx)%rotors(iR), m%rotors(iR), errStat, errMsg)
         do k=1,p%rotors(iR)%NumBlades
            iW=p%FVW%Bld2Wings(iR,k)
            m%FVW_u(tIndx)%W(iW)%Vwnd_LL(1:3,:) = m%rotors(iR)%DisturbedInflow(1:3,:,k)
         enddo
      enddo
   enddo

end subroutine SetInputsForFVW
!----------------------------------------------------------------------------------------------------------------------------------
!> This subroutine sets m%AA_u.
subroutine SetInputsForAA(p, u, m, errStat, errMsg)
   type(RotParameterType),  intent(in   ) :: p        !< AD parameters
   type(RotInputType),      intent(in   ) :: u        !< AD Inputs at Time
   type(RotMiscVarType),    intent(inout) :: m        !< Misc/optimization variables
   integer(IntKi),          intent(  out) :: ErrStat  !< Error status of the operation
   character(*),            intent(  out) :: ErrMsg   !< Error message if ErrStat /= ErrID_None
   ! local variables
   integer(intKi)                         :: i        ! loop counter for nodes
   integer(intKi)                         :: j        ! loop counter for blades
   
   ErrStat = ErrID_None
   ErrMsg  = ""
   
   do j=1,p%NumBlades
      do i = 1,p%NumBlNds
         ! Get local orientation matrix to transform from blade element coordinates to global coordinates
         m%AA_u%RotGtoL(:,:,i,j) = u%BladeMotion(j)%Orientation(:,:,i)

         ! Get blade element aerodynamic center in global coordinates
         m%AA_u%AeroCent_G(:,i,j) = u%BladeMotion(j)%Position(:,i) + u%BladeMotion(j)%TranslationDisp(:,i)

         ! Set the blade element relative velocity (including induction)
         m%AA_u%Vrel(i,j) = m%BEMT_y%Vrel(i,j)
   
         ! Set the blade element angle of attack
         m%AA_u%AoANoise(i,j) = m%BEMT_y%AOA(i,j)

         ! Set the blade element undisturbed flow
         m%AA_u%Inflow(1,i,j) = u%InflowonBlade(1,i,j)
         m%AA_u%Inflow(2,i,j) = u%InflowonBlade(2,i,j)
         m%AA_u%Inflow(3,i,j) = u%InflowonBlade(3,i,j)
      end do
   end do
end subroutine SetInputsForAA
!----------------------------------------------------------------------------------------------------------------------------------
!> This subroutine converts outputs from BEMT (stored in m%BEMT_y) into values on the AeroDyn BladeLoad output mesh.
subroutine SetOutputsFromBEMT(p, m, y )

   type(RotParameterType),  intent(in   )  :: p                               !< AD parameters
   type(RotOutputType),     intent(inout)  :: y                               !< AD outputs 
   type(RotMiscVarType),    intent(inout)  :: m                               !< Misc/optimization variables

   integer(intKi)                          :: j                      ! loop counter for nodes
   integer(intKi)                          :: k                      ! loop counter for blades
   real(reki)                              :: force(3)
   real(reki)                              :: moment(3)
   real(reki)                              :: q
   
  
   
   force(3)    =  0.0_ReKi          
   moment(1:2) =  0.0_ReKi          
   do k=1,p%NumBlades
      do j=1,p%NumBlNds
                      
         q = 0.5 * p%airDens * m%BEMT_y%Vrel(j,k)**2              ! dynamic pressure of the jth node in the kth blade
         force(1) =  m%BEMT_y%cx(j,k) * q * p%BEMT%chord(j,k)     ! X = normal force per unit length (normal to the plane, not chord) of the jth node in the kth blade
         force(2) = -m%BEMT_y%cy(j,k) * q * p%BEMT%chord(j,k)     ! Y = tangential force per unit length (tangential to the plane, not chord) of the jth node in the kth blade
         moment(3)=  m%BEMT_y%cm(j,k) * q * p%BEMT%chord(j,k)**2  ! M = pitching moment per unit length of the jth node in the kth blade
         
            ! save these values for possible output later:
         m%X(j,k) = force(1)
         m%Y(j,k) = force(2)
         m%M(j,k) = moment(3)
         
            ! note: because force and moment are 1-d arrays, I'm calculating the transpose of the force and moment outputs
            !       so that I don't have to take the transpose of WithoutSweepPitchTwist(:,:,j,k)
         y%BladeLoad(k)%Force(:,j)  = matmul( force,  m%WithoutSweepPitchTwist(:,:,j,k) )  ! force per unit length of the jth node in the kth blade
         y%BladeLoad(k)%Moment(:,j) = matmul( moment, m%WithoutSweepPitchTwist(:,:,j,k) )  ! moment per unit length of the jth node in the kth blade
         
      end do !j=nodes
   end do !k=blades
   
   
end subroutine SetOutputsFromBEMT


!----------------------------------------------------------------------------------------------------------------------------------
!> This subroutine converts outputs from FVW (stored in m%FVW_y) into values on the AeroDyn BladeLoad output mesh.
subroutine SetOutputsFromFVW(t, u, p, OtherState, x, xd, m, y, ErrStat, ErrMsg)
   REAL(DbKi),                intent(in   ) :: t
   TYPE(AD_InputType),        intent(in   ) :: u           !< Inputs at Time t
   type(AD_ParameterType),    intent(in   ) :: p           !< AD parameters
   type(AD_OtherStateType),   intent(in   ) :: OtherState  !< OtherState
   type(AD_ContinuousStateType),intent(in ) :: x           !< continuous states
   type(AD_DiscreteStateType),intent(in   ) :: xd          !< Discrete states
   type(AD_OutputType),       intent(inout) :: y           !< AD outputs
   type(AD_MiscVarType),target,intent(inout) :: m           !< Misc/optimization variables
   integer(IntKi),            intent(  out) :: ErrStat     !< Error status of the operation
   character(*),              intent(  out) :: ErrMsg      !< Error message if ErrStat /= ErrID_None

   integer(intKi)                         :: j           ! loop counter for nodes
   integer(intKi)                         :: k           ! loop counter for blades
   real(reki)                             :: force(3)
   real(reki)                             :: moment(3)
   real(reki)                             :: q
   REAL(ReKi)                             :: cp, sp      ! cosine, sine of phi

   ! Local vars for readability
   real(ReKi)                             :: Vind(3)
   real(ReKi)                             :: Vstr(3)
   real(ReKi)                             :: Vwnd(3)
   real(ReKi)                             :: theta
   ! Local variables that we store in misc for nodal outputs
   real(ReKi)                             :: AxInd, TanInd, Vrel, phi, alpha, Re
   type(AFI_OutputType)                   :: AFI_interp             ! Resulting values from lookup table
   real(ReKi)                             :: UrelWind_s(3)          ! Relative wind (wind+str) in section coords
   real(ReKi)                             :: Cx, Cy
   real(ReKi)                             :: Cl_Static, Cd_Static, Cm_Static, Cpmin
   real(ReKi)                             :: Cl_dyn, Cd_dyn, Cm_dyn
   type(UA_InputType), pointer            :: u_UA ! Alias to shorten notations
   integer(IntKi), parameter              :: InputIndex=1      ! we will always use values at t in this routine
   integer(intKi)                         :: iR, iW
   integer(intKi)                         :: ErrStat2
   character(ErrMsgLen)                   :: ErrMsg2

   ErrStat = 0
   ErrMsg = ""

   ! zero forces
   force(3)    =  0.0_ReKi
   moment(1:2) =  0.0_ReKi

   do iR=1,size(p%rotors)
      do k=1,p%rotors(iR)%numBlades
         iW=p%FVW%Bld2Wings(iR,k)
         do j=1,p%rotors(iR)%NumBlNds
            ! --- Computing main aero variables from induction - setting local variables
            Vind = m%FVW_y%W(iW)%Vind(1:3,j)
            Vstr = u%rotors(iR)%BladeMotion(k)%TranslationVel(1:3,j)
            Vwnd = m%rotors(iR)%DisturbedInflow(1:3,j,k)   ! NOTE: contains tower shadow
            theta = m%FVW%W(iW)%PitchAndTwist(j) ! TODO
            call FVW_AeroOuts( m%rotors(iR)%WithoutSweepPitchTwist(1:3,1:3,j,k), u%rotors(iR)%BladeMotion(k)%Orientation(1:3,1:3,j), & ! inputs
                        theta, Vstr(1:3), Vind(1:3), VWnd(1:3), p%rotors(iR)%KinVisc, p%FVW%W(iW)%chord_LL(j), &               ! inputs
                        AxInd, TanInd, Vrel, phi, alpha, Re, UrelWind_s(1:3), ErrStat2, ErrMsg2 )        ! outputs
               call SetErrStat(ErrStat2, ErrMsg2, ErrStat, ErrMsg, 'SetOutputsFromFVW')

            ! Compute steady Airfoil Coefs no matter what..
            call AFI_ComputeAirfoilCoefs( alpha, Re, 0.0_ReKi,  p%AFI(p%FVW%W(iW)%AFindx(j,1)), AFI_interp, ErrStat, ErrMsg )
            Cl_Static = AFI_interp%Cl
            Cd_Static = AFI_interp%Cd
            Cm_Static = AFI_interp%Cm
            Cpmin = AFI_interp%Cpmin

            ! Set dynamic to the (will be same as static if UA_Flag is false)
            Cl_dyn    = AFI_interp%Cl
            Cd_dyn    = AFI_interp%Cd
            Cm_dyn    = AFI_interp%Cm
            
            if (p%UA_Flag) then
               u_UA => m%FVW%W(iW)%u_UA(j,InputIndex) ! Alias
               ! ....... compute inputs to UA ...........
               u_UA%alpha    = alpha
               u_UA%U        = Vrel
               u_UA%Re       = Re
               ! calculated in m%FVW%u_UA??? :u_UA%UserProp = 0.0_ReKi ! FIX ME

               u_UA%v_ac(1)  = sin(u_UA%alpha)*u_UA%U
               u_UA%v_ac(2)  = cos(u_UA%alpha)*u_UA%U
               ! calculated in m%FVW%u_UA??? : u_UA%omega = dot_product( u%rotors(iR)%BladeMotion(k)%RotationVel(   :,j), m%rotors(iR)%WithoutSweepPitchTwist(3,:,j,k) ) ! rotation of no-sweep-pitch coordinate system around z of the jth node in the kth blade
               call UA_CalcOutput(j, 1, t, u_UA, m%FVW%W(iW)%p_UA, x%FVW%UA(iW), xd%FVW%UA(iW), OtherState%FVW%UA(iW), p%AFI(p%FVW%W(iW)%AFindx(j,1)), m%FVW%W(iW)%y_UA, m%FVW%W(iW)%m_UA, errStat2, errMsg2 )
                  call SetErrStat(ErrStat2, ErrMsg2, ErrStat, ErrMsg, 'SetOutputsFromFVW')
               Cl_dyn = m%FVW%W(iW)%y_UA%Cl
               Cd_dyn = m%FVW%W(iW)%y_UA%Cd
               Cm_dyn = m%FVW%W(iW)%y_UA%Cm
            end if
            cp = cos(phi)
            sp = sin(phi)
            Cx = Cl_dyn*cp + Cd_dyn*sp
            Cy = Cl_dyn*sp - Cd_dyn*cp

            q = 0.5 * p%rotors(iR)%airDens * Vrel**2                ! dynamic pressure of the jth node in the kth blade
            force(1) =  Cx * q * p%FVW%W(iW)%chord_LL(j)        ! X = normal force per unit length (normal to the plane, not chord) of the jth node in the kth blade
            force(2) = -Cy * q * p%FVW%W(iW)%chord_LL(j)        ! Y = tangential force per unit length (tangential to the plane, not chord) of the jth node in the kth blade
            moment(3)=  Cm_dyn * q * p%FVW%W(iW)%chord_LL(j)**2 ! M = pitching moment per unit length of the jth node in the kth blade

               ! save these values for possible output later:
            m%rotors(iR)%X(j,k) = force(1)
            m%rotors(iR)%Y(j,k) = force(2)
            m%rotors(iR)%M(j,k) = moment(3)

               ! note: because force and moment are 1-d arrays, I'm calculating the transpose of the force and moment outputs
               !       so that I don't have to take the transpose of WithoutSweepPitchTwist(:,:,j,k)
            y%rotors(iR)%BladeLoad(k)%Force(:,j)  = matmul( force,  m%rotors(iR)%WithoutSweepPitchTwist(:,:,j,k) )  ! force per unit length of the jth node in the kth blade
            y%rotors(iR)%BladeLoad(k)%Moment(:,j) = matmul( moment, m%rotors(iR)%WithoutSweepPitchTwist(:,:,j,k) )  ! moment per unit length of the jth node in the kth blade

            ! Save results for outputs so we don't have to recalculate them all when we write outputs
            m%FVW%W(iW)%BN_AxInd(j)           = AxInd
            m%FVW%W(iW)%BN_TanInd(j)          = TanInd
            m%FVW%W(iW)%BN_Vrel(j)            = Vrel
            m%FVW%W(iW)%BN_alpha(j)           = alpha
            m%FVW%W(iW)%BN_phi(j)             = phi
            m%FVW%W(iW)%BN_Re(j)              = Re
            m%FVW%W(iW)%BN_UrelWind_s(1:3,j)  = UrelWind_s(1:3)
            m%FVW%W(iW)%BN_Cl_Static(j)       = Cl_Static
            m%FVW%W(iW)%BN_Cd_Static(j)       = Cd_Static
            m%FVW%W(iW)%BN_Cm_Static(j)       = Cm_Static
            m%FVW%W(iW)%BN_Cpmin(j)           = Cpmin
            m%FVW%W(iW)%BN_Cl(j)              = Cl_dyn
            m%FVW%W(iW)%BN_Cd(j)              = Cd_dyn
            m%FVW%W(iW)%BN_Cm(j)              = Cm_dyn
            m%FVW%W(iW)%BN_Cx(j)              = Cx
            m%FVW%W(iW)%BN_Cy(j)              = Cy
         end do !j=nodes
      end do !k=blades
   end do ! iR rotors

   if ( p%UA_Flag ) then
      ! if ( mod(REAL(t,ReKi),.1) < p%dt) then
      do iW=1,p%FVW%nWings
         call UA_WriteOutputToFile(t, m%FVW%W(iW)%p_UA, m%FVW%W(iW)%y_UA)
      enddo
   end if
   
end subroutine SetOutputsFromFVW
!----------------------------------------------------------------------------------------------------------------------------------
!> This routine validates the number of blades on each rotor.
SUBROUTINE ValidateNumBlades( NumBl, ErrStat, ErrMsg )
   integer(IntKi),           intent(in)     :: NumBl                             !< Number of blades
   integer(IntKi),           intent(out)    :: ErrStat                           !< Error status
   character(*),             intent(out)    :: ErrMsg                            !< Error message
   ErrStat  = ErrID_None
   ErrMsg   = ''
!    if (NumBl > MaxBl .or. NumBl < 1) call SetErrStat( ErrID_Fatal, 'Number of blades must be between 1 and '//trim(num2lstr(MaxBl))//'.', ErrStat, ErrMsg, 'ValidateNumBlades' )
END SUBROUTINE ValidateNumBlades
!----------------------------------------------------------------------------------------------------------------------------------
!> This routine validates the inputs from the AeroDyn input files.
SUBROUTINE ValidateInputData( InitInp, InputFileData, NumBl, ErrStat, ErrMsg )
!..................................................................................................................................
      
      ! Passed variables:

   type(AD_InitInputType),   intent(in   )  :: InitInp                           !< Input data for initialization routine
   type(AD_InputFile),       intent(in)     :: InputFileData                     !< All the data in the AeroDyn input file
   integer(IntKi),           intent(in)     :: NumBl(:)                          !< Number of blades: size(NumBl) = number of rotors
   integer(IntKi),           intent(out)    :: ErrStat                           !< Error status
   character(*),             intent(out)    :: ErrMsg                            !< Error message

   
      ! local variables
   integer(IntKi)                           :: k                                 ! Blade number
   integer(IntKi)                           :: j                                 ! node number
   integer(IntKi)                           :: iR                                ! rotor index
   character(*), parameter                  :: RoutineName = 'ValidateInputData'
   
   ErrStat = ErrID_None
   ErrMsg  = ""
   
!   do iR = 1,size(NumBl)
!      if (NumBl(iR) < 1) then
!         call SetErrStat( ErrID_Fatal, 'Number of blades must be at least 1.', ErrStat, ErrMsg, RoutineName )
!         return ! return early because InputFileData%BladeProps may not be allocated properly otherwise...
!      else
!         if (NumBl(iR) > AD_MaxBl_Out .and. InitInp%Linearize) then
!            call SetErrStat( ErrID_Fatal, 'Number of blades must be no larger than '//trim(num2lstr(AD_MaxBl_Out))//' for linearizaton analysis.', ErrStat, ErrMsg, RoutineName )
!            return ! return early because InputFileData%BladeProps may not be allocated properly otherwise...
!         end if
!      end if
!   end do
   
   if (InputFileData%DTAero <= 0.0)  call SetErrStat ( ErrID_Fatal, 'DTAero must be greater than zero.', ErrStat, ErrMsg, RoutineName )
   if (InputFileData%WakeMod /= WakeMod_None .and. InputFileData%WakeMod /= WakeMod_BEMT .and. InputFileData%WakeMod /= WakeMod_DBEMT .and. InputFileData%WakeMod /= WakeMod_FVW) then
      call SetErrStat ( ErrID_Fatal, 'WakeMod must be '//trim(num2lstr(WakeMod_None))//' (none), '//trim(num2lstr(WakeMod_BEMT))//' (BEMT), '// &
         trim(num2lstr(WakeMod_DBEMT))//' (DBEMT), or '//trim(num2lstr(WakeMod_FVW))//' (FVW).',ErrStat, ErrMsg, RoutineName ) 
   end if
   
   if (InputFileData%AFAeroMod /= AFAeroMod_Steady .and. InputFileData%AFAeroMod /= AFAeroMod_BL_unsteady) then
      call SetErrStat ( ErrID_Fatal, 'AFAeroMod must be '//trim(num2lstr(AFAeroMod_Steady))//' (steady) or '//&
                        trim(num2lstr(AFAeroMod_BL_unsteady))//' (Beddoes-Leishman unsteady).', ErrStat, ErrMsg, RoutineName ) 
   end if
   if (InputFileData%TwrPotent /= TwrPotent_none .and. InputFileData%TwrPotent /= TwrPotent_baseline .and. InputFileData%TwrPotent /= TwrPotent_Bak) then
      call SetErrStat ( ErrID_Fatal, 'TwrPotent must be 0 (none), 1 (baseline potential flow), or 2 (potential flow with Bak correction).', ErrStat, ErrMsg, RoutineName ) 
   end if   
   if (InputFileData%TwrShadow /= TwrShadow_none .and. InputFileData%TwrShadow /= TwrShadow_Powles .and. InputFileData%TwrShadow /= TwrShadow_Eames) then
      call SetErrStat ( ErrID_Fatal, 'TwrShadow must be 0 (none), 1 (Powles tower shadow modle), or 2 (Eames tower shadow model).', ErrStat, ErrMsg, RoutineName ) 
   end if

      ! The following limits are recommended by Juliet Simpson (University of Virginia)
      !  E-mail recommendation:
      !     To test the limits of the model, I've been running steady simulations
      !     with a range of TI inputs. It looks like the model starts to break down
      !     (or at least break the trend of higher TI's) when the TI drops below
      !     0.05. On the other end, the model seems to work up to TI~1 without
      !     breaking down (I checked up to TI=0.99). However, the results aren't
      !     very physically realistic after ~0.35 because it approaches a constant
      !     velocity deficit across the rotor plane, rather than returning to zero
      !     deficit a short distance laterally from the tower. I'm not sure what
      !     the goal of the limits would be, so it's hard for me to say what the
      !     upper cut off should be. If you want it to be physical, perhaps a low
      !     cut off (around 0.4?). If you want it to just not break, and let people
      !     interpret for themselves if it's physical for their scenario, then it
      !     could go to TI~1. I'd recommend imposing limits of 0.05<TI<1, personally.
   if (InputFileData%TwrShadow == TwrShadow_Eames) then
      do iR=1,size(NumBl)
         if ( minval(InputFileData%rotors(iR)%TwrTI) <= 0.05 .or. maxval(InputFileData%rotors(iR)%TwrTI) >= 1.0) call SetErrStat ( ErrID_Fatal, 'The turbulence intensity for the Eames tower shadow model must be greater than 0.05 and less than 1.', ErrStat, ErrMsg, RoutineName )
         if ( maxval(InputFileData%rotors(iR)%TwrTI) >  0.4 .and. maxval(InputFileData%rotors(iR)%TwrTI) <  1.0) call SetErrStat ( ErrID_Warn,  'The turbulence intensity for the Eames tower shadow model above 0.4 may return unphysical results.  Interpret with caution.', ErrStat, ErrMsg, RoutineName )
      enddo
   endif
   
   !if (InitInp%MHK == 0 .and. InputFileData%CavitCheck) call SetErrStat ( ErrID_Fatal, 'A cavitation check can only be performed for an MHK turbine.', ErrStat, ErrMsg, RoutineName ) ! hkr (5/5/21) Uncomment after buoyancy and added mass are implemented
   if (InitInp%MHK == 1 .and. InputFileData%CompAA .or. InitInp%MHK == 2 .and. InputFileData%CompAA) call SetErrStat ( ErrID_Fatal, 'The aeroacoustics module cannot be used with an MHK turbine.', ErrStat, ErrMsg, RoutineName )

   if (InputFileData%AirDens <= 0.0) call SetErrStat ( ErrID_Fatal, 'The density of the working fluid must be greater than zero.', ErrStat, ErrMsg, RoutineName )
   if (InputFileData%KinVisc <= 0.0) call SetErrStat ( ErrID_Fatal, 'The kinesmatic viscosity (KinVisc) must be greater than zero.', ErrStat, ErrMsg, RoutineName )
   if (InputFileData%SpdSound <= 0.0) call SetErrStat ( ErrID_Fatal, 'The speed of sound (SpdSound) must be greater than zero.', ErrStat, ErrMsg, RoutineName )
   if (InputFileData%CavitCheck .and. InputFileData%Pvap <= 0.0) call SetErrStat ( ErrID_Fatal, 'The vapour pressure (Pvap) must be greater than zero.', ErrStat, ErrMsg, RoutineName )
   if (InputFileData%CavitCheck .and. InputFileData%Patm <= 0.0) call SetErrStat ( ErrID_Fatal, 'The atmospheric pressure (Patm)  must be greater than zero.', ErrStat, ErrMsg, RoutineName )

      
   
      ! BEMT/DBEMT inputs
      ! bjj: these checks should probably go into BEMT where they are used...
   if (InputFileData%WakeMod /= WakeMod_none .and. InputFileData%WakeMod /= WakeMod_FVW) then
      if ( InputFileData%MaxIter < 1 ) call SetErrStat( ErrID_Fatal, 'MaxIter must be greater than 0.', ErrStat, ErrMsg, RoutineName )
      
      if ( InputFileData%IndToler < 0.0 .or. EqualRealNos(InputFileData%IndToler, 0.0_ReKi) ) &
         call SetErrStat( ErrID_Fatal, 'IndToler must be greater than 0.', ErrStat, ErrMsg, RoutineName )
   
      if ( InputFileData%SkewMod /= SkewMod_Orthogonal .and. InputFileData%SkewMod /= SkewMod_Uncoupled .and. InputFileData%SkewMod /= SkewMod_PittPeters) &  !  .and. InputFileData%SkewMod /= SkewMod_Coupled )
           call SetErrStat( ErrID_Fatal, 'SkewMod must be 1, or 2.  Option 3 will be implemented in a future version.', ErrStat, ErrMsg, RoutineName )      
      
   end if !BEMT/DBEMT checks
   
   
   if ( InputFileData%CavitCheck .and. InputFileData%AFAeroMod == AFAeroMod_BL_unsteady) then
      call SetErrStat( ErrID_Fatal, 'Cannot use unsteady aerodynamics module with a cavitation check', ErrStat, ErrMsg, RoutineName )
   end if
        
   if (InputFileData%InCol_Cpmin == 0 .and. InputFileData%CavitCheck) call SetErrStat( ErrID_Fatal, 'InCol_Cpmin must not be 0 to do a cavitation check.', ErrStat, ErrMsg, RoutineName )

         ! validate the number of airfoils
   if (InputFileData%NumAFfiles  < 1) call SetErrStat( ErrID_Fatal, 'The number of unique airfoil tables (NumAFfiles) must be greater than zero.', ErrStat, ErrMsg, RoutineName )   
   
      ! .............................
      ! check blade mesh data:
      ! .............................
   do iR = 1,size(NumBl)
      if (NumBl(iR)>0) then
         if ( InputFileData%rotors(iR)%BladeProps(1)%NumBlNds < 2 ) call SetErrStat( ErrID_Fatal, 'There must be at least two nodes per blade.',ErrStat, ErrMsg, RoutineName )
      endif
      do k=2,NumBl(iR)
         if ( InputFileData%rotors(iR)%BladeProps(k)%NumBlNds /= InputFileData%rotors(iR)%BladeProps(k-1)%NumBlNds ) then
            call SetErrStat( ErrID_Fatal, 'All blade property files must have the same number of blade nodes.', ErrStat, ErrMsg, RoutineName )
            exit  ! exit do loop
         end if
      end do
   
      ! Check the list of airfoil tables for blades to make sure they are all within limits.
      do k=1,NumBl(iR)
         do j=1,InputFileData%rotors(iR)%BladeProps(k)%NumBlNds
            if ( ( InputFileData%rotors(iR)%BladeProps(k)%BlAFID(j) < 1 ) .OR. ( InputFileData%rotors(iR)%BladeProps(k)%BlAFID(j) > InputFileData%NumAFfiles ) )  then
               call SetErrStat( ErrID_Fatal, 'Blade '//trim(Num2LStr(k))//' node '//trim(Num2LStr(j))//' must be a number between 1 and NumAFfiles (' &
                  //TRIM(Num2LStr(InputFileData%NumAFfiles))//').', ErrStat, ErrMsg, RoutineName )
            end if
         end do ! j=nodes
      end do ! k=blades
            
      ! Check that the blade chord is > 0.
      do k=1,NumBl(iR)
         do j=1,InputFileData%rotors(iR)%BladeProps(k)%NumBlNds
            if ( InputFileData%rotors(iR)%BladeProps(k)%BlChord(j) <= 0.0_ReKi )  then
               call SetErrStat( ErrID_Fatal, 'The chord for blade '//trim(Num2LStr(k))//' node '//trim(Num2LStr(j)) &
                                //' must be greater than 0.', ErrStat, ErrMsg, RoutineName )
            endif
         end do ! j=nodes
      end do ! k=blades
   
      do k=1,NumBl(iR)
         if ( .not. EqualRealNos(InputFileData%rotors(iR)%BladeProps(k)%BlSpn(1), 0.0_ReKi) ) call SetErrStat( ErrID_Fatal, 'Blade '//trim(Num2LStr(k))//' span location must start at 0.0 m', ErrStat, ErrMsg, RoutineName)       
         do j=2,InputFileData%rotors(iR)%BladeProps(k)%NumBlNds
            if ( InputFileData%rotors(iR)%BladeProps(k)%BlSpn(j) <= InputFileData%rotors(iR)%BladeProps(k)%BlSpn(j-1) )  then
               call SetErrStat( ErrID_Fatal, 'Blade '//trim(Num2LStr(k))//' nodes must be entered in increasing elevation.', ErrStat, ErrMsg, RoutineName )
               exit
            end if
         end do ! j=nodes
      end do ! k=blades
   end do ! iR rotor
   
      ! .............................
      ! check tower mesh data:
      ! .............................
   if (InputFileData%TwrPotent /= TwrPotent_none .or. InputFileData%TwrShadow /= TwrShadow_none .or. InputFileData%TwrAero ) then
      
         
         ! Check that the tower diameter is > 0.
      do iR = 1,size(NumBl)
         if (InputFileData%rotors(iR)%NumTwrNds < 2) call SetErrStat( ErrID_Fatal, 'There must be at least two nodes on the tower.',ErrStat, ErrMsg, RoutineName )
         do j=1,InputFileData%rotors(iR)%NumTwrNds
            if ( InputFileData%rotors(iR)%TwrDiam(j) <= 0.0_ReKi )  then
               call SetErrStat( ErrID_Fatal, 'The diameter for tower node '//trim(Num2LStr(j))//' must be greater than 0.' &
                               , ErrStat, ErrMsg, RoutineName )
            end if
         end do ! j=nodes
         
            ! check that the elevation is increasing:
         do j=2,InputFileData%rotors(iR)%NumTwrNds
            if ( InputFileData%rotors(iR)%TwrElev(j) <= InputFileData%rotors(iR)%TwrElev(j-1) )  then
               call SetErrStat( ErrID_Fatal, 'The tower nodes must be entered in increasing elevation.', ErrStat, ErrMsg, RoutineName )
               exit
            end if
         end do ! j=nodes
      end do ! iR rotor
            
   end if
   
      ! .............................
      ! check outputs:
      ! .............................
   
   if ( ( InputFileData%NTwOuts < 0_IntKi ) .OR. ( InputFileData%NTwOuts > 9_IntKi ) )  then
      call SetErrStat( ErrID_Fatal, 'NTwOuts must be between 0 and 9 (inclusive).', ErrStat, ErrMsg, RoutineName )
   else
         ! Check to see if all TwOutNd(:) analysis points are existing analysis points:

      do iR = 1,size(NumBl)
         do j=1,InputFileData%NTwOuts
            if ( InputFileData%TwOutNd(j) < 1_IntKi .OR. InputFileData%TwOutNd(j) > InputFileData%rotors(iR)%NumTwrNds ) then
               call SetErrStat( ErrID_Fatal, ' All TwOutNd values must be between 1 and '//&
                              trim( Num2LStr( InputFileData%rotors(iR)%NumTwrNds ) )//' (inclusive).', ErrStat, ErrMsg, RoutineName )
               exit ! stop checking this loop
            end if
         end do         
      enddo ! iR
   
   end if
         
         
   if ( ( InputFileData%NBlOuts < 0_IntKi ) .OR. ( InputFileData%NBlOuts > 9_IntKi ) )  then
      call SetErrStat( ErrID_Fatal, 'NBlOuts must be between 0 and 9 (inclusive).', ErrStat, ErrMsg, RoutineName )
   else 

   ! Check to see if all BlOutNd(:) analysis points are existing analysis points:

      do iR = 1,size(NumBl)
         do j=1,InputFileData%NBlOuts
            if ( InputFileData%BlOutNd(j) < 1_IntKi .OR. InputFileData%BlOutNd(j) > InputFileData%rotors(iR)%BladeProps(1)%NumBlNds ) then
               call SetErrStat( ErrID_Fatal, ' All BlOutNd values must be between 1 and '//&
                       trim( Num2LStr( InputFileData%rotors(iR)%BladeProps(1)%NumBlNds ) )//' (inclusive).', ErrStat, ErrMsg, RoutineName )
               exit ! stop checking this loop
            end if
         end do
      end do ! iR, rotor
      
   end if   
   
   !..................
   ! check for linearization
   !..................
   if (InitInp%Linearize) then
      if (InputFileData%AFAeroMod /= AFAeroMod_Steady) then
         if (InputFileData%UAMod /= UA_HGM .and. InputFileData%UAMod /= UA_HGMV .and. InputFileData%UAMod /= UA_OYE) then
            call SetErrStat( ErrID_Fatal, 'When AFAeroMod=2, UAMod must be 4, 5, or 6 for linearization. Set AFAeroMod=1, or, set UAMod=4, 5, or 6.', ErrStat, ErrMsg, RoutineName )
         end if
      end if
      
      if (InputFileData%WakeMod == WakeMod_FVW) then !bjj: note: among other things, WriteOutput values will not be calculated properly in AD Jacobians if FVW this is allowed
         call SetErrStat( ErrID_Fatal, 'FVW cannot currently be used for linearization. Set WakeMod=0 or WakeMod=1.', ErrStat, ErrMsg, RoutineName )
      else if (InputFileData%WakeMod == WakeMod_DBEMT) then
         if (InputFileData%DBEMT_Mod /= DBEMT_cont_tauConst) then
            call SetErrStat( ErrID_Fatal, 'DBEMT requires the continuous formulation with constant tau1 for linearization. Set DBEMT_Mod=3 or set WakeMod to 0 or 1.', ErrStat, ErrMsg, RoutineName )
         end if
      end if
   end if
   
END SUBROUTINE ValidateInputData
!----------------------------------------------------------------------------------------------------------------------------------
!> This subroutine sets up the data structures and initializes AirfoilInfo to get the necessary AFI parameters. It then verifies 
!! that the UA parameters are included in the AFI tables if UA is being used.
SUBROUTINE Init_AFIparams( InputFileData, p_AFI, UnEc,  ErrStat, ErrMsg )


      ! Passed variables
   type(AD_InputFile),                   intent(inout) :: InputFileData      !< All the data in the AeroDyn input file (intent(out) only because of the call to MOVE_ALLOC)
   type(AFI_ParameterType), allocatable, intent(  out) :: p_AFI(:)           !< parameters returned from the AFI (airfoil info) module
   integer(IntKi),                       intent(in   ) :: UnEc               !< I/O unit for echo file. If > 0, file is open for writing.
   integer(IntKi),                       intent(  out) :: ErrStat            !< Error status
   character(*),                         intent(  out) :: ErrMsg             !< Error message

      ! local variables
   type(AFI_InitInputType)                             :: AFI_InitInputs     ! initialization data for the AFI routines
   
   integer(IntKi)                                      :: File               ! loop counter for airfoil files
   
   integer(IntKi)                                      :: ErrStat2
   character(ErrMsgLen)                                :: ErrMsg2
   character(*), parameter                             :: RoutineName = 'Init_AFIparams'

   
   ErrStat = ErrID_None
   ErrMsg  = ""
   
   allocate(p_AFI( InputFileData%NumAFfiles), STAT = ErrStat2)
      if ( ErrStat2 /= 0 ) then
         call SetErrStat(ErrID_Fatal,'Error allocating p_AFI.',ErrStat,ErrMsg,RoutineName)
         return
      end if
   
   
      ! Setup Airfoil InitInput data structure:
   AFI_InitInputs%InCol_Alfa  = InputFileData%InCol_Alfa
   AFI_InitInputs%InCol_Cl    = InputFileData%InCol_Cl
   AFI_InitInputs%InCol_Cd    = InputFileData%InCol_Cd
   AFI_InitInputs%InCol_Cm    = InputFileData%InCol_Cm
   IF (.not. InputFileData%UseBlCm) AFI_InitInputs%InCol_Cm = 0      ! Don't try to use Cm if flag set to false
   AFI_InitInputs%InCol_Cpmin = InputFileData%InCol_Cpmin
   AFI_InitInputs%AFTabMod    = InputFileData%AFTabMod !AFITable_1
   AFI_InitInputs%UA_f_cn     = InputFileData%UAMod /= UA_HGM ! HGM uses the separation function based on cl instead of cn
   
      ! Call AFI_Init to read in and process the airfoil files.
      ! This includes creating the spline coefficients to be used for interpolation.
   
   do File = 1, InputFileData%NumAFfiles

      AFI_InitInputs%FileName = InputFileData%AFNames(File)

      call AFI_Init ( AFI_InitInputs, p_AFI(File), ErrStat2, ErrMsg2, UnEc )
         call SetErrStat(ErrStat2,ErrMsg2, ErrStat, ErrMsg, RoutineName)
         if (ErrStat >= AbortErrLev) exit
   end do
         
      
   call AFI_DestroyInitInput( AFI_InitInputs, ErrStat2, ErrMsg2 )
   if (ErrStat >= AbortErrLev) return
   
   
END SUBROUTINE Init_AFIparams
!----------------------------------------------------------------------------------------------------------------------------------
!> This routine initializes the Airfoil Noise module from within AeroDyn.
SUBROUTINE Init_AAmodule( DrvInitInp, AD_InputFileData, RotInputFileData, u_AD, u, p, p_AD, x, xd, z, OtherState, y, m, ErrStat, ErrMsg )
!..................................................................................................................................
   type(RotInitInputType),       intent(in   ) :: DrvInitInp    !< AeroDyn-level initialization inputs
   type(AD_InputFile),           intent(in   ) :: AD_InputFileData  !< All the data in the AeroDyn input file
   type(RotInputFile),           intent(in   ) :: RotInputFileData  !< Data in the AeroDyn input file related to current rotor
   type(RotInputType),           intent(in   ) :: u_AD           !< AD inputs - used for input mesh node positions
   type(AA_InputType),           intent(  out) :: u              !< An initial guess for the input; input mesh must be defined
   type(RotParameterType),       intent(inout) :: p              !< Parameters ! intent out b/c we set the AA parameters here
   type(AD_ParameterType),       intent(inout) :: p_AD           !< Parameters ! intent out b/c we set the AA parameters here
   type(AA_ContinuousStateType), intent(  out) :: x              !< Initial continuous states
   type(AA_DiscreteStateType),   intent(  out) :: xd             !< Initial discrete states
   type(AA_ConstraintStateType), intent(  out) :: z              !< Initial guess of the constraint states
   type(AA_OtherStateType),      intent(  out) :: OtherState     !< Initial other states
   type(AA_OutputType),          intent(  out) :: y              !< Initial system outputs (outputs are not calculated;
                                                                 !!   only the output mesh is initialized)
   type(AA_MiscVarType),         intent(  out) :: m              !< Initial misc/optimization variables
   integer(IntKi),               intent(  out) :: errStat        !< Error status of the operation
   character(*),                 intent(  out) :: errMsg         !< Error message if ErrStat /= ErrID_None
   ! Local variables
   real(DbKi)                                  :: Interval       ! Coupling interval in seconds: the rate that
                                                                 !   (1) BEMT_UpdateStates() is called in loose coupling &
                                                                 !   (2) BEMT_UpdateDiscState() is called in tight coupling.
                                                                 !   Input is the suggested time from the glue code;
                                                                 !   Output is the actual coupling interval that will be used
                                                                 !   by the glue code.
   type(AA_InitInputType)                      :: InitInp        ! Input data for initialization routine
   type(AA_InitOutputType)                     :: InitOut        ! Output for initialization routine
   integer(intKi)                              :: i              ! airfoil file index                            
   integer(intKi)                              :: j              ! node index
   integer(intKi)                              :: k              ! blade index
   integer(IntKi)                              :: ErrStat2
   character(ErrMsgLen)                        :: ErrMsg2
   character(*), parameter                     :: RoutineName = 'Init_AAmodule'
   ErrStat = ErrID_None
   ErrMsg  = ""
   
   ! Transfer from parameters and input file to init input
   Interval                 = p_AD%DT   
   InitInp%NumBlades        = p%NumBlades
   InitInp%NumBlNds         = p%NumBlNds
   InitInp%airDens          = AD_InputFileData%AirDens 
   InitInp%kinVisc          = AD_InputFileData%KinVisc                    
   InitInp%InputFile        = AD_InputFileData%AA_InputFile
   InitInp%RootName         = p_AD%RootName
   InitInp%SpdSound         = AD_InputFileData%SpdSound
   InitInp%HubHeight        = DrvInitInp%HubPosition(3)

   ! --- Transfer of airfoil info
   ALLOCATE ( InitInp%AFInfo( size(p_AD%AFI) ), STAT=ErrStat2 )
   IF ( ErrStat2 /= 0 )  THEN
      CALL SetErrStat ( ErrID_Fatal, 'Error allocating memory for the InitInp%AFInfo array.', ErrStat2, ErrMsg2, RoutineName )
      RETURN
   ENDIF
   do i=1,size(p_AD%AFI)
      call AFI_CopyParam( p_AD%AFI(i), InitInp%AFInfo(i), MESH_NEWCOPY, errStat2, errMsg2 )
      call SetErrStat( errStat2, errMsg2, errStat, errMsg, RoutineName )
   end do
  
   ! --- Allocate and set AirfoilID, chord and Span for each blades
   ! note here that each blade is required to have the same number of nodes
   call AllocAry( InitInp%BlAFID, p%NumBlNds, p%NumBlades,'InitInp%BlAFID', errStat2, ErrMsg2 )
   call SetErrStat( errStat2, errMsg2, errStat, errMsg, RoutineName )
   call AllocAry( InitInp%BlChord, p%NumBlNds, p%NumBlades, 'BlChord', errStat2, ErrMsg2 )
   call SetErrStat( errStat2, errMsg2, errStat, errMsg, RoutineName )
   call AllocAry( InitInp%BlSpn,   p%NumBlNds, p%NumBlades, 'BlSpn', errStat2, ErrMsg2 )
   call SetErrStat( errStat2, errMsg2, errStat, errMsg, RoutineName )
   if (ErrStat >= AbortErrLev) then
      call cleanup()
      return
   end if
   do k = 1, p%NumBlades
      do j=1, RotInputFileData%BladeProps(k)%NumBlNds
         InitInp%BlChord(j,k)  = RotInputFileData%BladeProps(k)%BlChord(  j)
         InitInp%BlSpn  (j,k)  = RotInputFileData%BladeProps(k)%BlSpn(j)
         InitInp%BlAFID(j,k)   = RotInputFileData%BladeProps(k)%BlAFID(j)           
      end do
   end do
   
   ! --- AeroAcoustics initialization call
   call AA_Init(InitInp, u, p%AA,  x, xd, z, OtherState, y, m, Interval, InitOut, ErrStat2, ErrMsg2 )
   call SetErrStat(ErrStat2,ErrMsg2, ErrStat, ErrMsg, RoutineName)   
         
   if (.not. equalRealNos(Interval, p_AD%DT) ) then
      call SetErrStat( ErrID_Fatal, "DTAero was changed in Init_AAmodule(); this is not allowed.", ErrStat2, ErrMsg2, RoutineName)
   endif

   call Cleanup()
   
contains   

   subroutine Cleanup()
      call AA_DestroyInitInput ( InitInp, ErrStat2, ErrMsg2 )   
      call AA_DestroyInitOutput( InitOut, ErrStat2, ErrMsg2 )   
   end subroutine Cleanup
   
END SUBROUTINE Init_AAmodule
!----------------------------------------------------------------------------------------------------------------------------------
!> This routine initializes the BEMT module from within AeroDyn.
SUBROUTINE Init_BEMTmodule( InputFileData, RotInputFileData, u_AD, u, p, p_AD, x, xd, z, OtherState, y, m, ErrStat, ErrMsg )
!..................................................................................................................................

   type(AD_InputFile),             intent(in   ) :: InputFileData  !< All the data in the AeroDyn input file
   type(RotInputFile),             intent(in   ) :: RotInputFileData !< Data in AeroDyn input file related to current rotor
   type(RotInputType),             intent(in   ) :: u_AD           !< AD inputs - used for input mesh node positions
   type(BEMT_InputType),           intent(  out) :: u              !< An initial guess for the input; input mesh must be defined
   type(RotParameterType),         intent(inout) :: p              !< Parameters ! intent out b/c we set the BEMT parameters here
   type(AD_ParameterType),         intent(inout) :: p_AD           !< Parameters ! intent out b/c we set the BEMT parameters here
   type(BEMT_ContinuousStateType), intent(  out) :: x              !< Initial continuous states
   type(BEMT_DiscreteStateType),   intent(  out) :: xd             !< Initial discrete states
   type(BEMT_ConstraintStateType), intent(  out) :: z              !< Initial guess of the constraint states
   type(BEMT_OtherStateType),      intent(  out) :: OtherState     !< Initial other states
   type(BEMT_OutputType),          intent(  out) :: y              !< Initial system outputs (outputs are not calculated;
                                                                   !!   only the output mesh is initialized)
   type(BEMT_MiscVarType),         intent(  out) :: m              !< Initial misc/optimization variables
   integer(IntKi),                 intent(  out) :: errStat        !< Error status of the operation
   character(*),                   intent(  out) :: errMsg         !< Error message if ErrStat /= ErrID_None


      ! Local variables
   real(DbKi)                                    :: Interval       ! Coupling interval in seconds: the rate that
                                                                   !   (1) BEMT_UpdateStates() is called in loose coupling &
                                                                   !   (2) BEMT_UpdateDiscState() is called in tight coupling.
                                                                   !   Input is the suggested time from the glue code;
                                                                   !   Output is the actual coupling interval that will be used
                                                                   !   by the glue code.
   type(BEMT_InitInputType)                      :: InitInp        ! Input data for initialization routine
   type(BEMT_InitOutputType)                     :: InitOut        ! Output for initialization routine
                                                 
   integer(intKi)                                :: j              ! node index
   integer(intKi)                                :: k              ! blade index
   real(ReKi)                                    :: tmp(3), tmp_sz_y, tmp_sz
   real(ReKi)                                    :: y_hat_disk(3)
   real(ReKi)                                    :: z_hat_disk(3)
   real(ReKi)                                    :: position(3)
   real(ReKi)                                    :: rMax
   real(ReKi)                                    :: frac
   integer(IntKi)                                :: ErrStat2
   character(ErrMsgLen)                          :: ErrMsg2
   character(*), parameter                       :: RoutineName = 'Init_BEMTmodule'

   ! note here that each blade is required to have the same number of nodes
   
   ErrStat = ErrID_None
   ErrMsg  = ""
   
   
      ! set initialization data here:   
   Interval                 = p_AD%DT   
   InitInp%numBlades        = p%NumBlades
   
   InitInp%airDens          = InputFileData%AirDens 
   InitInp%kinVisc          = InputFileData%KinVisc
   InitInp%skewWakeMod      = InputFileData%SkewMod
   InitInp%yawCorrFactor    = InputFileData%SkewModFactor
   InitInp%aTol             = InputFileData%IndToler
   InitInp%useTipLoss       = InputFileData%TipLoss
   InitInp%useHubLoss       = InputFileData%HubLoss
   InitInp%useInduction     = InputFileData%WakeMod /= WakeMod_none
   InitInp%useTanInd        = InputFileData%TanInd
   InitInp%useAIDrag        = InputFileData%AIDrag        
   InitInp%useTIDrag        = InputFileData%TIDrag  
   InitInp%numBladeNodes    = p%NumBlNds
   InitInp%numReIterations  = 1                              ! This is currently not available in the input file and is only for testing  
   InitInp%maxIndIterations = InputFileData%MaxIter 
   
   
   call AllocAry(InitInp%chord, InitInp%numBladeNodes,InitInp%numBlades,'chord',  ErrStat2,ErrMsg2); call SetErrStat(ErrStat2,ErrMsg2,ErrStat,ErrMsg,RoutineName)   
   call AllocAry(InitInp%AFindx,InitInp%numBladeNodes,InitInp%numBlades,'AFindx', ErrStat2,ErrMsg2); call SetErrStat(ErrStat2,ErrMsg2,ErrStat,ErrMsg,RoutineName)   
   call AllocAry(InitInp%zHub,                        InitInp%numBlades,'zHub',   ErrStat2,ErrMsg2); call SetErrStat(ErrStat2,ErrMsg2,ErrStat,ErrMsg,RoutineName)
   call AllocAry(InitInp%zLocal,InitInp%numBladeNodes,InitInp%numBlades,'zLocal', ErrStat2,ErrMsg2); call SetErrStat(ErrStat2,ErrMsg2,ErrStat,ErrMsg,RoutineName)   
   call AllocAry(InitInp%rLocal,InitInp%numBladeNodes,InitInp%numBlades,'rLocal', ErrStat2,ErrMsg2); call SetErrStat(ErrStat2,ErrMsg2,ErrStat,ErrMsg,RoutineName)   
   call AllocAry(InitInp%zTip,                        InitInp%numBlades,'zTip',   ErrStat2,ErrMsg2); call SetErrStat(ErrStat2,ErrMsg2,ErrStat,ErrMsg,RoutineName)
   call AllocAry(InitInp%rTipFix,                     InitInp%numBlades,'rTipFix',ErrStat2,ErrMsg2); call SetErrStat(ErrStat2,ErrMsg2,ErrStat,ErrMsg,RoutineName)
   call AllocAry(InitInp%UAOff_innerNode,             InitInp%numBlades,'UAOff_innerNode',ErrStat2,ErrMsg2); call SetErrStat(ErrStat2,ErrMsg2,ErrStat,ErrMsg,RoutineName)
   call AllocAry(InitInp%UAOff_outerNode,             InitInp%numBlades,'UAOff_outerNode',ErrStat2,ErrMsg2); call SetErrStat(ErrStat2,ErrMsg2,ErrStat,ErrMsg,RoutineName)
   
   if ( ErrStat >= AbortErrLev ) then
      call Cleanup()
      return
   end if  

   
   ! Compute zLocal, zHub, zTip, rLocal, rMax, rTipFix
   rMax = 0.0_ReKi
   do k=1,p%numBlades
      
      InitInp%zHub(k) = TwoNorm( u_AD%BladeRootMotion(k)%Position(:,1) - u_AD%HubMotion%Position(:,1) )  
      !if (EqualRealNos(InitInp%zHub(k),0.0_ReKi) ) &
      !   call SetErrStat( ErrID_Fatal, "zHub for blade "//trim(num2lstr(k))//" is zero.", ErrStat, ErrMsg, RoutineName)
      
      ! zLocal is the distance along blade curve -- NOTE: this is an approximation.
      InitInp%zLocal(1,k) = InitInp%zHub(k) + TwoNorm( u_AD%BladeMotion(k)%Position(:,1) - u_AD%BladeRootMotion(k)%Position(:,1) )
      do j=2,p%NumBlNds
         InitInp%zLocal(j,k) = InitInp%zLocal(j-1,k) + TwoNorm( u_AD%BladeMotion(k)%Position(:,j) - u_AD%BladeMotion(k)%Position(:,j-1) ) 
      end do !j=nodes
      
      InitInp%zTip(k) = InitInp%zLocal(p%NumBlNds,k)
      
      y_hat_disk = u_AD%HubMotion%Orientation(2,:,1)
      z_hat_disk = u_AD%HubMotion%Orientation(3,:,1)
      
      do j=1,p%NumBlNds
               ! displaced position of the jth node in the kth blade relative to the hub:
         tmp =  u_AD%BladeMotion(k)%Position(:,j)  - u_AD%HubMotion%Position(:,1) 
            ! local radius (normalized distance from rotor centerline)
         tmp_sz_y = dot_product( tmp, y_hat_disk )**2
         tmp_sz   = dot_product( tmp, z_hat_disk )**2
         InitInp%rLocal(j,k) = sqrt( tmp_sz + tmp_sz_y )
         rMax = max(rMax, InitInp%rLocal(j,k))
      end do !j=nodes
      
      
      !.........
      ! compute fixed rLocal at tip node (without prebend) for Bladed-like calculations:
      !.........
      tmp(1) = 0.0_ReKi !RotInputFile%BladeProps(k)%BlCrvAC(p%NumBlNds)
      tmp(2) = 0.0_ReKi !RotInputFile%BladeProps(k)%BlSwpAC(p%NumBlNds)
      tmp(3) = RotInputFileData%BladeProps(k)%BlSpn(p%NumBlNds)
      position = u_AD%BladeRootMotion(k)%Position(:,1) + matmul(tmp,u_AD%BladeRootMotion(k)%RefOrientation(:,:,1))  ! note that because positionL is a 1-D array, we're doing the transpose of matmul(transpose(u%BladeRootMotion(k)%RefOrientation),positionL)
      
            ! position of the coned tip node in the kth blade relative to the hub:
      tmp    =  position - u_AD%HubMotion%Position(:,1)
         
            ! local radius (normalized distance from rotor centerline)
      tmp_sz_y = dot_product( tmp, y_hat_disk )**2
      tmp_sz   = dot_product( tmp, z_hat_disk )**2
      InitInp%rTipFix(k) = sqrt( tmp_sz + tmp_sz_y )
            
   end do !k=blades
   
   
   InitInp%UAOff_innerNode = 0
   InitInp%UAOff_outerNode = p%NumBlNds + 1
   do k = 1,p%numBlades
      do j = 1,p%NumBlNds
         frac = InitInp%rLocal(j,k) / rMax
         if (frac < InputFileData%UAStartRad) then
            InitInp%UAOff_innerNode(k) = max(InitInp%UAOff_innerNode(k), j)
         elseif (frac > InputFileData%UAEndRad) then
            InitInp%UAOff_outerNode(k) = min(InitInp%UAOff_outerNode(k), j)
         end if
      end do
   end do
   
   
               
  do k=1,p%numBlades
     do j=1,p%NumBlNds
        InitInp%chord (j,k)  = RotInputFileData%BladeProps(k)%BlChord(j)
        InitInp%AFindx(j,k)  = RotInputFileData%BladeProps(k)%BlAFID(j)
     end do
  end do
   
   InitInp%UA_Flag       = p_AD%UA_Flag
   InitInp%UAMod         = InputFileData%UAMod
   InitInp%Flookup       = InputFileData%Flookup
   InitInp%a_s           = InputFileData%SpdSound
   InitInp%SumPrint      = InputFileData%SumPrint
   InitInp%RootName      = p%RootName
      ! remove the ".AD" from the RootName
   k = len_trim(InitInp%RootName)
   if (k>3) then
      InitInp%RootName = InitInp%RootName(1:k-3)
   end if
   
   if (InputFileData%WakeMod == WakeMod_DBEMT) then
      InitInp%DBEMT_Mod  = InputFileData%DBEMT_Mod
   else
      InitInp%DBEMT_Mod  = DBEMT_none
   end if
   InitInp%tau1_const = InputFileData%tau1_const
   
   if (ErrStat >= AbortErrLev) then
      call cleanup()
      return
   end if
   
   
   call BEMT_Init(InitInp, u, p%BEMT,  x, xd, z, OtherState, p_AD%AFI, y, m, Interval, InitOut, ErrStat2, ErrMsg2 )
      call SetErrStat(ErrStat2,ErrMsg2, ErrStat, ErrMsg, RoutineName)   
         
   if (.not. equalRealNos(Interval, p_AD%DT) ) &
      call SetErrStat( ErrID_Fatal, "DTAero was changed in Init_BEMTmodule(); this is not allowed.", ErrStat2, ErrMsg2, RoutineName)
   
   !m%UseFrozenWake = .FALSE. !BJJ: set this in BEMT
   
   call Cleanup()
   return
      
contains   
   subroutine Cleanup()
      call BEMT_DestroyInitInput( InitInp, ErrStat2, ErrMsg2 )   
      call BEMT_DestroyInitOutput( InitOut, ErrStat2, ErrMsg2 )   
   end subroutine Cleanup
   
END SUBROUTINE Init_BEMTmodule

!----------------------------------------------------------------------------------------------------------------------------------
!> This routine initializes the FVW module from within AeroDyn.
SUBROUTINE Init_OLAF( InputFileData, u_AD, u, p, x, xd, z, OtherState, m, ErrStat, ErrMsg )
   type(AD_InputFile),              intent(in   ) :: InputFileData  !< All the data in the AeroDyn input file
   type(AD_InputType),              intent(inout) :: u_AD           !< AD inputs - used for input mesh node positions (intent out for meshcopy)
   type(FVW_InputType),             intent(  out) :: u              !< An initial guess for the input; input mesh must be defined
   type(AD_ParameterType),          intent(inout) :: p              !< Parameters ! intent out b/c we set the FVW parameters here
   type(FVW_ContinuousStateType),   intent(  out) :: x              !< Initial continuous states
   type(FVW_DiscreteStateType),     intent(  out) :: xd             !< Initial discrete states
   type(FVW_ConstraintStateType),   intent(  out) :: z              !< Initial guess of the constraint states
   type(FVW_OtherStateType),        intent(  out) :: OtherState     !< Initial other states
   type(AD_MiscVarType),            intent(inout) :: m               !< Initial misc/optimization variables
   integer(IntKi),                  intent(  out) :: errStat        !< Error status of the operation
   character(*),                    intent(  out) :: errMsg         !< Error message if ErrStat /= ErrID_None
   ! Local variables
   real(DbKi)                                    :: Interval       ! Coupling interval in seconds: the rate that
                                                                   !   (1) FVW_UpdateStates() is called in loose coupling &
                                                                   !   (2) FVW_UpdateDiscState() is called in tight coupling.
                                                                   !   Input is the suggested time from the glue code;
                                                                   !   Output is the actual coupling interval that will be used
                                                                   !   by the glue code.
   type(FVW_InitInputType)                      :: InitInp        ! Input data for initialization routine
   type(FVW_InitOutputType)                     :: InitOut        ! Output for initialization routine
   integer(intKi)                               :: nWings         ! total number of wings
   integer(intKi)                               :: j              ! node index
   integer(intKi)                               :: iB             ! blade index
   integer(intKi)                               :: iR             ! rotor index
   integer(intKi)                               :: iW, iW_incr    ! wing index
   real(ReKi), allocatable, dimension(:)        :: rLocal   
   real(ReKi)                                   :: rMax
   real(ReKi)                                   :: frac
   real(ReKi)                                   :: tmp(3), tmp_sz_y, tmp_sz
   real(ReKi)                                   :: y_hat_disk(3)
   real(ReKi)                                   :: z_hat_disk(3)
   integer(IntKi)                               :: ErrStat2
   character(ErrMsgLen)                         :: ErrMsg2
   character(*), parameter                      :: RoutineName = 'Init_OLAF'

   ErrStat = ErrID_None
   ErrMsg  = ""

   ! Simple inputs
   InitInp%FVWFileName    = InputFileData%FVWFileName
   InitInp%DTaero         = p%DT       ! NOTE: FVW can run a lower timestep internally

   ! Allocate wings
   nWings = 0
   do iR=1,size(p%rotors)
      nWings = nWings + p%rotors(iR)%numBlades
   end do
   allocate(InitInp%W(nWings)        , STAT = ErrStat2); ErrMsg2='Allocate W'; if(Failed()) return
   allocate(InitInp%WingsMesh(nWings), STAT = ErrStat2); ErrMsg2='Allocate Wings Mesh'; if(Failed()) return

   ! --- Inputs per wings/blades
   iW_incr=0
   do iR=1, size(p%rotors)

      InitInp%numBladeNodes  = p%rotors(iR)%numBlNds ! TODO TODO TODO per wing
      InitInp%KinVisc        = p%rotors(iR)%KinVisc
      InitInp%RootName       = p%RootName(1:len_trim(p%RootName)-2) ! Removing "AD"

      ! Blades/Wings
      do iB=1,p%rotors(iR)%numBlades
         iW=iW_incr+iB
         InitInp%W(iW)%iRotor = iR ! Indicate OLAF which wing belongs to which rotor

         call AllocAry(InitInp%W(iW)%Chord, InitInp%numBladeNodes,  'chord', ErrStat2,ErrMsg2); if(Failed()) return
         call AllocAry(InitInp%W(iW)%AFindx,InitInp%numBladeNodes,1,'AFindx',ErrStat2,ErrMsg2); if(Failed()) return


         ! Compute rLocal, rMax
         call AllocAry(rLocal, InitInp%numBladeNodes, 'rLocal', ErrStat2,ErrMsg2); if(Failed()) return
         rMax = 0.0_ReKi
         ! Distance from blade to hub axis (includes hub radius)
         y_hat_disk = u_AD%rotors(iR)%HubMotion%Orientation(2,:,1)
         z_hat_disk = u_AD%rotors(iR)%HubMotion%Orientation(3,:,1)
         do j=1,p%rotors(iR)%NumBlNds
                  ! displaced position of the jth node in the kth blade relative to the hub:
            tmp =  u_AD%rotors(iR)%BladeMotion(iB)%Position(:,j)  - u_AD%rotors(iR)%HubMotion%Position(:,1)
               ! local radius (normalized distance from rotor centerline)
            tmp_sz_y = dot_product( tmp, y_hat_disk )**2
            tmp_sz   = dot_product( tmp, z_hat_disk )**2
            rLocal(j) = sqrt( tmp_sz + tmp_sz_y )
            rMax = max(rMax, rLocal(j))
         end do !j=nodes
         ! Turn off UA at user-specified spanwise radii
         InitInp%W(iW)%UAOff_innerNode = 0
         InitInp%W(iW)%UAOff_outerNode = p%rotors(iR)%NumBlNds + 1
         do j=1,p%rotors(iR)%NumBlNds
            frac = rLocal(j) / rMax 
            if (frac < InputFileData%UAStartRad) then
               InitInp%W(iW)%UAOff_innerNode = max(InitInp%W(iW)%UAOff_innerNode, j)
            elseif (frac > InputFileData%UAEndRad) then
               InitInp%W(iW)%UAOff_outerNode = min(InitInp%W(iW)%UAOff_outerNode, j)
            end if
         end do
         if(allocated(rLocal))deallocate(rLocal)

         ! Copy over chord information
         do j=1,p%rotors(iR)%NumBlNds
            InitInp%W(iW)%Chord (j)    = InputFileData%rotors(iR)%BladeProps(iB)%BlChord(j)
            InitInp%W(iW)%AFindx(j,1)  = InputFileData%rotors(iR)%BladeProps(iB)%BlAFID(j)
         end do

         ! Copy the mesh over for InitInp to FVW.  We would not need to copy this if we decided to break the Framework
         !  by passing u_AD%BladeMotion directly into FVW_Init, but nothing is really gained by doing that.
         call MeshCopy ( SrcMesh  = u_AD%rotors(iR)%BladeMotion(iB)  &
                        ,DestMesh = InitInp%WingsMesh(iW) &
                        ,CtrlCode = MESH_COUSIN         &
                        ,Orientation    = .TRUE.        &
                        ,TranslationVel = .TRUE.        &
                        ,RotationVel    = .TRUE.        &
                        ,ErrStat  = ErrStat2          &
                        ,ErrMess  = ErrMsg2          )
         if(Failed()) return
   
      enddo ! iB, blades

      ! Unsteady Aero Data
      InitInp%UA_Flag    = p%UA_Flag
      InitInp%UAMod      = InputFileData%UAMod
      InitInp%Flookup    = InputFileData%Flookup
      InitInp%a_s        = InputFileData%SpdSound
      InitInp%SumPrint   = InputFileData%SumPrint

      iW_incr = iW_incr+p%rotors(iR)%numBlades
   enddo ! iR, rotors 

   ! NOTE: not passing p%AFI at present.  We are not storing it in FVW's parameters.
   call FVW_Init(p%AFI, InitInp, u, p%FVW, x, xd, z, OtherState, m%FVW_y, m%FVW, Interval, InitOut, ErrStat2, ErrMsg2 ); if(Failed()) return

   ! set the size of the input and xd arrays for passing wind info to FVW.
   call AllocAry(u_AD%InflowWakeVel, 3, size(m%FVW%r_wind,DIM=2), 'InflowWakeVel',  ErrStat2,ErrMsg2); if(Failed()) return

   if (.not. equalRealNos(Interval, p%DT) ) then
      errStat2=ErrID_Fatal; errMsg2="DTAero was changed in Init_FVWmodule(); this is not allowed yet."; if(Failed()) return
   endif

   call CleanUp()

contains
   subroutine Cleanup()
      call FVW_DestroyInitInput(  InitInp, ErrStat2, ErrMsg2 )
      call FVW_DestroyInitOutput( InitOut, ErrStat2, ErrMsg2 )
      if(allocated(rLocal))deallocate(rLocal)
   end subroutine Cleanup

   logical function Failed()
        call SetErrStat(ErrStat2, ErrMsg2, ErrStat, ErrMsg, 'Init_OLAF') 
        Failed =  ErrStat >= AbortErrLev
        if (Failed) call CleanUp()
   end function Failed
END SUBROUTINE Init_OLAF
!----------------------------------------------------------------------------------------------------------------------------------
!> This subroutine calculates the tower loads for the AeroDyn TowerLoad output mesh.
SUBROUTINE ADTwr_CalcOutput(p, u, m, y, ErrStat, ErrMsg )

   TYPE(RotInputType),           INTENT(IN   )  :: u           !< Inputs at Time t
   TYPE(RotParameterType),       INTENT(IN   )  :: p           !< Parameters
   TYPE(RotMiscVarType),         INTENT(INOUT)  :: m           !< Misc/optimization variables
   TYPE(RotOutputType),          INTENT(INOUT)  :: y           !< Outputs computed at t (Input only so that mesh con-
                                                               !!   nectivity information does not have to be recalculated)
   INTEGER(IntKi),               INTENT(  OUT)  :: ErrStat     !< Error status of the operation
   CHARACTER(*),                 INTENT(  OUT)  :: ErrMsg      !< Error message if ErrStat /= ErrID_None


   INTEGER(IntKi)                               :: j
   real(ReKi)                                   :: q
   real(ReKi)                                   :: V_rel(3)    ! relative wind speed on a tower node
   real(ReKi)                                   :: VL(2)       ! relative local x- and y-components of the wind speed on a tower node
   real(ReKi)                                   :: tmp(3)
   
   !integer(intKi)                               :: ErrStat2
   !character(ErrMsgLen)                         :: ErrMsg2
   character(*), parameter                      :: RoutineName = 'ADTwr_CalcOutput'
   
   
   ErrStat = ErrID_None
   ErrMsg  = ""

   
   do j=1,p%NumTwrNds
      
      V_rel = u%InflowOnTower(:,j) - u%TowerMotion%TranslationVel(:,j) ! relative wind speed at tower node
   
      tmp   = u%TowerMotion%Orientation(1,:,j)
      VL(1) = dot_product( V_Rel, tmp )            ! relative local x-component of wind speed of the jth node in the tower
      tmp   = u%TowerMotion%Orientation(2,:,j)
      VL(2) = dot_product( V_Rel, tmp )            ! relative local y-component of wind speed of the jth node in the tower
      
      m%W_Twr(j)  =  TwoNorm( VL )            ! relative wind speed normal to the tower at node j      
      q     = 0.5 * p%TwrCd(j) * p%AirDens * p%TwrDiam(j) * m%W_Twr(j)
      
         ! force per unit length of the jth node in the tower
      tmp(1) = q * VL(1)
      tmp(2) = q * VL(2)
      tmp(3) = 0.0_ReKi
      
      y%TowerLoad%force(:,j) = matmul( tmp, u%TowerMotion%Orientation(:,:,j) ) ! note that I'm calculating the transpose here, which is okay because we have 1-d arrays
      m%X_Twr(j) = tmp(1)
      m%Y_Twr(j) = tmp(2)
      
      
         ! moment per unit length of the jth node in the tower
      y%TowerLoad%moment(:,j) = 0.0_ReKi
      
   end do
   

END SUBROUTINE ADTwr_CalcOutput
!----------------------------------------------------------------------------------------------------------------------------------
!> This routine checks for invalid inputs to the tower influence models.
SUBROUTINE CheckTwrInfl(u, ErrStat, ErrMsg )

   TYPE(RotInputType),           INTENT(IN   )  :: u           !< Inputs at Time t
   INTEGER(IntKi),               INTENT(  OUT)  :: ErrStat     !< Error status of the operation
   CHARACTER(*),                 INTENT(  OUT)  :: ErrMsg      !< Error message if ErrStat /= ErrID_None
   
   ! local variables
   real(reKi)                                   :: ElemSize
   real(reKi)                                   :: tmp(3)
   integer(intKi)                               :: j
   character(*), parameter                      :: RoutineName = 'CheckTwrInfl'
   
   
   ErrStat = ErrID_None
   ErrMsg  = ""
   
   !! the tower-influence models (tower potential flow and tower shadow) are valid only for small tower deflections;
   !! so, first throw an error to avoid a division-by-zero error if any line2 elements on the tower mesh are colocated.
   
   do j = 2,u%TowerMotion%Nnodes
      tmp =   u%TowerMotion%Position(:,j  ) + u%TowerMotion%TranslationDisp(:,j  ) &
            - u%TowerMotion%Position(:,j-1) - u%TowerMotion%TranslationDisp(:,j-1)
   
      ElemSize = TwoNorm(tmp)
      if ( EqualRealNos(ElemSize,0.0_ReKi) ) then
         call SetErrStat(ErrID_Fatal, "Division by zero:Elements "//trim(num2lstr(j))//' and '//trim(num2lstr(j-1))//' are colocated.', ErrStat, ErrMsg, RoutineName )
         exit
      end if
   end do
      
   
END SUBROUTINE CheckTwrInfl
!----------------------------------------------------------------------------------------------------------------------------------
!> This routine calculates m%DisturbedInflow, the influence of tower shadow and/or potential flow on the inflow velocities
SUBROUTINE TwrInfl( p, u, m, ErrStat, ErrMsg )
!..................................................................................................................................

   TYPE(RotInputType),           INTENT(IN   )  :: u                       !< Inputs at Time t
   TYPE(RotParameterType),       INTENT(IN   )  :: p                       !< Parameters
   type(RotMiscVarType),         intent(inout)  :: m                       !< Misc/optimization variables
   INTEGER(IntKi),               INTENT(  OUT)  :: ErrStat                 !< Error status of the operation
   CHARACTER(*),                 INTENT(  OUT)  :: ErrMsg                  !< Error message if ErrStat /= ErrID_None

   ! local variables
   real(ReKi)                                   :: xbar                    ! local x^ component of r_TowerBlade (distance from tower to blade) normalized by tower radius
   real(ReKi)                                   :: ybar                    ! local y^ component of r_TowerBlade (distance from tower to blade) normalized by tower radius
   real(ReKi)                                   :: zbar                    ! local z^ component of r_TowerBlade (distance from tower to blade) normalized by tower radius
   real(ReKi)                                   :: theta_tower_trans(3,3)  ! transpose of local tower orientation expressed as a DCM
   real(ReKi)                                   :: TwrCd                   ! local tower drag coefficient
   real(ReKi)                                   :: TwrTI                   ! local tower TI (for Eames tower shadow model) 
   real(ReKi)                                   :: W_tower                 ! local relative wind speed normal to the tower

   real(ReKi)                                   :: BladeNodePosition(3)    ! local blade node position
   
   real(ReKi)                                   :: v(3)                    ! temp vector
   
   logical                                      :: FirstWarn_TowerStrike
   logical                                      :: DisturbInflow
   
   integer(IntKi)                               :: j, k                    ! loop counters for elements, blades
   integer(intKi)                               :: ErrStat2
   character(ErrMsgLen)                         :: ErrMsg2
   character(*), parameter                      :: RoutineName = 'TwrInfl'
   
   
   ErrStat = ErrID_None
   ErrMsg  = ""   
   
   FirstWarn_TowerStrike = .true.
   
      ! these models are valid for only small tower deflections; check for potential division-by-zero errors:   
   call CheckTwrInfl( u, ErrStat2, ErrMsg2 )
      call SetErrStat(ErrStat2, ErrMsg2, ErrStat, ErrMsg, RoutineName )
      if (ErrStat >= AbortErrLev) return
      
   do k = 1, p%NumBlades
      do j = 1, u%BladeMotion(k)%NNodes
         
         ! for each line2-element node of the blade mesh, a nearest-neighbor line2 element or node of the tower 
         ! mesh is found in the deflected configuration, returning theta_tower, W_tower, xbar, ybar, zbar, and TowerCd:
         
         BladeNodePosition = u%BladeMotion(k)%Position(:,j) + u%BladeMotion(k)%TranslationDisp(:,j)
         
         call getLocalTowerProps(p, u, BladeNodePosition, theta_tower_trans, W_tower, xbar, ybar, zbar, TwrCd, TwrTI, m%TwrClrnc(j,k), FirstWarn_TowerStrike, DisturbInflow, ErrStat2, ErrMsg2)
            call SetErrStat(ErrStat2, ErrMsg2, ErrStat, ErrMsg, RoutineName )
            if (.not. FirstWarn_TowerStrike) call SetErrStat(ErrID_Fatal, "Tower strike.", ErrStat, ErrMsg, RoutineName )
            if (ErrStat >= AbortErrLev) return

         if ( DisturbInflow ) then
            v = CalculateTowerInfluence(p, xbar, ybar, zbar, W_tower, TwrCd, TwrTI)
            m%DisturbedInflow(:,j,k) = u%InflowOnBlade(:,j,k) + matmul( theta_tower_trans, v ) 
         else
            m%DisturbedInflow(:,j,k) = u%InflowOnBlade(:,j,k)
         end if
      
      end do !j=NumBlNds
   end do ! NumBlades
   
   
END SUBROUTINE TwrInfl 
!----------------------------------------------------------------------------------------------------------------------------------
!> Calculate the tower influence on a array of points `Positions` (3xn)
!! The subroutine has side effecs and modifies the inflow 
!! Relies heavily (i.e. unfortunate copy pasting), on TwrInfl 
SUBROUTINE TwrInflArray( p, u, m, Positions, Inflow, ErrStat, ErrMsg )
   TYPE(RotInputType),           INTENT(IN   )  :: u                       !< Inputs at Time t
   TYPE(RotParameterType),       INTENT(IN   )  :: p                       !< Parameters
   type(RotMiscVarType),         intent(inout)  :: m                       !< Misc/optimization variables
   real(ReKi), dimension(:,:),   INTENT(IN   )  :: Positions               !< Positions where tower influence is to be computed
   real(ReKi), dimension(:,:),   INTENT(INOUT)  :: Inflow                  !< Undisturbed inflow (in) -> disturbed inflow (out)
   INTEGER(IntKi),               INTENT(  OUT)  :: ErrStat                 !< Error status of the operation
   CHARACTER(*),                 INTENT(  OUT)  :: ErrMsg                  !< Error message if ErrStat /= ErrID_None
   ! local variables
   real(ReKi)                                   :: xbar                    ! local x^ component of r_TowerBlade (distance from tower to blade) normalized by tower radius
   real(ReKi)                                   :: ybar                    ! local y^ component of r_TowerBlade (distance from tower to blade) normalized by tower radius
   real(ReKi)                                   :: zbar                    ! local z^ component of r_TowerBlade (distance from tower to blade) normalized by tower radius
   real(ReKi)                                   :: theta_tower_trans(3,3)  ! transpose of local tower orientation expressed as a DCM
   real(ReKi)                                   :: TwrCd                   ! local tower drag coefficient
   real(ReKi)                                   :: TwrTI                   ! local tower TI (for Eames tower shadow model)
   real(ReKi)                                   :: W_tower                 ! local relative wind speed normal to the tower
   real(ReKi)                                   :: Pos(3)                  ! current point
   real(ReKi)                                   :: v(3)                    ! temp vector
   integer(IntKi)                               :: i                       ! loop counters for points
   real(ReKi)                                   :: TwrClrnc                ! local tower clearance
   logical                                      :: FirstWarn_TowerStrike
   logical                                      :: DisturbInflow
   integer(intKi)                               :: ErrStat2
   character(ErrMsgLen)                         :: ErrMsg2
   character(*), parameter                      :: RoutineName = 'TwrInflArray'
   ErrStat = ErrID_None
   ErrMsg  = ""   
   
   
   
   FirstWarn_TowerStrike = .false. ! we aren't going to end due to an assumed "tower-strike"
   
   ! these models are valid for only small tower deflections; check for potential division-by-zero errors:   
   call CheckTwrInfl( u, ErrStat2, ErrMsg2 ); call SetErrStat(ErrStat2, ErrMsg2, ErrStat, ErrMsg, RoutineName ); if (ErrStat >= AbortErrLev) return

   !$OMP PARALLEL default(shared)
   !$OMP do private(i,Pos,theta_tower_trans,W_tower,xbar,ybar,zbar,TwrCd,TwrTI,TwrClrnc,FirstWarn_TowerStrike,DisturbInflow,v) schedule(runtime)
   do i = 1, size(Positions,2)
      Pos=Positions(1:3,i)
         
      ! Find nearest line2 element or node of the tower  (see getLocalTowerProps)
      ! values are found for the deflected tower, returning theta_tower, W_tower, xbar, ybar, zbar, and TowerCd:
      call getLocalTowerProps(p, u, Pos, theta_tower_trans, W_tower, xbar, ybar, zbar, TwrCd, TwrTI, TwrClrnc, FirstWarn_TowerStrike, DisturbInflow, ErrStat2, ErrMsg2)

      if ( DisturbInflow ) then
         v = CalculateTowerInfluence(p, xbar, ybar, zbar, W_tower, TwrCd, TwrTI)
         Inflow(1:3,i) = Inflow(1:3,i) + matmul( theta_tower_trans, v ) 
      end if
      
   enddo ! loop on points
   !$OMP END DO 
   !$OMP END PARALLEL
END SUBROUTINE TwrInflArray
!----------------------------------------------------------------------------------------------------------------------------------
FUNCTION CalculateTowerInfluence(p, xbar_in, ybar, zbar, W_tower, TwrCd, TwrTI) RESULT(v)

   TYPE(RotParameterType),       INTENT(IN   )  :: p                       !< Parameters
   real(ReKi), intent(in   )                    :: xbar_in                 ! local x^ component of r_TowerBlade (distance from tower to blade) normalized by tower radius
   real(ReKi), intent(in)                       :: ybar                    ! local y^ component of r_TowerBlade (distance from tower to blade) normalized by tower radius
   real(ReKi), intent(in)                       :: zbar                    ! local z^ component of r_TowerBlade (distance from tower to blade) normalized by tower radius
   real(ReKi), intent(in)                       :: W_tower                 ! local relative wind speed normal to the tower
   real(ReKi), intent(in)                       :: TwrCd                   ! local tower drag coefficient
   real(ReKi), intent(in)                       :: TwrTI                   ! local tower TI (for Eames tower shadow model)
   real(ReKi)                                   :: v(3)                    ! modified velocity vector
      
   real(ReKi)                                   :: denom                   ! denominator
   real(ReKi)                                   :: exponential             ! exponential term
   real(ReKi)                                   :: xbar                    ! potentially modified version of xbar_in
   real(ReKi)                                   :: u_TwrShadow             ! axial velocity deficit fraction from tower shadow
   real(ReKi)                                   :: u_TwrPotent             ! axial velocity deficit fraction from tower potential flow
   real(ReKi)                                   :: v_TwrPotent             ! transverse velocity deficit fraction from tower potential flow


   u_TwrShadow = 0.0_ReKi
   u_TwrPotent = 0.0_ReKi
   v_TwrPotent = 0.0_ReKi
   xbar        = xbar_in
      
   ! calculate tower influence:
   if ( abs(zbar) < 1.0_ReKi .and. p%TwrPotent /= TwrPotent_none ) then

      if ( p%TwrPotent == TwrPotent_baseline ) then
         denom = (xbar**2 + ybar**2)**2
         u_TwrPotent = ( -1.0*xbar**2 + ybar**2 ) / denom
         v_TwrPotent = ( -2.0*xbar    * ybar    ) / denom

      elseif (p%TwrPotent == TwrPotent_Bak) then
         xbar = xbar + 0.1
         denom = (xbar**2 + ybar**2)**2
         u_TwrPotent = ( -1.0*xbar**2 + ybar**2 ) / denom
         v_TwrPotent = ( -2.0*xbar    * ybar    ) / denom
         denom = TwoPi*(xbar**2 + ybar**2)
         u_TwrPotent = u_TwrPotent + TwrCd*xbar / denom
         v_TwrPotent = v_TwrPotent + TwrCd*ybar / denom
               
      end if
   end if
         
   select case (p%TwrShadow)
      case (TwrShadow_Powles)
         if ( xbar > 0.0_ReKi .and. abs(zbar) < 1.0_ReKi) then
            denom = sqrt( sqrt( xbar**2 + ybar**2 ) )
            if ( abs(ybar) < denom ) then
               u_TwrShadow = -TwrCd / denom * cos( PiBy2*ybar / denom )**2
            end if
         end if
      case (TwrShadow_Eames)
         if ( xbar > 0.0_ReKi .and. abs(zbar) < 1.0_ReKi) then
            exponential = ( ybar / (TwrTI * xbar) )**2
            denom = TwrTI * xbar * sqrt( TwoPi )
            u_TwrShadow = -TwrCd / denom * exp ( -0.5_ReKi * exponential ) 
         end if
   end select

   ! We limit the deficit to avoid having too much flow reversal and accumulation of vorticity behind the tower
   ! Limit to -0.5 the wind speed at the tower
   u_TwrShadow =max(u_TwrShadow, -0.5_ReKi)
         
         
   v(1) = (u_TwrPotent + u_TwrShadow)*W_tower
   v(2) = v_TwrPotent*W_tower
   v(3) = 0.0_ReKi
      

END FUNCTION CalculateTowerInfluence
!----------------------------------------------------------------------------------------------------------------------------------
!> This routine returns the tower constants necessary to compute the tower influence. 
!! if u%TowerMotion does not have any nodes there will be serious problems. I assume that has been checked earlier.
SUBROUTINE getLocalTowerProps(p, u, BladeNodePosition, theta_tower_trans, W_tower, xbar, ybar, zbar, TwrCd, TwrTI, TwrClrnc, FirstWarn_TowerStrike, DisturbInflow, ErrStat, ErrMsg)
!..................................................................................................................................
   TYPE(RotInputType),           INTENT(IN   )  :: u                       !< Inputs at Time t
   TYPE(RotParameterType),       INTENT(IN   )  :: p                       !< Parameters
   REAL(ReKi)                   ,INTENT(IN   )  :: BladeNodePosition(3)    !< local blade node position
   REAL(ReKi)                   ,INTENT(  OUT)  :: theta_tower_trans(3,3)  !< transpose of local tower orientation expressed as a DCM
   LOGICAL                      ,INTENT(INOUT)  :: FirstWarn_TowerStrike   !< Whether we should check and warn for a tower strike 
   LOGICAL                      ,INTENT(  OUT)  :: DisturbInflow           !< Whether tower clearance is in the range of values where it should disturb the inflow
   REAL(ReKi)                   ,INTENT(  OUT)  :: W_tower                 !< local relative wind speed normal to the tower
   REAL(ReKi)                   ,INTENT(  OUT)  :: xbar                    !< local x^ component of r_TowerBlade normalized by tower radius
   REAL(ReKi)                   ,INTENT(  OUT)  :: ybar                    !< local y^ component of r_TowerBlade normalized by tower radius
   REAL(ReKi)                   ,INTENT(  OUT)  :: zbar                    !< local z^ component of r_TowerBlade normalized by tower radius
   REAL(ReKi)                   ,INTENT(  OUT)  :: TwrCd                   !< local tower drag coefficient
   REAL(ReKi)                   ,INTENT(  OUT)  :: TwrTI                   !< local tower TI (for Eames tower shadow model)
   REAL(ReKi)                   ,INTENT(  OUT)  :: TwrClrnc                !< tower clearance for potential output 
   INTEGER(IntKi),               INTENT(  OUT)  :: ErrStat                 !< Error status of the operation
   CHARACTER(*),                 INTENT(  OUT)  :: ErrMsg                  !< Error message if ErrStat /= ErrID_None

   ! local variables
   real(ReKi)                                   :: r_TowerBlade(3)         ! distance vector from tower to blade
   real(ReKi)                                   :: TwrDiam                 ! local tower diameter  
   logical                                      :: found   
   character(*), parameter                      :: RoutineName = 'getLocalTowerProps'
   
   
   ErrStat = ErrID_None
   ErrMsg  = ""   
   
   ! ..............................................
   ! option 1: nearest line2 element
   ! ..............................................
   call TwrInfl_NearestLine2Element(p, u, BladeNodePosition, r_TowerBlade, theta_tower_trans, W_tower, xbar, ybar, zbar, TwrCd, TwrTI, TwrDiam, found)
   
   if ( .not. found) then 
      ! ..............................................
      ! option 2: nearest node
      ! ..............................................
      call TwrInfl_NearestPoint(p, u, BladeNodePosition, r_TowerBlade, theta_tower_trans, W_tower, xbar, ybar, zbar, TwrCd, TwrTI, TwrDiam)
         
   end if
   
   TwrClrnc = TwoNorm(r_TowerBlade) - 0.5_ReKi*TwrDiam

   if (FirstWarn_TowerStrike) then
      if ( TwrClrnc <= 0.0_ReKi ) then
         !call SetErrStat(ErrID_Fatal, "Tower strike.", ErrStat, ErrMsg, RoutineName)
         !call SetErrStat(ErrID_Severe, NewLine//NewLine//"** WARNING: Tower strike. **  This warning will not be repeated though the condition may persist."//NewLine//NewLine//, ErrStat, ErrMsg, RoutineName)
         call WrScr( NewLine//NewLine//"** WARNING: Tower strike. **  This warning will not be repeated though the condition may persist."//NewLine//NewLine )
         FirstWarn_TowerStrike = .false.
      end if
   end if

   
   if ( TwrClrnc>20.0_ReKi*TwrDiam) then
      ! Far away, we skip the computation and keep undisturbed inflow 
      DisturbInflow = .false.
   elseif ( TwrClrnc<=0.01_ReKi*TwrDiam) then
      ! Inside the tower, or very close, (will happen for vortex elements) we keep undisturbed inflow
      ! We don't want to reach the stagnation points
      DisturbInflow = .false.
   !elseif ( TwrClrnc<= 0.0_ReKi) then
   !   ! Tower strike
   !   DisturbInflow = .false.
   else
      DisturbInflow = .true.
   end if

END SUBROUTINE getLocalTowerProps
!----------------------------------------------------------------------------------------------------------------------------------
!> Option 1: Find the nearest-neighbor line2 element of the tower mesh for which the blade line2-element node projects orthogonally onto
!!   the tower line2-element domain (following an approach similar to the line2_to_line2 mapping search for motion and scalar quantities). 
!!   That is, for each node of the blade mesh, an orthogonal projection is made onto all possible Line2 elements of the tower mesh and 
!!   the line2 element of the tower mesh that is the minimum distance away is found.
!! Adapted from modmesh_mapping::createmapping_projecttoline2()
SUBROUTINE TwrInfl_NearestLine2Element(p, u, BladeNodePosition, r_TowerBlade, theta_tower_trans, W_tower, xbar, ybar, zbar, TwrCd, TwrTI, TwrDiam, found)
!..................................................................................................................................
   TYPE(RotInputType),              INTENT(IN   )  :: u                             !< Inputs at Time t
   TYPE(RotParameterType),          INTENT(IN   )  :: p                             !< Parameters
   REAL(ReKi)                      ,INTENT(IN   )  :: BladeNodePosition(3)          !< local blade node position
   REAL(ReKi)                      ,INTENT(  OUT)  :: r_TowerBlade(3)               !< distance vector from tower to blade
   REAL(ReKi)                      ,INTENT(  OUT)  :: theta_tower_trans(3,3)        !< transpose of local tower orientation expressed as a DCM
   REAL(ReKi)                      ,INTENT(  OUT)  :: W_tower                       !< local relative wind speed normal to the tower
   REAL(ReKi)                      ,INTENT(  OUT)  :: xbar                          !< local x^ component of r_TowerBlade normalized by tower radius
   REAL(ReKi)                      ,INTENT(  OUT)  :: ybar                          !< local y^ component of r_TowerBlade normalized by tower radius
   REAL(ReKi)                      ,INTENT(  OUT)  :: zbar                          !< local z^ component of r_TowerBlade normalized by tower radius
   REAL(ReKi)                      ,INTENT(  OUT)  :: TwrCd                         !< local tower drag coefficient
   REAL(ReKi)                      ,INTENT(  OUT)  :: TwrTI                         !< local tower TI (Eames tower shadow model) 
   REAL(ReKi)                      ,INTENT(  OUT)  :: TwrDiam                       !< local tower diameter
   logical                         ,INTENT(  OUT)  :: found                         !< whether a mapping was found with this option 
      
      ! local variables
   REAL(ReKi)      :: denom
   REAL(ReKi)      :: dist
   REAL(ReKi)      :: min_dist
   REAL(ReKi)      :: elem_position, elem_position2
   REAL(SiKi)      :: elem_position_SiKi

   REAL(ReKi)      :: p1(3), p2(3)        ! position vectors for nodes on tower line 2 element
   
   REAL(ReKi)      :: V_rel_tower(3)
   
   REAL(ReKi)      :: n1_n2_vector(3)     ! vector going from node 1 to node 2 in Line2 element
   REAL(ReKi)      :: n1_Point_vector(3)  ! vector going from node 1 in Line 2 element to Destination Point
   REAL(ReKi)      :: tmp(3)              ! temporary vector for cross product calculation

   INTEGER(IntKi)  :: jElem               ! do-loop counter for elements on tower mesh

   INTEGER(IntKi)  :: n1, n2              ! nodes associated with an element

   LOGICAL         :: on_element
   
      
   found = .false.
   min_dist = HUGE(min_dist)

   do jElem = 1, u%TowerMotion%ElemTable(ELEMENT_LINE2)%nelem   ! number of elements on TowerMesh
         ! grab node numbers associated with the jElem_th element
      n1 = u%TowerMotion%ElemTable(ELEMENT_LINE2)%Elements(jElem)%ElemNodes(1)
      n2 = u%TowerMotion%ElemTable(ELEMENT_LINE2)%Elements(jElem)%ElemNodes(2)

      p1 = u%TowerMotion%Position(:,n1) + u%TowerMotion%TranslationDisp(:,n1)
      p2 = u%TowerMotion%Position(:,n2) + u%TowerMotion%TranslationDisp(:,n2)

         ! Calculate vectors used in projection operation
      n1_n2_vector    = p2 - p1
      n1_Point_vector = BladeNodePosition - p1

      denom           = DOT_PRODUCT( n1_n2_vector, n1_n2_vector ) ! we've already checked that these aren't zero

         ! project point onto line defined by n1 and n2

      elem_position = DOT_PRODUCT(n1_n2_vector,n1_Point_vector) / denom

            ! note: i forumlated it this way because Fortran doesn't necessarially do shortcutting and I don't want to call EqualRealNos if we don't need it:
      if ( elem_position .ge. 0.0_ReKi .and. elem_position .le. 1.0_ReKi ) then !we're ON the element (between the two nodes)
         on_element = .true.
      else
         elem_position_SiKi = REAL( elem_position, SiKi )
         if (EqualRealNos( elem_position_SiKi, 1.0_SiKi )) then !we're ON the element (at a node)
            on_element = .true.
            elem_position = 1.0_ReKi
         elseif (EqualRealNos( elem_position_SiKi,  0.0_SiKi )) then !we're ON the element (at a node)
            on_element = .true.
            elem_position = 0.0_ReKi
         else !we're not on the element
            on_element = .false.
         end if
         
      end if

      if (on_element) then

         ! calculate distance between point and line (note: this is actually the distance squared);
         ! will only store information once we have determined the closest element
         elem_position2 = 1.0_ReKi - elem_position
         
         r_TowerBlade  = BladeNodePosition - elem_position2*p1 - elem_position*p2
         dist = dot_product( r_TowerBlade, r_TowerBlade )

         if (dist .lt. min_dist) then
            found = .true.
            min_dist = dist

            V_rel_tower =   ( u%InflowOnTower(:,n1) - u%TowerMotion%TranslationVel(:,n1) ) * elem_position2  &
                          + ( u%InflowOnTower(:,n2) - u%TowerMotion%TranslationVel(:,n2) ) * elem_position
            
            TwrDiam     = elem_position2*p%TwrDiam(n1) + elem_position*p%TwrDiam(n2)
            TwrCd       = elem_position2*p%TwrCd(  n1) + elem_position*p%TwrCd(  n2)
            TwrTI       = elem_position2*p%TwrTI(  n1) + elem_position*p%TwrTI(  n2)
            
            
            ! z_hat
            theta_tower_trans(:,3) = n1_n2_vector / sqrt( denom ) ! = n1_n2_vector / twoNorm( n1_n2_vector )
            
            tmp = V_rel_tower - dot_product(V_rel_tower,theta_tower_trans(:,3)) * theta_tower_trans(:,3)
            denom = TwoNorm( tmp )
            if (.not. EqualRealNos( denom, 0.0_ReKi ) ) then
               ! x_hat
               theta_tower_trans(:,1) = tmp / denom
               
               ! y_hat
               tmp = cross_product( theta_tower_trans(:,3), V_rel_tower )
               theta_tower_trans(:,2) = tmp / denom  
               
               W_tower = dot_product( V_rel_tower,theta_tower_trans(:,1) )
               xbar    = 2.0/TwrDiam * dot_product( r_TowerBlade, theta_tower_trans(:,1) )
               ybar    = 2.0/TwrDiam * dot_product( r_TowerBlade, theta_tower_trans(:,2) )
               zbar    = 0.0_ReKi
                                             
            else
                  ! there is no tower influence because dot_product(V_rel_tower,x_hat) = 0
                  ! thus, we don't need to set the other values (except we don't want the sum of xbar^2 and ybar^2 to be 0)
               theta_tower_trans = 0.0_ReKi
               W_tower           = 0.0_ReKi
               xbar              = 1.0_ReKi
               ybar              = 0.0_ReKi  
               zbar              = 0.0_ReKi
            end if
   
            
         end if !the point is closest to this line2 element

      end if

   end do !jElem

END SUBROUTINE TwrInfl_NearestLine2Element
!----------------------------------------------------------------------------------------------------------------------------------
!> Option 2: used when the blade node does not orthogonally intersect a tower element.
!!  Find the nearest-neighbor node in the tower Line2-element domain (following an approach similar to the point_to_point mapping
!!  search for motion and scalar quantities). That is, for each node of the blade mesh, the node of the tower mesh that is the minimum 
!!  distance away is found.
SUBROUTINE TwrInfl_NearestPoint(p, u, BladeNodePosition, r_TowerBlade, theta_tower_trans, W_tower, xbar, ybar, zbar, TwrCd, TwrTI, TwrDiam)
!..................................................................................................................................
   TYPE(RotInputType),              INTENT(IN   )  :: u                             !< Inputs at Time t
   TYPE(RotParameterType),          INTENT(IN   )  :: p                             !< Parameters
   REAL(ReKi)                      ,INTENT(IN   )  :: BladeNodePosition(3)          !< local blade node position
   REAL(ReKi)                      ,INTENT(  OUT)  :: r_TowerBlade(3)               !< distance vector from tower to blade
   REAL(ReKi)                      ,INTENT(  OUT)  :: theta_tower_trans(3,3)        !< transpose of local tower orientation expressed as a DCM
   REAL(ReKi)                      ,INTENT(  OUT)  :: W_tower                       !< local relative wind speed normal to the tower
   REAL(ReKi)                      ,INTENT(  OUT)  :: xbar                          !< local x^ component of r_TowerBlade normalized by tower radius
   REAL(ReKi)                      ,INTENT(  OUT)  :: ybar                          !< local y^ component of r_TowerBlade normalized by tower radius
   REAL(ReKi)                      ,INTENT(  OUT)  :: zbar                          !< local z^ component of r_TowerBlade normalized by tower radius
   REAL(ReKi)                      ,INTENT(  OUT)  :: TwrCd                         !< local tower drag coefficient
   REAL(ReKi)                      ,INTENT(  OUT)  :: TwrTI                         !< local tower TI (for Eames tower shadow model)
   REAL(ReKi)                      ,INTENT(  OUT)  :: TwrDiam                       !< local tower diameter
      
      ! local variables
   REAL(ReKi)      :: denom
   REAL(ReKi)      :: dist
   REAL(ReKi)      :: min_dist
   REAL(ReKi)      :: cosTaper

   REAL(ReKi)      :: p1(3)                     ! position vectors for nodes on tower   
   REAL(ReKi)      :: V_rel_tower(3)
   
   REAL(ReKi)      :: tmp(3)                    ! temporary vector for cross product calculation

   INTEGER(IntKi)  :: n1                        ! node
   INTEGER(IntKi)  :: node_with_min_distance    

   
   
      !.................
      ! find the closest node
      !.................
      
   min_dist = HUGE(min_dist)
   node_with_min_distance = 0

   do n1 = 1, u%TowerMotion%NNodes   ! number of nodes on TowerMesh
      
      p1 = u%TowerMotion%Position(:,n1) + u%TowerMotion%TranslationDisp(:,n1)
      
         ! calculate distance between points (note: this is actually the distance squared);
         ! will only store information once we have determined the closest node
      r_TowerBlade  = BladeNodePosition - p1         
      dist = dot_product( r_TowerBlade, r_TowerBlade )

      if (dist .lt. min_dist) then
         min_dist = dist
         node_with_min_distance = n1
               
      end if !the point is (so far) closest to this blade node

   end do !n1
   
      !.................
      ! calculate the values to be returned:  
      !..................
   if (node_with_min_distance == 0) then
      node_with_min_distance = 1
      if (NWTC_VerboseLevel == NWTC_Verbose) call WrScr( 'AD:TwrInfl_NearestPoint:Error finding minimum distance. Positions may be invalid.' )
   end if
   
   n1 = node_with_min_distance
   
   r_TowerBlade = BladeNodePosition - u%TowerMotion%Position(:,n1) - u%TowerMotion%TranslationDisp(:,n1)
   V_rel_tower  = u%InflowOnTower(:,n1) - u%TowerMotion%TranslationVel(:,n1)
   TwrDiam      = p%TwrDiam(n1) 
   TwrCd        = p%TwrCd(  n1) 
   TwrTI        = p%TwrTI(  n1) 
                           
   ! z_hat
   theta_tower_trans(:,3) = u%TowerMotion%Orientation(3,:,n1)
            
   tmp = V_rel_tower - dot_product(V_rel_tower,theta_tower_trans(:,3)) * theta_tower_trans(:,3)
   denom = TwoNorm( tmp )
   
   if (.not. EqualRealNos( denom, 0.0_ReKi ) ) then
      
      ! x_hat
      theta_tower_trans(:,1) = tmp / denom
               
      ! y_hat
      tmp = cross_product( theta_tower_trans(:,3), V_rel_tower )
      theta_tower_trans(:,2) = tmp / denom  
               
      W_tower = dot_product( V_rel_tower,theta_tower_trans(:,1) )

      if ( n1 == 1 .or. n1 == u%TowerMotion%NNodes) then         
         ! option 2b
         zbar    = 2.0/TwrDiam * dot_product( r_TowerBlade, theta_tower_trans(:,3) )
         if (abs(zbar) < 1) then   
            cosTaper = cos( PiBy2*zbar )
            xbar = 2.0/TwrDiam * dot_product( r_TowerBlade, theta_tower_trans(:,1) ) / cosTaper
            ybar = 2.0/TwrDiam * dot_product( r_TowerBlade, theta_tower_trans(:,2) ) / cosTaper
         else ! we check that zbar < 1 before using xbar and ybar later, but I'm going to set them here anyway:
            xbar = 1.0_ReKi
            ybar = 0.0_ReKi  
         end if                                    
      else
         ! option 2a
         xbar    = 2.0/TwrDiam * dot_product( r_TowerBlade, theta_tower_trans(:,1) )
         ybar    = 2.0/TwrDiam * dot_product( r_TowerBlade, theta_tower_trans(:,2) )
         zbar    = 0.0_ReKi
      end if

   else
      
         ! there is no tower influence because W_tower = dot_product(V_rel_tower,x_hat) = 0
         ! thus, we don't need to set the other values (except we don't want the sum of xbar^2 and ybar^2 to be 0)
      W_tower           = 0.0_ReKi
      theta_tower_trans = 0.0_ReKi
      xbar              = 1.0_ReKi
      ybar              = 0.0_ReKi  
      zbar              = 0.0_ReKi
      
   end if   

END SUBROUTINE TwrInfl_NearestPoint
!----------------------------------------------------------------------------------------------------------------------------------

!++++++++++++++++++++++++++++++++++++++++++++++++++++++++++++++++++++++++++++++++++++++++++++++++++++++++++++++++++++++++++++++++++
! ###### The following four routines are Jacobian routines for linearization capabilities #######
! If the module does not implement them, set ErrStat = ErrID_Fatal in AD_Init() when InitInp%Linearize is .true.
!----------------------------------------------------------------------------------------------------------------------------------
!> Routine to compute the Jacobians of the output (Y), continuous- (X), discrete- (Xd), and constraint-state (Z) functions
!! with respect to the inputs (u). The partial derivatives dY/du, dX/du, dXd/du, and dZ/du are returned.
SUBROUTINE AD_JacobianPInput( t, u, p, x, xd, z, OtherState, y, m, ErrStat, ErrMsg, dYdu, dXdu, dXddu, dZdu)
!..................................................................................................................................

   REAL(DbKi),                           INTENT(IN   )           :: t          !< Time in seconds at operating point
   TYPE(AD_InputType),                   INTENT(INOUT)           :: u          !< Inputs at operating point (may change to inout if a mesh copy is required)
   TYPE(AD_ParameterType),               INTENT(IN   )           :: p          !< Parameters
   TYPE(AD_ContinuousStateType),         INTENT(IN   )           :: x          !< Continuous states at operating point
   TYPE(AD_DiscreteStateType),           INTENT(IN   )           :: xd         !< Discrete states at operating point
   TYPE(AD_ConstraintStateType),         INTENT(IN   )           :: z          !< Constraint states at operating point
   TYPE(AD_OtherStateType),              INTENT(IN   )           :: OtherState !< Other states at operating point
   TYPE(AD_OutputType),                  INTENT(INOUT)           :: y          !< Output (change to inout if a mesh copy is required);
                                                                               !!   Output fields are not used by this routine, but type is
                                                                               !!   available here so that mesh parameter information (i.e.,
                                                                               !!   connectivity) does not have to be recalculated for dYdu.
   TYPE(AD_MiscVarType),                 INTENT(INOUT)           :: m          !< Misc/optimization variables
   INTEGER(IntKi),                       INTENT(  OUT)           :: ErrStat    !< Error status of the operation
   CHARACTER(*),                         INTENT(  OUT)           :: ErrMsg     !< Error message if ErrStat /= ErrID_None
   REAL(R8Ki), ALLOCATABLE, OPTIONAL,    INTENT(INOUT)           :: dYdu(:,:)  !< Partial derivatives of output functions (Y) with respect
                                                                               !!   to the inputs (u) [intent in to avoid deallocation]
   REAL(R8Ki), ALLOCATABLE, OPTIONAL,    INTENT(INOUT)           :: dXdu(:,:)  !< Partial derivatives of continuous state functions (X) with
                                                                               !!   respect to the inputs (u) [intent in to avoid deallocation]
   REAL(R8Ki), ALLOCATABLE, OPTIONAL,    INTENT(INOUT)           :: dXddu(:,:) !< Partial derivatives of discrete state functions (Xd) with
                                                                               !!   respect to the inputs (u) [intent in to avoid deallocation]
   REAL(R8Ki), ALLOCATABLE, OPTIONAL,    INTENT(INOUT)           :: dZdu(:,:)  !< Partial derivatives of constraint state functions (Z) with
   !
   integer(IntKi), parameter :: iR =1 ! Rotor index

   if (size(p%rotors)>1) then
      errStat = ErrID_Fatal
      errMsg = 'Linearization with more than one rotor not supported'
      return
   endif

   call Rot_JacobianPInput( t, u%rotors(iR), p%rotors(iR), p, x%rotors(iR), xd%rotors(iR), z%rotors(iR), OtherState%rotors(iR), y%rotors(iR), m%rotors(iR), m, iR, ErrStat, ErrMsg, dYdu, dXdu, dXddu, dZdu)

END SUBROUTINE AD_JacobianPInput
                                                                               !!   respect to the inputs (u) [intent in to avoid deallocation]

!> Routine to compute the Jacobians of the output (Y), continuous- (X), discrete- (Xd), and constraint-state (Z) functions
!! with respect to the inputs (u). The partial derivatives dY/du, dX/du, dXd/du, and dZ/du are returned.
SUBROUTINE Rot_JacobianPInput( t, u, p, p_AD, x, xd, z, OtherState, y, m, m_AD, iRot, ErrStat, ErrMsg, dYdu, dXdu, dXddu, dZdu)
!..................................................................................................................................

   REAL(DbKi),                           INTENT(IN   )           :: t          !< Time in seconds at operating point
   TYPE(RotInputType),                   INTENT(INOUT)           :: u          !< Inputs at operating point (may change to inout if a mesh copy is required)
   TYPE(RotParameterType),               INTENT(IN   )           :: p          !< Parameters
   TYPE(AD_ParameterType),               INTENT(IN   )           :: p_AD       !< Parameters
   TYPE(RotContinuousStateType),         INTENT(IN   )           :: x          !< Continuous states at operating point
   TYPE(RotDiscreteStateType),           INTENT(IN   )           :: xd         !< Discrete states at operating point
   TYPE(RotConstraintStateType),         INTENT(IN   )           :: z          !< Constraint states at operating point
   TYPE(RotOtherStateType),              INTENT(IN   )           :: OtherState !< Other states at operating point
   TYPE(RotOutputType),                  INTENT(INOUT)           :: y          !< Output (change to inout if a mesh copy is required);
                                                                               !!   Output fields are not used by this routine, but type is
                                                                               !!   available here so that mesh parameter information (i.e.,
                                                                               !!   connectivity) does not have to be recalculated for dYdu.
   TYPE(RotMiscVarType),                 INTENT(INOUT)           :: m          !< Misc/optimization variables
   TYPE(AD_MiscVarType),                 INTENT(INOUT)           :: m_AD       !< misc variables
   INTEGER,                              INTENT(IN   )           :: iRot       !< Rotor index, needed for OLAF
   INTEGER(IntKi),                       INTENT(  OUT)           :: ErrStat    !< Error status of the operation
   CHARACTER(*),                         INTENT(  OUT)           :: ErrMsg     !< Error message if ErrStat /= ErrID_None
   REAL(R8Ki), ALLOCATABLE, OPTIONAL,    INTENT(INOUT)           :: dYdu(:,:)  !< Partial derivatives of output functions (Y) with respect
                                                                               !!   to the inputs (u) [intent in to avoid deallocation]
   REAL(R8Ki), ALLOCATABLE, OPTIONAL,    INTENT(INOUT)           :: dXdu(:,:)  !< Partial derivatives of continuous state functions (X) with
                                                                               !!   respect to the inputs (u) [intent in to avoid deallocation]
   REAL(R8Ki), ALLOCATABLE, OPTIONAL,    INTENT(INOUT)           :: dXddu(:,:) !< Partial derivatives of discrete state functions (Xd) with
                                                                               !!   respect to the inputs (u) [intent in to avoid deallocation]
   REAL(R8Ki), ALLOCATABLE, OPTIONAL,    INTENT(INOUT)           :: dZdu(:,:)  !< Partial derivatives of constraint state functions (Z) with
                                                                               !!   respect to the inputs (u) [intent in to avoid deallocation]
      ! local variables
   TYPE(RotOutputType)                                           :: y_p
   TYPE(RotOutputType)                                           :: y_m
   TYPE(RotContinuousStateType)                                  :: x_p
   TYPE(RotContinuousStateType)                                  :: x_m
   TYPE(RotContinuousStateType)                                  :: x_init
   TYPE(RotConstraintStateType)                                  :: z_copy
   TYPE(RotOtherStateType)                                       :: OtherState_copy
   TYPE(RotOtherStateType)                                       :: OtherState_init
   TYPE(RotInputType)                                            :: u_perturb
   REAL(R8Ki)                                                    :: delta_p, delta_m  ! delta change in input
   INTEGER(IntKi)                                                :: i
   
   integer, parameter                                            :: indx = 1      ! m%BEMT_u(1) is at t; m%BEMT_u(2) is t+dt
   integer(intKi)                                                :: ErrStat2
   character(ErrMsgLen)                                          :: ErrMsg2
   character(*), parameter                                       :: RoutineName = 'AD_JacobianPInput'


      ! Initialize ErrStat

   ErrStat = ErrID_None
   ErrMsg  = ''


      ! get OP values here (i.e., set inputs for BEMT):
   if ( p%FrozenWake ) then
      call SetInputs(p, p_AD, u, m, indx, errStat2, errMsg2)
         call SetErrStat(ErrStat2,ErrMsg2,ErrStat,ErrMsg,RoutineName) ! we shouldn't have any errors about allocating memory here so I'm not going to return-on-error until later
         
            ! compare m%BEMT_y arguments with call to BEMT_CalcOutput
      call computeFrozenWake(m%BEMT_u(indx), p%BEMT, m%BEMT_y, m%BEMT )
      m%BEMT%UseFrozenWake = .true.
   end if
   
   
   call AD_CopyRotContinuousStateType( x, x_init, MESH_NEWCOPY, ErrStat2, ErrMsg2 )
      call SetErrStat(ErrStat2,ErrMsg2,ErrStat,ErrMsg,RoutineName)
   call AD_CopyRotOtherStateType( OtherState, OtherState_init, MESH_NEWCOPY, ErrStat2, ErrMsg2)
      call SetErrStat(ErrStat2,ErrMsg2,ErrStat,ErrMsg,RoutineName)
      
      if (ErrStat>=AbortErrLev) then
         call cleanup()
         return
      end if
      
   ! initialize x_init so that we get accurrate values for first step
   if (.not. OtherState%BEMT%nodesInitialized ) then
      call SetInputs(p, p_AD, u, m, indx, errStat2, errMsg2)
         call SetErrStat(ErrStat2,ErrMsg2,ErrStat,ErrMsg,RoutineName)
         
      call BEMT_InitStates(t, m%BEMT_u(indx), p%BEMT, x_init%BEMT, xd%BEMT, z%BEMT, OtherState_init%BEMT, m%BEMT, p_AD%AFI, ErrStat2, ErrMsg2 ) ! changes values only if states haven't been initialized
         call SetErrStat(ErrStat2,ErrMsg2,ErrStat,ErrMsg,RoutineName)
   end if
   
   
      ! make a copy of the inputs to perturb
   call AD_CopyRotInputType( u, u_perturb, MESH_NEWCOPY, ErrStat2, ErrMsg2)
      call SetErrStat(ErrStat2,ErrMsg2,ErrStat,ErrMsg,RoutineName)
      if (ErrStat>=AbortErrLev) then
         call cleanup()
         return
      end if
   

   IF ( PRESENT( dYdu ) ) THEN
      ! Calculate the partial derivative of the output functions (Y) with respect to the inputs (u) here:
      
      ! allocate dYdu
      if (.not. allocated(dYdu) ) then
         call AllocAry(dYdu,p%Jac_ny, size(p%Jac_u_indx,1),'dYdu', ErrStat2, ErrMsg2)
         call setErrStat(ErrStat2,ErrMsg2,ErrStat,ErrMsg,RoutineName)
         if (ErrStat>=AbortErrLev) then
            call cleanup()
            return
         end if
      end if
   
      
         ! make a copy of outputs because we will need two for the central difference computations (with orientations)
      call AD_CopyRotOutputType( y, y_p, MESH_NEWCOPY, ErrStat2, ErrMsg2)
         call SetErrStat(ErrStat2,ErrMsg2,ErrStat,ErrMsg,RoutineName)
      call AD_CopyRotOutputType( y, y_m, MESH_NEWCOPY, ErrStat2, ErrMsg2)
         call SetErrStat(ErrStat2,ErrMsg2,ErrStat,ErrMsg,RoutineName)
         ! make a copy of the states to perturb
      call AD_CopyRotConstraintStateType( z, z_copy, MESH_NEWCOPY, ErrStat2, ErrMsg2)
         call SetErrStat(ErrStat2,ErrMsg2,ErrStat,ErrMsg,RoutineName)
      call AD_CopyRotOtherStateType( OtherState_init, OtherState_copy, MESH_NEWCOPY, ErrStat2, ErrMsg2)
         call SetErrStat(ErrStat2,ErrMsg2,ErrStat,ErrMsg,RoutineName)
         
         if (ErrStat>=AbortErrLev) then
            call cleanup()
            return
         end if
         
      do i=1,size(p%Jac_u_indx,1)
         
            ! get u_op + delta_p u
         call AD_CopyRotInputType( u, u_perturb, MESH_UPDATECOPY, ErrStat2, ErrMsg2 )
            call SetErrStat(ErrStat2,ErrMsg2,ErrStat,ErrMsg,RoutineName) ! we shouldn't have any errors about allocating memory here so I'm not going to return-on-error until later
         call Perturb_u( p, i, 1, u_perturb, delta_p )

         call AD_CopyRotConstraintStateType( z, z_copy, MESH_UPDATECOPY, ErrStat2, ErrMsg2)
            call SetErrStat(ErrStat2,ErrMsg2,ErrStat,ErrMsg,RoutineName)
         call AD_CopyRotOtherStateType( OtherState_init, OtherState_copy, MESH_UPDATECOPY, ErrStat2, ErrMsg2)
            call SetErrStat(ErrStat2,ErrMsg2,ErrStat,ErrMsg,RoutineName)
         
            ! get updated z%phi values:
         !call AD_UpdateStates( t, 1, (/u_perturb/), (/t/), p, x_copy, xd_copy, z_copy, OtherState_copy, m, errStat2, errMsg2 )
         !   call SetErrStat(ErrStat2,ErrMsg2,ErrStat,ErrMsg,RoutineName)
         !bjj: this is what we want to do instead of the overkill of calling AD_UpdateStates
         call SetInputs(p, p_AD, u_perturb, m, indx, errStat2, errMsg2)
            call SetErrStat(ErrStat2,ErrMsg2,ErrStat,ErrMsg,RoutineName) ! we shouldn't have any errors about allocating memory here so I'm not going to return-on-error until later
         call UpdatePhi( m%BEMT_u(indx), p%BEMT, z_copy%BEMT%phi, p_AD%AFI, m%BEMT, OtherState_copy%BEMT%ValidPhi, errStat2, errMsg2 )
            call SetErrStat(ErrStat2,ErrMsg2,ErrStat,ErrMsg,RoutineName) ! we shouldn't have any errors about allocating memory here so I'm not going to return-on-error until later

            ! compute y at u_op + delta_p u
         call RotCalcOutput( t, u_perturb, p, p_AD, x_init, xd, z_copy, OtherState_copy, y_p, m, m_AD, iRot, ErrStat2, ErrMsg2 ) 
            call SetErrStat(ErrStat2,ErrMsg2,ErrStat,ErrMsg,RoutineName) ! we shouldn't have any errors about allocating memory here so I'm not going to return-on-error until later
         
            
            ! get u_op - delta_m u
         call AD_CopyRotInputType( u, u_perturb, MESH_UPDATECOPY, ErrStat2, ErrMsg2 )
            call SetErrStat(ErrStat2,ErrMsg2,ErrStat,ErrMsg,RoutineName) ! we shouldn't have any errors about allocating memory here so I'm not going to return-on-error until later
         call Perturb_u( p, i, -1, u_perturb, delta_m )
         
         call AD_CopyRotConstraintStateType( z, z_copy, MESH_UPDATECOPY, ErrStat2, ErrMsg2)
            call SetErrStat(ErrStat2,ErrMsg2,ErrStat,ErrMsg,RoutineName)
         call AD_CopyRotOtherStateType( OtherState, OtherState_copy, MESH_UPDATECOPY, ErrStat2, ErrMsg2)
            call SetErrStat(ErrStat2,ErrMsg2,ErrStat,ErrMsg,RoutineName)
            
            ! get updated z%phi values:
         !call RotUpdateStates( t, 1, (/u_perturb/), (/t/), p, x_copy, xd_copy, z_copy, OtherState_copy, m, errStat2, errMsg2 )
         !   call SetErrStat(ErrStat2,ErrMsg2,ErrStat,ErrMsg,RoutineName)
         call SetInputs(p, p_AD, u_perturb, m, indx, errStat2, errMsg2)
            call SetErrStat(ErrStat2,ErrMsg2,ErrStat,ErrMsg,RoutineName) ! we shouldn't have any errors about allocating memory here so I'm not going to return-on-error until later
         call UpdatePhi( m%BEMT_u(indx), p%BEMT, z_copy%BEMT%phi, p_AD%AFI, m%BEMT, OtherState_copy%BEMT%ValidPhi, errStat2, errMsg2 )
            call SetErrStat(ErrStat2,ErrMsg2,ErrStat,ErrMsg,RoutineName) ! we shouldn't have any errors about allocating memory here so I'm not going to return-on-error until later
            
            ! compute y at u_op - delta_m u
         call RotCalcOutput( t, u_perturb, p, p_AD, x_init, xd, z_copy, OtherState_copy, y_m, m, m_AD, iRot, ErrStat2, ErrMsg2 ) 
            call SetErrStat(ErrStat2,ErrMsg2,ErrStat,ErrMsg,RoutineName) ! we shouldn't have any errors about allocating memory here so I'm not going to return-on-error until later
         
            
            ! get central difference:
         call Compute_dY( p, p_AD, y_p, y_m, delta_p, delta_m, dYdu(:,i) )
         
      end do
      

      if (ErrStat>=AbortErrLev) then
         call cleanup()
         return
      end if
      
   END IF

   IF ( PRESENT( dXdu ) ) THEN

      ! Calculate the partial derivative of the continuous state functions (X) with respect to the inputs (u) here:

      ! allocate dXdu if necessary
      if (.not. allocated(dXdu)) then
         call AllocAry(dXdu, size(p%dx), size(p%Jac_u_indx,1), 'dXdu', ErrStat2, ErrMsg2)
         call SetErrStat(ErrStat2,ErrMsg2,ErrStat,ErrMsg,RoutineName)
         if (ErrStat>=AbortErrLev) then
            call cleanup()
            return
         end if
      end if
      
         
      do i=1,size(p%Jac_u_indx,1)
         
            ! get u_op + delta u
         call AD_CopyRotInputType( u, u_perturb, MESH_UPDATECOPY, ErrStat2, ErrMsg2 )
            call SetErrStat(ErrStat2,ErrMsg2,ErrStat,ErrMsg,RoutineName) ! we shouldn't have any errors about allocating memory here so I'm not going to return-on-error until later
         call Perturb_u( p, i, 1, u_perturb, delta_p )

            ! compute x at u_op + delta u
         ! note that this routine updates z%phi instead of using the actual state value, so we don't need to call UpdateStates/UpdatePhi here to get z_op + delta_z:
         call RotCalcContStateDeriv( t, u_perturb, p, p_AD, x_init, xd, z, OtherState_init, m, x_p, ErrStat2, ErrMsg2 ) 
            call SetErrStat(ErrStat2,ErrMsg2,ErrStat,ErrMsg,RoutineName)
            
                                         
            ! get u_op - delta u
         call AD_CopyRotInputType( u, u_perturb, MESH_UPDATECOPY, ErrStat2, ErrMsg2 )
            call SetErrStat(ErrStat2,ErrMsg2,ErrStat,ErrMsg,RoutineName) ! we shouldn't have any errors about allocating memory here so I'm not going to return-on-error until later
         call Perturb_u( p, i, -1, u_perturb, delta_m )
         
            ! compute x at u_op - delta u
         ! note that this routine updates z%phi instead of using the actual state value, so we don't need to call UpdateStates here to get z_op + delta_z:
         call RotCalcContStateDeriv( t, u_perturb, p, p_AD, x_init, xd, z, OtherState_init, m, x_m, ErrStat2, ErrMsg2 ) 
            call SetErrStat(ErrStat2,ErrMsg2,ErrStat,ErrMsg,RoutineName) 
            
            
            ! get central difference:
            
            ! we may have had an error allocating memory, so we'll check
         if (ErrStat>=AbortErrLev) then 
            call cleanup()
            return
         end if         
         
            ! get central difference:
         call Compute_dX( p, x_p, x_m, delta_p, delta_m, dXdu(:,i) )

      end do

      call AD_DestroyRotContinuousStateType( x_p, ErrStat2, ErrMsg2 ) ! we don't need this any more
      call AD_DestroyRotContinuousStateType( x_m, ErrStat2, ErrMsg2 ) ! we don't need this any more
   END IF

   IF ( PRESENT( dXddu ) ) THEN
      if (allocated(dXddu)) deallocate(dXddu)
   END IF

   IF ( PRESENT( dZdu ) ) THEN
      if (allocated(dZdu)) deallocate(dZdu)
   END IF
   
   call cleanup()
contains
   subroutine cleanup()
      m%BEMT%UseFrozenWake = .false.
   
      call AD_DestroyRotOutputType(                y_p,  ErrStat2, ErrMsg2)
      call AD_DestroyRotOutputType(                y_m,  ErrStat2, ErrMsg2)
      call AD_DestroyRotContinuousStateType(        x_p,  ErrStat2, ErrMsg2)
      call AD_DestroyRotContinuousStateType(        x_m,  ErrStat2, ErrMsg2)
      call AD_DestroyRotContinuousStateType(     x_init,  ErrStat2, ErrMsg2)
      call AD_DestroyRotConstraintStateType(         z_copy, ErrStat2, ErrMsg2)
      call AD_DestroyRotOtherStateType( OtherState_copy, ErrStat2, ErrMsg2)
      call AD_DestroyRotOtherStateType( OtherState_init, ErrStat2, ErrMsg2)
                        
      call AD_DestroyRotInputType( u_perturb, ErrStat2, ErrMsg2 )
   end subroutine cleanup

END SUBROUTINE Rot_JacobianPInput

!> Routine to compute the Jacobians of the output (Y), continuous- (X), discrete- (Xd), and constraint-state (Z) functions
!! with respect to the continuous states (x). The partial derivatives dY/dx, dX/dx, dXd/dx, and dZ/dx are returned.
SUBROUTINE AD_JacobianPContState( t, u, p, x, xd, z, OtherState, y, m, ErrStat, ErrMsg, dYdx, dXdx, dXddx, dZdx )
!..................................................................................................................................

   REAL(DbKi),                           INTENT(IN   )           :: t          !< Time in seconds at operating point
   TYPE(AD_InputType),                   INTENT(IN   )           :: u          !< Inputs at operating point (may change to inout if a mesh copy is required)
   TYPE(AD_ParameterType),               INTENT(IN   )           :: p          !< Parameters
   TYPE(AD_ContinuousStateType),         INTENT(IN   )           :: x          !< Continuous states at operating point
   TYPE(AD_DiscreteStateType),           INTENT(IN   )           :: xd         !< Discrete states at operating point
   TYPE(AD_ConstraintStateType),         INTENT(IN   )           :: z          !< Constraint states at operating point
   TYPE(AD_OtherStateType),              INTENT(IN   )           :: OtherState !< Other states at operating point
   TYPE(AD_OutputType),                  INTENT(INOUT)           :: y          !< Output (change to inout if a mesh copy is required);
                                                                               !!   Output fields are not used by this routine, but type is
                                                                               !!   available here so that mesh parameter information (i.e.,
                                                                               !!   connectivity) does not have to be recalculated for dYdx.
   TYPE(AD_MiscVarType),                 INTENT(INOUT)           :: m          !< Misc/optimization variables
   INTEGER(IntKi),                       INTENT(  OUT)           :: ErrStat    !< Error status of the operation
   CHARACTER(*),                         INTENT(  OUT)           :: ErrMsg     !< Error message if ErrStat /= ErrID_None
   REAL(R8Ki), ALLOCATABLE, OPTIONAL,    INTENT(INOUT)           :: dYdx(:,:)  !< Partial derivatives of output functions
                                                                               !!   (Y) with respect to the continuous
                                                                               !!   states (x) [intent in to avoid deallocation]
   REAL(R8Ki), ALLOCATABLE, OPTIONAL,    INTENT(INOUT)           :: dXdx(:,:)  !< Partial derivatives of continuous state
                                                                               !!   functions (X) with respect to
                                                                               !!   the continuous states (x) [intent in to avoid deallocation]
   REAL(R8Ki), ALLOCATABLE, OPTIONAL,    INTENT(INOUT)           :: dXddx(:,:) !< Partial derivatives of discrete state
                                                                               !!   functions (Xd) with respect to
                                                                               !!   the continuous states (x) [intent in to avoid deallocation]
   REAL(R8Ki), ALLOCATABLE, OPTIONAL,    INTENT(INOUT)           :: dZdx(:,:)  !< Partial derivatives of constraint state
                                                                               !!   functions (Z) with respect to
                                                                               !!   the continuous states (x) [intent in to avoid deallocation]
   !
   integer(IntKi), parameter :: iR =1 ! Rotor index

   if (size(p%rotors)>1) then
      errStat = ErrID_Fatal
      errMsg = 'Linearization with more than one rotor not supported'
      return
   endif

   call RotJacobianPContState( t, u%rotors(iR), p%rotors(iR), p, x%rotors(iR), xd%rotors(iR), z%rotors(iR), OtherState%rotors(iR), y%rotors(iR), m%rotors(iR), m, iR, ErrStat, ErrMsg, dYdx, dXdx, dXddx, dZdx )


END SUBROUTINE AD_JacobianPContState

!----------------------------------------------------------------------------------------------------------------------------------
!> Routine to compute the Jacobians of the output (Y), continuous- (X), discrete- (Xd), and constraint-state (Z) functions
!! with respect to the continuous states (x). The partial derivatives dY/dx, dX/dx, dXd/dx, and dZ/dx are returned.
SUBROUTINE RotJacobianPContState( t, u, p, p_AD, x, xd, z, OtherState, y, m, m_AD, iRot, ErrStat, ErrMsg, dYdx, dXdx, dXddx, dZdx )
!..................................................................................................................................

   REAL(DbKi),                           INTENT(IN   )           :: t          !< Time in seconds at operating point
   TYPE(RotInputType),                   INTENT(IN   )           :: u          !< Inputs at operating point (may change to inout if a mesh copy is required)
   TYPE(RotParameterType),               INTENT(IN   )           :: p          !< Parameters
   TYPE(AD_ParameterType),               INTENT(IN   )           :: p_AD       !< Parameters
   TYPE(RotContinuousStateType),         INTENT(IN   )           :: x          !< Continuous states at operating point
   TYPE(RotDiscreteStateType),           INTENT(IN   )           :: xd         !< Discrete states at operating point
   TYPE(RotConstraintStateType),         INTENT(IN   )           :: z          !< Constraint states at operating point
   TYPE(RotOtherStateType),              INTENT(IN   )           :: OtherState !< Other states at operating point
   TYPE(RotOutputType),                  INTENT(INOUT)           :: y          !< Output (change to inout if a mesh copy is required);
                                                                               !!   Output fields are not used by this routine, but type is
                                                                               !!   available here so that mesh parameter information (i.e.,
                                                                               !!   connectivity) does not have to be recalculated for dYdx.
   TYPE(RotMiscVarType),                 INTENT(INOUT)           :: m          !< Misc/optimization variables
   TYPE(AD_MiscVarType),                 INTENT(INOUT)           :: m_AD       !< misc variables
   INTEGER,                              INTENT(IN   )           :: iRot       !< Rotor index, needed for OLAF
   INTEGER(IntKi),                       INTENT(  OUT)           :: ErrStat    !< Error status of the operation
   CHARACTER(*),                         INTENT(  OUT)           :: ErrMsg     !< Error message if ErrStat /= ErrID_None
   REAL(R8Ki), ALLOCATABLE, OPTIONAL,    INTENT(INOUT)           :: dYdx(:,:)  !< Partial derivatives of output functions
                                                                               !!   (Y) with respect to the continuous
                                                                               !!   states (x) [intent in to avoid deallocation]
   REAL(R8Ki), ALLOCATABLE, OPTIONAL,    INTENT(INOUT)           :: dXdx(:,:)  !< Partial derivatives of continuous state
                                                                               !!   functions (X) with respect to
                                                                               !!   the continuous states (x) [intent in to avoid deallocation]
   REAL(R8Ki), ALLOCATABLE, OPTIONAL,    INTENT(INOUT)           :: dXddx(:,:) !< Partial derivatives of discrete state
                                                                               !!   functions (Xd) with respect to
                                                                               !!   the continuous states (x) [intent in to avoid deallocation]
   REAL(R8Ki), ALLOCATABLE, OPTIONAL,    INTENT(INOUT)           :: dZdx(:,:)  !< Partial derivatives of constraint state
                                                                               !!   functions (Z) with respect to
                                                                               !!   the continuous states (x) [intent in to avoid deallocation]

   ! local variables
   TYPE(RotOutputType)                                           :: y_p
   TYPE(RotOutputType)                                           :: y_m
   TYPE(RotContinuousStateType)                                  :: x_p
   TYPE(RotContinuousStateType)                                  :: x_m
   TYPE(RotContinuousStateType)                                  :: x_perturb
   TYPE(RotContinuousStateType)                                  :: x_init
   TYPE(RotOtherStateType)                                       :: OtherState_init
   REAL(R8Ki)                                                    :: delta_p, delta_m  ! delta change in state
   INTEGER(IntKi)                                                :: i
   
   integer, parameter                                            :: indx = 1      ! m%BEMT_u(1) is at t; m%BEMT_u(2) is t+dt
   integer(intKi)                                                :: ErrStat2
   character(ErrMsgLen)                                          :: ErrMsg2
   character(*), parameter                                       :: RoutineName = 'AD_JacobianPContState'
   

      ! Initialize ErrStat

   ErrStat = ErrID_None
   ErrMsg  = ''


   if ( p%FrozenWake ) then
      call SetInputs(p, p_AD, u, m, indx, errStat2, errMsg2)
         call SetErrStat(ErrStat2,ErrMsg2,ErrStat,ErrMsg,RoutineName)
         
         ! compare arguments with call to BEMT_CalcOutput
      call computeFrozenWake(m%BEMT_u(indx), p%BEMT, m%BEMT_y, m%BEMT )
      m%BEMT%UseFrozenWake = .true.
   end if


   call AD_CopyRotContinuousStateType( x, x_perturb, MESH_NEWCOPY, ErrStat2, ErrMsg2 )
      call SetErrStat(ErrStat2,ErrMsg2,ErrStat,ErrMsg,RoutineName)
      
   call AD_CopyRotContinuousStateType( x, x_init, MESH_NEWCOPY, ErrStat2, ErrMsg2 )
      call SetErrStat(ErrStat2,ErrMsg2,ErrStat,ErrMsg,RoutineName)
   call AD_CopyRotOtherStateType( OtherState, OtherState_init, MESH_NEWCOPY, ErrStat2, ErrMsg2)
      call SetErrStat(ErrStat2,ErrMsg2,ErrStat,ErrMsg,RoutineName)
      
      if (ErrStat>=AbortErrLev) then
         call cleanup()
         return
      end if
      
   ! initialize x_init so that we get accurrate values for 
   if (.not. OtherState%BEMT%nodesInitialized ) then
      call SetInputs(p, p_AD, u, m, indx, errStat2, errMsg2)
         call SetErrStat(ErrStat2,ErrMsg2,ErrStat,ErrMsg,RoutineName)
         
      call BEMT_InitStates(t, m%BEMT_u(indx), p%BEMT, x_init%BEMT, xd%BEMT, z%BEMT, OtherState_init%BEMT, m%BEMT, p_AD%AFI, ErrStat2, ErrMsg2 ) ! changes values only if states haven't been initialized
         call SetErrStat(ErrStat2,ErrMsg2,ErrStat,ErrMsg,RoutineName)
   end if
   
   
   IF ( PRESENT( dYdx ) ) THEN

      ! Calculate the partial derivative of the output functions (Y) with respect to the continuous states (x) here:

      ! allocate dYdx if necessary
      if (.not. allocated(dYdx)) then
         call AllocAry(dYdx, p%Jac_ny, size(p%dx), 'dYdx', ErrStat2, ErrMsg2)
         call SetErrStat(ErrStat2,ErrMsg2,ErrStat,ErrMsg,RoutineName)
         if (ErrStat>=AbortErrLev) then
            call cleanup()
            return
         end if
      end if
      
         ! make a copy of outputs because we will need two for the central difference computations (with orientations)
      call AD_CopyRotOutputType( y, y_p, MESH_NEWCOPY, ErrStat2, ErrMsg2)
         call SetErrStat(ErrStat2,ErrMsg2,ErrStat,ErrMsg,RoutineName)
      call AD_CopyRotOutputType( y, y_m, MESH_NEWCOPY, ErrStat2, ErrMsg2)
         call SetErrStat(ErrStat2,ErrMsg2,ErrStat,ErrMsg,RoutineName)
         if (ErrStat>=AbortErrLev) then
            call cleanup()
            return
         end if

      do i=1,size(p%dx)
         
            ! get x_op + delta_p x
         call AD_CopyRotContinuousStateType( x_init, x_perturb, MESH_UPDATECOPY, ErrStat2, ErrMsg2 )
            call SetErrStat(ErrStat2,ErrMsg2,ErrStat,ErrMsg,RoutineName) ! we shouldn't have any errors about allocating memory here so I'm not going to return-on-error until later            
         call Perturb_x( p, i, 1, x_perturb, delta_p )


            ! compute y at x_op + delta_p x
         ! NOTE: z_op is the same as z because x_perturb does not affect the values of phi, thus I am not updating the states or calling UpdatePhi to get z_perturb.
         call RotCalcOutput( t, u, p, p_AD, x_perturb, xd, z, OtherState_init, y_p, m, m_AD, iRot, ErrStat2, ErrMsg2 ) 
            call SetErrStat(ErrStat2,ErrMsg2,ErrStat,ErrMsg,RoutineName) ! we shouldn't have any errors about allocating memory here so I'm not going to return-on-error until later            
         
            
            ! get x_op - delta_m x
         call AD_CopyRotContinuousStateType( x_init, x_perturb, MESH_UPDATECOPY, ErrStat2, ErrMsg2 )
            call SetErrStat(ErrStat2,ErrMsg2,ErrStat,ErrMsg,RoutineName) ! we shouldn't have any errors about allocating memory here so I'm not going to return-on-error until later
         call Perturb_x( p, i, -1, x_perturb, delta_m )
         
            ! compute y at x_op - delta_m x
         ! NOTE: z_op is the same as z because x_perturb does not affect the values of phi, thus I am not updating the states or calling UpdatePhi to get z_perturb.
         call RotCalcOutput( t, u, p, p_AD, x_perturb, xd, z, OtherState_init, y_m, m, m_AD, iRot, ErrStat2, ErrMsg2 ) 
            call SetErrStat(ErrStat2,ErrMsg2,ErrStat,ErrMsg,RoutineName) ! we shouldn't have any errors about allocating memory here so I'm not going to return-on-error until later            
         
            
            ! get central difference:            
         call Compute_dY( p, p_AD, y_p, y_m, delta_p, delta_m, dYdx(:,i) )
         
      end do
      

      if (ErrStat>=AbortErrLev) then
         call cleanup()
         return
      end if
      call AD_DestroyRotOutputType( y_p, ErrStat2, ErrMsg2 ) ! we don't need this any more   
      call AD_DestroyRotOutputType( y_m, ErrStat2, ErrMsg2 ) ! we don't need this any more         

   END IF

   IF ( PRESENT( dXdx ) ) THEN

      ! Calculate the partial derivative of the continuous state functions (X) with respect to the continuous states (x) here:

      ! allocate and set dXdx

      ! Calculate the partial derivative of the continuous state functions (X) with respect to the inputs (u) here:

      ! allocate dXdx if necessary
      if (.not. allocated(dXdx)) then
         call AllocAry(dXdx, size(p%dx), size(p%dx), 'dXdx', ErrStat2, ErrMsg2)
         call SetErrStat(ErrStat2,ErrMsg2,ErrStat,ErrMsg,RoutineName)
         if (ErrStat>=AbortErrLev) then
            call cleanup()
            return
         end if
      end if
      
         
      do i=1,size(p%dx,1)
         
            ! get x_op + delta x
         call AD_CopyRotContinuousStateType( x_init, x_perturb, MESH_UPDATECOPY, ErrStat2, ErrMsg2 )
            call SetErrStat(ErrStat2,ErrMsg2,ErrStat,ErrMsg,RoutineName) ! we shouldn't have any errors about allocating memory here so I'm not going to return-on-error until later
         call Perturb_x( p, i, 1, x_perturb, delta_p )

            ! compute X at x_op + delta x
         ! NOTE: z_op is the same as z because x_perturb does not affect the values of phi, thus I am not updating the states or calling UpdatePhi to get z_perturb.
         call RotCalcContStateDeriv( t, u, p, p_AD, x_perturb, xd, z, OtherState_init, m, x_p, ErrStat2, ErrMsg2 ) 
            call SetErrStat(ErrStat2,ErrMsg2,ErrStat,ErrMsg,RoutineName)
            
                                         
            ! get x_op - delta x
         call AD_CopyRotContinuousStateType( x_init, x_perturb, MESH_UPDATECOPY, ErrStat2, ErrMsg2 )
            call SetErrStat(ErrStat2,ErrMsg2,ErrStat,ErrMsg,RoutineName) ! we shouldn't have any errors about allocating memory here so I'm not going to return-on-error until later
         call Perturb_x( p, i, -1, x_perturb, delta_m )
         
            ! compute x at u_op - delta u
         ! NOTE: z_op is the same as z because x_perturb does not affect the values of phi, thus I am not updating the states or calling UpdatePhi to get z_perturb.
         call RotCalcContStateDeriv( t, u, p, p_AD, x_perturb, xd, z, OtherState_init, m, x_m, ErrStat2, ErrMsg2 ) 
            call SetErrStat(ErrStat2,ErrMsg2,ErrStat,ErrMsg,RoutineName) 
            
            
            ! get central difference:
            
            ! we may have had an error allocating memory, so we'll check
         if (ErrStat>=AbortErrLev) then 
            call cleanup()
            return
         end if         
         
            ! get central difference:
         call Compute_dX( p, x_p, x_m, delta_p, delta_m, dXdx(:,i) )

      end do

      call AD_DestroyRotContinuousStateType( x_p, ErrStat2, ErrMsg2 ) ! we don't need this any more
      call AD_DestroyRotContinuousStateType( x_m, ErrStat2, ErrMsg2 ) ! we don't need this any more
   
   
   END IF

   IF ( PRESENT( dXddx ) ) THEN

      ! Calculate the partial derivative of the discrete state functions (Xd) with respect to the continuous states (x) here:

      ! allocate and set dXddx

   END IF

   IF ( PRESENT( dZdx ) ) THEN


      ! Calculate the partial derivative of the constraint state functions (Z) with respect to the continuous states (x) here:

      ! allocate and set dZdx

   END IF

   call cleanup()
contains
   subroutine cleanup()
      m%BEMT%UseFrozenWake = .false.
   
      call AD_DestroyRotOutputType(    y_p,       ErrStat2, ErrMsg2)
      call AD_DestroyRotOutputType(    y_m,       ErrStat2, ErrMsg2)
      call AD_DestroyRotContinuousStateType( x_p,       ErrStat2, ErrMsg2)
      call AD_DestroyRotContinuousStateType( x_m,       ErrStat2, ErrMsg2)
      
      call AD_DestroyRotContinuousStateType( x_perturb, ErrStat2, ErrMsg2 )
      call AD_DestroyRotContinuousStateType( x_init,    ErrStat2, ErrMsg2 )
      call AD_DestroyRotOtherStateType( OtherState_init, ErrStat2, ErrMsg2 )
   end subroutine cleanup

END SUBROUTINE RotJacobianPContState
!----------------------------------------------------------------------------------------------------------------------------------
!> Routine to compute the Jacobians of the output (Y), continuous- (X), discrete- (Xd), and constraint-state (Z) functions
!! with respect to the discrete states (xd). The partial derivatives dY/dxd, dX/dxd, dXd/dxd, and dZ/dxd are returned.
SUBROUTINE AD_JacobianPDiscState( t, u, p, x, xd, z, OtherState, y, m, ErrStat, ErrMsg, dYdxd, dXdxd, dXddxd, dZdxd )
!..................................................................................................................................

   REAL(DbKi),                           INTENT(IN   )           :: t          !< Time in seconds at operating point
   TYPE(AD_InputType),                   INTENT(IN   )           :: u          !< Inputs at operating point (may change to inout if a mesh copy is required)
   TYPE(AD_ParameterType),               INTENT(IN   )           :: p          !< Parameters
   TYPE(AD_ContinuousStateType),         INTENT(IN   )           :: x          !< Continuous states at operating point
   TYPE(AD_DiscreteStateType),           INTENT(IN   )           :: xd         !< Discrete states at operating point
   TYPE(AD_ConstraintStateType),         INTENT(IN   )           :: z          !< Constraint states at operating point
   TYPE(AD_OtherStateType),              INTENT(IN   )           :: OtherState !< Other states at operating point
   TYPE(AD_OutputType),                  INTENT(IN   )           :: y          !< Output (change to inout if a mesh copy is required);
                                                                               !!   Output fields are not used by this routine, but type is
                                                                               !!   available here so that mesh parameter information (i.e.,
                                                                               !!   connectivity) does not have to be recalculated for dYdxd.
   TYPE(AD_MiscVarType),                 INTENT(INOUT)           :: m          !< Misc/optimization variables
   INTEGER(IntKi),                       INTENT(  OUT)           :: ErrStat    !< Error status of the operation
   CHARACTER(*),                         INTENT(  OUT)           :: ErrMsg     !< Error message if ErrStat /= ErrID_None
   REAL(R8Ki), ALLOCATABLE, OPTIONAL,    INTENT(INOUT)           :: dYdxd(:,:) !< Partial derivatives of output functions
                                                                               !!  (Y) with respect to the discrete
                                                                               !!  states (xd) [intent in to avoid deallocation]
   REAL(R8Ki), ALLOCATABLE, OPTIONAL,    INTENT(INOUT)           :: dXdxd(:,:) !< Partial derivatives of continuous state
                                                                               !!   functions (X) with respect to the
                                                                               !!   discrete states (xd) [intent in to avoid deallocation]
   REAL(R8Ki), ALLOCATABLE, OPTIONAL,    INTENT(INOUT)           :: dXddxd(:,:)!< Partial derivatives of discrete state
                                                                               !!   functions (Xd) with respect to the
                                                                               !!   discrete states (xd) [intent in to avoid deallocation]
   REAL(R8Ki), ALLOCATABLE, OPTIONAL,    INTENT(INOUT)           :: dZdxd(:,:) !< Partial derivatives of constraint state
                                                                               !!   functions (Z) with respect to the
                                                                               !!   discrete states (xd) [intent in to avoid deallocation]


      ! Initialize ErrStat

   ErrStat = ErrID_None
   ErrMsg  = ''


   IF ( PRESENT( dYdxd ) ) THEN

      ! Calculate the partial derivative of the output functions (Y) with respect to the discrete states (xd) here:

      ! allocate and set dYdxd

   END IF

   IF ( PRESENT( dXdxd ) ) THEN

      ! Calculate the partial derivative of the continuous state functions (X) with respect to the discrete states (xd) here:

      ! allocate and set dXdxd

   END IF

   IF ( PRESENT( dXddxd ) ) THEN

      ! Calculate the partial derivative of the discrete state functions (Xd) with respect to the discrete states (xd) here:

      ! allocate and set dXddxd

   END IF

   IF ( PRESENT( dZdxd ) ) THEN

      ! Calculate the partial derivative of the constraint state functions (Z) with respect to the discrete states (xd) here:

      ! allocate and set dZdxd

   END IF


END SUBROUTINE AD_JacobianPDiscState
!----------------------------------------------------------------------------------------------------------------------------------
!> Routine to compute the Jacobians of the output (Y), continuous- (X), discrete- (Xd), and constraint-state (Z) functions
!! with respect to the constraint states (z). The partial derivatives dY/dz, dX/dz, dXd/dz, and dZ/dz are returned.
SUBROUTINE AD_JacobianPConstrState( t, u, p, x, xd, z, OtherState, y, m, ErrStat, ErrMsg, dYdz, dXdz, dXddz, dZdz )
!..................................................................................................................................

   REAL(DbKi),                           INTENT(IN   )           :: t          !< Time in seconds at operating point
   TYPE(AD_InputType),                   INTENT(IN   )           :: u          !< Inputs at operating point (may change to inout if a mesh copy is required)
   TYPE(AD_ParameterType),               INTENT(IN   )           :: p          !< Parameters
   TYPE(AD_ContinuousStateType),         INTENT(IN   )           :: x          !< Continuous states at operating point
   TYPE(AD_DiscreteStateType),           INTENT(IN   )           :: xd         !< Discrete states at operating point
   TYPE(AD_ConstraintStateType),         INTENT(IN   )           :: z          !< Constraint states at operating point
   TYPE(AD_OtherStateType),              INTENT(IN   )           :: OtherState !< Other states at operating point
   TYPE(AD_OutputType),                  INTENT(INOUT)           :: y          !< Output (change to inout if a mesh copy is required);
                                                                               !!   Output fields are not used by this routine, but type is
                                                                               !!   available here so that mesh parameter information (i.e.,
                                                                               !!   connectivity) does not have to be recalculated for dYdz.
   TYPE(AD_MiscVarType),                 INTENT(INOUT)           :: m          !< Misc/optimization variables
   INTEGER(IntKi),                       INTENT(  OUT)           :: ErrStat    !< Error status of the operation
   CHARACTER(*),                         INTENT(  OUT)           :: ErrMsg     !< Error message if ErrStat /= ErrID_None
   REAL(R8Ki), ALLOCATABLE, OPTIONAL,    INTENT(INOUT)           :: dYdz(:,:)  !< Partial derivatives of output
                                                                               !!  functions (Y) with respect to the
                                                                               !!  constraint states (z) [intent in to avoid deallocation]
   REAL(R8Ki), ALLOCATABLE, OPTIONAL,    INTENT(INOUT)           :: dXdz(:,:)  !< Partial derivatives of continuous
                                                                               !!  state functions (X) with respect to
                                                                               !!  the constraint states (z) [intent in to avoid deallocation]
   REAL(R8Ki), ALLOCATABLE, OPTIONAL,    INTENT(INOUT)           :: dXddz(:,:) !< Partial derivatives of discrete state
                                                                               !!  functions (Xd) with respect to the
                                                                               !!  constraint states (z) [intent in to avoid deallocation]
   REAL(R8Ki), ALLOCATABLE, OPTIONAL,    INTENT(INOUT)           :: dZdz(:,:)  !< Partial derivatives of constraint
                                                                               !! state functions (Z) with respect to
                                                                               !!  the constraint states (z) [intent in to avoid deallocation]
   !
   integer(IntKi), parameter :: iR =1 ! Rotor index

   if (size(p%rotors)>1) then
      errStat = ErrID_Fatal
      errMsg = 'Linearization with more than one rotor not supported'
      return
   endif

   call RotJacobianPConstrState( t, u%rotors(iR), p%rotors(iR), p, x%rotors(iR), xd%rotors(iR), z%rotors(iR), OtherState%rotors(iR), y%rotors(iR), m%rotors(iR), m, iR, errStat, errMsg, dYdz, dXdz, dXddz, dZdz )

END SUBROUTINE AD_JacobianPConstrState
!----------------------------------------------------------------------------------------------------------------------------------
!> Routine to compute the Jacobians of the output (Y), continuous- (X), discrete- (Xd), and constraint-state (Z) functions
!! with respect to the constraint states (z). The partial derivatives dY/dz, dX/dz, dXd/dz, and dZ/dz are returned.
SUBROUTINE RotJacobianPConstrState( t, u, p, p_AD, x, xd, z, OtherState, y, m, m_AD, iRot, ErrStat, ErrMsg, dYdz, dXdz, dXddz, dZdz )
!..................................................................................................................................

   REAL(DbKi),                           INTENT(IN   )           :: t          !< Time in seconds at operating point
   TYPE(RotInputType),                   INTENT(IN   )           :: u          !< Inputs at operating point (may change to inout if a mesh copy is required)
   TYPE(RotParameterType),               INTENT(IN   )           :: p          !< Parameters
   TYPE(AD_ParameterType),               INTENT(IN   )           :: p_AD       !< Parameters
   TYPE(RotContinuousStateType),         INTENT(IN   )           :: x          !< Continuous states at operating point
   TYPE(RotDiscreteStateType),           INTENT(IN   )           :: xd         !< Discrete states at operating point
   TYPE(RotConstraintStateType),         INTENT(IN   )           :: z          !< Constraint states at operating point
   TYPE(RotOtherStateType),              INTENT(IN   )           :: OtherState !< Other states at operating point
   TYPE(RotOutputType),                  INTENT(INOUT)           :: y          !< Output (change to inout if a mesh copy is required);
                                                                               !!   Output fields are not used by this routine, but type is
                                                                               !!   available here so that mesh parameter information (i.e.,
                                                                               !!   connectivity) does not have to be recalculated for dYdz.
   TYPE(RotMiscVarType),                 INTENT(INOUT)           :: m          !< Misc/optimization variables
   TYPE(AD_MiscVarType),                 INTENT(INOUT)           :: m_AD       !< misc variables
   INTEGER,                              INTENT(IN   )           :: iRot       !< Rotor index, needed for OLAF
   INTEGER(IntKi),                       INTENT(  OUT)           :: ErrStat    !< Error status of the operation
   CHARACTER(*),                         INTENT(  OUT)           :: ErrMsg     !< Error message if ErrStat /= ErrID_None
   REAL(R8Ki), ALLOCATABLE, OPTIONAL,    INTENT(INOUT)           :: dYdz(:,:)  !< Partial derivatives of output
                                                                               !!  functions (Y) with respect to the
                                                                               !!  constraint states (z) [intent in to avoid deallocation]
   REAL(R8Ki), ALLOCATABLE, OPTIONAL,    INTENT(INOUT)           :: dXdz(:,:)  !< Partial derivatives of continuous
                                                                               !!  state functions (X) with respect to
                                                                               !!  the constraint states (z) [intent in to avoid deallocation]
   REAL(R8Ki), ALLOCATABLE, OPTIONAL,    INTENT(INOUT)           :: dXddz(:,:) !< Partial derivatives of discrete state
                                                                               !!  functions (Xd) with respect to the
                                                                               !!  constraint states (z) [intent in to avoid deallocation]
   REAL(R8Ki), ALLOCATABLE, OPTIONAL,    INTENT(INOUT)           :: dZdz(:,:)  !< Partial derivatives of constraint
                                                                               !! state functions (Z) with respect to
                                                                               !!  the constraint states (z) [intent in to avoid deallocation]

      ! local variables
   TYPE(RotOutputType)                                           :: y_p
   TYPE(RotOutputType)                                           :: y_m
   TYPE(RotConstraintStateType)                                  :: Z_p
   TYPE(RotConstraintStateType)                                  :: Z_m
   TYPE(RotConstraintStateType)                                  :: z_perturb
   REAL(R8Ki)                                                    :: delta_p, delta_m  ! delta change in state
   INTEGER(IntKi)                                                :: i, j, k, n, k2, j2   

   integer, parameter                                            :: indx = 1      ! m%BEMT_u(1) is at t; m%BEMT_u(2) is t+dt
   integer, parameter                                            :: op_indx = 2   ! m%BEMT_u(1) is at t; m%BEMT_u(2) is t+dt or the input at OP
   integer(intKi)                                                :: ErrStat2
   character(ErrMsgLen)                                          :: ErrMsg2
   character(*), parameter                                       :: RoutineName = 'AD_JacobianPConstrState'

   
      ! local variables
      
   
      ! Initialize ErrStat

   ErrStat = ErrID_None
   ErrMsg  = ''

      ! get OP values here:   
   !call AD_CalcOutput( t, u, p, x, xd, z, OtherState, y, m, ErrStat2, ErrMsg2 )  ! (bjj: is this necessary? if not, still need to get BEMT inputs)
   call SetInputs(p, p_AD, u, m, indx, errStat2, errMsg2)  
      call SetErrStat(ErrStat2,ErrMsg2,ErrStat,ErrMsg,RoutineName) ! we shouldn't have any errors about allocating memory here so I'm not going to return-on-error until later            
   call BEMT_CopyInput( m%BEMT_u(indx), m%BEMT_u(op_indx), MESH_UPDATECOPY, ErrStat2, ErrMsg2) ! copy the BEMT OP inputs to a temporary location that won't be overwritten
      call SetErrStat(ErrStat2,ErrMsg2,ErrStat,ErrMsg,RoutineName) ! we shouldn't have any errors about allocating memory here so I'm not going to return-on-error until later                        
 
      
   if ( p%FrozenWake ) then            
            ! compare arguments with call to BEMT_CalcOutput   
      call computeFrozenWake(m%BEMT_u(op_indx), p%BEMT, m%BEMT_y, m%BEMT )      
      m%BEMT%UseFrozenWake = .true.
   end if
   
   
      ! make a copy of the constraint states to perturb
   call AD_CopyRotConstraintStateType( z, z_perturb, MESH_NEWCOPY, ErrStat2, ErrMsg2)
      call SetErrStat(ErrStat2,ErrMsg2,ErrStat,ErrMsg,RoutineName)
      if (ErrStat>=AbortErrLev) then
         call cleanup()
         return
      end if
   
   
   IF ( PRESENT( dYdz ) ) THEN

         ! Calculate the partial derivative of the output functions (Y) with respect to the constraint states (z) here:

      ! allocate and set dYdz
      if (.not. allocated(dYdz) ) then
         call AllocAry(dYdz,p%Jac_ny, size(z%BEMT%phi),'dYdz', ErrStat2, ErrMsg2)
         call setErrStat(ErrStat2,ErrMsg2,ErrStat,ErrMsg,RoutineName)
         if (ErrStat>=AbortErrLev) then
            call cleanup()
            return
         end if
      end if

      
         ! make a copy of outputs because we will need two for the central difference computations (with orientations)
      call AD_CopyRotOutputType( y, y_p, MESH_NEWCOPY, ErrStat2, ErrMsg2)
         call SetErrStat(ErrStat2,ErrMsg2,ErrStat,ErrMsg,RoutineName)
      call AD_CopyRotOutputType( y, y_m, MESH_NEWCOPY, ErrStat2, ErrMsg2)
         call SetErrStat(ErrStat2,ErrMsg2,ErrStat,ErrMsg,RoutineName)
         if (ErrStat>=AbortErrLev) then
            call cleanup()
            return
         end if
      
         
      do k=1,p%NumBlades ! size(z%BEMT%Phi,2)
         do j=1,p%NumBlNds ! size(z%BEMT%Phi,1)                  
            i = (k-1)*p%NumBlNds + j
            
               ! need a check if F = 0 for this case:
   
            if ( p%BEMT%FixedInductions(j,k) ) then
               ! F is zero, we we need to skip this perturbation
               dYdz(:,i) = 0.0_ReKi
            else                        
            
               call Get_phi_perturbations(p%BEMT, m%BEMT, z%BEMT%phi(j,k), delta_p, delta_m)
               
                  ! get z_op + delta_p z
               z_perturb%BEMT%phi(j,k) = z%BEMT%phi(j,k) + delta_p
            
                  ! compute y at z_op + delta_p z
               call RotCalcOutput( t, u, p, p_AD, x, xd, z_perturb, OtherState, y_p, m, m_AD, iRot, ErrStat2, ErrMsg2 ) 
                  call SetErrStat(ErrStat2,ErrMsg2,ErrStat,ErrMsg,RoutineName) ! we shouldn't have any errors about allocating memory here so I'm not going to return-on-error until later            
            
            
                  ! get z_op - delta_m z
               z_perturb%BEMT%phi(j,k) = z%BEMT%phi(j,k) - delta_m
            
                  ! compute y at z_op - delta_m z
               call RotCalcOutput( t, u, p, p_AD, x, xd, z_perturb, OtherState, y_m, m, m_AD, iRot, ErrStat2, ErrMsg2 ) 
                  call SetErrStat(ErrStat2,ErrMsg2,ErrStat,ErrMsg,RoutineName) ! we shouldn't have any errors about allocating memory here so I'm not going to return-on-error until later            
            

                  ! get central difference:            
               call Compute_dY( p, p_AD, y_p, y_m, delta_p, delta_m, dYdz(:,i) )
               
               
                  ! put z_perturb back (for next iteration):
               z_perturb%BEMT%phi(j,k) = z%BEMT%phi(j,k)
            end if
         
         end do
      end do
      
      if (ErrStat>=AbortErrLev) then
         call cleanup()
         return
      end if
      call AD_DestroyRotOutputType( y_p, ErrStat2, ErrMsg2 ) ! we don't need this any more   
      call AD_DestroyRotOutputType( y_m, ErrStat2, ErrMsg2 ) ! we don't need this any more   
      
      
   END IF

   IF ( PRESENT( dXdz ) ) THEN
      if (allocated(dXdz)) deallocate(dXdz)
   END IF

   IF ( PRESENT( dXddz ) ) THEN
      if (allocated(dXddz)) deallocate(dXddz)
   END IF

   IF ( PRESENT(dZdz) ) THEN

      call CheckLinearizationInput(p%BEMT, m%BEMT_u(op_indx), z%BEMT, m%BEMT, OtherState%BEMT, ErrStat2, ErrMsg2)      
         call setErrStat(ErrStat2,ErrMsg2,ErrStat,ErrMsg,RoutineName)
         if (ErrStat>=AbortErrLev) then
            call cleanup()
            return
         end if         
         
         ! Calculate the partial derivative of the constraint state functions (Z) with respect to the constraint states (z) here:

      ! allocate and set dZdz
      if (.not. allocated(dZdz)) then
         call AllocAry(dZdz,size(z%BEMT%phi), size(z%BEMT%phi),'dZdz', ErrStat2, ErrMsg2)
         call setErrStat(ErrStat2,ErrMsg2,ErrStat,ErrMsg,RoutineName)
         if (ErrStat>=AbortErrLev) then
            call cleanup()
            return
         end if         
      end if
      
      
      call AD_CopyRotConstraintStateType( z, z_perturb, MESH_UPDATECOPY, ErrStat2, ErrMsg2 )
      
      do k=1,p%NumBlades ! size(z%BEMT%Phi,2)
         do j=1,p%NumBlNds ! size(z%BEMT%Phi,1)                  
            i = (k-1)*p%NumBlNds + j
               
            if ( p%BEMT%FixedInductions(j,k) ) then
               ! F is zero, we we need to skip this perturbation
               dZdz(:,i) = 0.0_ReKi
               dZdz(i,i) = 1.0_ReKi                              
            else                        
            
               call Get_phi_perturbations(p%BEMT, m%BEMT, z%BEMT%phi(j,k), delta_p, delta_m)
            
                  ! get z_op + delta_p z
               z_perturb%BEMT%phi(j,k) = z%BEMT%phi(j,k) + delta_p

                  ! compute z_p at z_op + delta_p z
               call RotCalcConstrStateResidual( t, u, p, p_AD, x, xd, z_perturb, OtherState, m, z_p, ErrStat2, ErrMsg2 ) 
                  call SetErrStat(ErrStat2,ErrMsg2,ErrStat,ErrMsg,RoutineName)
            
                                         
                  ! get z_op - delta_m z
               z_perturb%BEMT%phi(j,k) = z%BEMT%phi(j,k) - delta_m
                     
                  ! compute z_m at u_op - delta_m u
               call RotCalcConstrStateResidual( t, u, p, p_AD, x, xd, z_perturb, OtherState, m, z_m, ErrStat2, ErrMsg2 ) 
                  call SetErrStat(ErrStat2,ErrMsg2,ErrStat,ErrMsg,RoutineName) 
                  if (ErrStat>=AbortErrLev) then 
                     call cleanup()
                     return
                  end if         
            
                  ! get central difference:            
                     
               do k2=1,p%NumBlades ! size(z%BEMT%Phi,2)
                  do j2=1,p%NumBlNds ! size(z%BEMT%Phi,1)
                     n = (k2-1)*p%NumBlNds + j2
                     dZdz(n,i) = z_p%BEMT%Phi(j2,k2) - z_m%BEMT%Phi(j2,k2)
                  end do            
               end do
         
               dZdz(:,i) = dZdz(:,i) / (delta_p + delta_m) 
         
                  ! put z_perturb back (for next iteration):
               z_perturb%BEMT%phi(j,k) = z%BEMT%phi(j,k)
               
            end if
            
         end do         
      end do
      
      call AD_DestroyRotConstraintStateType( z_p, ErrStat2, ErrMsg2 ) ! we don't need this any more
      call AD_DestroyRotConstraintStateType( z_m, ErrStat2, ErrMsg2 ) ! we don't need this any more      
      
   END IF
     
   call cleanup()
   
contains
   subroutine cleanup()
      m%BEMT%UseFrozenWake = .false.

      call AD_DestroyRotOutputType(            y_p, ErrStat2, ErrMsg2 )
      call AD_DestroyRotOutputType(            y_m, ErrStat2, ErrMsg2 )
      call AD_DestroyRotConstraintStateType(       z_p, ErrStat2, ErrMsg2 )
      call AD_DestroyRotConstraintStateType(       z_m, ErrStat2, ErrMsg2 )
      call AD_DestroyRotConstraintStateType( z_perturb, ErrStat2, ErrMsg2 )
   end subroutine cleanup   

END SUBROUTINE RotJacobianPConstrState
!++++++++++++++++++++++++++++++++++++++++++++++++++++++++++++++++++++++++++++++++++++++++++++++++++++++++++++++++++++++++++++++++++
!> Routine to pack the data structures representing the operating points into arrays for linearization.
SUBROUTINE AD_GetOP( t, u, p, x, xd, z, OtherState, y, m, ErrStat, ErrMsg, u_op, y_op, x_op, dx_op, xd_op, z_op )

   REAL(DbKi),                           INTENT(IN   )           :: t          !< Time in seconds at operating point
   TYPE(AD_InputType),                   INTENT(IN   )           :: u          !< Inputs at operating point (may change to inout if a mesh copy is required)
   TYPE(AD_ParameterType),               INTENT(IN   )           :: p          !< Parameters
   TYPE(AD_ContinuousStateType),         INTENT(IN   )           :: x          !< Continuous states at operating point
   TYPE(AD_DiscreteStateType),           INTENT(IN   )           :: xd         !< Discrete states at operating point
   TYPE(AD_ConstraintStateType),         INTENT(IN   )           :: z          !< Constraint states at operating point
   TYPE(AD_OtherStateType),              INTENT(IN   )           :: OtherState !< Other states at operating point
   TYPE(AD_OutputType),                  INTENT(IN   )           :: y          !< Output at operating point
   TYPE(AD_MiscVarType),                 INTENT(INOUT)           :: m          !< Misc/optimization variables
   INTEGER(IntKi),                       INTENT(  OUT)           :: ErrStat    !< Error status of the operation
   CHARACTER(*),                         INTENT(  OUT)           :: ErrMsg     !< Error message if ErrStat /= ErrID_None
   REAL(ReKi), ALLOCATABLE, OPTIONAL,    INTENT(INOUT)           :: u_op(:)    !< values of linearized inputs
   REAL(ReKi), ALLOCATABLE, OPTIONAL,    INTENT(INOUT)           :: y_op(:)    !< values of linearized outputs
   REAL(ReKi), ALLOCATABLE, OPTIONAL,    INTENT(INOUT)           :: x_op(:)    !< values of linearized continuous states
   REAL(ReKi), ALLOCATABLE, OPTIONAL,    INTENT(INOUT)           :: dx_op(:)   !< values of first time derivatives of linearized continuous states
   REAL(ReKi), ALLOCATABLE, OPTIONAL,    INTENT(INOUT)           :: xd_op(:)   !< values of linearized discrete states
   REAL(ReKi), ALLOCATABLE, OPTIONAL,    INTENT(INOUT)           :: z_op(:)    !< values of linearized constraint states
   !
   integer(IntKi), parameter :: iR =1 ! Rotor index

   if (size(p%rotors)>1) then
      errStat = ErrID_Fatal
      errMsg = 'Linearization with more than one rotor not supported'
      return
   endif

   call RotGetOP( t, u%rotors(iR), p%rotors(iR), p, x%rotors(iR), xd%rotors(iR), z%rotors(iR), OtherState%rotors(iR), y%rotors(iR), m%rotors(iR), errStat, errMsg, u_op, y_op, x_op, dx_op, xd_op, z_op )

END SUBROUTINE AD_GetOP

!++++++++++++++++++++++++++++++++++++++++++++++++++++++++++++++++++++++++++++++++++++++++++++++++++++++++++++++++++++++++++++++++++
!> Routine to pack the data structures representing the operating points into arrays for linearization.
SUBROUTINE RotGetOP( t, u, p, p_AD, x, xd, z, OtherState, y, m, ErrStat, ErrMsg, u_op, y_op, x_op, dx_op, xd_op, z_op )

   REAL(DbKi),                           INTENT(IN   )           :: t          !< Time in seconds at operating point
   TYPE(RotInputType),                   INTENT(IN   )           :: u          !< Inputs at operating point (may change to inout if a mesh copy is required)
   TYPE(RotParameterType),               INTENT(IN   )           :: p          !< Parameters
   TYPE(AD_ParameterType),               INTENT(IN   )           :: p_AD       !< Parameters
   TYPE(RotContinuousStateType),         INTENT(IN   )           :: x          !< Continuous states at operating point
   TYPE(RotDiscreteStateType),           INTENT(IN   )           :: xd         !< Discrete states at operating point
   TYPE(RotConstraintStateType),         INTENT(IN   )           :: z          !< Constraint states at operating point
   TYPE(RotOtherStateType),              INTENT(IN   )           :: OtherState !< Other states at operating point
   TYPE(RotOutputType),                  INTENT(IN   )           :: y          !< Output at operating point
   TYPE(RotMiscVarType),                 INTENT(INOUT)           :: m          !< Misc/optimization variables
   INTEGER(IntKi),                       INTENT(  OUT)           :: ErrStat    !< Error status of the operation
   CHARACTER(*),                         INTENT(  OUT)           :: ErrMsg     !< Error message if ErrStat /= ErrID_None
   REAL(ReKi), ALLOCATABLE, OPTIONAL,    INTENT(INOUT)           :: u_op(:)    !< values of linearized inputs
   REAL(ReKi), ALLOCATABLE, OPTIONAL,    INTENT(INOUT)           :: y_op(:)    !< values of linearized outputs
   REAL(ReKi), ALLOCATABLE, OPTIONAL,    INTENT(INOUT)           :: x_op(:)    !< values of linearized continuous states
   REAL(ReKi), ALLOCATABLE, OPTIONAL,    INTENT(INOUT)           :: dx_op(:)   !< values of first time derivatives of linearized continuous states
   REAL(ReKi), ALLOCATABLE, OPTIONAL,    INTENT(INOUT)           :: xd_op(:)   !< values of linearized discrete states
   REAL(ReKi), ALLOCATABLE, OPTIONAL,    INTENT(INOUT)           :: z_op(:)    !< values of linearized constraint states

   INTEGER(IntKi)                                                :: index, i, j, k
   INTEGER(IntKi)                                                :: nu
   INTEGER(IntKi)                                                :: ErrStat2
   CHARACTER(ErrMsgLen)                                          :: ErrMsg2
   CHARACTER(*), PARAMETER                                       :: RoutineName = 'AD_GetOP'
   LOGICAL                                                       :: FieldMask(FIELDMASK_SIZE)
   TYPE(RotContinuousStateType)                                  :: dxdt

   
      ! Initialize ErrStat

   ErrStat = ErrID_None
   ErrMsg  = ''

   IF ( PRESENT( u_op ) ) THEN
      
      nu = size(p%Jac_u_indx,1) + u%TowerMotion%NNodes * 6 & ! Jac_u_indx has 3 orientation angles, but the OP needs the full 9 elements of the DCM
                                + u%hubMotion%NNodes * 6     ! Jac_u_indx has 3 orientation angles, but the OP needs the full 9 elements of the DCM
      do i=1,p%NumBlades
         nu = nu + u%BladeMotion(i)%NNodes * 6 & ! Jac_u_indx has 3 orientation angles, but the OP needs the full 9 elements of the DCM
             + u%BladeRootMotion(i)%NNodes * 6   ! Jac_u_indx has 3 orientation angles, but the OP needs the full 9 elements of the DCM
      end do      
                  
      if (.not. allocated(u_op)) then
         call AllocAry(u_op, nu, 'u_op', ErrStat2, ErrMsg2)
            call SetErrStat(ErrStat2, ErrMsg2, ErrStat, ErrMsg, RoutineName)
            if (ErrStat >= AbortErrLev) return
      end if
      

      index = 1
      FieldMask = .false.
      FieldMask(MASKID_TRANSLATIONDISP) = .true.
      FieldMask(MASKID_Orientation) = .true.
      FieldMask(MASKID_TRANSLATIONVel) = .true.
      call PackMotionMesh(u%TowerMotion, u_op, index, FieldMask=FieldMask)
   
      FieldMask(MASKID_TRANSLATIONVel) = .false.
      FieldMask(MASKID_RotationVel) = .true.
      call PackMotionMesh(u%HubMotion, u_op, index, FieldMask=FieldMask)
   
      FieldMask = .false.
      FieldMask(MASKID_Orientation) = .true.
      do k = 1,p%NumBlades
         call PackMotionMesh(u%BladeRootMotion(k), u_op, index, FieldMask=FieldMask)
      end do
   
      FieldMask(MASKID_TRANSLATIONDISP) = .true.
      FieldMask(MASKID_Orientation) = .true.
      FieldMask(MASKID_TRANSLATIONVel)  = .true.
      FieldMask(MASKID_RotationVel) = .true.
      FieldMask(MASKID_TRANSLATIONAcc) = .true.
      do k=1,p%NumBlades     
         call PackMotionMesh(u%BladeMotion(k), u_op, index, FieldMask=FieldMask)
      end do
   
      do k=1,p%NumBlades
         do i=1,p%NumBlNds
            do j=1,3
               u_op(index) = u%InflowOnBlade(j,i,k)
               index = index + 1
            end do            
         end do
      end do

      do i=1,p%NumTwrNds
         do j=1,3
            u_op(index) = u%InflowOnTower(j,i)
            index = index + 1
         end do            
      end do

      do k=1,p%NumBlades
         do j = 1, size(u%UserProp,1) ! Number of nodes for a blade
            u_op(index) = u%UserProp(j,k)
            index = index + 1
         end do
      end do
      
                  ! I'm not including this in the linearization yet
         !do i=1,u%NacelleMotion%NNodes ! 1 or 0
         !   do j=1,3
         !      u_op(index) = u%InflowOnNacelle(j)
         !      index = index + 1
         !   end do
         !end do
         !
         !do i=1,u%HubMotion%NNodes ! 1
         !   do j=1,3
         !      u_op(index) = u%InflowOnHub(j)
         !      index = index + 1
         !   end do
         !end do
         
   END IF

   IF ( PRESENT( y_op ) ) THEN
      
      if (.not. allocated(y_op)) then
         call AllocAry(y_op, p%Jac_ny, 'y_op', ErrStat2, ErrMsg2)
            call SetErrStat(ErrStat2, ErrMsg2, ErrStat, ErrMsg, RoutineName)
            if (ErrStat >= AbortErrLev) return
      end if
      
      

      index = 1
      call PackLoadMesh(y%TowerLoad, y_op, index)
      do k=1,p%NumBlades
         call PackLoadMesh(y%BladeLoad(k), y_op, index)                  
      end do
   
      index = index - 1
      do i=1,p%NumOuts + p%BldNd_TotNumOuts
         y_op(i+index) = y%WriteOutput(i)
      end do   
         
      
   END IF

   IF ( PRESENT( x_op ) ) THEN
   
      if (.not. allocated(x_op)) then
         call AllocAry(x_op, p%BEMT%DBEMT%lin_nx + p%BEMT%UA%lin_nx,'x_op',ErrStat2,ErrMsg2)
            call SetErrStat(ErrStat2,ErrMsg2,ErrStat,ErrMsg,RoutineName)
         if (ErrStat>=AbortErrLev) return
      end if

      index = 1
         ! set linearization operating points:
      if (p%BEMT%DBEMT%lin_nx>0) then
         do j=1,p%NumBlades ! size(x%BEMT%DBEMT%element,2)
            do i=1,p%NumBlNds ! size(x%BEMT%DBEMT%element,1)
               do k=1,size(x%BEMT%DBEMT%element(i,j)%vind)
                  x_op(index) = x%BEMT%DBEMT%element(i,j)%vind(k)
                  index = index + 1
               end do
            end do
         end do
   
         do j=1,p%NumBlades ! size(x%BEMT%DBEMT%element,2)
            do i=1,p%NumBlNds ! size(x%BEMT%DBEMT%element,1)
               do k=1,size(x%BEMT%DBEMT%element(i,j)%vind_1)
                  x_op(index) = x%BEMT%DBEMT%element(i,j)%vind_1(k)
                  index = index + 1
               end do
            end do
         end do
      
      end if
   
      if (p%BEMT%UA%lin_nx>0) then
         if (p%BEMT%UA%UAMod==UA_OYE) then
            do j=1,p%NumBlades ! size(x%BEMT%UA%element,2)
               do i=1,p%NumBlNds ! size(x%BEMT%UA%element,1)
                  x_op(index) = x%BEMT%UA%element(i,j)%x(4)
                  index = index + 1
               end do
            end do
         else
            do j=1,p%NumBlades ! size(x%BEMT%UA%element,2)
               do i=1,p%NumBlNds ! size(x%BEMT%UA%element,1)
                  do k=1,4 !size(x%BEMT%UA%element(i,j)%x) !linearize only first 4 states (5th is vortex)
                     x_op(index) = x%BEMT%UA%element(i,j)%x(k)
                     index = index + 1
                  end do
               end do
            end do
         endif
      
      end if
      
   END IF

   IF ( PRESENT( dx_op ) ) THEN
   
      if (.not. allocated(dx_op)) then
         call AllocAry(dx_op, p%BEMT%DBEMT%lin_nx + p%BEMT%UA%lin_nx,'dx_op',ErrStat2,ErrMsg2)
            call SetErrStat(ErrStat2,ErrMsg2,ErrStat,ErrMsg,RoutineName)
            if (ErrStat>=AbortErrLev) return
      end if

      call RotCalcContStateDeriv(t, u, p, p_AD, x, xd, z, OtherState, m, dxdt, ErrStat2, ErrMsg2)
         call SetErrStat(ErrStat2,ErrMsg2,ErrStat,ErrMsg,RoutineName)
         if (ErrStat>=AbortErrLev) then
            call AD_DestroyRotContinuousStateType( dxdt, ErrStat2, ErrMsg2)
            return
         end if
      
      index = 1
         ! set linearization operating points:
      if (p%BEMT%DBEMT%lin_nx>0) then

         do j=1,p%NumBlades ! size(dxdt%BEMT%DBEMT%element,2)
            do i=1,p%NumBlNds ! size(dxdt%BEMT%DBEMT%element,1)
               do k=1,size(dxdt%BEMT%DBEMT%element(i,j)%vind)
                  dx_op(index) = dxdt%BEMT%DBEMT%element(i,j)%vind(k)
                  index = index + 1
               end do
            end do
         end do
   
         do j=1,p%NumBlades ! size(dxdt%BEMT%DBEMT%element,2)
            do i=1,p%NumBlNds ! size(dxdt%BEMT%DBEMT%element,1)
               do k=1,size(dxdt%BEMT%DBEMT%element(i,j)%vind_1)
                  dx_op(index) = dxdt%BEMT%DBEMT%element(i,j)%vind_1(k)
                  index = index + 1
               end do
            end do
         end do
      
      end if
   
      if (p%BEMT%UA%lin_nx>0) then
         if (p%BEMT%UA%UAMod==UA_OYE) then
            do j=1,p%NumBlades ! size(dxdt%BEMT%UA%element,2)
               do i=1,p%NumBlNds ! size(dxdt%BEMT%UA%element,1)
                  dx_op(index) = dxdt%BEMT%UA%element(i,j)%x(4)
                  index = index + 1
               end do
            end do
         else
            do j=1,p%NumBlades ! size(dxdt%BEMT%UA%element,2)
               do i=1,p%NumBlNds ! size(dxdt%BEMT%UA%element,1)
                  do k=1,4 !size(dxdt%BEMT%UA%element(i,j)%x) don't linearize 5th state
                     dx_op(index) = dxdt%BEMT%UA%element(i,j)%x(k)
                     index = index + 1
                  end do
               end do
            end do
         endif
      end if
      
      call AD_DestroyRotContinuousStateType( dxdt, ErrStat2, ErrMsg2)
      
   END IF

   IF ( PRESENT( xd_op ) ) THEN

   END IF
   
   IF ( PRESENT( z_op ) ) THEN

      if (.not. allocated(z_op)) then
         call AllocAry(z_op, p%NumBlades*p%NumBlNds, 'z_op', ErrStat2, ErrMsg2)
            call SetErrStat(ErrStat2, ErrMsg2, ErrStat, ErrMsg, RoutineName)
            if (ErrStat >= AbortErrLev) return
      end if
      
   
      index = 1
      do k=1,p%NumBlades ! size(z%BEMT%Phi,2)
         do i=1,p%NumBlNds ! size(z%BEMT%Phi,1)
            z_op(index) = z%BEMT%phi(i,k)
            index = index + 1
         end do
      end do
      
   END IF

END SUBROUTINE RotGetOP
!++++++++++++++++++++++++++++++++++++++++++++++++++++++++++++++++++++++++++++++++++++++++++++++++++++++++++++++++++++++++++++++++++   
SUBROUTINE Init_Jacobian_y( p, y, InitOut, ErrStat, ErrMsg)

   TYPE(RotParameterType)            , INTENT(INOUT) :: p                     !< parameters
   TYPE(RotOutputType)               , INTENT(IN   ) :: y                     !< outputs
   TYPE(RotInitOutputType)           , INTENT(INOUT) :: InitOut               !< Initialization output data (for Jacobian row/column names)
   
   INTEGER(IntKi)                    , INTENT(  OUT) :: ErrStat               !< Error status of the operation
   CHARACTER(*)                      , INTENT(  OUT) :: ErrMsg                !< Error message if ErrStat /= ErrID_None
   
      ! local variables:
   INTEGER(IntKi)                :: i, j, k, indx_next, indx_last
   INTEGER(IntKi)                                    :: ErrStat2
   CHARACTER(ErrMsgLen)                              :: ErrMsg2
   CHARACTER(*), PARAMETER                           :: RoutineName = 'Init_Jacobian_y'
   logical, allocatable                              :: AllOut(:)
                        
   
   ErrStat = ErrID_None
   ErrMsg  = ""
   
   
      ! determine how many outputs there are in the Jacobians     
   p%Jac_ny = y%TowerLoad%NNodes * 6         & ! 3 forces + 3 moments at each node
            + p%NumOuts + p%BldNd_TotNumOuts   ! WriteOutput values 
      
   do k=1,p%NumBlades
      p%Jac_ny = p%Jac_ny + y%BladeLoad(k)%NNodes * 6  ! 3 forces + 3 moments at each node
   end do   
   
   
      ! get the names of the linearized outputs:
   call AllocAry(InitOut%LinNames_y, p%Jac_ny,'LinNames_y',ErrStat2,ErrMsg2); call SetErrStat(ErrStat2,ErrMsg2,ErrStat,ErrMsg,RoutineName)
   call AllocAry(InitOut%RotFrame_y, p%Jac_ny,'RotFrame_y',ErrStat2,ErrMsg2); call SetErrStat(ErrStat2,ErrMsg2,ErrStat,ErrMsg,RoutineName)
      if (ErrStat >= AbortErrLev) return
   
         
   InitOut%RotFrame_y = .false. ! default all to false, then set the true ones below
   indx_next = 1  
   call PackLoadMesh_Names(y%TowerLoad, 'Tower', InitOut%LinNames_y, indx_next)
   
   indx_last = indx_next
   do k=1,p%NumBlades
      call PackLoadMesh_Names(y%BladeLoad(k), 'Blade '//trim(num2lstr(k)), InitOut%LinNames_y, indx_next)
   end do
   ! InitOut%RotFrame_y(indx_last:indx_next-1) = .true. ! The mesh fields are in the global frame, so are not in the rotating frame

   do i=1,p%NumOuts + p%BldNd_TotNumOuts
      InitOut%LinNames_y(i+indx_next-1) = trim(InitOut%WriteOutputHdr(i))//', '//trim(InitOut%WriteOutputUnt(i))  !trim(p%OutParam(i)%Name)//', '//p%OutParam(i)%Units
   end do    
   

      ! check for all the WriteOutput values that are functions of blade number:
   allocate( AllOut(0:MaxOutPts), STAT=ErrStat2 ) ! allocate starting at zero to account for invalid output channels
   if (ErrStat2 /=0 ) then
      call SetErrStat(ErrID_Info, 'error allocating temporary space for AllOut',ErrStat,ErrMsg,RoutineName)
      return;
   end if
   
   AllOut = .false.
   do k=1,3
      AllOut( BAzimuth(k)) = .true.
      AllOut( BPitch  (k)) = .true.

      !   AllOut( BAeroFx( k)) = .true.
      !   AllOut( BAeroFy( k)) = .true.
      !   AllOut( BAeroFz( k)) = .true.
      !   AllOut( BAeroMx( k)) = .true.
      !   AllOut( BAeroMy( k)) = .true.
      !   AllOut( BAeroMz( k)) = .true.

      do j=1,9
         AllOut(BNVUndx(j,k)) = .true.
         AllOut(BNVUndy(j,k)) = .true.
         AllOut(BNVUndz(j,k)) = .true.
         AllOut(BNVDisx(j,k)) = .true.
         AllOut(BNVDisy(j,k)) = .true.
         AllOut(BNVDisz(j,k)) = .true.
         AllOut(BNSTVx (j,k)) = .true.
         AllOut(BNSTVy (j,k)) = .true.
         AllOut(BNSTVz (j,k)) = .true.
         AllOut(BNVRel (j,k)) = .true.
         AllOut(BNDynP (j,k)) = .true.
         AllOut(BNRe   (j,k)) = .true.
         AllOut(BNM    (j,k)) = .true.   
         AllOut(BNVIndx(j,k)) = .true.   
         AllOut(BNVIndy(j,k)) = .true. 
         AllOut(BNAxInd(j,k)) = .true.         
         AllOut(BNTnInd(j,k)) = .true.
         AllOut(BNAlpha(j,k)) = .true.
         AllOut(BNTheta(j,k)) = .true.
         AllOut(BNPhi  (j,k)) = .true.   
         AllOut(BNCurve(j,k)) = .true.
         AllOut(BNCl   (j,k)) = .true.
         AllOut(BNCd   (j,k)) = .true.
         AllOut(BNCm   (j,k)) = .true.
         AllOut(BNCx   (j,k)) = .true.
         AllOut(BNCy   (j,k)) = .true.
         AllOut(BNCn   (j,k)) = .true.
         AllOut(BNCt   (j,k)) = .true.
         AllOut(BNFl   (j,k)) = .true.
         AllOut(BNFd   (j,k)) = .true.
         AllOut(BNMm   (j,k)) = .true.
         AllOut(BNFx   (j,k)) = .true.
         AllOut(BNFy   (j,k)) = .true.
         AllOut(BNFn   (j,k)) = .true.
         AllOut(BNFt   (j,k)) = .true.
         AllOut(BNClrnc(j,k)) = .true.
      end do
   end do
   
   
   do i=1,p%NumOuts
      InitOut%RotFrame_y(i+indx_next-1) = AllOut( p%OutParam(i)%Indx )      
   end do    
   
   do i=1,p%BldNd_TotNumOuts
      InitOut%RotFrame_y(i+p%NumOuts+indx_next-1) = .true.
      !AbsCant, AbsToe, AbsTwist should probably be set to .false.
   end do
      
   
   deallocate(AllOut)
          
END SUBROUTINE Init_Jacobian_y
!----------------------------------------------------------------------------------------------------------------------------------
SUBROUTINE Init_Jacobian_u( InputFileData, p, u, InitOut, ErrStat, ErrMsg)

   TYPE(RotInputFile)                , INTENT(IN   ) :: InputFileData         !< input file data (for default blade perturbation)
   TYPE(RotParameterType)            , INTENT(INOUT) :: p                     !< parameters
   TYPE(RotInputType)                , INTENT(IN   ) :: u                     !< inputs
   TYPE(RotInitOutputType)           , INTENT(INOUT) :: InitOut               !< Initialization output data (for Jacobian row/column names)
   
   INTEGER(IntKi)                    , INTENT(  OUT) :: ErrStat               !< Error status of the operation
   CHARACTER(*)                      , INTENT(  OUT) :: ErrMsg                !< Error message if ErrStat /= ErrID_None
   
      ! local variables:
   INTEGER(IntKi)                :: i, j, k, index, index_last, nu, i_meshField
   REAL(ReKi)                    :: perturb, perturb_t, perturb_b(MaxBl)
   LOGICAL                       :: FieldMask(FIELDMASK_SIZE)
   CHARACTER(1), PARAMETER       :: UVW(3) = (/'U','V','W'/)
   INTEGER(IntKi)                                    :: ErrStat2
   CHARACTER(ErrMsgLen)                              :: ErrMsg2
   CHARACTER(*), PARAMETER                           :: RoutineName = 'Init_Jacobian_u'
   
   ErrStat = ErrID_None
   ErrMsg  = ""
   
   
      ! determine how many inputs there are in the Jacobians
   nu = u%TowerMotion%NNodes * 9            & ! 3 Translation Displacements + 3 orientations + 3 Translation velocities at each node
      + u%hubMotion%NNodes   * 9            & ! 3 Translation Displacements + 3 orientations + 3 Rotation velocities at each node
      + size( u%InflowOnBlade)              &
      + size( u%InflowOnTower)              & !note that we are not passing the inflow on nacelle or hub here
      + size( u%UserProp)

   do i=1,p%NumBlades
      nu = nu + u%BladeMotion(i)%NNodes * 15 & ! 3 Translation Displacements + 3 orientations + 3 Translation velocities + 3 Rotation velocities + 3 TranslationAcc at each node
          + u%BladeRootMotion(i)%NNodes * 3   ! 3 orientations at each node
   end do      
      
   ! all other inputs ignored

      
   !............................                     
   ! fill matrix to store index to help us figure out what the ith value of the u vector really means
   ! (see aerodyn::perturb_u ... these MUST match )
   ! column 1 indicates module's mesh and field
   ! column 2 indicates the first index (x-y-z component) of the field
   ! column 3 is the node
   !............................                     
   
   call allocAry( p%Jac_u_indx, nu, 3, 'p%Jac_u_indx', ErrStat2, ErrMsg2)      
      call SetErrStat(ErrStat2, ErrMsg2, ErrStat, ErrMsg, RoutineName)
   if (ErrStat >= AbortErrLev) return                     
            
   !...............
   ! AD input mappings stored in p%Jac_u_indx:   
   !...............            
   index = 1
   !Module/Mesh/Field: u%TowerMotion%TranslationDisp  = 1;
   !Module/Mesh/Field: u%TowerMotion%Orientation      = 2;
   !Module/Mesh/Field: u%TowerMotion%TranslationVel   = 3;
   do i_meshField = 1,3
      do i=1,u%TowerMotion%NNodes
         do j=1,3
            p%Jac_u_indx(index,1) =  i_meshField
            p%Jac_u_indx(index,2) =  j !component index:  j
            p%Jac_u_indx(index,3) =  i !Node:   i
            index = index + 1
         end do !j      
      end do !i
   end do
   
   !Module/Mesh/Field: u%HubMotion%TranslationDisp = 4;
   !Module/Mesh/Field: u%HubMotion%Orientation     = 5;
   !Module/Mesh/Field: u%HubMotion%RotationVel     = 6;
   do i_meshField = 4,6
      do i=1,u%HubMotion%NNodes
         do j=1,3
            p%Jac_u_indx(index,1) =  i_meshField
            p%Jac_u_indx(index,2) =  j !component index:  j
            p%Jac_u_indx(index,3) =  i !Node:   i
            index = index + 1
         end do !j      
      end do !i
   end do
   
   !bjj: if MaxBl (max blades) changes, we need to modify this
   !Module/Mesh/Field: u%BladeRootMotion(1)%Orientation = 7;
   !Module/Mesh/Field: u%BladeRootMotion(2)%Orientation = 8;
   !Module/Mesh/Field: u%BladeRootMotion(3)%Orientation = 9;   
   do k=1,p%NumBlades         
      do i_meshField = 6,6
         do i=1,u%BladeRootMotion(k)%NNodes
            do j=1,3
               p%Jac_u_indx(index,1) =  i_meshField + k
               p%Jac_u_indx(index,2) =  j !component index:  j
               p%Jac_u_indx(index,3) =  i !Node:   i
               index = index + 1
            end do !j      
         end do !i
            
      end do !i_meshField                            
   end do !k  
      
   !bjj: if MaxBl (max blades) changes, we need to modify this
   !Module/Mesh/Field: u%BladeMotion(1)%TranslationDisp = 10;
   !Module/Mesh/Field: u%BladeMotion(1)%Orientation     = 11;
   !Module/Mesh/Field: u%BladeMotion(1)%TranslationVel  = 12;
   !Module/Mesh/Field: u%BladeMotion(1)%RotationVel     = 13;
   !Module/Mesh/Field: u%BladeMotion(1)%TranslationAcc  = 14;

   !Module/Mesh/Field: u%BladeMotion(2)%TranslationDisp = 15;
   !Module/Mesh/Field: u%BladeMotion(2)%Orientation     = 16;
   !Module/Mesh/Field: u%BladeMotion(2)%TranslationVel  = 17;
   !Module/Mesh/Field: u%BladeMotion(2)%RotationVel     = 18;
   !Module/Mesh/Field: u%BladeMotion(2)%TranslationAcc  = 19;
   
   !Module/Mesh/Field: u%BladeMotion(3)%TranslationDisp = 20;
   !Module/Mesh/Field: u%BladeMotion(3)%Orientation     = 21;
   !Module/Mesh/Field: u%BladeMotion(3)%TranslationVel  = 22;
   !Module/Mesh/Field: u%BladeMotion(3)%RotationVel     = 23;
   !Module/Mesh/Field: u%BladeMotion(3)%TranslationAcc  = 24;
   do k=1,p%NumBlades
      do i_meshField = 1,5
         do i=1,u%BladeMotion(k)%NNodes
            do j=1,3
               p%Jac_u_indx(index,1) =  9 + i_meshField + (k-1)*5
               p%Jac_u_indx(index,2) =  j !component index:  j
               p%Jac_u_indx(index,3) =  i !Node:   i
               index = index + 1
            end do !j      
         end do !i
            
      end do !i_meshField                            
   end do !k
   
   !Module/Mesh/Field: u%InflowOnBlade(:,:,1) = 25;
   !Module/Mesh/Field: u%InflowOnBlade(:,:,2) = 26;
   !Module/Mesh/Field: u%InflowOnBlade(:,:,3) = 27;
   do k=1,size(u%InflowOnBlade,3)    ! p%NumBlades
      do i=1,size(u%InflowOnBlade,2) ! numNodes
         do j=1,3
            p%Jac_u_indx(index,1) =  24 + k
            p%Jac_u_indx(index,2) =  j !component index:  j
            p%Jac_u_indx(index,3) =  i !Node:   i
            index = index + 1
         end do !j      
      end do !i
   end do !k
   
   !Module/Mesh/Field: u%InflowOnTower(:,:) = 28;
   do i=1,size(u%InflowOnTower,2) ! numNodes
      do j=1,3
         p%Jac_u_indx(index,1) =  28
         p%Jac_u_indx(index,2) =  j !component index:  j
         p%Jac_u_indx(index,3) =  i !Node:   i
         index = index + 1
      end do !j      
   end do !i
   
   !Module/Mesh/Field: u%UserProp(:,:) = 29,30,31;
   
   do k=1,size(u%UserProp,2) ! p%NumBlades         
      do i=1,size(u%UserProp,1) ! numNodes
            p%Jac_u_indx(index,1) =  28 + k
            p%Jac_u_indx(index,2) =  1 !component index:  this is a scalar, so 1, but is never used
            p%Jac_u_indx(index,3) =  i !Node:   i
            index = index + 1     
      end do !i
   end do !k
      !......................................
      ! default perturbations, p%du:
      !......................................
   call allocAry( p%du, 31, 'p%du', ErrStat2, ErrMsg2) ! 31 = number of unique values in p%Jac_u_indx(:,1)
      call SetErrStat(ErrStat2, ErrMsg2, ErrStat, ErrMsg, RoutineName)

   perturb = 2*D2R
   
   do k=1,p%NumBlades
      perturb_b(k) = 0.2_ReKi*D2R * InputFileData%BladeProps(k)%BlSpn( InputFileData%BladeProps(k)%NumBlNds )
   end do

   if ( u%TowerMotion%NNodes > 0) then
      perturb_t = 0.2_ReKi*D2R * u%TowerMotion%Position( 3, u%TowerMotion%NNodes )
   else
      perturb_t = 0.0_ReKi
   end if   
   
   p%du(1) = perturb_t                    ! u%TowerMotion%TranslationDisp  = 1
   p%du(2) = perturb                      ! u%TowerMotion%Orientation      = 2
   p%du(3) = perturb_t                    ! u%TowerMotion%TranslationVel   = 3
   p%du(4) = perturb_b(1)                 ! u%HubMotion%TranslationDisp    = 4
   p%du(5) = perturb                      ! u%HubMotion%Orientation        = 5
   p%du(6) = perturb                      ! u%HubMotion%RotationVel        = 6
   do i_meshField = 7,9   
      p%du(i_meshField) = perturb         ! u%BladeRootMotion(k)%Orientation = 6+k, for k in [1, 3]
   end do
   do k=1,p%NumBlades         
      p%du(10 + (k-1)*5) = perturb_b(k)   ! u%BladeMotion(k)%TranslationDisp = 10 + (k-1)*5
      p%du(11 + (k-1)*5) = perturb        ! u%BladeMotion(k)%Orientation     = 11 + (k-1)*5
      p%du(12 + (k-1)*5) = perturb_b(k)   ! u%BladeMotion(k)%TranslationVel  = 12 + (k-1)*5
      p%du(13 + (k-1)*5) = perturb        ! u%BladeMotion(k)%RotationVel     = 13 + (k-1)*5
      p%du(14 + (k-1)*5) = perturb_b(k)   ! u%BladeMotion(k)%TranslationAcc  = 14 + (k-1)*5 !bjj: is the correct????
   end do
   do k=1,p%NumBlades
      p%du(24 + k) = perturb_b(k)         ! u%InflowOnBlade(:,:,k) = 24 + k
   end do      
   p%du(28) = perturb_t                   ! u%InflowOnTower(:,:) = 28
   do k=1,p%NumBlades 
      p%du(28+k) = perturb                ! u%UserProp(:,:) = 29,30,31
   end do      
      !.....................
      ! get names of linearized inputs
      !.....................
   call AllocAry(InitOut%LinNames_u, nu, 'LinNames_u', ErrStat2, ErrMsg2)
      call SetErrStat(ErrStat2, ErrMsg2, ErrStat, ErrMsg, RoutineName)
   call AllocAry(InitOut%RotFrame_u, nu, 'RotFrame_u', ErrStat2, ErrMsg2)
      call SetErrStat(ErrStat2, ErrMsg2, ErrStat, ErrMsg, RoutineName)
   call AllocAry(InitOut%IsLoad_u, nu, 'IsLoad_u', ErrStat2, ErrMsg2)
      call SetErrStat(ErrStat2, ErrMsg2, ErrStat, ErrMsg, RoutineName)
      if (ErrStat >= AbortErrLev) return

   InitOut%IsLoad_u   = .false. ! None of AeroDyn's inputs are loads
   InitOut%RotFrame_u = .false.
   do k=0,p%NumBlades*p%NumBlNds-1
      InitOut%RotFrame_u(nu - k ) = .true.   ! UserProp(:,:)
   end do  
   index = 1
   FieldMask = .false.
   FieldMask(MASKID_TRANSLATIONDISP) = .true.
   FieldMask(MASKID_Orientation) = .true.
   FieldMask(MASKID_TRANSLATIONVel) = .true.
   call PackMotionMesh_Names(u%TowerMotion, 'Tower', InitOut%LinNames_u, index, FieldMask=FieldMask)
   
   FieldMask(MASKID_TRANSLATIONVel) = .false.
   FieldMask(MASKID_RotationVel) = .true.
   call PackMotionMesh_Names(u%HubMotion, 'Hub', InitOut%LinNames_u, index, FieldMask=FieldMask)

   index_last = index
   FieldMask = .false.
   FieldMask(MASKID_Orientation) = .true.
   do k = 1,p%NumBlades
      call PackMotionMesh_Names(u%BladeRootMotion(k), 'Blade root '//trim(num2lstr(k)), InitOut%LinNames_u, index, FieldMask=FieldMask)
   end do
   
   FieldMask(MASKID_TRANSLATIONDISP) = .true.
   FieldMask(MASKID_TRANSLATIONVel)  = .true.
   FieldMask(MASKID_RotationVel) = .true.
   FieldMask(MASKID_TRANSLATIONAcc)  = .true.
   do k=1,p%NumBlades
      call PackMotionMesh_Names(u%BladeMotion(k), 'Blade '//trim(num2lstr(k)), InitOut%LinNames_u, index, FieldMask=FieldMask)
   end do
   
   do k=1,p%NumBlades
      do i=1,p%NumBlNds
         do j=1,3
            InitOut%LinNames_u(index) = UVW(j)//'-component inflow on blade '//trim(num2lstr(k))//', node '//trim(num2lstr(i))//', m/s'
            index = index + 1
         end do
      end do
   end do
   !InitOut%RotFrame_u(index_last:index-1) = .true. ! values on the mesh (and from IfW) are in global coordinates, thus not in the rotating frame

   do i=1,p%NumTwrNds
      do j=1,3
         InitOut%LinNames_u(index) = UVW(j)//'-component inflow on tower node '//trim(num2lstr(i))//', m/s'
         index = index + 1
      end do
   end do

   do k=1,p%NumBlades
      do i=1,p%NumBlNds
         InitOut%LinNames_u(index) = 'User property on blade '//trim(num2lstr(k))//', node '//trim(num2lstr(i))//', -'
         index = index + 1
      end do
   end do

   END SUBROUTINE Init_Jacobian_u
!----------------------------------------------------------------------------------------------------------------------------------
SUBROUTINE Init_Jacobian_x( p, InitOut, ErrStat, ErrMsg)

   TYPE(RotParameterType)            , INTENT(INOUT) :: p                     !< parameters
   TYPE(RotInitOutputType)           , INTENT(INOUT) :: InitOut               !< Output for initialization routine
   
   INTEGER(IntKi)                    , INTENT(  OUT) :: ErrStat               !< Error status of the operation
   CHARACTER(*)                      , INTENT(  OUT) :: ErrMsg                !< Error message if ErrStat /= ErrID_None
   
   INTEGER(IntKi)                                    :: ErrStat2
   CHARACTER(ErrMsgLen)                              :: ErrMsg2
   CHARACTER(*), PARAMETER                           :: RoutineName = 'Init_Jacobian_x'
   
      ! local variables:
   INTEGER(IntKi)                :: i, j, k
   INTEGER(IntKi)                :: nx
   INTEGER(IntKi)                :: nx1
   CHARACTER(25)                 :: NodeTxt
   
   ErrStat = ErrID_None
   ErrMsg  = ""
   
   
   nx = p%BEMT%DBEMT%lin_nx + p%BEMT%UA%lin_nx
   
      ! allocate space for the row/column names and for perturbation sizes
   ! always allocate this in case it is size zero ... (we use size(p%dx) for many calculations)
   CALL AllocAry(p%dx,                 nx, 'p%dx',         ErrStat2, ErrMsg2); call SetErrStat(ErrStat2, ErrMsg2, ErrStat, ErrMsg, RoutineName)
   if (nx==0) return
   
   CALL AllocAry(InitOut%LinNames_x,   nx, 'LinNames_x',   ErrStat2, ErrMsg2); CALL SetErrStat(ErrStat2, ErrMsg2, ErrStat, ErrMsg, RoutineName)
   CALL AllocAry(InitOut%RotFrame_x,   nx, 'RotFrame_x',   ErrStat2, ErrMsg2); CALL SetErrStat(ErrStat2, ErrMsg2, ErrStat, ErrMsg, RoutineName)
   CALL AllocAry(InitOut%DerivOrder_x, nx, 'DerivOrder_x', ErrStat2, ErrMsg2); CALL SetErrStat(ErrStat2, ErrMsg2, ErrStat, ErrMsg, RoutineName)
   if (ErrStat >= AbortErrLev) return
   
      ! All DBEMT continuous states are order = 2; UA states are order 1
   
   ! set default perturbation sizes: p%dx
   p%dx = 2.0_R8Ki * D2R_D 
   
      ! set linearization output names:
   nx1 = p%BEMT%DBEMT%lin_nx/2
   if (nx1>0) then
      InitOut%DerivOrder_x(1:p%BEMT%DBEMT%lin_nx) = 2
      InitOut%RotFrame_x(  1:p%BEMT%DBEMT%lin_nx) = .true.
   
      k = 1
      do j=1,p%NumBlades ! size(x%BEMT%DBEMT%element,2)
         do i=1,p%NumBlNds ! size(x%BEMT%DBEMT%element,1)
            NodeTxt = 'blade '//trim(num2lstr(j))//', node '//trim(num2lstr(i))
            InitOut%LinNames_x(k) = 'vind (axial) at '//trim(NodeTxt)//', m/s'
            k = k + 1
            
            InitOut%LinNames_x(k) = 'vind (tangential) at '//trim(NodeTxt)//', m/s'
            k = k + 1
         end do
      end do
   
      do i=1,nx1
         InitOut%LinNames_x(i+nx1) = 'First time derivative of '//trim(InitOut%LinNames_x(i))//'/s'
         InitOut%RotFrame_x(i+nx1) = InitOut%RotFrame_x(i)
      end do
   end if
   
   if (p%BEMT%UA%lin_nx>0) then
      InitOut%DerivOrder_x(1+p%BEMT%DBEMT%lin_nx:nx) = 1
      InitOut%RotFrame_x(  1+p%BEMT%DBEMT%lin_nx:nx) = .true.
   
      k = 1 + p%BEMT%DBEMT%lin_nx
      do j=1,p%NumBlades ! size(x%BEMT%DBEMT%element,2)
         do i=1,p%NumBlNds ! size(x%BEMT%DBEMT%element,1)
            NodeTxt = 'blade '//trim(num2lstr(j))//', node '//trim(num2lstr(i))
            if (p%BEMT%UA%UAMod/=UA_OYE) then
            
               InitOut%LinNames_x(k) = 'x1 '//trim(NodeTxt)//', rad'
               k = k + 1

               InitOut%LinNames_x(k) = 'x2 '//trim(NodeTxt)//', rad'
               k = k + 1
               
               InitOut%LinNames_x(k) = 'x3 '//trim(NodeTxt)//', -'
               k = k + 1
            endif
            
            InitOut%LinNames_x(k) = 'x4 '//trim(NodeTxt)//', -'
            p%dx(k) = 0.001 ! x4 is a number between 0 and 1, so we need this to be small
            k = k + 1
         end do
      end do
      
   end if
   
END SUBROUTINE Init_Jacobian_x
!----------------------------------------------------------------------------------------------------------------------------------
!> This routine initializes the array that maps rows/columns of the Jacobian to specific mesh fields.
!! Do not change the order of this packing without changing corresponding parts of AD linearization !
SUBROUTINE Init_Jacobian( InputFileData, p, p_AD, u, y, m, InitOut, ErrStat, ErrMsg)

   type(RotInputFile)                , intent(in   ) :: InputFileData         !< input file data (for default blade perturbation)
   TYPE(RotParameterType)            , INTENT(INOUT) :: p                     !< parameters
   TYPE(AD_ParameterType)            , INTENT(INOUT) :: p_AD                  !< parameters
   TYPE(RotInputType)                , INTENT(IN   ) :: u                     !< inputs
   TYPE(RotOutputType)               , INTENT(IN   ) :: y                     !< outputs
   TYPE(RotMiscVarType)              , INTENT(IN   ) :: m                     !< miscellaneous variable
   TYPE(RotInitOutputType)           , INTENT(INOUT) :: InitOut               !< Initialization output data (for Jacobian row/column names)
   
   INTEGER(IntKi)                    , INTENT(  OUT) :: ErrStat               !< Error status of the operation
   CHARACTER(*)                      , INTENT(  OUT) :: ErrMsg                !< Error message if ErrStat /= ErrID_None
   
   INTEGER(IntKi)                                    :: ErrStat2
   CHARACTER(ErrMsgLen)                              :: ErrMsg2
   CHARACTER(*), PARAMETER                           :: RoutineName = 'Init_Jacobian'
   
   
   ErrStat = ErrID_None
   ErrMsg  = ""
  
!FIXME: add logic to check that p%NumBlades is not greater than MaxBl.  Cannot linearize if that is true. 
   call Init_Jacobian_y( p, y, InitOut, ErrStat, ErrMsg)
   
      ! these matrices will be needed for linearization with frozen wake feature
   if (p%FrozenWake) then
      call AllocAry(m%BEMT%AxInd_op,p%NumBlNds,p%numBlades,'m%BEMT%AxInd_op', ErrStat2,ErrMsg2); call SetErrStat(ErrStat2,ErrMsg2,ErrStat,ErrMsg,RoutineName)
      call AllocAry(m%BEMT%TnInd_op,p%NumBlNds,p%numBlades,'m%BEMT%TnInd_op', ErrStat2,ErrMsg2); call SetErrStat(ErrStat2,ErrMsg2,ErrStat,ErrMsg,RoutineName)
   end if
   
   call Init_Jacobian_u( InputFileData, p, u, InitOut, ErrStat2, ErrMsg2); call SetErrStat(ErrStat2, ErrMsg2, ErrStat, ErrMsg, RoutineName)

   call Init_Jacobian_x( p, InitOut, ErrStat2, ErrMsg2); call SetErrStat(ErrStat2, ErrMsg2, ErrStat, ErrMsg, RoutineName)

END SUBROUTINE Init_Jacobian
!----------------------------------------------------------------------------------------------------------------------------------
!> This routine perturbs the nth element of the u array (and mesh/field it corresponds to)
!! Do not change this without making sure subroutine aerodyn::init_jacobian is consistant with this routine!
SUBROUTINE Perturb_u( p, n, perturb_sign, u, du )

   TYPE(RotParameterType)              , INTENT(IN   ) :: p                      !< parameters
   INTEGER( IntKi )                    , INTENT(IN   ) :: n                      !< number of array element to use 
   INTEGER( IntKi )                    , INTENT(IN   ) :: perturb_sign           !< +1 or -1 (value to multiply perturbation by; positive or negative difference)
   TYPE(RotInputType)                  , INTENT(INOUT) :: u                      !< perturbed AD inputs
   REAL( R8Ki )                        , INTENT(  OUT) :: du                     !< amount that specific input was perturbed
   

   ! local variables
   INTEGER                                             :: fieldIndx
   INTEGER                                             :: node
      
   fieldIndx = p%Jac_u_indx(n,2) 
   node      = p%Jac_u_indx(n,3) 
   
   du = p%du(  p%Jac_u_indx(n,1) )
   
      ! determine which mesh we're trying to perturb and perturb the input:
   SELECT CASE( p%Jac_u_indx(n,1) )
      
   CASE ( 1) !Module/Mesh/Field: u%TowerMotion%TranslationDisp = 1;
      u%TowerMotion%TranslationDisp( fieldIndx,node) = u%TowerMotion%TranslationDisp( fieldIndx,node) + du * perturb_sign
   CASE ( 2) !Module/Mesh/Field: u%TowerMotion%Orientation = 2;
      CALL PerturbOrientationMatrix( u%TowerMotion%Orientation(:,:,node), du * perturb_sign, fieldIndx, UseSmlAngle=.true. )
   CASE ( 3) !Module/Mesh/Field: u%TowerMotion%TranslationVel = 3;
      u%TowerMotion%TranslationVel( fieldIndx,node ) = u%TowerMotion%TranslationVel( fieldIndx,node) + du * perturb_sign
      
   CASE ( 4) !Module/Mesh/Field: u%HubMotion%TranslationDisp = 4;
      u%HubMotion%TranslationDisp(fieldIndx,node) = u%HubMotion%TranslationDisp(fieldIndx,node) + du * perturb_sign
   CASE ( 5) !Module/Mesh/Field: u%HubMotion%Orientation = 5;
      CALL PerturbOrientationMatrix( u%HubMotion%Orientation(:,:,node), du * perturb_sign, fieldIndx )
   CASE ( 6) !Module/Mesh/Field: u%HubMotion%RotationVel = 6;
      u%HubMotion%RotationVel(fieldIndx,node) = u%HubMotion%RotationVel(fieldIndx,node) + du * perturb_sign
   
   CASE ( 7) !Module/Mesh/Field: u%BladeRootMotion(1)%Orientation = 7;
      CALL PerturbOrientationMatrix( u%BladeRootMotion(1)%Orientation(:,:,node), du * perturb_sign, fieldIndx )

   CASE ( 8) !Module/Mesh/Field: u%BladeRootMotion(2)%Orientation = 8;
      CALL PerturbOrientationMatrix( u%BladeRootMotion(2)%Orientation(:,:,node), du * perturb_sign, fieldIndx )
      
   CASE ( 9) !Module/Mesh/Field: u%BladeRootMotion(3)%Orientation = 9;
      CALL PerturbOrientationMatrix( u%BladeRootMotion(3)%Orientation(:,:,node), du * perturb_sign, fieldIndx )
      
   CASE (10) !Module/Mesh/Field: u%BladeMotion(1)%TranslationDisp = 10;
      u%BladeMotion(1)%TranslationDisp(fieldIndx,node) = u%BladeMotion(1)%TranslationDisp(fieldIndx,node) + du * perturb_sign
   CASE (11) !Module/Mesh/Field: u%BladeMotion(1)%Orientation = 11;
      CALL PerturbOrientationMatrix( u%BladeMotion(1)%Orientation(:,:,node), du * perturb_sign, fieldIndx )
   CASE (12) !Module/Mesh/Field: u%BladeMotion(1)%TranslationVel = 12;
      u%BladeMotion(1)%TranslationVel(fieldIndx,node) = u%BladeMotion(1)%TranslationVel(fieldIndx,node) + du * perturb_sign
   CASE (13) !Module/Mesh/Field: u%BladeMotion(1)%RotationVel = 13;
      u%BladeMotion(1)%RotationVel(fieldIndx,node) = u%BladeMotion(1)%RotationVel(fieldIndx,node) + du * perturb_sign
   CASE (14) !Module/Mesh/Field: u%BladeMotion(1)%TranslationAcc = 14;
      u%BladeMotion(1)%TranslationAcc(fieldIndx,node) = u%BladeMotion(1)%TranslationAcc(fieldIndx,node) + du * perturb_sign
      
   CASE (15) !Module/Mesh/Field: u%BladeMotion(2)%TranslationDisp = 15;
      u%BladeMotion(2)%TranslationDisp( fieldIndx,node) = u%BladeMotion(2)%TranslationDisp( fieldIndx,node) + du * perturb_sign
   CASE (16) !Module/Mesh/Field: u%BladeMotion(2)%Orientation = 16;
      CALL PerturbOrientationMatrix( u%BladeMotion(2)%Orientation(:,:,node), du * perturb_sign, fieldIndx )
   CASE (17) !Module/Mesh/Field: u%BladeMotion(2)%TranslationVel = 17;
      u%BladeMotion(2)%TranslationVel(fieldIndx,node) = u%BladeMotion(2)%TranslationVel(fieldIndx,node) + du * perturb_sign
   CASE (18) !Module/Mesh/Field: u%BladeMotion(2)%RotationVel = 18;
      u%BladeMotion(2)%RotationVel(fieldIndx,node) = u%BladeMotion(2)%RotationVel(fieldIndx,node) + du * perturb_sign
   CASE (19) !Module/Mesh/Field: u%BladeMotion(2)%TranslationAcc = 19;
      u%BladeMotion(2)%TranslationAcc(fieldIndx,node) = u%BladeMotion(2)%TranslationAcc(fieldIndx,node) + du * perturb_sign
      
   CASE (20) !Module/Mesh/Field: u%BladeMotion(3)%TranslationDisp = 20;
      u%BladeMotion(3)%TranslationDisp( fieldIndx,node) = u%BladeMotion(3)%TranslationDisp( fieldIndx,node) + du * perturb_sign
   CASE (21) !Module/Mesh/Field: u%BladeMotion(3)%Orientation = 21;
      CALL PerturbOrientationMatrix( u%BladeMotion(3)%Orientation(:,:,node), du * perturb_sign, fieldIndx )
   CASE (22) !Module/Mesh/Field: u%BladeMotion(3)%TranslationVel = 22;
      u%BladeMotion(3)%TranslationVel(fieldIndx,node) = u%BladeMotion(3)%TranslationVel(fieldIndx,node) + du * perturb_sign
   CASE (23) !Module/Mesh/Field: u%BladeMotion(3)%RotationVel = 23;
      u%BladeMotion(3)%RotationVel(fieldIndx,node) = u%BladeMotion(3)%RotationVel(fieldIndx,node) + du * perturb_sign
   CASE (24) !Module/Mesh/Field: u%BladeMotion(3)%TranslationAcc = 24;
      u%BladeMotion(3)%TranslationAcc(fieldIndx,node) = u%BladeMotion(3)%TranslationAcc(fieldIndx,node) + du * perturb_sign

   CASE (25) !Module/Mesh/Field: u%InflowOnBlade(:,:,1) = 25;
      u%InflowOnBlade(fieldIndx,node,1) = u%InflowOnBlade(fieldIndx,node,1) + du * perturb_sign
   CASE (26) !Module/Mesh/Field: u%InflowOnBlade(:,:,2) = 26;
      u%InflowOnBlade(fieldIndx,node,2) = u%InflowOnBlade(fieldIndx,node,2) + du * perturb_sign
   CASE (27) !Module/Mesh/Field: u%InflowOnBlade(:,:,3) = 27;
      u%InflowOnBlade(fieldIndx,node,3) = u%InflowOnBlade(fieldIndx,node,3) + du * perturb_sign
      
   CASE (28) !Module/Mesh/Field: u%InflowOnTower(:,:)   = 28;
      u%InflowOnTower(fieldIndx,node) = u%InflowOnTower(fieldIndx,node) + du * perturb_sign
   CASE (29) !Module/Mesh/Field: u%UserProp(:,1)   = 29; 
      u%UserProp(node,1) = u%UserProp(node,1) + du * perturb_sign
   CASE (30) !Module/Mesh/Field: u%UserProp(:,2)   = 30; 
      u%UserProp(node,2) = u%UserProp(node,2) + du * perturb_sign
   CASE (31) !Module/Mesh/Field: u%UserProp(:,3)   = 31; 
      u%UserProp(node,3) = u%UserProp(node,3) + du * perturb_sign
   END SELECT
      
END SUBROUTINE Perturb_u
!----------------------------------------------------------------------------------------------------------------------------------
!> This routine perturbs the nth element of the u array (and mesh/field it corresponds to)
!! Do not change this without making sure subroutine aerodyn::init_jacobian is consistant with this routine!
SUBROUTINE Perturb_x( p, n, perturb_sign, x, dx )

   TYPE(RotParameterType)              , INTENT(IN   ) :: p                      !< parameters
   INTEGER( IntKi )                    , INTENT(IN   ) :: n                      !< number of array element to use 
   INTEGER( IntKi )                    , INTENT(IN   ) :: perturb_sign           !< +1 or -1 (value to multiply perturbation by; positive or negative difference)
   TYPE(RotContinuousStateType)        , INTENT(INOUT) :: x                      !< perturbed AD continuous states
   REAL( R8Ki )                        , INTENT(  OUT) :: dx                     !< amount that specific input was perturbed
   

   ! local variables
   INTEGER(IntKi)    :: Blade             ! loop over blade nodes
   INTEGER(IntKi)    :: BladeNode         ! loop over blades
   INTEGER(IntKi)    :: StateIndex        ! loop over blades


   dx   = p%dx( n )
   
   if (n <= p%BEMT%DBEMT%lin_nx) then

      if (n <= p%BEMT%DBEMT%lin_nx/2) then ! x_p%BEMT%DBEMT%element(i,j)%vind, else x_p%BEMT%DBEMT%element(i,j)%vind_1
         call GetStateIndices( n, size(x%BEMT%DBEMT%element,2), size(x%BEMT%DBEMT%element,1), size(x%BEMT%DBEMT%element(1,1)%vind), Blade, BladeNode, StateIndex )
         x%BEMT%DBEMT%element(BladeNode,Blade)%vind(StateIndex) = x%BEMT%DBEMT%element(BladeNode,Blade)%vind(StateIndex) + dx * perturb_sign
      else
         call GetStateIndices( n - p%BEMT%DBEMT%lin_nx/2, size(x%BEMT%DBEMT%element,2), size(x%BEMT%DBEMT%element,1), size(x%BEMT%DBEMT%element(1,1)%vind_1), Blade, BladeNode, StateIndex )
         x%BEMT%DBEMT%element(BladeNode,Blade)%vind_1(StateIndex) = x%BEMT%DBEMT%element(BladeNode,Blade)%vind_1(StateIndex) + dx * perturb_sign
      endif
   
   else
      !call GetStateIndices( n - p%BEMT%DBEMT%lin_nx, size(x%BEMT%UA%element,2), size(x%BEMT%UA%element,1), size(x%BEMT%UA%element(1,1)%x), Blade, BladeNode, StateIndex )

      if (p%BEMT%UA%UAMod==UA_OYE) then
         call GetStateIndices( n - p%BEMT%DBEMT%lin_nx, size(x%BEMT%UA%element,2), size(x%BEMT%UA%element,1), 1, Blade, BladeNode, StateIndex )
         StateIndex=4 ! Always the 4th one
      else
         call GetStateIndices( n - p%BEMT%DBEMT%lin_nx, size(x%BEMT%UA%element,2), size(x%BEMT%UA%element,1), 4, Blade, BladeNode, StateIndex )
      endif
      x%BEMT%UA%element(BladeNode,Blade)%x(StateIndex) = x%BEMT%UA%element(BladeNode,Blade)%x(StateIndex) + dx * perturb_sign
   
   end if

contains
   subroutine GetStateIndices( Indx, NumberOfBlades, NumberOfElementsPerBlade, NumberOfStatesPerElement, Blade, BladeNode, StateIndex )
   
      integer(IntKi), intent(in   ) :: Indx
      integer(IntKi), intent(in   ) :: NumberOfBlades             !< how many blades (size of array)
      integer(IntKi), intent(in   ) :: NumberOfElementsPerBlade   !< how many nodes per blades (size of array)
      integer(IntKi), intent(in   ) :: NumberOfStatesPerElement   !< how many states at each blade element
      
      integer(IntKi), intent(  out) :: Blade
      integer(IntKi), intent(  out) :: BladeNode
      integer(IntKi), intent(  out) :: StateIndex
      
      integer(IntKi)                :: CheckNum
      

      StateIndex = mod(Indx-1, NumberOfStatesPerElement ) + 1    ! returns a number in [1,NumberOfStatesPerElement]
      
      CheckNum = (Indx - StateIndex)/NumberOfStatesPerElement
      BladeNode = mod(CheckNum, NumberOfElementsPerBlade ) + 1   ! returns a number in [1,NumberOfElementsPerBlade]
      
      Blade = (CheckNum - BladeNode + 1)/NumberOfElementsPerBlade + 1

   end subroutine GetStateIndices
END SUBROUTINE Perturb_x
!----------------------------------------------------------------------------------------------------------------------------------
!> This routine uses values of two output types to compute an array of differences.
!! Do not change this packing without making sure subroutine aerodyn::init_jacobian is consistant with this routine!
SUBROUTINE Compute_dY(p, p_AD, y_p, y_m, delta_p, delta_m, dY)
   
   TYPE(RotParameterType)            , INTENT(IN   ) :: p         !< parameters
   TYPE(AD_ParameterType)            , INTENT(IN   ) :: p_AD      !< parameters
   TYPE(RotOutputType)               , INTENT(IN   ) :: y_p       !< AD outputs at \f$ u + \Delta_p u \f$ or \f$ x + \Delta_p x \f$ (p=plus)
   TYPE(RotOutputType)               , INTENT(IN   ) :: y_m       !< AD outputs at \f$ u - \Delta_m u \f$ or \f$ x - \Delta_m x \f$ (m=minus)   
   REAL(R8Ki)                        , INTENT(IN   ) :: delta_p   !< difference in inputs or states \f$ delta_p = \Delta_p u \f$ or \f$ delta_p = \Delta_p x \f$
   REAL(R8Ki)                        , INTENT(IN   ) :: delta_m   !< difference in inputs or states \f$ delta_m = \Delta_m u \f$ or \f$ delta_m = \Delta_m x \f$
   REAL(R8Ki)                        , INTENT(INOUT) :: dY(:)     !< column of dYdu or dYdx: \f$ \frac{\partial Y}{\partial u_i} = \frac{y_p - y_m}{2 \, \Delta u}\f$ or \f$ \frac{\partial Y}{\partial x_i} = \frac{y_p - y_m}{2 \, \Delta x}\f$
   
      ! local variables:
   INTEGER(IntKi)    :: k              ! loop over blades
   INTEGER(IntKi)    :: indx_first     ! index indicating next value of dY to be filled 

   
   
   indx_first = 1
   call PackLoadMesh_dY(y_p%TowerLoad, y_m%TowerLoad, dY, indx_first)
   
   do k=1,p%NumBlades
      call PackLoadMesh_dY(y_p%BladeLoad(k), y_m%BladeLoad(k), dY, indx_first)
   end do
   
   
   do k=1,p%NumOuts + p%BldNd_TotNumOuts
      dY(k+indx_first-1) = y_p%WriteOutput(k) - y_m%WriteOutput(k)
   end do   
   
   
   dY = dY / (delta_p + delta_m)
   
END SUBROUTINE Compute_dY
!----------------------------------------------------------------------------------------------------------------------------------
!> This routine uses values of two continuous state types to compute an array of differences.
!! Do not change this packing without making sure subroutine aerodyn::init_jacobian is consistant with this routine!
SUBROUTINE Compute_dX(p, x_p, x_m, delta_p, delta_m, dX)
   
   TYPE(RotParameterType)            , INTENT(IN   ) :: p         !< parameters
   TYPE(RotContinuousStateType)      , INTENT(IN   ) :: x_p       !< AD continuous states at \f$ u + \Delta_p u \f$ or \f$ x + \Delta_p x \f$ (p=plus)
   TYPE(RotContinuousStateType)      , INTENT(IN   ) :: x_m       !< AD continuous states at \f$ u - \Delta_m u \f$ or \f$ x - \Delta_m x \f$ (m=minus)
   REAL(R8Ki)                        , INTENT(IN   ) :: delta_p   !< difference in inputs or states \f$ delta_p = \Delta_p u \f$ or \f$ delta_p = \Delta_p x \f$
   REAL(R8Ki)                        , INTENT(IN   ) :: delta_m   !< difference in inputs or states \f$ delta_m = \Delta_m u \f$ or \f$ delta_m = \Delta_m x \f$
   REAL(R8Ki)                        , INTENT(INOUT) :: dX(:)     !< column of dXdu or dXdx: \f$ \frac{\partial Y}{\partial u_i} = \frac{y_p - y_m}{2 \, \Delta u}\f$ or \f$ \frac{\partial Y}{\partial x_i} = \frac{y_p - y_m}{2 \, \Delta x}\f$
   
      ! local variables:
   INTEGER(IntKi)    :: i              ! loop over blade nodes
   INTEGER(IntKi)    :: j              ! loop over blades
   INTEGER(IntKi)    :: indx_first     ! index indicating next value of dY to be filled 

   
   indx_first = 1
   
   if (p%BEMT%DBEMT%lin_nx > 0) then
   
      do j=1,size(x_p%BEMT%DBEMT%element,2) ! number of blades
         do i=1,size(x_p%BEMT%DBEMT%element,1) ! number of nodes per blade
            dX(indx_first:indx_first+1) = x_p%BEMT%DBEMT%element(i,j)%vind - x_m%BEMT%DBEMT%element(i,j)%vind
            indx_first = indx_first + size(x_p%BEMT%DBEMT%element(i,j)%vind) !+= 2
         end do
      end do
   
      do j=1,size(x_p%BEMT%DBEMT%element,2) ! number of blades
         do i=1,size(x_p%BEMT%DBEMT%element,1) ! number of nodes per blade
            dX(indx_first:indx_first+1) = x_p%BEMT%DBEMT%element(i,j)%vind_1 - x_m%BEMT%DBEMT%element(i,j)%vind_1
            indx_first = indx_first + size(x_p%BEMT%DBEMT%element(i,j)%vind_1) !+=2
         end do
      end do
      
   end if
   
   if (p%BEMT%UA%lin_nx>0) then
   
      if (p%BEMT%UA%UAMod==UA_OYE) then
         do j=1,size(x_p%BEMT%UA%element,2) ! number of blades
            do i=1,size(x_p%BEMT%UA%element,1) ! number of nodes per blade
               dX(indx_first) = x_p%BEMT%UA%element(i,j)%x(4) - x_m%BEMT%UA%element(i,j)%x(4)
               indx_first = indx_first + 1 ! = index_first += 4
            end do
         end do
      else
         do j=1,size(x_p%BEMT%UA%element,2) ! number of blades
            do i=1,size(x_p%BEMT%UA%element,1) ! number of nodes per blade
               dX(indx_first:indx_first+3) = x_p%BEMT%UA%element(i,j)%x(1:4) - x_m%BEMT%UA%element(i,j)%x(1:4)
               indx_first = indx_first + 4 ! = index_first += 4
            end do
         end do
      endif

   end if

   dX = dX / (delta_p + delta_m)
   
END SUBROUTINE Compute_dX
!----------------------------------------------------------------------------------------------------------------------------------
END MODULE AeroDyn<|MERGE_RESOLUTION|>--- conflicted
+++ resolved
@@ -1850,15 +1850,6 @@
          m%BEMT_u(indx)%Vx(j,k) = dot_product( tmp, x_hat ) ! normal component (normal to the plane, not chord) of the inflow velocity of the jth node in the kth blade
          m%BEMT_u(indx)%Vy(j,k) = dot_product( tmp, y_hat ) ! tangential component (tangential to the plane, not chord) of the inflow velocity of the jth node in the kth blade
 
-<<<<<<< HEAD
-=======
-         
-         ! inputs for DBEMT (DBEMT_Mod == DBEMT_cont_tauConst)
-         if (allocated(m%BEMT_u(indx)%Vx_elast_dot)) then
-            m%BEMT_u(indx)%Vx_elast_dot(j,k)  = dot_product( u%BladeMotion(k)%TranslationAcc(:,j), x_hat ) ! normal component (normal to the plane, not chord) of the inflow velocity of the jth node in the kth blade
-            m%BEMT_u(indx)%Vy_elast_dot(j,k)  = dot_product( u%BladeMotion(k)%TranslationAcc(:,j), y_hat ) ! tangential component (tangential to the plane, not chord) of the inflow velocity of the jth node in the kth blade
-         end if
->>>>>>> e3f401f8
          ! inputs for CUA (and CDBEMT):
          m%BEMT_u(indx)%omega_z(j,k)       = dot_product( u%BladeMotion(k)%RotationVel(   :,j), m%WithoutSweepPitchTwist(3,:,j,k) ) ! rotation of no-sweep-pitch coordinate system around z of the jth node in the kth blade
          
