--- conflicted
+++ resolved
@@ -1763,15 +1763,10 @@
 
    else  ! Call the FVW sub module
          ! This needs to extract the inputs from the AD data types (mesh) and copy pieces for the FVW module
-<<<<<<< HEAD
-      call SetInputsForFVW(p, u, m, errStat2, errMsg2)
-      if (Failed()) return
-=======
       do i=1,size(u)
          call SetInputsForFVW(p, u(i), i, m, errStat2, errMsg2)
-            call SetErrStat(ErrStat2, ErrMsg2, ErrStat, ErrMsg, RoutineName)
+         if (Failed()) return
       enddo
->>>>>>> b48e0323
          ! Note: the setup is handled above in the SetInputs routine
       call FVW_UpdateStates( t, n, m%FVW_u, utimes, p%FVW, x%FVW, xd%FVW, z%FVW, OtherState%FVW, p%AFI, m%FVW, ErrStat2, ErrMsg2 )
       if (Failed()) return
@@ -1996,13 +1991,8 @@
 
    if (p%Wake_Mod == WakeMod_FVW) then
          ! This needs to extract the inputs from the AD data types (mesh) and copy pieces for the FVW module
-<<<<<<< HEAD
-      call SetInputsForFVW(p, (/u/), m, errStat2, errMsg2)
+      call SetInputsForFVW(p, u, 1, m, errStat2, errMsg2)
       if(Failed()) return
-=======
-      call SetInputsForFVW(p, u, 1, m, errStat2, errMsg2)
-         call SetErrStat(ErrStat2, ErrMsg2, ErrStat, ErrMsg, RoutineName)
->>>>>>> b48e0323
          ! Calculate Outputs at time t
       CALL FVW_CalcOutput( t, m%FVW_u(1), p%FVW, x%FVW, xd%FVW, z%FVW, OtherState%FVW, m%FVW_y, m%FVW, ErrStat2, ErrMsg2 )
       if(Failed()) return
@@ -3608,102 +3598,82 @@
    ErrStat = ErrID_None
    ErrMsg = ""
 
-      do iR =1, size(p%rotors)
-         allocate(thetaBladeNds(p%rotors(iR)%NumBlNds, p%rotors(iR)%NumBlades))
-         ! Get disk average values and orientations
-         ! NOTE: needed because it sets m%V_diskAvg and m%V_dot_x, needed by CalcOutput..
-<<<<<<< HEAD
-         call DiskAvgValues(p%rotors(iR), u(tIndx)%rotors(iR), m%Inflow(tIndx)%RotInflow(iR), m%rotors(iR), x_hat_disk) ! also sets m%V_diskAvg and m%V_dot_x
-
-         ! Compute Orientation similar to BEM, only to have consistent outputs...
-         ! TODO TODO TODO All this below is mostly a calcOutput thing, we should move it somewhere else!
-         !                orientation annulus is only used for Outputs with OLAF, same for pitch and azimuth
-         if (p%rotors(iR)%AeroProjMod==APM_BEM_NoSweepPitchTwist) then
-            call Calculate_MeshOrientation_NoSweepPitchTwist(p%rotors(iR), u(tIndx)%rotors(iR),  m%rotors(iR), thetaBladeNds, m%rotors(iR)%Toe, m%rotors(iR)%Cant, ErrStat=ErrStat2,ErrMsg=ErrMsg2) ! sets m%orientationAnnulus, m%Curve
-
-         elseif (p%rotors(iR)%AeroProjMod==APM_BEM_Polar) then
-            do k=1,p%rotors(iR)%numBlades
-               call Calculate_MeshOrientation_Rel2Hub(u(tIndx)%rotors(iR)%BladeMotion(k), u(tIndx)%rotors(iR)%HubMotion, x_hat_disk, m%rotors(iR)%orientationAnnulus(:,:,:,k))
-               call TwistToeCant_FromLocalPolar(u(tIndx)%rotors(iR)%BladeMotion(k), m%rotors(iR)%orientationAnnulus(:,:,:,k), thetaBladeNds(:,k), m%rotors(iR)%Toe(:,k), m%rotors(iR)%Cant(:,k))
-            enddo
-
-         else if (p%rotors(iR)%AeroProjMod==APM_LiftingLine) then
-            call Calculate_MeshOrientation_LiftingLine      (p%rotors(iR),u(tIndx)%rotors(iR), m%rotors(iR), thetaBladeNds, m%rotors(iR)%Toe, m%rotors(iR)%Cant, ErrStat=ErrStat2,ErrMsg=ErrMsg2) ! sets m%orientationAnnulus, m%Curve
-         else
-            call SetErrStat(ErrID_Fatal, 'Aero Projection Method not implemented' ,ErrStat, ErrMsg, RoutineName)
-=======
-         call DiskAvgValues(p%rotors(iR), u%rotors(iR), m%rotors(iR), x_hat_disk) ! also sets m%V_diskAvg and m%V_dot_x
-         if (p%rotors(iR)%AeroProjMod==APM_BEM_NoSweepPitchTwist) then
-            call Calculate_MeshOrientation_NoSweepPitchTwist(p%rotors(iR),u%rotors(iR),  m%rotors(iR), thetaBladeNds,ErrStat=ErrStat2,ErrMsg=ErrMsg2) ! sets m%orientationAnnulus, m%Curve
-         else if (p%rotors(iR)%AeroProjMod==APM_LiftingLine) then
-            call Calculate_MeshOrientation_LiftingLine      (p%rotors(iR),u%rotors(iR), m%rotors(iR), thetaBladeNds,ErrStat=ErrStat2,ErrMsg=ErrMsg2) ! sets m%orientationAnnulus, m%Curve
->>>>>>> b48e0323
+   do iR =1, size(p%rotors)
+      allocate(thetaBladeNds(p%rotors(iR)%NumBlNds, p%rotors(iR)%NumBlades))
+      ! Get disk average values and orientations
+      ! NOTE: needed because it sets m%V_diskAvg and m%V_dot_x, needed by CalcOutput..
+      call DiskAvgValues(p%rotors(iR), u%rotors(iR), m%Inflow(tIndx)%RotInflow(iR), m%rotors(iR), x_hat_disk) ! also sets m%V_diskAvg and m%V_dot_x
+
+      ! Compute Orientation similar to BEM, only to have consistent outputs...
+      ! TODO TODO TODO All this below is mostly a calcOutput thing, we should move it somewhere else!
+      !                orientation annulus is only used for Outputs with OLAF, same for pitch and azimuth
+      if (p%rotors(iR)%AeroProjMod==APM_BEM_NoSweepPitchTwist) then
+         call Calculate_MeshOrientation_NoSweepPitchTwist(p%rotors(iR), u%rotors(iR),  m%rotors(iR), thetaBladeNds, m%rotors(iR)%Toe, m%rotors(iR)%Cant, ErrStat=ErrStat2,ErrMsg=ErrMsg2) ! sets m%orientationAnnulus, m%Curve
+
+      elseif (p%rotors(iR)%AeroProjMod==APM_BEM_Polar) then
+         do k=1,p%rotors(iR)%numBlades
+            call Calculate_MeshOrientation_Rel2Hub(u%rotors(iR)%BladeMotion(k), u%rotors(iR)%HubMotion, x_hat_disk, m%rotors(iR)%orientationAnnulus(:,:,:,k))
+            call TwistToeCant_FromLocalPolar(u%rotors(iR)%BladeMotion(k), m%rotors(iR)%orientationAnnulus(:,:,:,k), thetaBladeNds(:,k), m%rotors(iR)%Toe(:,k), m%rotors(iR)%Cant(:,k))
+         enddo
+
+      else if (p%rotors(iR)%AeroProjMod==APM_LiftingLine) then
+         call Calculate_MeshOrientation_LiftingLine      (p%rotors(iR),u%rotors(iR), m%rotors(iR), thetaBladeNds, m%rotors(iR)%Toe, m%rotors(iR)%Cant, ErrStat=ErrStat2,ErrMsg=ErrMsg2) ! sets m%orientationAnnulus, m%Curve
+      else
+         call SetErrStat(ErrID_Fatal, 'Aero Projection Method not implemented' ,ErrStat, ErrMsg, RoutineName)
+      endif
+      call StorePitchAndAzimuth(p%rotors(iR), u%rotors(iR), m%rotors(iR), ErrStat2, ErrMsg2)
+      call SetErrStat(ErrStat2,ErrMsg2,ErrStat,ErrMsg,RoutineName)
+      if (ErrStat >= AbortErrLev) return
+ 
+         ! Rather than use a meshcopy, we will just copy what we need to the WingsMesh
+         ! NOTE:  MeshCopy requires the source mesh to be INOUT intent
+         ! NOTE2: If we change the WingsMesh to not be identical to the BladeMotion mesh, add the mapping stuff here.
+      do k=1,p%rotors(iR)%NumBlades
+         iW=p%FVW%Bld2Wings(iR,k)
+ 
+         if ( u%rotors(iR)%BladeMotion(k)%nNodes /= m%FVW_u(tIndx)%WingsMesh(iW)%nNodes ) then
+            call SetErrStat(ErrID_Fatal,"WingsMesh contains different number of nodes than the BladeMotion mesh",ErrStat,ErrMsg,RoutineName)
+            return
          endif
-         call StorePitchAndAzimuth(p%rotors(iR), u%rotors(iR), m%rotors(iR), ErrStat2, ErrMsg2)
-         call SetErrStat(ErrStat2,ErrMsg2,ErrStat,ErrMsg,RoutineName)
-         if (ErrStat >= AbortErrLev) return
+         m%FVW%W(iW)%PitchAndTwist(:) = thetaBladeNds(:,k) ! local pitch + twist (aerodyanmic + elastic) angle of the jth node in the kth blade
+         m%FVW_u(tIndx)%WingsMesh(iW)%TranslationDisp   = u%rotors(iR)%BladeMotion(k)%TranslationDisp
+         m%FVW_u(tIndx)%WingsMesh(iW)%Orientation       = u%rotors(iR)%BladeMotion(k)%Orientation
+         m%FVW_u(tIndx)%WingsMesh(iW)%TranslationVel    = u%rotors(iR)%BladeMotion(k)%TranslationVel
+         m%FVW_u(tIndx)%rotors(iR)%HubPosition    = u%rotors(iR)%HubMotion%Position(:,1) + u%rotors(iR)%HubMotion%TranslationDisp(:,1)
+         m%FVW_u(tIndx)%rotors(iR)%HubOrientation = u%rotors(iR)%HubMotion%Orientation(:,:,1)
  
-            ! Rather than use a meshcopy, we will just copy what we need to the WingsMesh
-            ! NOTE:  MeshCopy requires the source mesh to be INOUT intent
-            ! NOTE2: If we change the WingsMesh to not be identical to the BladeMotion mesh, add the mapping stuff here.
-         do k=1,p%rotors(iR)%NumBlades
-            iW=p%FVW%Bld2Wings(iR,k)
+         ! Inputs for dynamic stall (see SetInputsForBEMT)
+         do j=1,p%rotors(iR)%NumBlNds         
+            ! inputs for CUA, section pitch/torsion rate
+            m%FVW_u(tIndx)%W(iW)%omega_z(j) = dot_product( u%rotors(iR)%BladeMotion(k)%RotationVel(   :,j), m%rotors(iR)%orientationAnnulus(3,:,j,k) ) ! rotation of no-sweep-pitch coordinate system around z of the jth node in the kth blade
+         end do !j=nodes
+      enddo ! k blades
+      if (allocated(thetaBladeNds)) deallocate(thetaBladeNds)
+   enddo ! iR, rotors
  
-            if ( u%rotors(iR)%BladeMotion(k)%nNodes /= m%FVW_u(tIndx)%WingsMesh(iW)%nNodes ) then
-               call SetErrStat(ErrID_Fatal,"WingsMesh contains different number of nodes than the BladeMotion mesh",ErrStat,ErrMsg,RoutineName)
-               return
+   if (ALLOCATED(m%FVW_u(tIndx)%V_wind)) then
+      m%FVW_u(tIndx)%V_wind   = m%Inflow(tIndx)%InflowWakeVel
+      ! Applying tower shadow to V_wind based on r_wind positions
+      ! NOTE: m%DisturbedInflow also contains tower shadow and we need it for CalcOutput
+      if (p%FVW%TwrShadowOnWake) then
+         do iR =1, size(p%rotors)
+            if (p%rotors(iR)%TwrPotent /= TwrPotent_none .or. p%rotors(iR)%TwrShadow /= TwrShadow_none) then
+               call TwrInflArray( p%rotors(iR), u%rotors(iR), m%Inflow(tIndx)%RotInflow(iR), m%rotors(iR), m%FVW%r_wind, m%FVW_u(tIndx)%V_wind, ErrStat2, ErrMsg2 )
+               call SetErrStat(ErrStat2,ErrMsg2,ErrStat,ErrMsg,RoutineName)
+               if (ErrStat >= AbortErrLev) return
             endif
-            m%FVW%W(iW)%PitchAndTwist(:) = thetaBladeNds(:,k) ! local pitch + twist (aerodyanmic + elastic) angle of the jth node in the kth blade
-            m%FVW_u(tIndx)%WingsMesh(iW)%TranslationDisp   = u%rotors(iR)%BladeMotion(k)%TranslationDisp
-            m%FVW_u(tIndx)%WingsMesh(iW)%Orientation       = u%rotors(iR)%BladeMotion(k)%Orientation
-            m%FVW_u(tIndx)%WingsMesh(iW)%TranslationVel    = u%rotors(iR)%BladeMotion(k)%TranslationVel
-            m%FVW_u(tIndx)%rotors(iR)%HubPosition    = u%rotors(iR)%HubMotion%Position(:,1) + u%rotors(iR)%HubMotion%TranslationDisp(:,1)
-            m%FVW_u(tIndx)%rotors(iR)%HubOrientation = u%rotors(iR)%HubMotion%Orientation(:,:,1)
- 
-            ! Inputs for dynamic stall (see SetInputsForBEMT)
-            do j=1,p%rotors(iR)%NumBlNds         
-               ! inputs for CUA, section pitch/torsion rate
-               m%FVW_u(tIndx)%W(iW)%omega_z(j) = dot_product( u%rotors(iR)%BladeMotion(k)%RotationVel(   :,j), m%rotors(iR)%orientationAnnulus(3,:,j,k) ) ! rotation of no-sweep-pitch coordinate system around z of the jth node in the kth blade
-            end do !j=nodes
-         enddo ! k blades
-         if (allocated(thetaBladeNds)) deallocate(thetaBladeNds)
-      enddo ! iR, rotors
- 
-      if (ALLOCATED(m%FVW_u(tIndx)%V_wind)) then
-<<<<<<< HEAD
-         m%FVW_u(tIndx)%V_wind   = m%Inflow(tIndx)%InflowWakeVel
-=======
-         m%FVW_u(tIndx)%V_wind   = u%InflowWakeVel
->>>>>>> b48e0323
-         ! Applying tower shadow to V_wind based on r_wind positions
-         ! NOTE: m%DisturbedInflow also contains tower shadow and we need it for CalcOutput
-         if (p%FVW%TwrShadowOnWake) then
-            do iR =1, size(p%rotors)
-               if (p%rotors(iR)%TwrPotent /= TwrPotent_none .or. p%rotors(iR)%TwrShadow /= TwrShadow_none) then
-<<<<<<< HEAD
-                  call TwrInflArray( p%rotors(iR), u(tIndx)%rotors(iR), m%Inflow(tIndx)%RotInflow(iR), m%rotors(iR), m%FVW%r_wind, m%FVW_u(tIndx)%V_wind, ErrStat2, ErrMsg2 )
-=======
-                  call TwrInflArray( p%rotors(iR), u%rotors(iR), m%rotors(iR), m%FVW%r_wind, m%FVW_u(tIndx)%V_wind, ErrStat2, ErrMsg2 )
->>>>>>> b48e0323
-                  call SetErrStat(ErrStat2,ErrMsg2,ErrStat,ErrMsg,RoutineName)
-                  if (ErrStat >= AbortErrLev) return
-               endif
-            enddo
-         end if
-      endif
-      do iR =1, size(p%rotors)
-         ! Disturbed inflow for UA on Lifting line Mesh Points
-<<<<<<< HEAD
-         call SetDisturbedInflow(p%rotors(iR), p, u(tIndx)%rotors(iR), m%Inflow(tIndx)%RotInflow(iR), m%rotors(iR), errStat2, errMsg2)
-=======
-         call SetDisturbedInflow(p%rotors(iR), p, u%rotors(iR), m%rotors(iR), errStat2, errMsg2)
->>>>>>> b48e0323
-         call SetErrStat(ErrStat2,ErrMsg2,ErrStat,ErrMsg,RoutineName)
-         do k=1,p%rotors(iR)%NumBlades
-            iW=p%FVW%Bld2Wings(iR,k)
-            m%FVW_u(tIndx)%W(iW)%Vwnd_LL(1:3,:) = m%rotors(iR)%DisturbedInflow(1:3,:,k)
          enddo
+      end if
+   endif
+   do iR =1, size(p%rotors)
+      ! Disturbed inflow for UA on Lifting line Mesh Points
+      call SetDisturbedInflow(p%rotors(iR), p, u%rotors(iR), m%Inflow(tIndx)%RotInflow(iR), m%rotors(iR), errStat2, errMsg2)
+      call SetErrStat(ErrStat2,ErrMsg2,ErrStat,ErrMsg,RoutineName)
+      do k=1,p%rotors(iR)%NumBlades
+         iW=p%FVW%Bld2Wings(iR,k)
+         m%FVW_u(tIndx)%W(iW)%Vwnd_LL(1:3,:) = m%rotors(iR)%DisturbedInflow(1:3,:,k)
       enddo
+   enddo
 
 end subroutine SetInputsForFVW
 !----------------------------------------------------------------------------------------------------------------------------------
