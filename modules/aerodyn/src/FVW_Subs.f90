--- conflicted
+++ resolved
@@ -961,11 +961,7 @@
 
    ! --- Packing control points
    nCPs = g%nx * g%ny * g%nz
-<<<<<<< HEAD
-   allocate(CPs(3, nCPs))
-=======
    allocate(CPs(3, nCPs), stat=ErrStat)
->>>>>>> e704818d
    iHeadP=1
    dx = (g%xEnd- g%xStart)/max(g%nx-1,1)
    dy = (g%yEnd- g%yStart)/max(g%ny-1,1)
@@ -983,11 +979,7 @@
    enddo ! Loop on z
 
    ! --- Packing Uind points
-<<<<<<< HEAD
-   allocate(Uind(3, nCPs)); Uind=0.0_ReKi
-=======
    allocate(Uind(3, nCPs), stat=ErrStat); Uind=0.0_ReKi
->>>>>>> e704818d
    iHeadP=1
    call FlattenValues(g%uGrid, Uind, iHeadP); ! NOTE: Uind contains uGrid now (Uwnd)
 
@@ -1001,13 +993,8 @@
    iHeadP=1
    call DeflateValues(Uind, g%uGrid, iHeadP)
 
-<<<<<<< HEAD
-   deallocate(CPs)
-   deallocate(Uind)
-=======
    deallocate(CPs , stat=ErrStat)
    deallocate(Uind, stat=ErrStat)
->>>>>>> e704818d
 
 end subroutine InducedVelocitiesAll_OnGrid
 
