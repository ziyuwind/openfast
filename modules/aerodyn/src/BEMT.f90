!**********************************************************************************************************************************
! LICENSING
! Copyright (C) 2015-2016  National Renewable Energy Laboratory
! Copyright (C) 2016-2017  Envision Energy USA, LTD
!
!    This file is part of AeroDyn.
!
! Licensed under the Apache License, Version 2.0 (the "License");
! you may not use this file except in compliance with the License.
! You may obtain a copy of the License at
!
!     http://www.apache.org/licenses/LICENSE-2.0
!
! Unless required by applicable law or agreed to in writing, software
! distributed under the License is distributed on an "AS IS" BASIS,
! WITHOUT WARRANTIES OR CONDITIONS OF ANY KIND, either express or implied.
! See the License for the specific language governing permissions and
! limitations under the License.
!
!**********************************************************************************************************************************
module BEMT
    
   use NWTC_Library
   
   use BEMT_Types
   use BEMTUncoupled
   use DBEMT
   
   use UnsteadyAero
   !USE AeroDyn_Types
   use AirfoilInfo
   

   implicit none
         
   
   private
   
   type(ProgDesc), parameter  :: BEMT_Ver = ProgDesc( 'BEM', '', '' )
   character(*),   parameter  :: BEMT_Nickname = 'BEM'
      
   
   ! ..... Public Subroutines ...................................................................................................

   public :: BEMT_Init                           ! Initialization routine
   public :: BEMT_End                            ! Ending routine (includes clean up)

   public :: BEMT_UpdateStates                   ! Loose coupling routine for solving for constraint states, integrating
                                                 !   continuous states, and updating discrete states
   public :: BEMT_CalcOutput                     ! Routine for computing outputs

   public :: BEMT_CalcConstrStateResidual        ! Tight coupling routine for returning the constraint state residual
   public :: BEMT_CalcContStateDeriv             ! Tight coupling routine for computing derivatives of continuous states
   public :: BEMT_UpdateDiscState                ! Tight coupling routine for updating discrete states
   
   public :: BEMT_ReInit
   ! routines for linearization
   public :: Get_phi_perturbations
   public :: ComputeFrozenWake
   public :: CheckLinearizationInput
   public :: UpdatePhi
   
   contains


    
!----------------------------------------------------------------------------------------------------------------------------------   
real(ReKi) function ComputePhiWithInduction( Vx, Vy, a, aprime )
! This routine is used to compute the inflow angle, phi, from the local velocities and the induction factors.
!..................................................................................................................................
   real(ReKi),                    intent(in   )  :: Vx          ! Local velocity component along the thrust direction
   real(ReKi),                    intent(in   )  :: Vy          ! Local velocity component along the rotor plane-of-rotation direction
   real(ReKi),                    intent(in   )  :: a           ! Axial induction factor
   real(ReKi),                    intent(in   )  :: aprime      ! Tangential induction factor
   
   real(ReKi)                                    :: x
   real(ReKi)                                    :: y
      
   x = Vx*(1.0_ReKi-a)
   y = Vy*(1.0_ReKi + aprime)
   
   if ( EqualRealNos(y, 0.0_ReKi) .AND. EqualRealNos(x, 0.0_ReKi) ) then
      ComputePhiWithInduction = 0.0_ReKi
   else
      ComputePhiWithInduction  = atan2( x , y )
   end if
   
   
end function ComputePhiWithInduction
 
!----------------------------------------------------------------------------------------------------------------------------------   
subroutine BEMT_Set_UA_InitData( InitInp, interval, Init_UA_Data, errStat, errMsg )
! This routine is called from BEMT_Init.
! The parameters are set here and not changed during the simulation.
!..................................................................................................................................
   type(BEMT_InitInputType),       intent(in   )  :: InitInp     ! Input data for initialization routine
   real(DbKi),                     intent(in   )  :: interval    ! time interval  
   type(UA_InitInputType),         intent(  out)  :: Init_UA_Data           ! Parameters
   integer(IntKi),                 intent(  out)  :: errStat     ! Error status of the operation
   character(*),                   intent(  out)  :: errMsg      ! Error message if ErrStat /= ErrID_None

   integer                                        :: i,j
   integer(intKi)                                 :: ErrStat2           ! temporary Error status
   
      ! Set up initialization data
   
   Allocate(Init_UA_Data%c(InitInp%numBladeNodes,InitInp%numBlades), STAT = errStat2)
   if (ErrStat2 /= 0) then
      ErrStat = ErrID_Fatal
      ErrMsg = "BEMT_Set_UA_InitData:Error allocating Init_UA_Data%c."
      return
   else
      ErrStat = ErrID_None
      ErrMsg = ""
   end if
   
   do j = 1,InitInp%numBlades
      do i = 1,InitInp%numBladeNodes
         Init_UA_Data%c(i,j)      = InitInp%chord(i,j)
      end do
   end do
   
      ! TODO:: Fully implement these initialization inputs
   
   Init_UA_Data%dt              = interval          
   Init_UA_Data%OutRootName     = ''
               
   Init_UA_Data%numBlades       = InitInp%numBlades 
   Init_UA_Data%nNodesPerBlade  = InitInp%numBladeNodes
                                  
   Init_UA_Data%NumOuts         = 0
   Init_UA_Data%UAMod           = InitInp%UAMod  
   Init_UA_Data%Flookup         = InitInp%Flookup
   Init_UA_Data%a_s             = InitInp%a_s ! m/s  
   
end subroutine BEMT_Set_UA_InitData

   
!----------------------------------------------------------------------------------------------------------------------------------   
subroutine BEMT_SetParameters( InitInp, p, errStat, errMsg )
! This routine is called from BEMT_Init.
! The parameters are set here and not changed during the simulation.
!..................................................................................................................................
   type(BEMT_InitInputType),       intent(in   )  :: InitInp     ! Input data for initialization routine
   type(BEMT_ParameterType),       intent(  out)  :: p           ! Parameters
   integer(IntKi),                 intent(  out)  :: errStat     ! Error status of the operation
   character(*),                   intent(  out)  :: errMsg      ! Error message if ErrStat /= ErrID_None


      ! Local variables
   integer(IntKi)                                :: errStat2                ! temporary Error status of the operation
   character(*), parameter                       :: RoutineName = 'BEMT_SetParameters'
   integer(IntKi)                                :: i, j

   
      ! Initialize variables for this routine

   errStat = ErrID_None
   errMsg  = ""

   p%numBladeNodes  = InitInp%numBladeNodes 
   p%numBlades      = InitInp%numBlades    
   p%UA_Flag        = InitInp%UA_Flag   
   p%DBEMT_Mod      = InitInp%DBEMT_Mod

   allocate ( p%chord(p%numBladeNodes, p%numBlades), STAT = errStat2 )
   if ( errStat2 /= 0 ) then
      call SetErrStat( ErrID_Fatal, 'Error allocating memory for p%chord.', errStat, errMsg, RoutineName )
      return
   end if 
   
   allocate ( p%zHub(p%numBlades), STAT = errStat2 )
   if ( errStat2 /= 0 ) then
      call SetErrStat( ErrID_Fatal, 'Error allocating memory for p%zHub.', errStat, errMsg, RoutineName )
      return
   end if 
   
   allocate ( p%AFindx(p%numBladeNodes,p%numBlades), STAT = errStat2 )
   if ( errStat2 /= 0 ) then
      call SetErrStat( ErrID_Fatal, 'Error allocating memory for p%AFindx.', errStat, errMsg, RoutineName )
      return
   end if 
   
   allocate ( p%tipLossConst(p%numBladeNodes, p%numBlades), STAT = errStat2 )
   if ( errStat2 /= 0 ) then
      call SetErrStat( ErrID_Fatal, 'Error allocating memory for p%tipLossConst.', errStat, errMsg, RoutineName )
      return
   end if 
   
   allocate ( p%hubLossConst(p%numBladeNodes, p%numBlades), STAT = errStat2 )
   if ( errStat2 /= 0 ) then
      call SetErrStat( ErrID_Fatal, 'Error allocating memory for p%hubLossConst.', errStat, errMsg, RoutineName )
      return
   end if 
   
   allocate ( p%FixedInductions(p%numBladeNodes, p%numBlades), STAT = errStat2 )
   if ( errStat2 /= 0 ) then
      call SetErrStat( ErrID_Fatal, 'Error allocating memory for p%numBladeNodes.', errStat, errMsg, RoutineName )
      return
   end if
   
   p%AFindx = InitInp%AFindx 
   
      ! Compute the tip and hub loss constants using the distances along the blade (provided as input for now) 
   do j=1,p%numBlades
      p%zHub(j) = InitInp%zHub(j)
      do i=1,p%numBladeNodes
         p%chord(i,j)        = InitInp%chord(i,j)
         p%tipLossConst(i,j) = p%numBlades*(InitInp%zTip    (j) - InitInp%zLocal(i,j)) / (2.0*InitInp%zLocal(i,j))
         p%hubLossConst(i,j) = p%numBlades*(InitInp%zLocal(i,j) - InitInp%zHub    (j)) / (2.0*InitInp%zHub    (j))
      end do
   end do
   
   
  !p%DT               = InitInp%DT
   p%airDens          = InitInp%airDens
   p%kinVisc          = InitInp%kinVisc
   p%skewWakeMod      = InitInp%skewWakeMod
   p%yawCorrFactor    = InitInp%yawCorrFactor
   p%useTipLoss       = InitInp%useTipLoss
   p%useHubLoss       = InitInp%useHubLoss
   p%useInduction     = InitInp%useInduction
   p%useTanInd        = InitInp%useTanInd
   p%useAIDrag        = InitInp%useAIDrag
   p%useTIDrag        = InitInp%useTIDrag
   p%numReIterations  = InitInp%numReIterations
   p%maxIndIterations = InitInp%maxIndIterations
   p%aTol             = InitInp%aTol
   
   
   ! setting this condition here so we don't have to do some many EqualRealNos() checks later in the code.
   do j=1,p%numBlades
      do i=1,p%numBladeNodes
         p%FixedInductions(i,j) = ( p%useTiploss .and. EqualRealNos(p%tipLossConst(i,j),0.0_ReKi) ) .or. ( p%useHubloss .and. EqualRealNos(p%hubLossConst(i,j),0.0_ReKi) )
      end do
   end do
   
end subroutine BEMT_SetParameters

!----------------------------------------------------------------------------------------------------------------------------------
subroutine BEMT_InitContraintStates( z, p, errStat, errMsg )
! This routine is called from BEMT_Init.
! The constraint state data is allocated and set to zero.
!..................................................................................................................................

   type(BEMT_ConstraintStateType), intent(  out)  :: z           ! Input data for initialization routine
   type(BEMT_ParameterType),       intent(in   )  :: p           ! Parameters
   integer(IntKi),                 intent(  out)  :: errStat     ! Error status of the operation
   character(*),                   intent(  out)  :: errMsg      ! Error message if ErrStat /= ErrID_None


      ! Local variables
   character(*), parameter                       :: RoutineName = 'BEMT_InitContraintStates'
   integer(IntKi)                                :: errStat2                ! temporary Error status of the operation
   
      ! Initialize variables for this routine

   errStat = ErrID_None
   errMsg  = ""
      
   allocate ( z%phi( p%numBladeNodes, p%numBlades ), STAT = errStat2 )
   if ( errStat2 /= 0 ) then
      call SetErrStat( ErrID_Fatal, 'Error allocating memory for z%phi.', errStat, errMsg, RoutineName )
      return
   end if 
  
end subroutine BEMT_InitContraintStates


!----------------------------------------------------------------------------------------------------------------------------------
subroutine BEMT_InitOtherStates( OtherState, p, errStat, errMsg )
! This routine is called from BEMT_Init.
! The OtherState data is allocated and set to zero.
!..................................................................................................................................

   type(BEMT_OtherStateType),      intent(inout)  :: OtherState  ! OtherState data
   type(BEMT_ParameterType),       intent(in   )  :: p           ! Parameters
   integer(IntKi),                intent(  out)  :: errStat     ! Error status of the operation
   character(*),                  intent(  out)  :: errMsg      ! Error message if ErrStat /= ErrID_None


      ! Local variables
   !character(ErrMsgLen)                          :: errMsg2                 ! temporary Error message if ErrStat /= ErrID_None
   integer(IntKi)                                :: errStat2                ! temporary Error status of the operation
   character(*), parameter                       :: RoutineName = 'BEMT_InitOtherStates'
   
      ! Initialize variables for this routine

   errStat = ErrID_None
   errMsg  = ""
   
      ! We need to set an other state version so that we can change this during execution if the AOA is too large!
   allocate ( OtherState%UA_Flag( p%numBladeNodes, p%numBlades ), STAT = errStat2 )
   if ( errStat2 /= 0 ) then
      call SetErrStat( ErrID_Fatal, 'Error allocating memory for OtherState%UA_Flag.', errStat, errMsg, RoutineName )
      return
   end if 
   
   if (p%UseInduction) then
      
      allocate ( OtherState%ValidPhi( p%numBladeNodes, p%numBlades ), STAT = errStat2 )
      if ( errStat2 /= 0 ) then
         call SetErrStat( ErrID_Fatal, 'Error allocating memory for OtherState%ValidPhi.', errStat, errMsg, RoutineName )
         return
      end if

   end if
   
   ! values of the OtherStates are initialized in BEMT_ReInit()

end subroutine BEMT_InitOtherStates

!----------------------------------------------------------------------------------------------------------------------------------
subroutine BEMT_AllocInput( u, p, errStat, errMsg )
! This routine is called from BEMT_Init.
!  
!  
!..................................................................................................................................

   type(BEMT_InputType),           intent(  out)  :: u           ! Input data
   type(BEMT_ParameterType),       intent(in   )  :: p           ! Parameters
   integer(IntKi),                 intent(  out)  :: errStat     ! Error status of the operation
   character(*),                   intent(  out)  :: errMsg      ! Error message if ErrStat /= ErrID_None


      ! Local variables
   integer(IntKi)                                :: errStat2                ! temporary Error status of the operation
   character(*), parameter                       :: RoutineName = 'BEMT_AllocInput'

      ! Initialize variables for this routine

   errStat = ErrID_None
   errMsg  = ""

   allocate ( u%theta( p%numBladeNodes, p%numBlades ), STAT = errStat2 )
   if ( errStat2 /= 0 ) then
      call SetErrStat( ErrID_Fatal, 'Error allocating memory for u%theta.', errStat, errMsg, RoutineName )
      return
   end if 
   u%theta = 0.0_ReKi
   
   allocate ( u%psi( p%numBlades ), STAT = errStat2 )
   if ( errStat2 /= 0 ) then
      call SetErrStat( ErrID_Fatal, 'Error allocating memory for u%psi.', errStat, errMsg, RoutineName )
      return
   end if 
   u%psi = 0.0_ReKi
   
   allocate ( u%Vx( p%numBladeNodes, p%numBlades ), STAT = errStat2 )
   if ( errStat2 /= 0 ) then
      call SetErrStat( ErrID_Fatal, 'Error allocating memory for u%Vx.', errStat, errMsg, RoutineName )
      return
   end if 
   u%Vx = 0.0_ReKi
   
   allocate ( u%Vy( p%numBladeNodes, p%numBlades ), STAT = errStat2 )
   if ( errStat2 /= 0 ) then
      call SetErrStat( ErrID_Fatal, 'Error allocating memory for u%Vy.', errStat, errMsg, RoutineName )
      return
   end if 
   u%Vy = 0.0_ReKi
 
   if (p%DBEMT_Mod==DBEMT_cont_tauConst) then
      allocate ( u%Vx_elast_dot( p%numBladeNodes, p%numBlades ), STAT = errStat2 )
      if ( errStat2 /= 0 ) then
         call SetErrStat( ErrID_Fatal, 'Error allocating memory for u%Vx_dot.', errStat, errMsg, RoutineName )
         return
      end if 
      u%Vx_elast_dot = 0.0_ReKi
   
      allocate ( u%Vy_elast_dot( p%numBladeNodes, p%numBlades ), STAT = errStat2 )
      if ( errStat2 /= 0 ) then
         call SetErrStat( ErrID_Fatal, 'Error allocating memory for u%Vy_dot.', errStat, errMsg, RoutineName )
         return
      end if 
      u%Vy_elast_dot = 0.0_ReKi
   end if
   
   allocate ( u%omega_z( p%numBladeNodes, p%numBlades ), STAT = errStat2 )
   if ( errStat2 /= 0 ) then
      call SetErrStat( ErrID_Fatal, 'Error allocating memory for u%omega_z.', errStat, errMsg, RoutineName )
      return
   end if 
   u%omega_z = 0.0_ReKi
   
   allocate ( u%rLocal( p%numBladeNodes, p%numBlades ), STAT = errStat2 )
   if ( errStat2 /= 0 ) then
      call SetErrStat( ErrID_Fatal, 'Error allocating memory for u%rLocal.', errStat, errMsg, RoutineName )
      return
   end if 
   u%rLocal = 0.0_ReKi
   
   allocate ( u%UserProp( p%numBladeNodes, p%numBlades ), STAT = errStat2 )
   if ( errStat2 /= 0 ) then
      call SetErrStat( ErrID_Fatal, 'Error allocating memory for u%UserProp.', errStat, errMsg, RoutineName )
      return
   end if 
   u%UserProp = 0.0_ReKi
   
   
   u%omega  = 0.0_ReKi
   
end subroutine BEMT_AllocInput


!----------------------------------------------------------------------------------------------------------------------------------
subroutine BEMT_AllocOutput( y, p, errStat, errMsg )
! This routine is called from BEMT_Init.
!  
!  
!..................................................................................................................................

   type(BEMT_OutputType),         intent(  out)  :: y           ! output data
   type(BEMT_ParameterType),      intent(in   )  :: p           ! Parameters
   integer(IntKi),                intent(  out)  :: errStat     ! Error status of the operation
   character(*),                  intent(  out)  :: errMsg      ! Error message if ErrStat /= ErrID_None


      ! Local variables
   character(ErrMsgLen  )                        :: errMsg2                 ! temporary Error message if ErrStat /= ErrID_None
   integer(IntKi)                                :: errStat2                ! temporary Error status of the operation
   character(*), parameter                       :: RoutineName = 'BEMT_AllocOutput'
   
      ! Initialize variables for this routine

   errStat = ErrID_None
   errMsg  = ""

   call allocAry( y%Vrel, p%numBladeNodes, p%numBlades, 'y%Vrel', errStat2, errMsg2); call setErrStat(errStat2,ErrMsg2,ErrStat,ErrMsg,RoutineName)
   call allocAry( y%phi, p%numBladeNodes, p%numBlades, 'y%phi', errStat2, errMsg2); call setErrStat(errStat2,ErrMsg2,ErrStat,ErrMsg,RoutineName)
   call allocAry( y%chi, p%numBladeNodes, p%numBlades, 'y%chi', errStat2, errMsg2); call setErrStat(errStat2,ErrMsg2,ErrStat,ErrMsg,RoutineName)
   call allocAry( y%Re, p%numBladeNodes, p%numBlades, 'y%Re', errStat2, errMsg2); call setErrStat(errStat2,ErrMsg2,ErrStat,ErrMsg,RoutineName)
   call allocAry( y%axInduction, p%numBladeNodes, p%numBlades, 'y%axInduction', errStat2, errMsg2); call setErrStat(errStat2,ErrMsg2,ErrStat,ErrMsg,RoutineName)
   call allocAry( y%tanInduction, p%numBladeNodes, p%numBlades, 'y%tanInduction', errStat2, errMsg2); call setErrStat(errStat2,ErrMsg2,ErrStat,ErrMsg,RoutineName)
   call allocAry( y%AOA, p%numBladeNodes, p%numBlades, 'y%AOA', errStat2, errMsg2); call setErrStat(errStat2,ErrMsg2,ErrStat,ErrMsg,RoutineName)
   call allocAry( y%Cx, p%numBladeNodes, p%numBlades, 'y%Cx', errStat2, errMsg2); call setErrStat(errStat2,ErrMsg2,ErrStat,ErrMsg,RoutineName)
   call allocAry( y%Cy, p%numBladeNodes, p%numBlades, 'y%Cy', errStat2, errMsg2); call setErrStat(errStat2,ErrMsg2,ErrStat,ErrMsg,RoutineName)
   call allocAry( y%Cm, p%numBladeNodes, p%numBlades, 'y%Cm', errStat2, errMsg2); call setErrStat(errStat2,ErrMsg2,ErrStat,ErrMsg,RoutineName)
   call allocAry( y%Cl, p%numBladeNodes, p%numBlades, 'y%Cl', errStat2, errMsg2); call setErrStat(errStat2,ErrMsg2,ErrStat,ErrMsg,RoutineName)
   call allocAry( y%Cd, p%numBladeNodes, p%numBlades, 'y%Cd', errStat2, errMsg2); call setErrStat(errStat2,ErrMsg2,ErrStat,ErrMsg,RoutineName)
   call allocAry( y%Cpmin, p%numBladeNodes, p%numBlades, 'm%Cpmin', errStat2, errMsg2); call setErrStat(errStat2,ErrMsg2,ErrStat,ErrMsg,RoutineName)

   
   if (ErrStat >= AbortErrLev) RETURN
   
      ! outputs documented in AeroDyn
   y%Vrel = 0.0_ReKi
   y%phi = 0.0_ReKi   
   y%Cx = 0.0_ReKi
   y%Cy = 0.0_ReKi
   y%Cm = 0.0_ReKi

      ! others:
   y%chi = 0.0_ReKi
   y%Re = 0.0_ReKi   
   y%axInduction = 0.0_ReKi   
   y%tanInduction = 0.0_ReKi
   y%AOA = 0.0_ReKi   
   y%Cl = 0.0_ReKi
   y%Cd = 0.0_ReKi
   y%Cpmin = 0.0_ReKi
end subroutine BEMT_AllocOutput


!----------------------------------------------------------------------------------------------------------------------------------
subroutine BEMT_Init( InitInp, u, p, x, xd, z, OtherState, AFInfo, y, misc, Interval, InitOut, ErrStat, ErrMsg )
! This routine is called at the start of the simulation to perform initialization steps.
! The parameters are set here and not changed during the simulation.
! The initial states and initial guess for the input are defined.
!..................................................................................................................................

   type(BEMT_InitInputType),       intent(inout)  :: InitInp     ! Input data for initialization routine; intent out so that we can use MOVE_ALLOC
   type(BEMT_InputType),           intent(  out)  :: u           ! An initial guess for the input; input mesh must be defined
   type(BEMT_ParameterType),       intent(  out)  :: p           ! Parameters
   type(BEMT_ContinuousStateType), intent(  out)  :: x           ! Initial continuous states
   type(BEMT_DiscreteStateType),   intent(  out)  :: xd          ! Initial discrete states
   type(BEMT_ConstraintStateType), intent(  out)  :: z           ! Initial guess of the constraint states
   type(BEMT_OtherStateType),      intent(  out)  :: OtherState  ! Initial other states
   type(BEMT_MiscVarType),         intent(  out)  :: misc        ! Initial misc/optimization variables
   type(AFI_ParameterType),        intent(in   )  :: AFInfo(:)   ! The airfoil parameter data
   type(BEMT_OutputType),          intent(  out)  :: y           ! Initial system outputs (outputs are not calculated;
                                                                 !   only the output mesh is initialized)
   real(DbKi),                     intent(in   )  :: interval    ! Coupling interval in seconds: the rate that
                                                                 !   (1) BEMT_UpdateStates() is called in loose coupling &
                                                                 !   (2) BEMT_UpdateDiscState() is called in tight coupling.
                                                                 !   Input is the suggested time from the glue code;
                                                                 !   Output is the actual coupling interval that will be used
                                                                 !   by the glue code.
   type(BEMT_InitOutputType),      intent(  out)  :: InitOut     ! Output for initialization routine
   integer(IntKi),                 intent(  out)  :: errStat     ! Error status of the operation
   character(*),                   intent(  out)  :: errMsg      ! Error message if ErrStat /= ErrID_None


      ! Local variables
   character(ErrMsgLen)                           :: errMsg2     ! temporary Error message if ErrStat /= ErrID_None
   integer(IntKi)                                 :: errStat2    ! temporary Error status of the operation
   character(*), parameter                        :: RoutineName = 'BEMT_Init'
   type(UA_InitInputType)                         :: Init_UA_Data
   type(UA_InitOutputType)                        :: InitOutData_UA

   type(DBEMT_InitInputType)                      :: InitInp_DBEMT
   type(DBEMT_InitOutputType)                     :: InitOut_DBEMT

#ifdef UA_OUTS
   integer(IntKi)                                 :: i
#endif   
   
      ! Initialize variables for this routine
   errStat = ErrID_None
   errMsg  = ""


      ! Initialize the NWTC Subroutine Library
   call NWTC_Init( EchoLibVer=.FALSE. )

      ! Display the module information
!   call DispNVD( BEMT_Ver )


      !............................................................................................
      ! Define parameters here
      !............................................................................................
       
   call BEMT_SetParameters( InitInp, p, errStat, errMsg )
   if (errStat >= AbortErrLev) return
   p%DT = interval
      !............................................................................................
      ! Define states here
      !............................................................................................
   
   
      ! initialize the constraint states
   call BEMT_InitContraintStates( z, p, errStat2, errMsg2 )     ! initialize the constraint states
      call SetErrStat( errStat2, errMsg2, errStat, errMsg, RoutineName )
      if (errStat >= AbortErrLev) return
   
      ! initialize the continuous states in DBEMT and/or UA
      
      ! Initialize other states
   call BEMT_InitOtherStates( OtherState, p,  errStat, errMsg )    ! initialize the other states
   if (errStat >= AbortErrLev) return

   if ( p%DBEMT_Mod /= DBEMT_none ) then
      InitInp_DBEMT%DBEMT_Mod  = p%DBEMT_Mod
      InitInp_DBEMT%numBlades  = p%numBlades 
      InitInp_DBEMT%numNodes   = p%numBladeNodes
      InitInp_DBEMT%tau1_const = InitInp%tau1_const

      allocate(misc%u_DBEMT(2),stat=errStat2)
         if (errStat2 /= 0) then
            call SetErrStat(ErrID_Fatal,"Error allocating u_DBEMT",errStat,errMsg,RoutineName)
            return
         end if
      
      if (allocated(InitInp%rlocal)) then
         call MOVE_ALLOC( InitInp%rlocal, InitInp_DBEMT%rlocal )
      else   
         ! If not allocated we have a problem!  Issue an error and return
         call SetErrStat( ErrID_FATAL, " An InitInp%rlocal array has not been allocated and is required for DBEMT_Mod /= 0.", errStat, errMsg, RoutineName )
      end if
      if (errStat>=AbortErrLev) return
      
      call DBEMT_Init(InitInp_DBEMT, misc%u_DBEMT(1), p%DBEMT, x%DBEMT, OtherState%DBEMT, misc%DBEMT, interval, InitOut_DBEMT, errStat2, errMsg2)
         call SetErrStat( errStat2, errMsg2, errStat, errMsg, RoutineName )
         if (errStat >= AbortErrLev) return

      call MOVE_ALLOC( InitInp_DBEMT%rlocal, InitInp%rlocal )
      
      call DBEMT_CopyInput(misc%u_DBEMT(1),misc%u_DBEMT(2), MESH_NEWCOPY, ErrStat2, ErrMsg2)
         call SetErrStat( errStat2, errMsg2, errStat, errMsg, RoutineName )
   else
      p%DBEMT%lin_nx = 0
   end if
      
   
      ! in calcOutput, we will use the UA inputs for output calculations, so we must allocate them regardless of UA_Flag:
   allocate(misc%u_UA( p%numBladeNodes, p%numBlades, 2), stat=errStat2)
      if (errStat2 /= 0) then
         call SetErrStat(ErrID_Fatal,"Error allocating u_UA",errStat,errMsg,RoutineName)
         call cleanup()
         return
      end if
   
   if ( p%UA_Flag ) then
      call BEMT_Set_UA_InitData( InitInp, interval, Init_UA_Data, errStat2, errMsg2 )
         call SetErrStat( errStat2, errMsg2, errStat, errMsg, RoutineName )
         if (errStat >= AbortErrLev) then
            call cleanup()
            return
         end if
      
      call UA_Init( Init_UA_Data, misc%u_UA(1,1,1), p%UA, x%UA, xd%UA, OtherState%UA, misc%y_UA, misc%UA, interval, InitOutData_UA, errStat2, errMsg2 )       
         call SetErrStat( errStat2, errMsg2, errStat, errMsg, RoutineName )
         if (errStat >= AbortErrLev) then
            call cleanup()
            return
         end if
         
      ! note: we check the validity of using UA in BEMT_ReInit()
         
#     ifdef UA_OUTS   
         !CALL GetNewUnit( UnUAOuts, ErrStat, ErrMsg )
         !IF ( ErrStat /= ErrID_None ) RETURN

         CALL OpenFOutFile ( 69, 'Debug.UA.out', errStat, errMsg )
               IF (ErrStat >= AbortErrLev) RETURN

   
            ! Heading:
         WRITE (69,'(/,A)')  'This output information was generated by '//TRIM( GetNVD(BEMT_Ver) )// &
                               ' on '//CurDate()//' at '//CurTime()//'.'
         WRITE (69,'(:,A20)', ADVANCE='no' ) 'Time'
         do i=1,size(InitOutData_UA%WriteOutputHdr)
            WRITE (69,'(:,A20)', ADVANCE='no' )  trim(InitOutData_UA%WriteOutputHdr(i))
         end do  
         write (69,'(A)')    ' '
   
         WRITE (69,'(:,A20)', ADVANCE='no' ) '(s)'
         do i=1,size(InitOutData_UA%WriteOutputUnt)
            WRITE (69,'(:,A20)', ADVANCE='no' )  trim(InitOutData_UA%WriteOutputUnt(i))
         end do  
         write (69,'(A)')    ' '   
#     endif
   else
      p%UA%lin_nx = 0
   end if ! unsteady aero is used
   
   
      !............................................................................................
      ! Define initial guess for the system inputs here:
      !............................................................................................

         ! allocate all the arrays that store data in the input type:
   call BEMT_AllocInput( u, p, errStat2, errMsg2 )      
      call SetErrStat( errStat2, errMsg2, errStat, errMsg, RoutineName )
      if (errStat >= AbortErrLev) then
         call cleanup()
         return
      end if


   call BEMT_AllocOutput(y, p, errStat2, errMsg2) !u is sent so we can create sibling meshes
      call SetErrStat( errStat2, errMsg2, errStat, errMsg, RoutineName )
      if (errStat >= AbortErrLev) then
         call cleanup()
         return
      end if
   

   InitOut%Version = BEMT_Ver
   
 
   call AllocAry(misc%AxInduction, p%numBladeNodes,p%numBlades,'misc%AxInduction',  errStat2,errMsg2); call SetErrStat(errStat2,errMsg2,errStat,errMsg,RoutineName)
   call AllocAry(misc%TanInduction,p%numBladeNodes,p%numBlades,'misc%TanInduction', errStat2,errMsg2); call SetErrStat(errStat2,errMsg2,errStat,errMsg,RoutineName)
   call AllocAry(misc%Rtip,p%numBlades,'misc%Rtip', errStat2,errMsg2); call SetErrStat(errStat2,errMsg2,errStat,errMsg,RoutineName)
<<<<<<< HEAD
   call AllocAry(misc%phi,p%numBladeNodes,p%numBlades,'misc%phi', errStat2,errMsg2); call SetErrStat(errStat2,errMsg2,errStat,errMsg,RoutineName)
   call AllocAry(misc%chi,p%numBladeNodes,p%numBlades,'misc%chi', errStat2,errMsg2); call SetErrStat(errStat2,errMsg2,errStat,errMsg,RoutineName)
   call AllocAry(misc%ValidPhi,p%numBladeNodes,p%numBlades,'misc%ValidPhi', errStat2,errMsg2); call SetErrStat(errStat2,errMsg2,errStat,errMsg,RoutineName)
   
      if (errStat >= AbortErrLev) then
         call cleanup()
         return
      end if
   
      !............................................................................................
      ! If you want to choose your own rate instead of using what the glue code suggests, tell the glue code the rate at which
      !   this module must be called here:
      !............................................................................................

   Interval = p%DT

      ! set initial values for states and misc vars
   call BEMT_ReInit(p,x,xd,z,OtherState,misc,AFinfo,ErrStat2,ErrMsg2)
      call SetErrStat( ErrStat2, ErrMsg2, ErrStat, ErrMsg, RoutineName )
      
   call Cleanup()
   
=======

>>>>>>> 89f4cd32
CONTAINS
   !...............................................................................................................................
   SUBROUTINE Cleanup()
   ! This subroutine cleans up local variables that may have allocatable arrays
   !...............................................................................................................................

   call UA_DestroyInitInput( Init_UA_Data, ErrStat2, ErrMsg2 )
   call UA_DestroyInitOutput( InitOutData_UA, ErrStat2, ErrMsg2 )

   END SUBROUTINE Cleanup

END SUBROUTINE BEMT_Init
!----------------------------------------------------------------------------------------------------------------------------------
!> This subroutine reinitializes BEMT and UA, assuming that we will start the simulation over again, with only the inputs being different.
!! This allows us to bypass reading input files and allocating arrays.
subroutine BEMT_ReInit(p,x,xd,z,OtherState,misc,AFinfo,ErrStat,ErrMsg)

   type(BEMT_ParameterType),       intent(in   )  :: p           ! Parameters
   type(BEMT_ContinuousStateType), intent(inout)  :: x           ! Initial continuous states
   type(BEMT_DiscreteStateType),   intent(inout)  :: xd          ! Initial discrete states
   type(BEMT_ConstraintStateType), intent(inout)  :: z           ! Initial guess of the constraint states
   type(BEMT_OtherStateType),      intent(inout)  :: OtherState  ! Initial other states
   type(BEMT_MiscVarType),         intent(inout)  :: misc        ! Initial misc/optimization variables
   type(AFI_ParameterType),        intent(in   )  :: AFInfo(:)   ! The airfoil parameter data
   INTEGER(IntKi),                 INTENT(  OUT)  :: ErrStat     !< Error status of the operation
   CHARACTER(*),                   INTENT(  OUT)  :: ErrMsg      !< Error message if ErrStat /= ErrID_None

   character(ErrMsgLen)                           :: errMsg2     ! temporary Error message if ErrStat /= ErrID_None
   integer(IntKi)                                 :: errStat2    ! temporary Error status of the operation
   character(*), parameter                        :: RoutineName = 'BEMT_ReInit'

   ErrStat = ErrID_None
   ErrMsg  = ""
   
   misc%useFrozenWake = .FALSE.
   misc%FirstWarn_Skew = .true.
   misc%FirstWarn_Phi = .true.
   
   OtherState%DBEMT%tau1 = 0.0_ReKi !we're going to output this value, so let's initialize it
   
   if (p%UseInduction) then
      OtherState%ValidPhi = .true.
      
      if (p%DBEMT_Mod /= DBEMT_none ) then
         call DBEMT_ReInit(p%DBEMT, x%DBEMT, OtherState%DBEMT, misc%DBEMT)
      end if
   
   else
      misc%AxInduction  = 0.0_ReKi
      misc%TanInduction = 0.0_ReKi
   end if
    
   z%phi = 0.0_ReKi
   OtherState%nodesInitialized = .false. ! z%phi hasn't been initialized properly, so make sure we compute a value for phi until we've updated them in the first call to BEMT_UpdateStates()

   OtherState%UA_Flag = p%UA_Flag
   if (p%UA_Flag) then
      call UA_ReInit( p%UA, x%UA, xd%UA, OtherState%UA, misc%UA, ErrStat2, ErrMsg2 )
         call SetErrStat(ErrStat2,ErrMsg2,ErrStat,ErrMsg,RoutineName)
         
      call BEMT_CheckInitUA(p, OtherState, AFInfo, ErrStat2, ErrMsg2)
         call SetErrStat(ErrStat2,ErrMsg2,ErrStat,ErrMsg,RoutineName)
   end if

   
   
end subroutine BEMT_ReInit
!----------------------------------------------------------------------------------------------------------------------------------
!> This routine finds C_nalpha for each node, and turns off unsteady aero for that node if C_nalpha=0. It is called only during initialization.
subroutine BEMT_CheckInitUA(p, OtherState, AFInfo, ErrStat, ErrMsg)

   type(BEMT_ParameterType),       intent(in   )  :: p           !< Parameters
   type(BEMT_OtherStateType),      intent(inout)  :: OtherState  !< Initial other states
   type(AFI_ParameterType),        intent(in   )  :: AFInfo(:)   !< The airfoil parameter data
   INTEGER(IntKi),                 INTENT(  OUT)  :: ErrStat     !< Error status of the operation
   CHARACTER(*),                   INTENT(  OUT)  :: ErrMsg      !< Error message if ErrStat /= ErrID_None

   integer(IntKi)                                 :: i,j         ! node and blade loop counters
   character(ErrMsgLen)                           :: errMsg2     ! temporary Error message if ErrStat /= ErrID_None
   integer(IntKi)                                 :: errStat2    ! temporary Error status of the operation



   ErrStat = ErrID_None
   ErrMsg = ""
   
   do j = 1,p%numBlades
      do i = 1,p%numBladeNodes ! Loop over blades and nodes
      
         call UA_TurnOff_param(p%UA, AFInfo(p%AFindx(i,j)), ErrStat2, ErrMsg2)
         if (ErrStat2 /= ErrID_None) then
            call WrScr( 'Warning: Turning off Unsteady Aerodynamics because '//trim(ErrMsg2)//" "//trim(NodeText(i,j)) )
            OtherState%UA_Flag(i,j) = .false.
         end if

      end do
   end do
      
end subroutine BEMT_CheckInitUA
!----------------------------------------------------------------------------------------------------------------------------------
subroutine BEMT_End( u, p, x, xd, z, OtherState, y, ErrStat, ErrMsg )
! This routine is called at the end of the simulation.
!..................................................................................................................................

      TYPE(BEMT_InputType),           INTENT(INOUT)  :: u           ! System inputs
      TYPE(BEMT_ParameterType),       INTENT(INOUT)  :: p           ! Parameters
      TYPE(BEMT_ContinuousStateType), INTENT(INOUT)  :: x           ! Continuous states
      TYPE(BEMT_DiscreteStateType),   INTENT(INOUT)  :: xd          ! Discrete states
      TYPE(BEMT_ConstraintStateType), INTENT(INOUT)  :: z           ! Constraint states
      TYPE(BEMT_OtherStateType),      INTENT(INOUT)  :: OtherState  ! Other states
      TYPE(BEMT_OutputType),          INTENT(INOUT)  :: y           ! System outputs
      INTEGER(IntKi),                 INTENT(  OUT)  :: ErrStat     ! Error status of the operation
      CHARACTER(*),                   INTENT(  OUT)  :: ErrMsg      ! Error message if ErrStat /= ErrID_None



         ! Initialize ErrStat

      ErrStat = ErrID_None
      ErrMsg  = ""


         ! Place any last minute operations or calculations here:


         ! Close files here:



         ! Destroy the input data:

      CALL BEMT_DestroyInput( u, ErrStat, ErrMsg )
      

         ! Destroy the parameter data:

      CALL BEMT_DestroyParam( p, ErrStat, ErrMsg )


         ! Destroy the state data:

      CALL BEMT_DestroyContState(   x,           ErrStat, ErrMsg )
      CALL BEMT_DestroyDiscState(   xd,          ErrStat, ErrMsg )
      CALL BEMT_DestroyConstrState( z,           ErrStat, ErrMsg )
      CALL BEMT_DestroyOtherState(  OtherState,  ErrStat, ErrMsg )


         ! Destroy the output data:

      CALL BEMT_DestroyOutput( y, ErrStat, ErrMsg )

#ifdef UA_OUTS
   CLOSE(69)
#endif


END SUBROUTINE BEMT_End


!----------------------------------------------------------------------------------------------------------------------------------
subroutine BEMT_UpdateStates( t, n, u1, u2,  p, x, xd, z, OtherState, AFInfo, m, errStat, errMsg )
! Loose coupling routine for solving for constraint states, integrating continuous states, and updating discrete states
! Continuous, constraint, discrete, and other states are updated for t + Interval
!
! NOTE:  This is a non-standard framework interface!!!!!  GJH
!..................................................................................................................................

   real(DbKi),                          intent(in   ) :: t          ! Current simulation time in seconds
   integer(IntKi),                      intent(in   ) :: n          ! Current simulation time step n = 0,1,...
   type(BEMT_InputType),                intent(in   ) :: u1,u2      ! Input at t and t+ dt 
   !real(DbKi),                         intent(in   ) :: utime      ! Times associated with u(:), in seconds
   type(BEMT_ParameterType),            intent(in   ) :: p          ! Parameters   
   type(BEMT_ContinuousStateType),      intent(inout) :: x          ! Input: Continuous states at t;
                                                                    !   Output: Continuous states at t + Interval
   type(BEMT_DiscreteStateType),        intent(inout) :: xd         ! Input: Discrete states at t;
                                                                    !   Output: Discrete states at t  + Interval
   type(BEMT_ConstraintStateType),      intent(inout) :: z          ! Input: Constraint states at t;
                                                                    !   Output: Constraint states at t + Interval
   type(BEMT_OtherStateType),           intent(inout) :: OtherState ! Input: Other states at t;
                                                                    !   Output: Other states at t + Interval
   type(BEMT_MiscVarType),              intent(inout) :: m          ! Misc/optimization variables
   type(AFI_ParameterType),             intent(in   ) :: AFInfo(:)  ! The airfoil parameter data
   integer(IntKi),                      intent(  out) :: errStat    ! Error status of the operation
   character(*),                        intent(  out) :: errMsg     ! Error message if ErrStat /= ErrID_None

      
   integer(IntKi)                                    :: i,j
   
   character(ErrMsgLen)                              :: errMsg2     ! temporary Error message if ErrStat /= ErrID_None
   integer(IntKi)                                    :: errStat2    ! temporary Error status of the operation
   character(*), parameter                           :: RoutineName = 'BEMT_UpdateStates'
   real(DbKi)                                        :: uTimes(2)
   
   ErrStat = ErrID_None
   ErrMsg = ""
   
   uTimes(1) = t
   uTimes(2) = t+p%dt
   
   !...............................................................................................................................
   ! if we haven't initialized z%phi, we want to get a better guess as to what the actual values of phi at t are:
   !...............................................................................................................................

   if (.not. OtherState%nodesInitialized) then
      call UpdatePhi( u1, p, z%phi, AFInfo, m, OtherState%ValidPhi, errStat2, errMsg2 )
      OtherState%nodesInitialized = .true.         ! otherState updated to t+dt (i.e., n+1)
   end if
   
   !...............................................................................................................................
   !  compute inputs to DBEMT at step n (also setting inductions--including DBEMT and skewed wake corrections--at time n)
   !...............................................................................................................................
   call BEMT_CalcOutput_Inductions( 1, t, .true., .true., z%phi, u1, p, x, xd, z, OtherState, AFInfo, m%axInduction, m%tanInduction, m%chi, m, errStat2, errMsg2 )
      call SetErrStat(ErrStat2,ErrMsg2,ErrStat,ErrMsg,RoutineName)
      if (ErrStat >= AbortErrLev) return

#ifdef DEBUG_BEMT_RESIDUAL
      if (p%useInduction) call WriteDEBUGValuesToFile(t, u1, p, x, xd, z, OtherState, m, AFInfo)
#endif   
   !...............................................................................................................................
   !  compute inputs to UA at step n
   !...............................................................................................................................
   if (p%UA_Flag) then
      call CalculateInputsAndOtherStatesForUA(1, n, u1, p, x, xd, z, OtherState, AFInfo, m)
   end if
   
   !...............................................................................................................................
   !  update BEMT states to step n+1
   !...............................................................................................................................
   call UpdatePhi( u2, p, z%phi, AFInfo, m, OtherState%ValidPhi, errStat2, errMsg2 )
      call SetErrStat(ErrStat2,ErrMsg2,ErrStat,ErrMsg,RoutineName)
      if (errStat >= AbortErrLev) return
  
   
   !...............................................................................................................................
   !  compute inputs to DBEMT at step n+1 (also setting inductions--WITHOUT DBEMT or skewed wake corrections--at step n+1)
   !...............................................................................................................................
   call BEMT_CalcOutput_Inductions( 2, t, .true., .false., z%phi, u2, p, x, xd, z, OtherState, AFInfo, m%axInduction, m%tanInduction, m%chi, m, errStat2, errMsg2 )
      call SetErrStat(ErrStat2,ErrMsg2,ErrStat,ErrMsg,RoutineName)
      if (ErrStat >= AbortErrLev) return

   !...............................................................................................................................
   !  update DBEMT states to step n+1
   !...............................................................................................................................
   if (p%DBEMT_Mod /= DBEMT_none) then

      !........................
      ! update DBEMT states to t+dt
      !........................
      do j = 1,p%numBlades
         do i = 1,p%numBladeNodes
            call DBEMT_UpdateStates(i, j, t, n, m%u_DBEMT, p%DBEMT, x%DBEMT, OtherState%DBEMT, m%DBEMT, errStat2, errMsg2)
               if (ErrStat2 /= ErrID_None) then
                  call SetErrStat(ErrStat2,ErrMsg2,ErrStat,ErrMsg,RoutineName//trim(NodeText(i,j)))
                  if (errStat >= AbortErrLev) return
               end if
         end do
      end do
      
   end if
   
   
   !...............................................................................................................................
   !  compute inputs to UA at time n+1 (also applying corrections to inductions--including DBEMT and skewed wake corrections)
   !...............................................................................................................................
   if (p%UA_Flag) then
         ! after updating DBEMT states, we can now apply the corrections we omitted on the last call to BEMT_CalcOutput_Inductions()
      if ( p%useInduction .and. .not. m%UseFrozenWake) then
            !............................................
            ! apply DBEMT correction to axInduction and tanInduction:
            !............................................
            if (p%DBEMT_Mod /= DBEMT_none) then
               call calculate_Inductions_from_DBEMT_AllNodes(2, uTimes(2), u2, p, x, OtherState, m, m%axInduction, m%tanInduction)
            end if
         
            call ApplySkewedWakeCorrection_AllNodes(p, u2, m, m%axInduction, m%chi)

            !............................................
            ! If TSR is too low, (start to) turn off induction
            !............................................
            call check_turnOffBEMT(p, u2, m%axInduction, m%tanInduction)
            
      end if
   
      call CalculateInputsAndOtherStatesForUA(2, n, u2, p, x, xd, z, OtherState, AFInfo, m)
   
      !...............................................................................................................................
      !  compute UA states at t+dt
      !...............................................................................................................................
      if (n>0) then
         do j = 1,p%numBlades
            do i = 1,p%numBladeNodes

               ! We only update the UnsteadyAero states if we have unsteady aero turned on for this node
               if (OtherState%UA_Flag(i,j)) then
                        ! COMPUTE: x%UA and/or xd%UA, OtherState%UA
                     call UA_UpdateStates( i, j, t, n, m%u_UA(i,j,:), uTimes, p%UA, x%UA, xd%UA, OtherState%UA, AFInfo(p%AFIndx(i,j)), m%UA, errStat2, errMsg2 )
                        if (ErrStat2 /= ErrID_None) then
                           call SetErrStat(ErrStat2,ErrMsg2,ErrStat,ErrMsg,RoutineName//trim(NodeText(i,j)))
                           if (errStat >= AbortErrLev) return
                        end if
                     
               end if

            end do
         end do
      end if

   end if ! is UA used?
    
end subroutine BEMT_UpdateStates
!..................................................................................................................................
subroutine SetInputs_For_DBEMT(u_DBEMT, u, p, axInduction, tanInduction, Rtip)
   ! note that this subroutine inherits all data from BEMT_UpdateStates
   type(BEMT_InputType),                intent(in   ) :: u         ! BEMT Input
   type(BEMT_ParameterType),            intent(in   ) :: p         ! BEMT parameters
   type(DBEMT_InputType),               intent(inout) :: u_DBEMT   ! DBEMT Input
   real(ReKi),                          intent(in   ) :: axInduction(:,:)
   real(ReKi),                          intent(in   ) :: tanInduction(:,:)
   real(ReKi),                          intent(in   ) :: Rtip(:)

   integer                                            :: i, j
   
   
      ! Locate the maximum rlocal value for all blades.
   u_DBEMT%R_disk   = Rtip(1)
   do j = 2,p%numBlades
      u_DBEMT%R_disk   = max( u_DBEMT%R_disk  , Rtip(j) )
   end do

   if (p%DBEMT_Mod == DBEMT_tauVaries ) then
            
         ! We need to generate a disk-averaged axial induction for this timestep
      u_DBEMT%AxInd_disk = 0.0_ReKi
      do j = 1,p%numBlades
         do i = 1,p%numBladeNodes
            u_DBEMT%AxInd_disk = u_DBEMT%AxInd_disk + axInduction(i,j)
            
            u_DBEMT%element(i,j)%spanRatio  =   u%rlocal(i,j)/u_DBEMT%R_disk
         end do
      end do
      u_DBEMT%AxInd_disk = u_DBEMT%AxInd_disk / (p%numBladeNodes*p%numBlades)
         
      u_DBEMT%Un_disk    = u%Un_disk
   end if
   
   
   do j = 1,p%numBlades
      do i = 1,p%numBladeNodes
         u_DBEMT%element(i,j)%vind_s(1)  =  -axInduction( i,j)*u%Vx(i,j)  ! Eq. 38
         u_DBEMT%element(i,j)%vind_s(2)  =   tanInduction(i,j)*u%Vy(i,j)  ! Eq. 38
      end do
   end do
   
   if( allocated(u%Vx_elast_dot)) then ! only for DBEMT_Mod=DBEMT_cont_tauConst
      do j = 1,p%numBlades
         do i = 1,p%numBladeNodes
            u_DBEMT%element(i,j)%vind_s_dot(1)  =   axInduction( i,j)*u%Vx_elast_dot(i,j) - u%omega_z(i,j)*tanInduction(i,j)*u%Vy(i,j) ! Eq. 41
            u_DBEMT%element(i,j)%vind_s_dot(2)  =  -tanInduction(i,j)*u%Vy_elast_dot(i,j) - u%omega_z(i,j)*axInduction( i,j)*u%Vx(i,j) ! Eq. 41
         end do
      end do
   end if
      

end subroutine SetInputs_For_DBEMT
!..................................................................................................................................
subroutine CalculateInputsAndOtherStatesForUA(InputIndex, n, u, p, x, xd, z, OtherState, AFInfo, m)
   integer(IntKi),                      intent(in   ) :: InputIndex ! InputIndex= 1 or 2, depending on time step we are calculating inputs for
   integer(IntKi),                      intent(in   ) :: n          ! Current simulation time step n = 0,1,...
   type(BEMT_InputType),                intent(in   ) :: u          ! Input
   type(BEMT_ParameterType),            intent(in   ) :: p          ! Parameters   
   type(BEMT_ContinuousStateType),      intent(in   ) :: x          ! Input: Continuous states at t;
                                                                    !   Output: Continuous states at t + Interval
   type(BEMT_DiscreteStateType),        intent(in   ) :: xd         ! Input: Discrete states at t;
                                                                    !   Output: Discrete states at t  + Interval
   type(BEMT_ConstraintStateType),      intent(in   ) :: z          ! Input: Constraint states at t;
                                                                    !   Output: Constraint states at t + Interval
   type(BEMT_OtherStateType),           intent(inout) :: OtherState ! Input: Other states at t;
                                                                    !   Output: Other states at t + Interval
   type(BEMT_MiscVarType),              intent(inout) :: m          ! Misc/optimization variables
   type(AFI_ParameterType),             intent(in   ) :: AFInfo(:)  ! The airfoil parameter data

      
   integer(IntKi)                                    :: i,j
   
   character(ErrMsgLen)                              :: errMsg2     ! temporary Error message if ErrStat /= ErrID_None
   integer(IntKi)                                    :: errStat2    ! temporary Error status of the operation
   

   
   !...............................................................................................................................
   !  compute inputs to UA at time n (also setting inductions--including DBEMT and skewed wake corrections--at time n)
   !...............................................................................................................................
   if (n > 0) then ! UA states aren't updated on the first call

      m%phi = z%phi
      call SetInputs_for_UA_AllNodes(u, p, m%phi, m%axInduction, m%tanInduction, m%u_UA(:,:,InputIndex))
   
      do j = 1,p%numBlades
         do i = 1,p%numBladeNodes

               ! We only update the UnsteadyAero states if we have unsteady aero turned on for this node
            if (OtherState%UA_Flag(i,j)) then
                  ! ....... check inputs to UA ...........
               call UA_TurnOff_input(p%UA, AFInfo(p%AFIndx(i,j)), m%u_UA(i,j,InputIndex), ErrStat2, ErrMsg2)
               if (ErrStat2 /= ErrID_None) then
                  OtherState%UA_Flag(i,j) = .FALSE.
                  call WrScr( 'Warning: Turning off Unsteady Aerodynamics due to '//trim(ErrMsg2)//" "//trim(NodeText(i,j)) )
               end if
            end if
            
         end do
      end do

   end if
end subroutine CalculateInputsAndOtherStatesForUA

!..................................................................................................................................
subroutine UpdatePhi( u, p, phi, AFInfo, m, ValidPhi, errStat, errMsg )
!..................................................................................................................................

   type(BEMT_InputType),                intent(in   ) :: u              ! Input at t
   type(BEMT_ParameterType),            intent(in   ) :: p              ! Parameters
   real(ReKi),                          intent(inout) :: phi(:,:) 
   type(BEMT_MiscVarType),              intent(inout) :: m              ! Misc/optimization variables
   logical,                             intent(inout) :: ValidPhi(:,:)  ! if this is a valid BEM solution of phi
   type(AFI_ParameterType),             intent(in   ) :: AFInfo(:)      ! The airfoil parameter data
   integer(IntKi),                      intent(  out) :: errStat        ! Error status of the operation
   character(*),                        intent(  out) :: errMsg         ! Error message if ErrStat /= ErrID_None

      
   integer(IntKi)                                     :: i,j
   character(ErrMsgLen)                               :: errMsg2     ! temporary Error message if ErrStat /= ErrID_None
   integer(IntKi)                                     :: errStat2    ! temporary Error status of the operation
   character(*), parameter                            :: RoutineName = 'UpdatePhi'
   
   
   ErrStat = ErrID_None
   ErrMsg = ""
         
   !...............................................................................................................................
   ! take the current guess of z%phi and update it using inputs
   ! [called if we haven't initialized z%phi, we want to get a better guess as to what the actual values of phi at t are
   !  *or* if we are updating the BEMT states]
   !...............................................................................................................................

      if (p%useInduction) then
         
         do j = 1,p%numBlades ! Loop through all blades
            do i = 1,p%numBladeNodes ! Loop through the blade nodes / elements
               
               call BEMT_UnCoupledSolve(p, u, i, j, phi(i,j), AFInfo(p%AFIndx(i,j)), &
                                        ValidPhi(i,j), m%FirstWarn_Phi,errStat2, errMsg2)

                     if (errStat2 /= ErrID_None) then
                        call SetErrStat(ErrStat2,ErrMsg2,ErrStat,ErrMsg,RoutineName//trim(NodeText(i,j)))
                        if (errStat >= AbortErrLev) return 
                     end if
            end do
         end do
      else
            ! We'll simply compute a geometrical phi based on both induction factors being 0.0
         do j = 1,p%numBlades ! Loop through all blades
            do i = 1,p%numBladeNodes ! Loop through the blade nodes / elements
               phi(i,j) = ComputePhiWithInduction(u%Vx(i,j), u%Vy(i,j),  0.0_ReKi, 0.0_ReKi)
            end do
         end do
         
      end if

      return
   
end subroutine UpdatePhi
!..................................................................................................................................
subroutine GetRTip( u, p, RTip )
!..................................................................................................................................

   type(BEMT_InputType),                intent(in   ) :: u              ! Input at t
   type(BEMT_ParameterType),            intent(in   ) :: p              ! Parameters
   real(ReKi),                          intent(  out) :: Rtip(:)

   integer(IntKi)                                    :: i,j
         
   do j = 1,p%numBlades

      ! Locate the maximum rlocal value for this time step and this blade.  This is passed to the solve as Rtip.
      Rtip(j) = u%rlocal(1,j)
      do i = 2,p%numBladeNodes
         Rtip(j) = max( Rtip(j), u%rlocal(i,j) )
      end do

   end do
      
   return

end subroutine GetRTip
!..................................................................................................................................
subroutine calculate_Inductions_from_BEMT(p,phi,u,OtherState,AFInfo,axInduction,tanInduction, ErrStat,ErrMsg)

   type(BEMT_ParameterType),        intent(in   ) :: p                  !< Parameters
   real(ReKi),                      intent(in   ) :: phi(:,:)           !< phi
   type(BEMT_InputType),            intent(in   ) :: u                  !< Inputs at t
   type(BEMT_OtherStateType),       intent(in   ) :: OtherState         !< Other/logical states at t
   type(AFI_ParameterType),         intent(in   ) :: AFInfo(:)          !< The airfoil parameter data
   real(ReKi),                      intent(inout) :: axInduction(:,:)   !< axial induction
   real(ReKi),                      intent(inout) :: tanInduction(:,:)  !< tangential induction
   integer(IntKi),                  intent(  out) :: errStat            !< Error status of the operation
   character(*),                    intent(  out) :: errMsg             !< Error message if ErrStat /= ErrID_None

   integer(IntKi)                                 :: i                  !< blade node counter
   integer(IntKi)                                 :: j                  !< blade counter

   real(ReKi)                                     :: fzero              !< residual from induction equation (not used here)
   logical                                        :: IsValidSolution    !< this indicates BEMT found a geometric solution because a BEMT solution could not be found
   integer(IntKi)                                 :: errStat2           !< Error status of the operation
   character(ErrMsgLen)                           :: errMsg2            !< Error message if ErrStat /= ErrID_None
   character(*), parameter                        :: RoutineName = 'calculate_Inductions_from_BEMT'
   
   ErrStat = ErrID_None
   ErrMsg = ""
   
   
   do j = 1,p%numBlades ! Loop through all blades
      do i = 1,p%numBladeNodes ! Loop through the blade nodes / elements

         if (OtherState%ValidPhi(i,j)) then
      
            ! Need to get the induction factors for these conditions without skewed wake correction and without UA
            ! COMPUTE: axInduction, tanInduction  
            fzero = BEMTU_InductionWithResidual(p, u, i, j, phi(i,j), AFInfo(p%AFIndx(i,j)), IsValidSolution, ErrStat2, ErrMsg2, a=axInduction(i,j), ap=tanInduction(i,j))
         
               if (ErrStat2 /= ErrID_None) then
                  call SetErrStat(ErrStat2,ErrMsg2,ErrStat,ErrMsg,RoutineName//trim(NodeText(i,j)))
                  if (errStat >= AbortErrLev) return
               end if
               
            ! modify inductions based on max/min allowed values (note that we do this before calling DBEMT so that its disk-averaged induction input isn't dominated by very large values here
            if (.not. IsValidSolution) then
               axInduction(i,j) = 0.0_ReKi
               tanInduction(i,j) = 0.0_ReKi
            else
               call limitInductionFactors(axInduction(i,j), tanInduction(i,j))
            end if
      
         else
      
            axInduction(i,j) = 0.0_ReKi
            tanInduction(i,j) = 0.0_ReKi
      
         end if

      end do
   end do
   
end subroutine calculate_Inductions_from_BEMT
!..................................................................................................................................
subroutine calculate_Inductions_from_DBEMT(i, j, Vx, Vy, t, p, u, x, OtherState, m, axInduction, tanInduction)

   integer(IntKi),                  intent(in   ) :: i               !< blade node counter
   integer(IntKi),                  intent(in   ) :: j               !< blade counter
   real(ReKi),                      intent(in   ) :: Vx              !< Velocity
   real(ReKi),                      intent(in   ) :: Vy              !< Velocity
   real(DbKi),                      intent(in   ) :: t               !< Current simulation time in seconds
   type(DBEMT_ParameterType),       intent(in   ) :: p               !< Parameters
   type(DBEMT_InputType),           intent(in   ) :: u               !< Inputs for DBEMT module (note that there aren't any allocatable arrays or pointers); CalcOutput needs only vind_s to be set, and only at initialization
   type(DBEMT_ContinuousStateType), intent(in   ) :: x               !< Continuous states at t
   type(DBEMT_MiscVarType),         intent(inout) :: m               !< Initial misc/optimization variables
   type(DBEMT_OtherStateType),      intent(in   ) :: OtherState      !< Other/logical states at t
   real(ReKi),                      intent(inout) :: axInduction     !< axial induction
   real(ReKi),                      intent(inout) :: tanInduction    !< tangential induction

   real(ReKi)                      :: dbemt_vind(2)
   
   ! DBEMT doesn't set ErrStat/ErrMsg to anything but ErrStat=ErrID_None so these are local variables
   integer(IntKi)                  :: errStat              !< Error status of the operation
   character(ErrMsgLen)            :: errMsg               !< Error message if ErrStat /= ErrID_None

      ! Note that the outputs of DBEMT are the state variables x%vind, except on the first call when they uninitialized and use the inputs in place of the states

   call DBEMT_CalcOutput( i, j, t, u, dbemt_vind, p, x, OtherState, m, errStat, errMsg )
      
   if ( EqualRealnos(Vx, 0.0_ReKi) ) then
      axInduction   = 0.0_ReKi
   else
      axInduction   = -dbemt_vind(1)/Vx
   end if

   if ( EqualRealnos(Vy, 0.0_ReKi) ) then
      tanInduction  = 0.0_ReKi
   else
      tanInduction  = dbemt_vind(2)/Vy
   end if

   call limitInductionFactors(axInduction, tanInduction)

end subroutine calculate_Inductions_from_DBEMT
!----------------------------------------------------------------------------------------------------------------------------------
subroutine check_turnOffBEMT(p, u, axInduction, tanInduction)

   type(BEMT_ParameterType),        intent(in   ) :: p                  !< Parameters
   type(BEMT_InputType),            intent(in   ) :: u                  !< Inputs at t
   real(ReKi),                      intent(inout) :: axInduction(:,:)   !< axial induction
   real(ReKi),                      intent(inout) :: tanInduction(:,:)  !< tangential induction

   integer(IntKi)                                 :: i                  !< blade node counter
   integer(IntKi)                                 :: j                  !< blade counter

   real(ReKi)                                     :: Weight             !< scaling value from BEM-to-non_BEM solution (blends inductions from BEMT and non-BEMT[zeros])

   if( u%TSR < BEMT_upperBoundTSR ) then
   
      Weight = BlendCosine( u%TSR, BEMT_lowerBoundTSR, BEMT_upperBoundTSR )
   
      do j = 1,p%numBlades ! Loop through all blades
         do i = 1,p%numBladeNodes ! Loop through the blade nodes / elements
            ! weighted average with BEM turned off (if TSR falls in certain range):
            axInduction( i,j) = axInduction( i,j)*Weight
            tanInduction(i,j) = tanInduction(i,j)*Weight
         end do
      end do
      
   end if

end subroutine check_turnOffBEMT
!----------------------------------------------------------------------------------------------------------------------------------
subroutine BEMT_CalcOutput( t, u, p, x, xd, z, OtherState, AFInfo, y, m, errStat, errMsg )
! Routine for computing outputs, used in both loose and tight coupling.
!..................................................................................................................................

   
   real(DbKi),                     intent(in   )  :: t           ! Current simulation time in seconds
   type(BEMT_InputType),           intent(in   )  :: u           ! Inputs at Time t
   type(BEMT_ParameterType),       intent(in   )  :: p           ! Parameters
   type(BEMT_ContinuousStateType), intent(in   )  :: x           ! Continuous states at t
   type(BEMT_DiscreteStateType),   intent(in   )  :: xd          ! Discrete states at t
   type(BEMT_ConstraintStateType), intent(in   )  :: z           ! Constraint states at t
   type(BEMT_OtherStateType),      intent(in   )  :: OtherState  ! Other states at t
   type(BEMT_MiscVarType),         intent(inout)  :: m           ! Misc/optimization variables
   type(AFI_ParameterType),        intent(in   )  :: AFInfo(:)   ! The airfoil parameter data
   type(BEMT_OutputType),          intent(inout)  :: y           ! Outputs computed at t (Input only so that mesh con-
                                                                 !   nectivity information does not have to be recalculated)
   integer(IntKi),                 intent(  out)  :: errStat     ! Error status of the operation
   character(*),                   intent(  out)  :: errMsg      ! Error message if ErrStat /= ErrID_None


      ! Local variables:

   integer(IntKi)                                 :: i                                               ! Generic index
   integer(IntKi)                                 :: j                                               ! Loops through nodes / elements
   integer(IntKi), parameter                      :: InputIndex=1      ! we will always use values at t in this routine
   
   character(ErrMsgLen)                           :: errMsg2     ! temporary Error message if ErrStat /= ErrID_None
   integer(IntKi)                                 :: errStat2    ! temporary Error status of the operation
   character(*), parameter                        :: RoutineName = 'BEMT_CalcOutput'
   
   type(AFI_OutputType)                           :: AFI_interp
   
   
#ifdef UA_OUTS
   integer(IntKi)                 :: k
#endif

         ! Initialize some output values
   errStat = ErrID_None
   errMsg  = ""


#ifdef UA_OUTS
  ! if ( mod(REAL(t,ReKi),.1) < p%dt) then
   if (allocated(m%y_UA%WriteOutput)) m%y_UA%WriteOutput = 0.0 !reset to zero in case UA shuts off mid-simulation
#endif            
   
!!#ifdef DEBUG_BEMT_RESIDUAL
!!   call WriteDEBUGValuesToFile(t, u, p, x, xd, z, OtherState, m, AFInfo)
!!#endif

   y%phi = z%phi ! set this before possibly calling UpdatePhi() because phi is intent(inout) in the solve
   
   !...............................................................................................................................
   ! if we haven't initialized z%phi, we want to get a better guess as to what the actual values of phi are:
   !...............................................................................................................................
   if (.not. OtherState%nodesInitialized) then
      call UpdatePhi( u, p, y%phi, AFInfo, m, m%ValidPhi, errStat2, errMsg2 )
   end if
   
   !............................................
   ! calculate inductions using BEMT, applying the DBEMT, and/or skewed wake corrections as applicable:
   !............................................
   call BEMT_CalcOutput_Inductions( InputIndex, t, .false., .true., y%phi, u, p, x, xd, z, OtherState, AFInfo, y%axInduction, y%tanInduction, y%chi, m, errStat, errMsg )
   
   !............................................
   ! update phi if necessary (consistent with inductions) and calculate inputs to UA:
   !............................................
   call SetInputs_for_UA_AllNodes(u, p, y%phi, y%axInduction, y%tanInduction, m%u_UA(:,:,InputIndex))
   
   !............................................
   ! unsteady aero and related outputs (cl, cd, cm, AoA, Vrel, Re)
   !............................................
   do j = 1,p%numBlades ! Loop through all blades
      do i = 1,p%numBladeNodes ! Loop through the blade nodes / elements

            ! set output values:
         y%AOA( i,j) = m%u_UA(i,j,InputIndex)%alpha
         y%Vrel(i,j) = m%u_UA(i,j,InputIndex)%U
         y%Re(  i,j) = m%u_UA(i,j,InputIndex)%Re

            ! Now depending on the option for UA get the airfoil coefs, Cl, Cd, Cm for unsteady or steady implementation
         if (OtherState%UA_Flag(i,j) ) then
            call UA_CalcOutput(i, j, m%u_UA(i,j,InputIndex), p%UA, x%UA, xd%UA, OtherState%UA, AFInfo(p%AFindx(i,j)), m%y_UA, m%UA, errStat2, errMsg2 )
            y%Cl(i,j) = m%y_UA%Cl
            y%Cd(i,j) = m%y_UA%Cd
            y%Cm(i,j) = m%y_UA%Cm
         else
               ! compute steady Airfoil Coefs
            call AFI_ComputeAirfoilCoefs( y%AOA(i,j), y%Re(i,j), u%UserProp(i,j),  AFInfo(p%AFindx(i,j)), AFI_interp, errStat2, errMsg2 )
            y%Cl(i,j) = AFI_interp%Cl
            y%Cd(i,j) = AFI_interp%Cd
            y%Cm(i,j) = AFI_interp%Cm
            y%Cpmin(i,j) = AFI_interp%Cpmin
         end if
         if (ErrStat2 /= ErrID_None) then
            call SetErrStat(ErrStat2,ErrMsg2,ErrStat,ErrMsg,RoutineName//trim(NodeText(i,j)))
            if (errStat >= AbortErrLev) return
         end if
         
      enddo             ! I - Blade nodes / elements
   enddo          ! J - All blades


   !............................................
   ! Compute Cx, Cy given Cl, Cd and phi
   !............................................
   do j = 1,p%numBlades ! Loop through all blades
      do i = 1,p%numBladeNodes ! Loop through the blade nodes / elements
            ! NOTE: For these calculations we force the useAIDrag and useTIDrag flags to .TRUE.
         call Transform_ClCd_to_CxCy( y%phi(i,j), .TRUE., .TRUE., y%Cl(i,j), y%Cd(i,j),y%Cx(i,j), y%Cy(i,j) )
            
      enddo             ! I - Blade nodes / elements
   enddo          ! J - All blades

#ifdef UA_OUTS
  ! if ( mod(REAL(t,ReKi),.1) < p%dt) then
   if (allocated(m%y_UA%WriteOutput)) &
            WRITE (69, '(F20.6,'//trim(num2lstr(size(m%y_UA%WriteOutput)))//'(:,1x,ES19.5E3))') t, ( m%y_UA%WriteOutput(k), k=1,size(m%y_UA%WriteOutput))
  ! end if              
#endif 
   
   return
   

end subroutine BEMT_CalcOutput

!----------------------------------------------------------------------------------------------------------------------------------
subroutine BEMT_CalcOutput_Inductions( InputIndex, t, CalculateDBEMTInputs, ApplyCorrections, phi, u, p, x, xd, z, OtherState, AFInfo, axInduction, tanInduction, chi, m, errStat, errMsg )
! Routine for computing inductions outputs, used in both loose and tight coupling.
!..................................................................................................................................

   REAL(DbKi),                     intent(in   )  :: t           ! current simulation time
   INTEGER(IntKi),                 intent(in   )  :: InputIndex  ! index into m%u_DEBMT (1 or 2)
   LOGICAL,                        intent(in   )  :: CalculateDBEMTInputs ! if called from UpdateStates, we'd want the DBEMT inputs calculated. Otherwise it saves time not to calculate them
   LOGICAL,                        intent(in   )  :: ApplyCorrections     ! if called from UpdateStates and we haven't updated DBEMT states, we'd want to avoid applying DBEMT and the skewed wake corrections
   REAL(ReKi),                     intent(in   )  :: phi(:,:)   
   type(BEMT_InputType),           intent(in   )  :: u           ! Inputs at Time t
   type(BEMT_ParameterType),       intent(in   )  :: p           ! Parameters
   type(BEMT_ContinuousStateType), intent(in   )  :: x           ! Continuous states at t
   type(BEMT_DiscreteStateType),   intent(in   )  :: xd          ! Discrete states at t
   type(BEMT_ConstraintStateType), intent(in   )  :: z           ! Constraint states at t
   type(BEMT_OtherStateType),      intent(in   )  :: OtherState  ! Other states at t
   type(BEMT_MiscVarType),         intent(inout)  :: m           ! Misc/optimization variables
   type(AFI_ParameterType),        intent(in   )  :: AFInfo(:)   ! The airfoil parameter data
   REAL(ReKi),                     intent(inout)  :: axInduction(:,:)
   REAL(ReKi),                     intent(inout)  :: tanInduction(:,:)
   REAL(ReKi),                     intent(inout)  :: chi(:,:)    ! value used in skewed wake correction
   integer(IntKi),                 intent(  out)  :: errStat     ! Error status of the operation
   character(*),                   intent(  out)  :: errMsg      ! Error message if ErrStat /= ErrID_None


      ! Local variables:

   integer(IntKi)                                 :: i                                               ! Generic index
   integer(IntKi)                                 :: j                                               ! Loops through nodes / elements
   
   character(ErrMsgLen)                           :: errMsg2     ! temporary Error message if ErrStat /= ErrID_None
   integer(IntKi)                                 :: errStat2    ! temporary Error status of the operation
   character(*), parameter                        :: RoutineName = 'BEMT_CalcOutput_Inductions'
    
   
         ! Initialize some output values
   errStat = ErrID_None
   errMsg  = ""

   
   chi = u%chi0    ! with no induction, chi = chi0 at all nodes (overwritten in ApplySkewedWakeCorrection)
   
   if ( p%useInduction ) then
   
      if (m%UseFrozenWake) then ! note that this is used only when DBEMT_Mod==DBEMT_none
      
         do j = 1,p%numBlades ! Loop through all blades
            do i = 1,p%numBladeNodes ! Loop through the blade nodes / elements
                  ! note that we've already checked if these velocities are zero before calling this routine in linearization
            !BJJ: THIS ISN'T NECESSARIALLY TRUE ANYMORE
               if (EqualRealNos(u%Vx(i,j),0.0_ReKi)) then
                  axInduction(i,j)  =  0.0_ReKi ! does this violate the frozen wake requirements????
               else
                  axInduction(i,j)  = -m%AxInd_op(i,j) / u%Vx(i,j)
               end if
               if (EqualRealNos(u%Vy(i,j),0.0_ReKi)) then
                  tanInduction(i,j) =  0.0_ReKi ! does this violate the frozen wake requirements????
               else
                  tanInduction(i,j) =  m%TnInd_op(i,j) / u%Vy(i,j)
               end if               
            enddo             ! I - Blade nodes / elements
         enddo          ! J - All blades
         
      else
      
         ! Locate the maximum rlocal value for this time step and this blade.  This is passed to the solve as Rtip.
         call GetRTip( u, p, m%Rtip )

         !............................................
         ! get BEMT inductions (axInduction and tanInduction):
         !............................................
         call calculate_Inductions_from_BEMT(p, phi, u, OtherState, AFInfo, axInduction, tanInduction, ErrStat2, ErrMsg2)
            call SetErrStat(ErrStat2,ErrMsg2,ErrStat,ErrMsg,RoutineName)
               if (errStat >= AbortErrLev) return

         !............................................
         ! apply DBEMT correction to axInduction and tanInduction:
         !............................................
         if (p%DBEMT_Mod /= DBEMT_none) then
            ! If we are using DBEMT, then we will obtain the time-filtered versions of axInduction(i,j), tanInduction(i,j)
         
            ! Note that the outputs of DBEMT are the state variables x%vind, so we don't NEED to set the inputs except on initialization step (when we output the inputs instead of the states)
            ! If calling from UpdateStates, we'd want to have a copy of the DBEMT inputs for updating its states later
            if (CalculateDBEMTInputs .or. .not. OtherState%nodesInitialized) then
               call SetInputs_For_DBEMT(m%u_DBEMT(InputIndex), u, p, axInduction, tanInduction, m%Rtip)  ! DBEMT inputs at InputIndex time (1=n; 2=n+1)
            end if

            if (ApplyCorrections) then ! avoid updating inductions when called before updating DBEMT states
               call calculate_Inductions_from_DBEMT_AllNodes(InputIndex, t, u, p, x, OtherState, m, axInduction, tanInduction)
            end if
         end if ! DBEMT

         if (ApplyCorrections) then ! avoid updating inductions when called before updating DBEMT states
            !............................................
            ! Apply skewed wake correction to the axial induction (axInduction)
            !............................................
            call ApplySkewedWakeCorrection_AllNodes(p, u, m, axInduction, chi)
            
            !............................................
            ! If TSR is too low, (start to) turn off induction
            !............................................
            call check_turnOffBEMT(p, u, axInduction, tanInduction)
         end if

      end if ! UseFrozenWake

   else ! no induction:
      axInduction  = 0.0_ReKi ! all nodes
      tanInduction = 0.0_ReKi ! all nodes
   end if ! UseInduction

   return
end subroutine BEMT_CalcOutput_Inductions
!----------------------------------------------------------------------------------------------------------------------------------
subroutine calculate_Inductions_from_DBEMT_AllNodes(InputIndex, t, u, p, x, OtherState, m, axInduction, tanInduction)
   INTEGER(IntKi),                 intent(in   )  :: InputIndex  ! index into m%u_DEBMT (1 or 2)
   REAL(DbKi),                     intent(in   )  :: t           ! current simulation time
   type(BEMT_InputType),           intent(in   )  :: u           ! Inputs at Time t
   type(BEMT_ParameterType),       intent(in   )  :: p           ! Parameters
   type(BEMT_ContinuousStateType), intent(in   )  :: x           ! Continuous states at t
   type(BEMT_OtherStateType),      intent(in   )  :: OtherState  ! Other states at t
   type(BEMT_MiscVarType),         intent(inout)  :: m           ! Misc/optimization variables
   REAL(ReKi),                     intent(inout)  :: axInduction(:,:)
   REAL(ReKi),                     intent(inout)  :: tanInduction(:,:)


      ! Local variables:

   integer(IntKi)                                 :: i                                               ! Generic index
   integer(IntKi)                                 :: j                                               ! Loops through nodes / elements
   
   
   do j = 1,p%numBlades ! Loop through all blades
      do i = 1,p%numBladeNodes ! Loop through the blade nodes / elements
         if ( .not. p%FixedInductions(i,j) ) then
            call calculate_Inductions_from_DBEMT(i, j, u%Vx(i,j), u%Vy(i,j), t, p%DBEMT, m%u_DBEMT(InputIndex), x%DBEMT, OtherState%DBEMT, m%DBEMT, axInduction(i,j), tanInduction(i,j))
         end if ! .not. p%FixedInductions (special case for tip and/or hub loss)
      enddo             ! I - Blade nodes / elements
   enddo          ! J - All blades


end subroutine calculate_Inductions_from_DBEMT_AllNodes
!----------------------------------------------------------------------------------------------------------------------------------
subroutine ApplySkewedWakeCorrection_AllNodes(p, u, m, axInduction, chi)
   type(BEMT_InputType),           intent(in   )  :: u           ! Inputs at Time t
   type(BEMT_ParameterType),       intent(in   )  :: p           ! Parameters
   type(BEMT_MiscVarType),         intent(inout)  :: m           ! Misc/optimization variables
   REAL(ReKi),                     intent(inout)  :: axInduction(:,:)
   REAL(ReKi),                     intent(inout)  :: chi(:,:)    ! value used in skewed wake correction

   integer(IntKi)                                 :: i                                               ! Generic index
   integer(IntKi)                                 :: j                                               ! Loops through nodes / elements
   
   !............................................
   ! Apply skewed wake correction to the axial induction (y%axInduction)
   !............................................
   if ( p%skewWakeMod == SkewMod_PittPeters ) then
      do j = 1,p%numBlades ! Loop through all blades
         do i = 1,p%numBladeNodes ! Loop through the blade nodes / elements
            if ( .not. p%FixedInductions(i,j) ) then
               call ApplySkewedWakeCorrection( p%yawCorrFactor, u%psi(j), u%chi0, u%rlocal(i,j)/m%Rtip(j), axInduction(i,j), chi(i,j), m%FirstWarn_Skew )
            end if ! .not. p%FixedInductions (special case for tip and/or hub loss)
         enddo    ! I - Blade nodes / elements
      enddo       ! J - All blades
   end if

end subroutine ApplySkewedWakeCorrection_AllNodes

!----------------------------------------------------------------------------------------------------------------------------------
subroutine BEMT_CalcContStateDeriv( t, u, p, x, xd, z, OtherState, m, dxdt, AFInfo, ErrStat, ErrMsg )
! Tight coupling routine for computing derivatives of continuous states
!..................................................................................................................................

   REAL(DbKi),                     INTENT(IN   )  :: t           ! Current simulation time in seconds
   TYPE(BEMT_InputType),           INTENT(IN   )  :: u           ! Inputs at t
   TYPE(BEMT_ParameterType),       INTENT(IN   )  :: p           ! Parameters
   TYPE(BEMT_ContinuousStateType), INTENT(IN   )  :: x           ! Continuous states at t
   TYPE(BEMT_DiscreteStateType),   INTENT(IN   )  :: xd          ! Discrete states at t
   TYPE(BEMT_ConstraintStateType), INTENT(IN   )  :: z           ! Constraint states at t
   TYPE(BEMT_OtherStateType),      INTENT(IN   )  :: OtherState  ! Other states at t
   TYPE(BEMT_MiscVarType),         INTENT(INOUT)  :: m           ! Misc/optimization variables
   TYPE(BEMT_ContinuousStateType), INTENT(INOUT)  :: dxdt        ! Continuous state derivatives at t
   TYPE(AFI_ParameterType),        INTENT(IN   )  :: AFInfo(:)   ! The airfoil parameter data
   INTEGER(IntKi),                 INTENT(  OUT)  :: ErrStat     ! Error status of the operation
   CHARACTER(*),                   INTENT(  OUT)  :: ErrMsg      ! Error message if ErrStat /= ErrID_None

   ! local variables
   CHARACTER(ErrMsgLen)                           :: ErrMsg2     ! temporary Error message if ErrStat /= ErrID_None
   INTEGER(IntKi)                                 :: ErrStat2    ! temporary Error status of the operation
   CHARACTER(*), PARAMETER                        :: RoutineName = 'BEMT_CalcContStateDeriv'
   
   INTEGER(IntKi), parameter                      :: InputIndex = 1
   INTEGER(IntKi)                                 :: i, j

      ! Initialize ErrStat

   ErrStat = ErrID_None
   ErrMsg  = ""

   
   
   m%phi = z%phi ! set this before possibly calling InitPhi() because phi is intent(inout) in the solve
   
   !...............................................................................................................................
   ! THIS IS CALLED ONLY DURING LINEARIZATION, where we want to treat z%phi as an implied input, thus we need to recalculate phi
   ! consistent with the inputs:
   !...............................................................................................................................
   call UpdatePhi( u, p, m%phi, AFInfo, m, m%ValidPhi, errStat2, errMsg2 )
   
   !...............................................................................................................................
   !  compute inputs to DBEMT (also setting inductions needed for UA inputs--including DBEMT and skewed wake corrections)
   !...............................................................................................................................
   call BEMT_CalcOutput_Inductions( InputIndex, t, .true., .true., m%phi, u, p, x, xd, z, OtherState, AFInfo, m%axInduction, m%tanInduction, m%chi, m, errStat2, errMsg2 )
      call SetErrStat(ErrStat2,ErrMsg2,ErrStat,ErrMsg,RoutineName)
      if (ErrStat >= AbortErrLev) return
      
   !...............................................................................................................................
   !  compute derivatives for DBEMT continuous states:
   !...............................................................................................................................
   if (p%DBEMT_Mod /= DBEMT_none) then
      if (.not. allocated(dxdt%DBEMT%element)) then
         call DBEMT_CopyContState( x%DBEMT, dxdt%DBEMT, MESH_UPDATECOPY, ErrStat2, ErrMsg2 )
            call SetErrStat(ErrStat2,ErrMsg2,ErrStat,ErrMsg,RoutineName)
            if (ErrStat >= AbortErrLev) return
      end if
      
      do j = 1,p%numBlades ! Loop through all blades
         do i = 1,p%numBladeNodes ! Loop through the blade nodes / elements
            call DBEMT_CalcContStateDeriv( i, j, t, m%u_DBEMT(InputIndex)%element(i,j), p%DBEMT, x%DBEMT%element(i,j), OtherState%DBEMT, m%DBEMT, dxdt%DBEMT%element(i,j), ErrStat2, ErrMsg2 )
               call SetErrStat(ErrStat2,ErrMsg2,ErrStat,ErrMsg,RoutineName)
               if (ErrStat >= AbortErrLev) return
         enddo             ! I - Blade nodes / elements
      enddo          ! J - All blades
    end if

      
   
   !...............................................................................................................................
   !  compute inputs to UA
   !...............................................................................................................................
   if (p%UA_Flag) then
      call SetInputs_for_UA_AllNodes(u, p, m%phi, m%axInduction, m%tanInduction, m%u_UA(:,:,InputIndex))

   !...............................................................................................................................
   !  compute derivatives for UA continuous states:
   !...............................................................................................................................
      if (.not. allocated(dxdt%UA%element)) then
         call UA_CopyContState( x%UA, dxdt%UA, MESH_UPDATECOPY, ErrStat2, ErrMsg2 )
            call SetErrStat(ErrStat2,ErrMsg2,ErrStat,ErrMsg,RoutineName)
            if (ErrStat >= AbortErrLev) return
      end if
      
      do j = 1,p%numBlades
         do i = 1,p%numBladeNodes
               ! We only update the UnsteadyAero states if we have unsteady aero turned on for this node
            if (OtherState%UA_Flag(i,j)) then
               call UA_CalcContStateDeriv( i, j, t, m%u_UA(i,j,InputIndex), p%UA, x%UA%element(i,j), OtherState%UA, AFInfo(p%AFIndx(i,j)), m%UA, dxdt%UA%element(i,j), ErrStat2, ErrMsg2 )
            else
               dxdt%UA%element(i,j)%x = 0.0_R8Ki
            end if
         end do
      end do
     
   end if
   
END SUBROUTINE BEMT_CalcContStateDeriv
!----------------------------------------------------------------------------------------------------------------------------------
subroutine BEMT_UpdateDiscState( t, n, u, p, x, xd, z, OtherState, m, ErrStat, ErrMsg )
! Tight coupling routine for updating discrete states
!..................................................................................................................................

   REAL(DbKi),                     INTENT(IN   )  :: t           ! Current simulation time in seconds
   INTEGER(IntKi),                 INTENT(IN   )  :: n           ! Current step of the simulation: t = n*Interval
   TYPE(BEMT_InputType),           INTENT(IN   )  :: u           ! Inputs at t
   TYPE(BEMT_ParameterType),       INTENT(IN   )  :: p           ! Parameters
   TYPE(BEMT_ContinuousStateType), INTENT(IN   )  :: x           ! Continuous states at t
   TYPE(BEMT_DiscreteStateType),   INTENT(INOUT)  :: xd          ! Input: Discrete states at t;
                                                                 !   Output: Discrete states at t + Interval
   TYPE(BEMT_ConstraintStateType), INTENT(IN   )  :: z           ! Constraint states at t
   TYPE(BEMT_OtherStateType),      INTENT(IN   )  :: OtherState  ! Other states at t
   type(BEMT_MiscVarType),         intent(inout)  :: m           ! Misc/optimization variables
   INTEGER(IntKi),                 INTENT(  OUT)  :: ErrStat     ! Error status of the operation
   CHARACTER(*),                   INTENT(  OUT)  :: ErrMsg      ! Error message if ErrStat /= ErrID_None


         ! Initialize ErrStat

      ErrStat = ErrID_None
      ErrMsg  = ""


         ! Update discrete states here:

      ! StateData%DiscState =

END SUBROUTINE BEMT_UpdateDiscState
!----------------------------------------------------------------------------------------------------------------------------------
subroutine BEMT_CalcConstrStateResidual( Time, u, p, x, xd, z, OtherState, m, z_residual, AFInfo, ErrStat, ErrMsg )
! Tight coupling routine for solving for the residual of the constraint state equations
!..................................................................................................................................

   real(DbKi),                     intent(in   )  :: Time        ! Current simulation time in seconds
   type(BEMT_InputType),           intent(in   )  :: u           ! Inputs at Time
   type(BEMT_ParameterType),       intent(in   )  :: p           ! Parameters
   type(BEMT_ContinuousStateType), intent(in   )  :: x           ! Continuous states at Time
   type(BEMT_DiscreteStateType),   intent(in   )  :: xd          ! Discrete states at Time
   type(BEMT_ConstraintStateType), intent(in   )  :: z           ! Constraint states at Time (possibly a guess)
   type(BEMT_OtherStateType),      intent(in   )  :: OtherState  ! Other states at Time
   type(BEMT_MiscVarType),         intent(inout)  :: m           ! Misc/optimization variables
   type(BEMT_ConstraintStateType), intent(inout)  :: z_residual  ! Residual of the constraint state equations using
                                                                 !     the input values described above
   type(AFI_ParameterType),        intent(in   )  :: AFInfo(:)   ! The airfoil parameter data
   integer(IntKi),                 intent(  out)  :: ErrStat     ! Error status of the operation
   character(*),                   intent(  out)  :: ErrMsg      ! Error message if ErrStat /= ErrID_None


      !# set epsilon
   !REAL(ReKi), PARAMETER     ::epsilon = 1e-6
   
      ! Local variables
   INTEGER    :: i,j
   character(ErrMsgLen)                           :: errMsg2     ! temporary Error message if ErrStat /= ErrID_None
   integer(IntKi)                                 :: errStat2    ! temporary Error status of the operation
   character(*), parameter                        :: RoutineName = 'BEMT_CalcConstrStateResidual'
   logical                                        :: IsValidSolution ! placeholder for flag to determine if the residual solution is invalid
  
   
   ErrStat = ErrID_None
   ErrMsg  = ""
   
   
   if (p%useInduction) then 
      
      if ( m%UseFrozenWake ) then ! we are linearizing with frozen wake assumption; i.e., p%FrozenWake is true and this was called from the linearization routine
         do j = 1,p%numBlades            
            do i = 1,p%numBladeNodes
               Z_residual%phi(i,j) = sin(z%phi(i,j)) * (u%Vy(i,j) + m%TnInd_op(i,j)) - cos(z%phi(i,j)) * (u%Vx(i,j) + m%AxInd_op(i,j))
            end do
         end do
         
      else
            
         do j = 1,p%numBlades            
            do i = 1,p%numBladeNodes
         
                  ! Solve for the constraint states here:
               Z_residual%phi(i,j) = BEMTU_InductionWithResidual(p, u, i, j, z%phi(i,j), AFInfo(p%AFindx(i,j)), IsValidSolution, ErrStat2, ErrMsg2)
               call SetErrStat(ErrStat2,ErrMsg2,ErrStat,ErrMsg,RoutineName)
               if (ErrStat >= AbortErrLev) return                  
           
            end do
         end do
         
      end if ! not frozen wake
      
   else
      
      do j = 1,p%numBlades            
         do i = 1,p%numBladeNodes     
            Z_residual%Phi(i,j) = sin(z%phi(i,j)) * u%Vy(i,j) - cos(z%phi(i,j)) * u%Vx(i,j)
         end do
      end do
      

   end if
   
   
END SUBROUTINE BEMT_CalcConstrStateResidual

!----------------------------------------------------------------------------------------------------------------------------------
!> This subroutine computes the BEMT inductions that are frozen when linearizing with the FrozenWake flag.
!> It first calls BEMT_CalcOutput to compute y%tanInduction and y%axInduction at this operating point.
!SUBROUTINE computeFrozenWake( t, u, p, x, xd, z, OtherState, AFInfo, y, m, errStat, errMsg )
SUBROUTINE computeFrozenWake( u, p, y, m )
!..................................................................................................................................

   
   !real(DbKi),                     intent(in   )  :: t           ! Current simulation time in seconds
   type(BEMT_InputType),           intent(in   )  :: u           ! Inputs at Time t
   type(BEMT_ParameterType),       intent(in   )  :: p           ! Parameters
   !type(BEMT_ContinuousStateType), intent(in   )  :: x           ! Continuous states at t
   !type(BEMT_DiscreteStateType),   intent(in   )  :: xd          ! Discrete states at t
   !type(BEMT_ConstraintStateType), intent(in   )  :: z           ! Constraint states at t
   !type(BEMT_OtherStateType),      intent(in   )  :: OtherState  ! Other states at t
   type(BEMT_MiscVarType),         intent(inout)  :: m           ! Misc/optimization variables
   !type(AFI_ParameterType),        intent(in   )  :: AFInfo(:)   ! The airfoil parameter data
   type(BEMT_OutputType),          intent(inout)  :: y           ! Outputs computed at t 
   !integer(IntKi),                 intent(  out)  :: errStat     ! Error status of the operation
   !character(*),                   intent(  out)  :: errMsg      ! Error message if ErrStat /= ErrID_None


      ! local variables
   INTEGER(IntKi)                                 :: j,k  ! loop counters
   character(*), parameter                        :: RoutineName = 'computeFrozenWake'
   
      ! get a and aprime            
   !call BEMT_CalcOutput(t, u, p, x, xd, z, OtherState, AFInfo, y, m, errStat, errMsg)
      
   do k = 1,p%numBlades            
      do j = 1,p%numBladeNodes
            
         m%AxInd_op(j,k) = - u%Vx(j,k) * y%axInduction( j,k)
         m%TnInd_op(j,k) =   u%Vy(j,k) * y%tanInduction(j,k)
            
      end do
   end do
      
      
     
END SUBROUTINE computeFrozenWake
!----------------------------------------------------------------------------------------------------------------------------------
!> This subroutine checks for BEMT inputs that are invalid when linearizing constraint state equations.
SUBROUTINE CheckLinearizationInput(p, u, z, m, OtherState, ErrStat, ErrMsg)

   type(BEMT_ParameterType),       intent(in   )  :: p           ! Parameters
   type(BEMT_InputType),           intent(in   )  :: u           ! Inputs at the operating point
   type(BEMT_ConstraintStateType), intent(in   )  :: z           ! Constraint states at the operating point
   type(BEMT_MiscVarType),         intent(in   )  :: m           ! Misc/optimization variables
   type(BEMT_OtherStateType),      intent(in   )  :: OtherState  ! Other state at the operating point
   integer(IntKi),                 intent(  out)  :: ErrStat     ! Error status of the operation
   character(*),                   intent(  out)  :: ErrMsg      ! Error message if ErrStat /= ErrID_None

      ! local variables
   INTEGER(IntKi)                                 :: j,k  ! loop counters
   character(*), parameter                        :: RoutineName = 'CheckLinearizationInput'
   
   
   ErrStat = ErrID_None
   ErrMsg  = ''
   
   if (p%UseInduction) then
      
      do k = 1,p%numBlades            
         do j = 1,p%numBladeNodes
            if (.not. OtherState%ValidPhi(j,k)) then
               call SetErrStat(ErrID_Fatal,"Blade"//trim(num2lstr(k))//', node '//trim(num2lstr(j))//&
                      ": Current operating point does not contain a valid value of phi.",ErrStat,ErrMsg,RoutineName)
               return
            end if
            
         end do
      end do
         
      

      if ( m%UseFrozenWake )  then ! we are linearizing with frozen wake assumption (i.e., p%FrozenWake is true and this is called from linearization routine)
      
         do k = 1,p%numBlades            
            do j = 1,p%numBladeNodes
            
               if ( VelocityIsZero( u%Vy(j,k)+m%TnInd_op(j,k)) .and. VelocityIsZero( u%Vx(j,k)+m%AxInd_op(j,k) ) ) then
                  call SetErrStat(ErrID_Fatal,"Blade"//trim(num2lstr(k))//', node '//trim(num2lstr(j))//&
                      ": residual is undefined because u%Vy + TnInd_op = u%Vx + AxInd_op = 0.",ErrStat,ErrMsg,RoutineName)
                  return
               end if
            
            end do
         end do
      
      else
      
         do k = 1,p%numBlades            
            do j = 1,p%numBladeNodes
            
               if ( EqualRealNos(z%phi(j,k), 0.0_ReKi) ) then
                  call SetErrStat(ErrID_Fatal,"Blade"//trim(num2lstr(k))//', node '//trim(num2lstr(j))//&
                       ": residual is discontinuous or undefined because z%phi = 0.",ErrStat,ErrMsg,RoutineName)
                  return
               else if ( VelocityIsZero(u%Vy(j,k)) ) then
                  call SetErrStat(ErrID_Fatal,"Blade"//trim(num2lstr(k))//', node '//trim(num2lstr(j))//&
                       ": residual is discontinuous or undefined because u%Vy = 0.",ErrStat,ErrMsg,RoutineName)
                  return
               else if ( VelocityIsZero(u%Vx(j,k)) ) then
                  call SetErrStat(ErrID_Fatal,"Blade"//trim(num2lstr(k))//', node '//trim(num2lstr(j))//&
                       ": residual is discontinuous or undefined because u%Vx = 0.",ErrStat,ErrMsg,RoutineName)
                  return
               end if
                           
            end do
         end do
               
      end if      
      
      
            
   else ! .not. p%UseInduction:
      
      do k = 1,p%numBlades            
         do j = 1,p%numBladeNodes
            
            if ( EqualRealNos( u%Vy(j,k), 0.0_ReKi ) .and. EqualRealNos( u%Vx(j,k), 0.0_ReKi ) ) then
               call SetErrStat(ErrID_Fatal,"Blade"//trim(num2lstr(k))//', node '//trim(num2lstr(j))//&
                    ": residual is undefined because u%Vy = u%Vx = 0.",ErrStat,ErrMsg,RoutineName)
               return
            end if
            
         end do
      end do      
      

                  
   end if
                  
END SUBROUTINE CheckLinearizationInput
!----------------------------------------------------------------------------------------------------------------------------------
!> This gets the constraint-state perturbations for linearization about a given operating point. This returns two deltas (one plus 
!! and one minus) such that z_op+dz_p and z_op-dz_m are in the same solution region (or that they are in adjacent regions that have 
!! continuous solution regions [i.e, the pi/2 boundary is okay because it is continuous across the momentum/empirical regions]).
SUBROUTINE Get_phi_perturbations(p, m, z_op, dz_p, dz_m)

   type(BEMT_ParameterType),       intent(in   )  :: p           ! Parameters
   type(BEMT_MiscVarType),         intent(in   )  :: m           ! Misc/optimization variables

   REAL(ReKi), intent(in    ) :: z_op     !< value of z%phi(i,j) at the operating point
   REAL(R8Ki), intent(   out) :: dz_p     !< change in z_op in the plus direction 
   REAL(R8Ki), intent(   out) :: dz_m     !< change in z_op in the minus direction

      ! local variables
   real(R8Ki)                 :: dz         ! size of perturbation
   real(R8Ki)                 :: zp         ! z_op+dz
   real(R8Ki)                 :: zm         ! z_op-dz

   
   dz = 2.0_R8Ki*D2R_D
   
      ! we'll assume a central difference unless we are on the boundaries below  [default]
   dz_p = dz
   dz_m = dz
   
   
   if (p%UseInduction .and. .not. m%UseFrozenWake) then
   
      zp = z_op+dz
      zm = z_op-dz
   
         ! check if it goes past the pi-eps upper boundary
      if ( zp > pi_D - BEMT_epsilon2 ) then
         ! 1-sided difference
         dz_p = 0.0_R8Ki
         dz_m = dz
      
         ! next we care about the -pi/4-eps boundary:
      else if ( zm < -pi_D/4.0_R8Ki - BEMT_epsilon2) then
         ! 1-sided difference
         dz_p = dz
         dz_m = 0.0_R8Ki
      
         ! next let's check the +eps boundaries:
      else if ( z_op > 0.0_R8Ki .and. zm < BEMT_epsilon2 ) then
         ! 1-sided difference
         dz_p = dz
         dz_m = 0.0_R8Ki
      
         ! next let's check the -eps boundaries:
      else if ( z_op < 0.0_ReKi .and. zp > -BEMT_epsilon2 ) then
         ! 1-sided difference
         dz_p = 0.0_R8Ki
         dz_m = dz
      
      ! else ! we don't care about the pi/2 boundary, so let's do a central difference for everything else
      end if
   
   end if
      
   
END SUBROUTINE Get_phi_perturbations
!----------------------------------------------------------------------------------------------------------------------------------
subroutine GetSolveRegionOrdering(Vx, phiIn, test_lower, test_upper)
   real(ReKi),             intent(in   ) :: Vx
   real(ReKi),             intent(in   ) :: phiIn
   real(ReKi),             intent(  out) :: test_lower(3)
   real(ReKi),             intent(  out) :: test_upper(3)


   if (Vx > 0) then
   
      test_lower(1) = BEMT_epsilon2
      test_upper(1) = PiBy2 - BEMT_epsilon2
   
      if (phiIn < pi/4.0_ReKi  .and. phiIn > -pi/4.0_ReKi) then !bjj: added the negative for those cases where the previously calculated non-BEMT phi is in the [-pi,-pi/4] range
         test_lower(2) = -pi/4.0_ReKi
         test_upper(2) = -BEMT_epsilon2

         test_lower(3) = PiBy2 + BEMT_epsilon2
         test_upper(3) = pi - BEMT_epsilon2
      else
         test_lower(3) = -pi/4.0_ReKi
         test_upper(3) = -BEMT_epsilon2

         test_lower(2) = PiBy2 + BEMT_epsilon2
         test_upper(2) = pi - BEMT_epsilon2
      end if
      
   else
      
      test_lower(1) = -BEMT_epsilon2
      test_upper(1) = -PiBy2 + BEMT_epsilon2
   
      if (phiIn > -pi/4.0_ReKi  .and. phiIn < pi/4.0_ReKi) then !bjj: added the negative for those cases where the previously calculated non-BEMT phi is in the [-pi,-pi/4] range
         test_lower(2) = pi/4.0_ReKi
         test_upper(2) = BEMT_epsilon2

         test_lower(3) = -PiBy2 - BEMT_epsilon2
         test_upper(3) = -pi + BEMT_epsilon2
      else
         test_lower(3) = pi/4.0_ReKi
         test_upper(3) = BEMT_epsilon2

         test_lower(2) = -PiBy2 - BEMT_epsilon2
         test_upper(2) = -pi + BEMT_epsilon2
      end if

   end if
   
   
end subroutine GetSolveRegionOrdering
   
integer function FindTestRegion(p, u, iBladeNode, jBlade, phiLower, phiUpper, AFInfo, &
                        phiIn_IsValidSolution, phiIn, f_phiIn, f1, f2, errStat, errMsg) result(TestRegion)

   type(BEMT_ParameterType),intent(in  ) :: p
   type(BEMT_InputType),   intent(in   ) :: u
   integer(IntKi),         intent(in   ) :: iBladeNode         !< index for blade node
   integer(IntKi),         intent(in   ) :: jBlade             !< index for blade
   real(ReKi),             intent(inout) :: phiLower !intent "out" in case the previous solution can alter the test region bounds
   real(ReKi),             intent(inout) :: phiUpper !intent "out" in case the previous solution can alter the test region bounds
   !integer,                intent(in   ) :: numBladeNodes
   type(AFI_ParameterType),intent(in   ) :: AFInfo
   logical,                intent(in   ) :: phiIn_IsValidSolution
   real(ReKi),             intent(in   ) :: phiIn
   real(ReKi),             intent(in   ) :: f_phiIn
   real(ReKi),             intent(  out) :: f1 !< value of residual at phiLower
   real(ReKi),             intent(  out) :: f2 !< value of residual at phiUpper
   integer(IntKi),         intent(  out) :: ErrStat       ! Error status of the operation
   character(*),           intent(  out) :: ErrMsg        ! Error message if ErrStat /= ErrID_None
   
      ! Local variables  
   character(errMsgLen)                  :: errMsg2                 ! temporary Error message if ErrStat /= ErrID_None
   integer(IntKi)                        :: errStat2                ! temporary Error status of the operation
   character(*), parameter               :: RoutineName='TestRegion'
   logical                               :: IsValidSolution, IsValidSolution2 ! placeholder for flag to determine if the residual solution is invalid (we'll handle that after the brent solve) 
   

   ErrStat = ErrID_None
   ErrMsg  = ""
   
   
   f1 = BEMTU_InductionWithResidual(p, u, iBladeNode, jBlade, phiLower, AFInfo, IsValidSolution, errStat2, errMsg2)
   
   call SetErrStat( errStat2, errMsg2, errStat, errMsg, RoutineName ) 
   if (errStat >= AbortErrLev) return
   
   f2 = BEMTU_InductionWithResidual(p, u, iBladeNode, jBlade, phiUpper, AFInfo, IsValidSolution2, errStat2, errMsg2)
   call SetErrStat( errStat2, errMsg2, errStat, errMsg, RoutineName ) 
   if (errStat >= AbortErrLev) return
   
   
      ! Look for zero-crossing
   if ( EqualRealNos(f1, 0.0_ReKi) .and. EqualRealNos(f2, 0.0_ReKi) .and. IsValidSolution .and. IsValidSolution2) then
      TestRegion = 0  ! all solutions yield zero -- special case
      return
   else
      if ( abs(f1) < p%aTol ) then
         if ( abs(f2) < abs(f1) .and. IsValidSolution2 ) then
            TestRegion = 4 ! special case: upper end point is a zero (and it's smaller than the solution at the lower end point)
            return
         elseif ( IsValidSolution ) then
            TestRegion = 3 ! special case: lower end point is a zero
            return
         end if
      elseif ( abs(f2) < p%aTol .and. IsValidSolution2 ) then
            TestRegion = 4 ! special case: upper end point is a zero
            return
      end if
      
   end if
   
   if ( sign(1.0_ReKi,f1) /= sign(1.0_ReKi,f2) ) then
      TestRegion = 1
      
      if (phiIn_IsValidSolution) then
         if ( (phiLower < phiIn .and. phiIn < phiUpper ) .or. (phiUpper < phiIn .and. phiIn < phiLower ) ) then
         
            ! the previous solution was in this region
            if ( sign(1.0_ReKi,f1) /= sign(1.0_ReKi,f_phiIn) ) then     
               phiUpper = phiIn
               f2 = f_phiIn
            else
               phiLower = phiIn
               f1 = f_phiIn
            end if
            
         end if
      end if
      
      
   else
      TestRegion = 2  ! No zero
   end if
   
end function FindTestRegion
      
subroutine BEMT_UnCoupledSolve(p, u, iBladeNode, jBlade, phi, AFInfo, ValidPhi, FirstWarn, ErrStat, ErrMsg)

   use mod_root1dim
   !use fminMod
   type(BEMT_ParameterType),intent(in  ) :: p
   type(BEMT_InputType),    intent(in  ) :: u
   integer(IntKi),          intent(in  ) :: iBladeNode         !< index for blade node
   integer(IntKi),          intent(in  ) :: jBlade             !< index for blade
   real(ReKi),             intent(inout) :: phi
   TYPE(AFI_ParameterType),INTENT(IN   ) :: AFInfo
   logical,                intent(inout) :: ValidPhi
   logical,                intent(inout) :: FirstWarn
   integer(IntKi),         intent(  out) :: errStat       ! Error status of the operation
   character(*),           intent(  out) :: errMsg        ! Error message if ErrStat /= ErrID_None
   
   
   
      ! Local variables
   character(ErrMsgLen)                  :: errMsg2       ! temporary Error message if ErrStat /= ErrID_None
   integer(IntKi)                        :: errStat2      ! temporary Error status of the operation
   character(*), parameter               :: RoutineName = 'BEMT_UnCoupledSolve'
   real(ReKi), parameter                 :: MsgLimit = 0.07_ReKi  !BEMT_epsilon2*100.0_ReKi don't print a message if we're within about 4 degrees of 0 or +/- pi/2 [bjj arbitrary number]
   
   real(ReKi) :: f1, f_lower, f_upper, phiIn
   real(ReKi) :: phi_lower(3), phi_upper(3)         ! upper and lower bounds for region of phi in which we are trying to find a solution to the BEM equations
   integer    :: i, TestRegionResult
   logical    :: IsValidSolution
   
   ErrStat = ErrID_None
   ErrMsg  = ""
  
   
   if ( VelocityIsZero(u%Vx(iBladeNode,jBlade)) ) then
      phi =  0.0_ReKi
      ValidPhi = .true.
      return
   else if ( VelocityIsZero(u%Vy(iBladeNode,jBlade)) ) then
      if (u%Vx(iBladeNode,jBlade) > 0.0_ReKi) then
         phi =  PiBy2
      else
         phi = -PiBy2
      end if
      ValidPhi = .true.
      return
   end if
   
   
   
   !# ------ BEM solution method see (Ning, doi:10.1002/we.1636) ------
   
      ! See if the previous value of phi still satisfies the residual equation.
      ! (If the previous phi wasn't a valid solution to BEMT equations, skip this check and just perform the solve)
   if (ValidPhi .and. .NOT. EqualRealNos(phi, 0.0_ReKi) .and. .not. EqualRealNos(abs(phi),PiBy2) ) then  
      f1 = BEMTU_InductionWithResidual(p, u, iBladeNode, jBlade, phi, AFInfo, IsValidSolution, errStat2, errMsg2)
      call SetErrStat( errStat2, errMsg2, errStat, errMsg, RoutineName ) 
      if (errStat >= AbortErrLev) return

      if ( abs(f1) < p%aTol .and. IsValidSolution ) then
         !phiStar =  phiIn
         return
      end if
   else
      IsValidSolution = .false.
   end if
   
   
      
   ! 
   ValidPhi = .false. ! initialize to false while we try to find a new valid solution
   
   call GetSolveRegionOrdering(u%Vx(iBladeNode,jBlade), phi, phi_lower, phi_upper)
   phiIn = phi
   
   do i = 1,size(phi_upper)   ! Need to potentially test 4 regions
       TestRegionResult = FindTestRegion(p, u, iBladeNode, jBlade, phi_lower(i), phi_upper(i), AFInfo, &
                        IsValidSolution, phiIn, f1, f_lower, f_upper, errStat2, errMsg2)
      call SetErrStat( errStat2, errMsg2, errStat, errMsg, RoutineName ) 
      
      if ( TestRegionResult == 1 ) then
         !............
         ! There is a zero in the solution region [phi_lower(i), phi_upper(i)] because the endpoints have residuals with different signs (SolutionRegion=1)
         ! We use Brent's Method to find the zero-residual solution in this region
                  
         call sub_brent(p, u, iBladeNode, jBlade, phi, phi_lower(i), phi_upper(i), AFInfo, IsValidSolution, ErrStat2, ErrMsg2, f_lower, f_upper)
            call SetErrStat(ErrStat2, ErrMsg2, ErrStat, ErrMsg, RoutineName)
   
         if (IsValidSolution) then ! we have a valid BEMT solution
            ValidPhi = .true.
            exit
         end if    
      elseif (TestRegionResult == 3) then
         phi = phi_lower(i) !this boundary is a solution
         ValidPhi = .true.
         exit         
      elseif (TestRegionResult == 4) then
         phi = phi_upper(i) !this boundary is a solution
         ValidPhi = .true.
         exit         
      elseif (TestRegionResult == 0) then ! Special case where both end points return 0 residual; return value closest to 0 as the solution
         if (phi_lower(i) > 0.0_ReKi) then
            phi = phi_lower(i) !this boundary is a solution
            ValidPhi = .true.
            exit
         else
            phi = phi_upper(i) !this boundary is a solution
            ValidPhi = .true.
            exit
         end if         
      end if 
      
   end do
   

   if (.not. ValidPhi) then
      phi = ComputePhiWithInduction(u%Vx(iBladeNode,jBlade), u%Vy(iBladeNode,jBlade),  0.0_ReKi, 0.0_ReKi)
      
      if (abs(phi)>MsgLimit .and. abs(abs(phi)-PiBy2) > MsgLimit ) then
         if (FirstWarn) then
            call SetErrStat( ErrID_Info, 'There is no valid value of phi for these operating conditions: Vx = '//TRIM(Num2Lstr(u%Vx(iBladeNode,jBlade)))//&
               ', Vy = '//TRIM(Num2Lstr(u%Vy(iBladeNode,jBlade)))//', rlocal = '//TRIM(Num2Lstr(u%rLocal(iBladeNode,jBlade)))//', theta = '//TRIM(Num2Lstr(u%theta(iBladeNode,jBlade)))//', geometric phi = '//TRIM(Num2Lstr(phi)) &
               //'. This warning will not be repeated though the condition may persist. (See GeomPhi output channel.)', errStat, errMsg, RoutineName )
            FirstWarn = .false.
         end if !FirstWarn
      end if
   end if
   
         
end subroutine BEMT_UnCoupledSolve
!----------------------------------------------------------------------------------------------------------------------------------
function NodeText(i,j)
   integer(IntKi), intent(in) :: i ! node number
   integer(IntKi), intent(in) :: j ! blade number
   character(25)              :: NodeText
   
   NodeText = '(node '//trim(num2lstr(i))//', blade '//trim(num2lstr(j))//')'
end function NodeText
!----------------------------------------------------------------------------------------------------------------------------------
subroutine SetInputs_for_UA(phi, theta, axInduction, tanInduction, Vx, Vy, omega, chord, kinVisc, UserProp, u_UA)
   real(ReKi),                   intent(in   ) :: UserProp           ! User property (for 2D Airfoil interp)
   real(ReKi),                   intent(in   ) :: phi
   real(ReKi),                   intent(in   ) :: theta
   real(ReKi),                   intent(in   ) :: axInduction
   real(ReKi),                   intent(in   ) :: tanInduction
   real(ReKi),                   intent(in   ) :: Vx
   real(ReKi),                   intent(in   ) :: Vy
   real(ReKi),                   intent(in   ) :: omega ! aka PitchRate
   real(ReKi),                   intent(in   ) :: chord
   real(ReKi),                   intent(in   ) :: kinVisc
   type(UA_InputType),           intent(  out) :: u_UA


      ! ....... compute inputs to UA ...........
   u_UA%alpha   =  phi - theta  ! angle of attack
   u_UA%UserProp = UserProp
            
      ! Need to compute relative velocity at the aerodynamic center, including both axial and tangential induction 
      ! COMPUTE: u_UA%U, u_UA%Re, u_UA%v_ac
   call GetRelativeVelocity( axInduction, tanInduction, Vx, Vy, u_UA%U, u_UA%v_ac )
   call GetReynoldsNumber(   axInduction, tanInduction, Vx, Vy, chord, kinVisc, u_UA%Re)

   u_UA%v_ac(1) = sin(u_UA%alpha)*u_UA%U
   u_UA%v_ac(2) = cos(u_UA%alpha)*u_UA%U
   
   u_UA%omega = omega

end subroutine SetInputs_for_UA
!----------------------------------------------------------------------------------------------------------------------------------
subroutine SetInputs_for_UA_AllNodes(u, p, phi, axInduction, tanInduction, u_UA)
   type(BEMT_InputType),         intent(in   ) :: u
   type(BEMT_ParameterType),     intent(in   ) :: p
   real(ReKi),                   intent(inout) :: phi(:,:)
   real(ReKi),                   intent(in   ) :: axInduction(:,:)
   real(ReKi),                   intent(in   ) :: tanInduction(:,:)
   type(UA_InputType),           intent(  out) :: u_UA(:,:)

   INTEGER(IntKi)                              :: i, j

   if ( p%useInduction ) then
      !............................................
      ! we're recomputing phi because it may not be consistent with the computed axInduction or tanInduction values
      !............................................
      do j = 1,p%numBlades ! Loop through all blades
         do i = 1,p%numBladeNodes ! Loop through the blade nodes / elements
            phi(i,j) = ComputePhiWithInduction( u%Vx(i,j), u%Vy(i,j),  axInduction(i,j), tanInduction(i,j) )
         enddo             ! I - Blade nodes / elements
      enddo          ! J - All blades
   end if
   
   !............................................
   ! unsteady aero inputs (AoA, Vrel, Re)
   !............................................
   do j = 1,p%numBlades ! Loop through all blades
      do i = 1,p%numBladeNodes ! Loop through the blade nodes / elements
      
            ! Compute AoA, Re, Vrel (inputs to UA) based on current values of axInduction, tanInduction:
         call SetInputs_for_UA(phi(i,j), u%theta(i,j), axInduction(i,j), tanInduction(i,j), u%Vx(i,j), u%Vy(i,j), u%omega_z(i,j), p%chord(i,j), p%kinVisc, u%UserProp(i,j), u_UA(i,j))
         
      end do
   end do

end subroutine SetInputs_for_UA_AllNodes
!----------------------------------------------------------------------------------------------------------------------------------
#ifdef DEBUG_BEMT_RESIDUAL
subroutine WriteDEBUGValuesToFile(t, u, p, x, xd, z, OtherState, m, AFInfo)
   real(DbKi),                     intent(in   )  :: t           ! Current simulation time in seconds
   type(BEMT_InputType),           intent(in   )  :: u           ! Inputs at Time t
   type(BEMT_ParameterType),       intent(in   )  :: p           ! Parameters
   type(BEMT_ContinuousStateType), intent(in   )  :: x           ! Continuous states at t
   type(BEMT_DiscreteStateType),   intent(in   )  :: xd          ! Discrete states at t
   type(BEMT_ConstraintStateType), intent(in   )  :: z           ! Constraint states at t
   type(BEMT_OtherStateType),      intent(in   )  :: OtherState  ! Other states at t
   type(BEMT_MiscVarType),         intent(in   )  :: m           ! Misc/optimization variables
   type(AFI_ParameterType),        intent(in   )  :: AFInfo(:)   ! The airfoil parameter data

   character(ErrMsgLen)                           :: errMsg       ! temporary Error message if ErrStat /= ErrID_None
   integer(IntKi)                                 :: errStat      ! temporary Error status of the operation
   integer(IntKi)                                 :: OutInt
   integer(IntKi)                                 :: UnOut
   logical                                        :: ValidPhi
   integer(IntKi)                                 :: ii
   integer(IntKi), parameter                      :: numPhi = 3001
   real(ReKi)                                     :: phi
   real(ReKi)                                     :: fzero
   real(ReKi)                                     :: delta_phi
   real(ReKi)                                     :: axInd, tnInd
   
   ! I'm using persistent data.... don't copy this code anywhere else :)
   integer,  save         :: DEBUG_BLADE
   integer,  save         :: DEBUG_BLADENODE
   integer,  save         :: DEBUG_nStep = 1
   integer,  save         :: DEBUG_FILE_UNIT

!   character(*), parameter               :: RoutineName = 'BEMT_UnCoupledSolve'
   
   DEBUG_BLADE     = 1 !size(u%Vx,2)
   DEBUG_BLADENODE = 23 !max(1, size(u%Vx,1) / 2 )
   
   if (DEBUG_nStep == 1) then
      call GetNewUnit(DEBUG_FILE_UNIT, ErrStat, ErrMsg )
      call OpenFOutFile ( DEBUG_FILE_UNIT, "CheckBEMT.inputs.out", ErrStat, ErrMsg )
      
      WRITE(DEBUG_FILE_UNIT,'(A7,200(1x,A15))') "Step","IsGeomPhi","Time", "GeomPhi", "phi" &
                                             , "chi0", "omega", "Un_disk", "TSR" &
                                             , "theta" , "psi" &
                                             , "Vx" , "Vy"  &
                                             , "omega_z"  &
                                             , "rLocal" , "UserProp"  &
                                             , "AxInd", "TanInd"
!                                            , "Vx_elast_dot" , "Vy_elast_dot" &
          
   end if
   
   ! get geometric phi for these inputs:
   phi = ComputePhiWithInduction(u%Vx(DEBUG_BLADENODE,DEBUG_BLADE), u%Vy(DEBUG_BLADENODE,DEBUG_BLADE),  0.0_ReKi, 0.0_ReKi)
   
   if (OtherState%ValidPhi(DEBUG_BLADENODE,DEBUG_BLADE)) then
      OutInt = 0
   else
      OutInt = 1
   end if
   
   WRITE(DEBUG_FILE_UNIT, '(I7,1x,I15,200(1x,ES15.6))') DEBUG_nStep, OutInt, t, phi*R2D & 
                                             , z%phi(         DEBUG_BLADENODE,DEBUG_BLADE)*R2D & ! remember this does not have any corrections 
                                             , u%chi0, u%omega, u%Un_disk, u%TSR     &
                                             , u%theta(       DEBUG_BLADENODE,DEBUG_BLADE)     &
                                             , u%psi(                         DEBUG_BLADE)     &
                                             , u%Vx(          DEBUG_BLADENODE,DEBUG_BLADE)     &
                                             , u%Vy(          DEBUG_BLADENODE,DEBUG_BLADE)     &
                                             , u%Vz(          DEBUG_BLADENODE,DEBUG_BLADE)     &
                                             , u%omega_z(     DEBUG_BLADENODE,DEBUG_BLADE)     &
                                             , u%rLocal(      DEBUG_BLADENODE,DEBUG_BLADE)     &
                                             , u%UserProp(    DEBUG_BLADENODE,DEBUG_BLADE)     &
                                             , m%axInduction( DEBUG_BLADENODE,DEBUG_BLADE)     &
                                             , m%tanInduction(DEBUG_BLADENODE,DEBUG_BLADE)
! these are not always allocated
!                                             , u%Vx_elast_dot(DEBUG_BLADENODE,DEBUG_BLADE) &
!                                             , u%Vy_elast_dot(DEBUG_BLADENODE,DEBUG_BLADE) &
         
   ! now write the residual function to a separate file:
   if ((DEBUG_nStep >= 0).AND.(DEBUG_nStep <= 450000).AND.(MOD(DEBUG_nStep,25) == 0)) then
                                             
      call GetNewUnit( UnOut, ErrStat, ErrMsg )
      call OpenFOutFile ( UnOut, "CheckBEMT.residual."//trim(num2lstr(DEBUG_nStep))//".out", ErrStat, ErrMsg )
      !WRITE(UnOut, '(2(A15,1x),A2,5(1x,A15))') 'phi', 'residual', 'OK', 'AxialInd', 'TangentialInd', 'k', 'kp'

      do ii = 1, numPhi

         ! nonlinear mapping of ii --> phi
         phi = smoothStep( real(ii,ReKi), 1.0, -pi+BEMT_epsilon2, real(numPhi,ReKi)/2.0, 0.0_ReKi ) + smoothStep( real(ii,ReKi), real(numPhi,ReKi)/2.0, 0.0_ReKi, real(numPhi,ReKi), pi-BEMT_epsilon2 )
      
         fzero = BEMTU_InductionWithResidual(p, u, DEBUG_BLADENODE, DEBUG_BLADE, phi, AFInfo(p%AFIndx(DEBUG_BLADENODE,DEBUG_BLADE)), ValidPhi, errStat, errMsg, a=axInd, ap=tnInd )
         if (ValidPhi) then
            OutInt = 0
         else
            OutInt = 1
         end if
      
         WRITE(UnOut, '(2(ES15.6,1x),I2,8(1x,ES15.6))') phi, fzero, OutInt, axInd, tnInd
      
      end do
   
      CLOSE(UnOut)
   end if
   
   DEBUG_nStep = DEBUG_nStep + 1
   
end subroutine WriteDEBUGValuesToFile
#endif
!----------------------------------------------------------------------------------------------------------------------------------
end module BEMT
    <|MERGE_RESOLUTION|>--- conflicted
+++ resolved
@@ -653,7 +653,6 @@
    call AllocAry(misc%AxInduction, p%numBladeNodes,p%numBlades,'misc%AxInduction',  errStat2,errMsg2); call SetErrStat(errStat2,errMsg2,errStat,errMsg,RoutineName)
    call AllocAry(misc%TanInduction,p%numBladeNodes,p%numBlades,'misc%TanInduction', errStat2,errMsg2); call SetErrStat(errStat2,errMsg2,errStat,errMsg,RoutineName)
    call AllocAry(misc%Rtip,p%numBlades,'misc%Rtip', errStat2,errMsg2); call SetErrStat(errStat2,errMsg2,errStat,errMsg,RoutineName)
-<<<<<<< HEAD
    call AllocAry(misc%phi,p%numBladeNodes,p%numBlades,'misc%phi', errStat2,errMsg2); call SetErrStat(errStat2,errMsg2,errStat,errMsg,RoutineName)
    call AllocAry(misc%chi,p%numBladeNodes,p%numBlades,'misc%chi', errStat2,errMsg2); call SetErrStat(errStat2,errMsg2,errStat,errMsg,RoutineName)
    call AllocAry(misc%ValidPhi,p%numBladeNodes,p%numBlades,'misc%ValidPhi', errStat2,errMsg2); call SetErrStat(errStat2,errMsg2,errStat,errMsg,RoutineName)
@@ -663,12 +662,6 @@
          return
       end if
    
-      !............................................................................................
-      ! If you want to choose your own rate instead of using what the glue code suggests, tell the glue code the rate at which
-      !   this module must be called here:
-      !............................................................................................
-
-   Interval = p%DT
 
       ! set initial values for states and misc vars
    call BEMT_ReInit(p,x,xd,z,OtherState,misc,AFinfo,ErrStat2,ErrMsg2)
@@ -676,9 +669,6 @@
       
    call Cleanup()
    
-=======
-
->>>>>>> 89f4cd32
 CONTAINS
    !...............................................................................................................................
    SUBROUTINE Cleanup()
