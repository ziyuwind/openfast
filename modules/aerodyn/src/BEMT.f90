--- conflicted
+++ resolved
@@ -291,11 +291,7 @@
 
    errStat = ErrID_None
    errMsg  = ""
-<<<<<<< HEAD
-   
-=======
      
->>>>>>> c6b0d9ec
    allocate ( OtherState%ValidPhi( p%numBladeNodes, p%numBlades ), STAT = errStat2 )
    if ( errStat2 /= 0 ) then
       call SetErrStat( ErrID_Fatal, 'Error allocating memory for OtherState%ValidPhi.', errStat, errMsg, RoutineName )
