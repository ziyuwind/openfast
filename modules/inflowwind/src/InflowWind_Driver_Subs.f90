--- conflicted
+++ resolved
@@ -74,23 +74,14 @@
 !   CALL WrScr("                  "//SwChar//"FFT[X,Y,Z]     -- an fft over all t using specified DT at X,Y,Z   [N/A]")
    CALL WrScr("                  "//SwChar//"points[FILE]   -- calculates at x,y,z coordinates specified in a  ")
    CALL WrScr("                                    white space delimited FILE")
-<<<<<<< HEAD
-   CALL WrScr("                  "//SwChar//"v             -- verbose output ")
-   CALL WrScr("                  "//SwChar//"vv            -- very verbose output ")
-   CALL WrScr("                  "//SwChar//"HAWC          -- convert contents of <filename> to HAWC format ")
-   CALL WrScr("                  "//SwChar//"Bladed        -- convert contents of <filename> to Bladed format ")
-   CALL WrScr("                  "//SwChar//"vtk           -- convert contents of <filename> to vtk format ")
-   CALL WrScr("                  "//SwChar//"accel         -- calculate wind acceleration in addition to velocity")
-   CALL WrScr("                  "//SwChar//"help          -- print this help menu and exit")
-=======
    CALL WrScr("                  "//SwChar//"v              -- verbose output ")
    CALL WrScr("                  "//SwChar//"vv             -- very verbose output ")
    CALL WrScr("                  "//SwChar//"HAWC           -- convert contents of <filename> to HAWC format ")
    CALL WrScr("                  "//SwChar//"Bladed         -- convert contents of <filename> to Bladed format ")
    CALL WrScr("                  "//SwChar//"vtk            -- convert contents of <filename> to vtk format ")
+   CALL WrScr("                  "//SwChar//"accel          -- calculate wind acceleration in addition to velocity")
    CALL WrScr("                  "//SwChar//"BoxExceedAllow -- set flag to allow FF points outside wind box")
    CALL WrScr("                  "//SwChar//"help           -- print this help menu and exit")
->>>>>>> 5f7e540c
    CALL WrScr("")
    CALL WrScr("   Notes:")
    CALL WrScr("   -- Unspecified ranges and resolutions default to what is in the file.")
@@ -345,6 +336,9 @@
          ELSEIF   ( TRIM(ThisArgUC) == "ACCEL"   )   THEN
             CLFlags%OutputAccel    = .TRUE.
             RETURN
+         ELSEIF   ( TRIM(ThisArgUC) == "ACCEL"   )   THEN
+            CLFlags%OutputAccel    = .TRUE.
+            RETURN
          ELSE
             CALL SetErrStat( ErrID_Warn," Unrecognized option '"//SwChar//TRIM(ThisArg)//"'. Ignoring. Use option "//SwChar//"help for list of options.",  &
                ErrStat,ErrMsg,'ParseArg')
@@ -1367,7 +1361,6 @@
    DvrFlags%WrVTK     = DvrFlags%WrVTK     .or. CLFlags%WrVTK              ! create file if specified in either place
    DvrFlags%WrUniform = DvrFlags%WrUniform .or. CLFlags%WrUniform          ! create file if specified in either place
    DvrFlags%BoxExceedAllowF   = DvrFlags%BoxExceedAllowF .or. CLFlags%BoxExceedAllowF  ! flag to allow points beyond box for FF
-
    DvrFlags%OutputAccel = DvrFlags%OutputAccel .or. CLFlags%OutputAccel          ! calculate acceleration if specified in either place
 
 !      ! Due to the complexity, we are handling overwriting driver input file settings with
@@ -1416,7 +1409,6 @@
 
       ! Make sure there is at least one timestep
    DvrSettings%NumTimeSteps   =  MAX(DvrSettings%NumTimeSteps,1_IntKi)
-
 
 
       !--------------------------------------------
@@ -1793,6 +1785,7 @@
    IF ( .NOT. DvrFlags%DT ) THEN
       DvrSettings%DT =  0.025_DbKi     ! This value gets passed into the IfW_Init routine, so something must be set.
    ENDIF
+
 
 
 END SUBROUTINE UpdateSettingsWithCL
