--- conflicted
+++ resolved
@@ -368,11 +368,7 @@
 
    IF ( OnGrid ) THEN      ! The tower points don't use this
 
-<<<<<<< HEAD
-      CALL GetInterpValues(); if (ErrStat/=ErrID_None) return
-=======
       CALL GetInterpValues();       if (ErrStat >= AbortErrLev) return
->>>>>>> d75ad05b
       
       !-------------------------------------------------------------------------------------------------
       ! Interpolate on the grid
