--- conflicted
+++ resolved
@@ -104,15 +104,10 @@
 typedef  ^                       ^                 LOGICAL           Use4Dext          -   .FALSE. -     "Flag that tells this module if an external module will pass it 4-D velocity grids." -
 typedef  ^                       ^                 IntKi             NumWindPoints     -     -     -     "Number of wind velocity points expected"                                     -
 typedef  ^                       ^                 LOGICAL           UseInputFile      -   .TRUE.  -     "Should we read everthing from an input file, or do we get it some other way" -
-<<<<<<< HEAD
-typedef  ^                       ^                 CHARACTER(1024)   RootName          -     -     -     "RootName for writing output files"
-typedef  ^                       ^          InflowWind_InputFile     PassedFileData    -     -     -     "If we don't use the input file, pass everything through this"                -
-=======
-typedef  ^                       ^                 CHARACTER(1024)	 RootName          -     -     -     "RootName for writing output files"
+typedef  ^                       ^                 CHARACTER(1024)	RootName          -     -     -     "RootName for writing output files"
 typedef  ^                       ^                 FileInfoType      PassedFileData    -     -     -     "If we don't use the input file, pass everything through this"                -
 typedef  ^                       ^                 LOGICAL           WindType2UseInputFile    -     .TRUE.     -      "Flag for toggling file based IO in wind type 2."                -
 typedef  ^                       ^                 FileInfoType      WindType2Data    -     -     -      "Optional slot for wind type 2 data if file IO is not used."                -
->>>>>>> e0aaee5a
 typedef  ^                       ^          Lidar_InitInputType      lidar             -     -     -     "InitInput for lidar data"                                             -
 typedef  ^                       ^          IfW_4Dext_InitInputType  FDext             -     -     -     "InitInput for lidar data"                                             -
 
