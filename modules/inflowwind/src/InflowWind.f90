--- conflicted
+++ resolved
@@ -517,11 +517,7 @@
          InitInp%BoxExceedAllow .or. (p%lidar%SensorType /= SensorType_None)
 
       ! Calculate field average if box is allowed to be exceeded
-<<<<<<< HEAD
-      if (p%FlowField%Grid3D%BoxExceedAllow) then
-=======
-      if (p%FlowField%Grid3D%BoxExceedAllowF) then 
->>>>>>> 60ac2290
+      if (p%FlowField%Grid3D%BoxExceedAllow) then 
          call IfW_Grid3DField_CalcVelAvgProfile(p%FlowField%Grid3D, p%FlowField%AccFieldValid, TmpErrStat, TmpErrMsg)
          call SetErrStat(TmpErrStat, TmpErrMsg, ErrStat, ErrMsg, RoutineName)
          if (ErrStat >= AbortErrLev) return
