!**********************************************************************************************************************************
! LICENSING
! Copyright (C) 2015-2016  National Renewable Energy Laboratory
! Copyright (C) 2016-2018  Envision Energy USA, LTD   
!
! Licensed under the Apache License, Version 2.0 (the "License");
! you may not use this file except in compliance with the License.
! You may obtain a copy of the License at
!
!     http://www.apache.org/licenses/LICENSE-2.0
!
! Unless required by applicable law or agreed to in writing, software
! distributed under the License is distributed on an "AS IS" BASIS,
! WITHOUT WARRANTIES OR CONDITIONS OF ANY KIND, either express or implied.
! See the License for the specific language governing permissions and
! limitations under the License.
!**********************************************************************************************************************************
MODULE BeamDyn

   USE BeamDyn_BldNdOuts_IO
   USE BeamDyn_IO
   USE BeamDyn_Subs
   !USE NWTC_LAPACK inherited from BeamDyn_Subs and BeamDyn_IO

   IMPLICIT NONE

#ifndef UNIT_TEST
   PRIVATE

   ! ..... Public Subroutines....................................................................

   PUBLIC :: BD_Init                           ! Initialization routine
   PUBLIC :: BD_End                            ! Ending routine (includes clean up)
   PUBLIC :: BD_UpdateStates                   ! Loose coupling routine for solving for constraint states, integrating
   PUBLIC :: BD_CalcOutput                     ! Routine for computing outputs
   PUBLIC :: BD_CalcContStateDeriv             ! Tight coupling routine for computing derivatives of continuous states
   PUBLIC :: BD_UpdateDiscState                ! Tight coupling routine for updating discrete states
#endif

   PUBLIC :: BD_JacobianPInput                 ! Routine to compute the Jacobians of the output(Y), continuous - (X), discrete -
                                               !   (Xd), and constraint - state(Z) functions all with respect to the inputs(u)
   PUBLIC :: BD_JacobianPContState             ! Routine to compute the Jacobians of the output(Y), continuous - (X), discrete -
                                               !   (Xd), and constraint - state(Z) functions all with respect to the continuous
                                               !   states(x)
   PUBLIC :: BD_JacobianPDiscState             ! Routine to compute the Jacobians of the output(Y), continuous - (X), discrete -
                                               !   (Xd), and constraint - state(Z) functions all with respect to the discrete
                                               !   states(xd)
   PUBLIC :: BD_JacobianPConstrState           ! Routine to compute the Jacobians of the output(Y), continuous - (X), discrete -
                                               !   (Xd), and constraint - state(Z) functions all with respect to the constraint
                                               !   states(z)
   PUBLIC :: BD_GetOP                          !< Routine to pack the operating point values (for linearization) into arrays

   PUBLIC :: BD_UpdateGlobalRef      !< update the BeamDyn reference.  The reference for the calculations follows u%RootMotionMesh
                                               !  and therefore x%q must be updated from T -> T+DT to include the root motion from T->T+DT

   ! The original formulation kept all states in the inertial reference frame.  This has been leading to convergence issues
   ! when there is a large rotational change from the reference frame (i.e. large turbine yaw, large blade pitch).  During
   ! the development of the tight coupling algorithm for OpenFAST, we decided to try changing all the states in BeamDyn to
   ! follow the moving BladeRootMotion mesh.  This requires changing the states after an UpdateStates call to be relative to
   ! the new BladeRootMotion mesh orientation and position.
   ! Upadate the reference frame after each State update (or use the old method)?
   LOGICAL, PARAMETER :: ChangeRefFrame = .false.

CONTAINS


!-----------------------------------------------------------------------------------------------------------------------------------
!> This routine is called at the start of the simulation to perform initialization steps.
!! The parameters are set here and not changed during the simulation.
!! The initial states and initial guess for the input are defined.
SUBROUTINE BD_Init( InitInp, u, p, x, xd, z, OtherState, y, MiscVar, Interval, InitOut, ErrStat, ErrMsg )

   TYPE(BD_InitInputType),            INTENT(IN   )  :: InitInp     !< Input data for initialization routine
   TYPE(BD_InputType),                INTENT(  OUT)  :: u           !< An initial guess for the input; input mesh must be defined
   TYPE(BD_ParameterType),            INTENT(  OUT)  :: p           !< Parameters
   TYPE(BD_ContinuousStateType),      INTENT(  OUT)  :: x           !< Initial continuous states
   TYPE(BD_DiscreteStateType),        INTENT(  OUT)  :: xd          !< Initial discrete states
   TYPE(BD_ConstraintStateType),      INTENT(  OUT)  :: z           !< Initial guess of the constraint states
   TYPE(BD_OtherStateType),           INTENT(  OUT)  :: OtherState  !< Initial other states
   TYPE(BD_OutputType),               INTENT(  OUT)  :: y           !< Initial system outputs (outputs are not calculated;
                                                                    !!    only the output mesh is initialized)
   TYPE(BD_MiscVarType),              INTENT(  OUT)  :: MiscVar     !<  Misc variables for optimization (not copied in glue code)
   REAL(DbKi),                        INTENT(INOUT)  :: Interval    !< Coupling interval in seconds: the rate that
                                                                    !!   (1) Mod1_UpdateStates() is called in loose coupling &
                                                                    !!   (2) Mod1_UpdateDiscState() is called in tight coupling.  !   Input is the suggested time from the glue code;
                                                                    !!   Output is the actual coupling interval that will be used
                                                                    !!   by the glue code.
   TYPE(BD_InitOutputType),           INTENT(  OUT)  :: InitOut     !< Output for initialization routine
   INTEGER(IntKi),                    INTENT(  OUT)  :: ErrStat     !< Error status of the operation
   CHARACTER(*),                      INTENT(  OUT)  :: ErrMsg      !< Error message if ErrStat /= ErrID_None

   ! local variables
   TYPE(BD_InputFile)      :: InputFileData     ! Data stored in the module's input file
   REAL(BDKi)              :: temp_CRV(3)
   REAL(BDKi),ALLOCATABLE  :: GLL_nodes(:)
   REAL(BDKi)              :: TmpDCM(3,3)
   LOGICAL                 :: QuasiStaticInitialized      !< True if quasi-static solution was found


   INTEGER(IntKi)          :: nelem
   INTEGER(IntKi)          :: ErrStat2                     ! Temporary Error status
   CHARACTER(ErrMsgLen)    :: ErrMsg2                      ! Temporary Error message
   character(*), parameter :: RoutineName = 'BD_Init'



  ! Initialize ErrStat

   ErrStat = ErrID_None
   ErrMsg  = ""

   ! Initialize the NWTC Subroutine Library

   CALL NWTC_Init( )

   ! Display the module information

   CALL DispNVD( BeamDyn_Ver )

   CALL BD_ReadInput(InitInp%InputFile,InputFileData,InitInp%RootName,Interval,ErrStat2,ErrMsg2); if (Failed()) return
   CALL BD_ValidateInputData( InitInp, InputFileData, ErrStat2, ErrMsg2 ); if (Failed()) return


      ! The reference frame is set by the root motion mesh initial position
   call InitRefFrame( InitInp, OtherState, ErrStat2, ErrMsg2 ); if (Failed()) return

      ! this routine sets *some* of the parameters (basically the "easy" ones)
   call SetParameters(InitInp, InputFileData, p, OtherState, ErrStat2, ErrMsg2); if (Failed()) return


   ! Temporary GLL point intrinsic coordinates array
   CALL BD_GenerateGLL(p%nodes_per_elem,GLL_nodes,ErrStat2,ErrMsg2); if (Failed()) return

   ! In the following, trapezoidalpointweight should be generalized to multi-element; likewise for gausspointweight

   IF(p%quadrature .EQ. GAUSS_QUADRATURE) THEN

       CALL BD_GaussPointWeight(p%nqp,p%QPtN,p%QPtWeight,ErrStat2,ErrMsg2); if (Failed()) return !calculates p%QPtN and p%QPtWeight

   ELSEIF(p%quadrature .EQ. TRAP_QUADRATURE) THEN

      CALL BD_TrapezoidalPointWeight(p,  InputFileData%InpBl%station_eta, InputFileData%InpBl%station_total) ! computes p%QPtN and p%QPtWeight

   ENDIF

      ! compute physical distances to set positions of p%uuN0 (FE GLL_Nodes) (depends on p%SP_Coef):
   call InitializeNodalLocations(InputFileData%member_total,InputFileData%kp_member,InputFileData%kp_coordinate,p,GLL_nodes,ErrStat2,ErrMsg2); if (Failed()) return

      ! compute p%Shp, p%ShpDer, and p%Jacobian:
   CALL BD_InitShpDerJaco( GLL_Nodes, p )

      ! set mass and stiffness matrices: p%Stif0_QP and p%Mass0_QP
   call InitializeMassStiffnessMatrices(InputFileData, p, ErrStat2,ErrMsg2); if (Failed()) return

      ! Set the initial displacements: p%uu0, p%rrN0, p%E10
   CALL BD_QuadraturePointDataAt0(p)


   call Initialize_FEweights(p,GLL_nodes,ErrStat2,ErrMsg2); if (Failed()) return ! set p%FEweight; needs p%uuN0 and p%uu0
      
      ! compute blade mass, CG, and IN for summary file:
   CALL BD_ComputeBladeMassNew( p, ErrStat2, ErrMsg2 ); if (Failed()) return !computes p%blade_mass,p%blade_CG,p%blade_IN


   if (p%UsePitchAct) then

         ! Calculate the pitch angle
      TmpDCM(:,:) = MATMUL(u%RootMotion%Orientation(:,:,1),TRANSPOSE(u%HubMotion%Orientation(:,:,1)))
      temp_CRV(:) = EulerExtract(TmpDCM)
      xd%thetaP = -temp_CRV(3)
      xd%thetaPD = 0.0_BDKi
   end if


      ! Define and initialize system inputs (set up and initialize input meshes) here:
   call Init_u(InitInp, p, OtherState, u, ErrStat2, ErrMsg2); if (Failed()) return

      ! allocate and initialize other states:  Also sets the GlbRot for the displaced position (needed for x%q initialization)
   call Init_OtherStates(u, p, OtherState, ErrStat2, ErrMsg2); if (Failed()) return

      ! allocate and initialize continuous states (need to do this after initializing inputs):
   call Init_ContinuousStates(p, u, x, OtherState, ErrStat2, ErrMsg2); if (Failed()) return

      ! initialize outputs (need to do this after initializing inputs and parameters (p%nnu0))
   call Init_y(p, OtherState, u, y, ErrStat2, ErrMsg2); if (Failed()) return

      ! allocate and initialize misc vars (do this after initializing input and output meshes):
   call Init_MiscVars(p, u, y, MiscVar, ErrStat2, ErrMsg2); if (Failed()) return


      ! Now that we have the initial conditions, we can run a quasi-steady-state solve
      ! We want to do this before calculating the output mesh or setting QP data.
   IF(p%analysis_type == BD_DYN_SSS_ANALYSIS) THEN
         ! Solve for the displacements with the acceleration and rotational velocity terms included
         ! This will set m%qp%aaa, OtherState%Acc, x%q, and x%dqdt
         ! (note that we won't ramp loads as there are no loads provided yet.)
         ! if this is not successful, it restores the values of x and sets OtherState%Acc=0
      CALL BD_QuasiStatic(u,p,x,OtherState,MiscVar,ErrStat2,ErrMsg2, RampLoad=.false.); if (Failed()) return

      QuasiStaticInitialized = ErrStat2 == ErrID_None      ! We have now run the quasi-static initialization once, so don't run again.
   ELSE
      QuasiStaticInitialized = .FALSE.
   ENDIF

      

      !.................................
      ! initialization of output mesh values (used for initial guess to AeroDyn)
   if (p%BldMotionNodeLoc==BD_MESH_QP) then
      DO nelem=1,p%elem_total
         CALL BD_DisplacementQP( nelem, p, x, MiscVar )
         CALL BD_RotationalInterpQP( nelem, p, x, MiscVar )
      end do
   
      call BD_QPDataVelocity( p, x, MiscVar ) ! set MiscVar%qp%vvv
      call BD_QPDataAcceleration( p, OtherState, MiscVar ) ! set MiscVar%qp%aaa
      
   end if
         
   CALL Set_BldMotion_NoAcc(p, x, OtherState, MiscVar, y)

   IF(QuasiStaticInitialized) THEN
      ! Set the BldMotion mesh acceleration but only if quasistatic succeeded
      call Set_BldMotion_InitAcc(p,u,OtherState,MiscVar,y)
   ELSE
      y%BldMotion%TranslationAcc  = 0.0_BDKi
      y%BldMotion%RotationAcc     = 0.0_BDKi
   ENDIF
      
      !.................................
   
      ! set initialization outputs
   call SetInitOut(p, InitOut, errStat2, errMsg2); if (Failed()) return


   !...............................................

       ! Print the summary file if requested:
   if (InputFileData%SumPrint) then
      call BD_PrintSum( p, x, OtherState, MiscVar, InitInp, ErrStat2, ErrMsg2 ); if (Failed()) return
   end if

   !...............................................

   z%DummyConstrState = 0.0_BDKi


      !............................................................................................
      ! Initialize Jacobian:
      !............................................................................................
   if (InitInp%Linearize) then
      call Init_Jacobian( p, u, y, MiscVar, InitOut, ErrStat2, ErrMsg2); if (Failed()) return
   end if

   
   call Cleanup()

   return
CONTAINS
   SUBROUTINE Cleanup()
      if (allocated(GLL_nodes )) deallocate(GLL_nodes )
      CALL BD_DestroyInputFile( InputFileData, ErrStat2, ErrMsg2)
   END SUBROUTINE Cleanup
   logical function Failed()
      CALL SetErrStat( ErrStat2, ErrMsg2, ErrStat, ErrMsg, RoutineName )
      Failed = ErrStat >= AbortErrLev
      if (Failed)    call Cleanup()
   end function Failed
END SUBROUTINE BD_Init

!-----------------------------------------------------------------------------------------------------------------------------------
!> This subroutine computes the mass (p%Mass0_QP) and stiffness (p%Stif0_QP) matrices at the quadrature nodes.
subroutine InitializeMassStiffnessMatrices(InputFileData,p,ErrStat, ErrMsg)
   type(BD_InputFile),           intent(in   )  :: InputFileData     !< data from the input file
   type(BD_ParameterType),       intent(inout)  :: p                 !< Parameters
   integer(IntKi),               intent(  out)  :: ErrStat           !< Error status of the operation
   character(*),                 intent(  out)  :: ErrMsg            !< Error message if ErrStat /= ErrID_None

   INTEGER(IntKi)                               :: i                 ! do-loop counter
   INTEGER(IntKi)                               :: j                 ! do-loop counter
   INTEGER(IntKi)                               :: idx_qp            !< index of current quadrature point in loop
   INTEGER(IntKi)                               :: nelem             !< index to the element counter
   INTEGER(IntKi)                               :: k                 ! do-loop counter
   INTEGER(IntKi)                               :: temp_id
   REAL(BDKi)                                   :: temp66(6,6)
   REAL(BDKi),ALLOCATABLE                       :: temp_ratio(:,:)   ! array that contains the relative location of each quadrature point along the (curve of the) blade, in [0,1]

   REAL(BDKi),PARAMETER                         :: EPS = 1.0D-10

   INTEGER(IntKi)                               :: idx1
   INTEGER(IntKi)                               :: idx2

   integer(intKi)                               :: ErrStat2          ! temporary Error status
   character(ErrMsgLen)                         :: ErrMsg2           ! temporary Error message
   character(*), parameter                      :: RoutineName = 'InitializeMassStiffnessMatrices'


   ErrStat = ErrID_None
   ErrMsg  = ""

   ! compute member length ratio w.r.t blade length
   CALL BD_MemberEta( InputFileData%member_total, p%QPtWeight, p%Jacobian, p%member_eta, p%blade_length )

   CALL AllocAry(p%Stif0_QP,6,6,p%nqp*p%elem_total,'Stif0_QP',ErrStat2,ErrMsg2)
      CALL SetErrStat( ErrStat2, ErrMsg2, ErrStat, ErrMsg, RoutineName )
   CALL AllocAry(p%Mass0_QP,6,6,p%nqp*p%elem_total,'Mass0_QP',ErrStat2,ErrMsg2)
      CALL SetErrStat( ErrStat2, ErrMsg2, ErrStat, ErrMsg, RoutineName )
      if (ErrStat >= AbortErrLev) return

   IF(p%quadrature .EQ. GAUSS_QUADRATURE) THEN

       ! Compute sectional propertities ( 6 by 6 stiffness and mass matrices)
       ! at Gauss points

      !.... Compute the relative location of each quadrature node along the length of the curved blade ....
       CALL AllocAry(temp_ratio,p%nqp,p%elem_total,'temp_ratio',ErrStat2,ErrMsg2)
          CALL SetErrStat( ErrStat2, ErrMsg2, ErrStat, ErrMsg, RoutineName )
          if (ErrStat >= AbortErrLev) then
             call cleanup()
             return
          end if

      temp_ratio(:,:) = 0.0_BDKi
      DO idx_qp=1,p%nqp
         temp_ratio(idx_qp,1) = ((p%QPtN(idx_qp) + 1.0_BDKi)/2.0_BDKi)*p%member_eta(1)  ! get QPtN ratio in [0,1] and multiply by member (element)'s relative length along the beam [0,1]
      ENDDO
      DO i=2,p%elem_total
         ! add lengths of all previous members (elements)
         DO j=1,i-1
               temp_ratio(:,i) = temp_ratio(:,i) + p%member_eta(j) ! compute the relative distance along the blade at the start of the member (element)
         ENDDO

         ! then add ratio of length of quadrature point along this member (element)
         DO idx_qp=1,p%nqp
               temp_ratio(idx_qp,i) = temp_ratio(idx_qp,i) + ((p%QPtN(idx_qp) + 1.0_BDKi)/2.0_BDKi)*p%member_eta(i)
         ENDDO
      ENDDO

      !.... now compute mass and stiffness matrices based on this
      DO i=1,p%elem_total
         DO idx_qp=1,p%nqp
            temp_id = (i-1)*p%nqp+idx_qp

            DO k=1,InputFileData%InpBl%station_total

               IF(temp_ratio(idx_qp,i) - InputFileData%InpBl%station_eta(k) <= EPS) THEN

                  IF(ABS(temp_ratio(idx_qp,i) - InputFileData%InpBl%station_eta(k)) <= EPS) THEN
                           p%Stif0_QP(1:6,1:6,temp_id) = InputFileData%InpBl%stiff0(1:6,1:6,k)
                           p%Mass0_QP(1:6,1:6,temp_id) = InputFileData%InpBl%mass0(1:6,1:6,k)
                  ELSE
                           temp66(1:6,1:6) = (InputFileData%InpBl%stiff0(1:6,1:6,k)-InputFileData%InpBl%stiff0(1:6,1:6,k-1)) / &
                                             (InputFileData%InpBl%station_eta(k) - InputFileData%InpBl%station_eta(k-1))
                           p%Stif0_QP(1:6,1:6,temp_id) = temp66(1:6,1:6) * temp_ratio(idx_qp,i) + &
                                                         InputFileData%InpBl%stiff0(1:6,1:6,k-1) - &
                                                         temp66(1:6,1:6) * InputFileData%InpBl%station_eta(k-1)

                           temp66(1:6,1:6) = (InputFileData%InpBl%mass0(1:6,1:6,k)-InputFileData%InpBl%mass0(1:6,1:6,k-1)) / &
                                             (InputFileData%InpBl%station_eta(k) - InputFileData%InpBl%station_eta(k-1))
                           p%Mass0_QP(1:6,1:6,temp_id) = temp66(1:6,1:6) * temp_ratio(idx_qp,i) + &
                                                         InputFileData%InpBl%mass0(1:6,1:6,k-1) - &
                                                         temp66(1:6,1:6) * InputFileData%InpBl%station_eta(k-1)
                  ENDIF
                  EXIT
               ENDIF
            ENDDO ! k=InputFileData%InpBl%station_total

         ENDDO ! idx_qp=quadrature point
       ENDDO ! i=element

       DEALLOCATE(temp_ratio)

   ELSEIF(p%quadrature .EQ. TRAP_QUADRATURE) THEN
!bjj: this assumes trap quadrature has only one member.

      p%Stif0_QP(1:6,1:6,1) = InputFileData%InpBl%stiff0(1:6,1:6,1)
      p%Mass0_QP(1:6,1:6,1) = InputFileData%InpBl%mass0( 1:6,1:6,1)
      DO idx_qp = 2,p%nqp

         idx2 = (idx_qp-2)/p%refine + 1 ! bjj: integer math here; p%nqp = (station_total-1)*p%refine + 1
         idx1 = idx2 + 1

         ! this is interpolating the mass and stiffness matrices ONLY if p%refine is not 1
         p%Stif0_QP(1:6,1:6,idx_qp) = InputFileData%InpBl%stiff0(1:6,1:6,idx2) + &
                                    ((InputFileData%InpBl%stiff0(1:6,1:6,idx1) - &
                                      InputFileData%InpBl%stiff0(1:6,1:6,idx2))/p%refine) * &
                                    (MOD(idx_qp-2,p%refine) + 1)

         p%Mass0_QP(1:6,1:6,idx_qp) = InputFileData%InpBl%mass0(1:6,1:6,idx2) + &
                                    ((InputFileData%InpBl%mass0(1:6,1:6,idx1) - &
                                      InputFileData%InpBl%mass0(1:6,1:6,idx2))/p%refine) * &
                                    (MOD(idx_qp-2,p%refine) + 1)
      ENDDO
   ENDIF


!FIXME: if we must shift the K and M matrices, this will need to be recaulculated (or calculated elsewhere)
      ! Initialize some mass and inertia properies at the quadrature points
   DO nelem=1,p%elem_total
      DO idx_qp=1,p%nqp
         p%qp%mmm(idx_qp,nelem)     =  p%Mass0_QP(1,1,(nelem-1)*p%nqp+idx_qp)  ! mass
         p%qp%mEta(1,idx_qp,nelem)  = -p%Mass0_QP(3,5,(nelem-1)*p%nqp+idx_qp)  ! -mass*X_cm term from equation 3.9 (after applying transform to BD coords, (3,5) in original)
         p%qp%mEta(2,idx_qp,nelem)  =  p%Mass0_QP(3,4,(nelem-1)*p%nqp+idx_qp)  !  maxx*Y_cm term from equation 3.9 (after applying transform to BD coords, (3,4) in original)
         p%qp%mEta(3,idx_qp,nelem)  =  0.0_BDKi
      ENDDO
   ENDDO


   call Cleanup()

   return

CONTAINS

      SUBROUTINE Cleanup()
         if (allocated(temp_ratio)) deallocate(temp_ratio)
      END SUBROUTINE Cleanup

end subroutine InitializeMassStiffnessMatrices
!-----------------------------------------------------------------------------------------------------------------------------------
!> This subroutine computes the positions and rotations stored in p%uuN0 (output GLL nodes) and p%QuadPt (input quadrature nodes).  p%QPtN must be already set.
subroutine InitializeNodalLocations(member_total,kp_member,kp_coordinate,p,GLL_nodes,ErrStat, ErrMsg)

   INTEGER(IntKi),INTENT(IN   ):: member_total
   INTEGER(IntKi),INTENT(IN   ):: kp_member(:)        !< Number of key points of each member, InputFileData%kp_member from BD input file
   REAL(BDKi),    INTENT(IN   ):: kp_coordinate(:,:)  !< Keypoints coordinates, from BD input file InputFileData%kp_coordinate(member key points,1:4);
   type(BD_ParameterType),       intent(inout)  :: p                 !< Parameters
   REAL(BDKi),                   INTENT(IN   )  :: GLL_nodes(:)      !< GLL_nodes(p%nodes_per_elem): location of the (p%nodes_per_elem) p%GLL points
   !type(BD_InitOutputType),      intent(inout)  :: InitOut           !< initialization output type (for setting z_coordinate variable)
   integer(IntKi),               intent(  out)  :: ErrStat           !< Error status of the operation
   character(*),                 intent(  out)  :: ErrMsg            !< Error message if ErrStat /= ErrID_None

   REAL(BDKi),PARAMETER    :: EPS = 1.0D-10

   ! ----------------------------------------
   ! local variables
   INTEGER(IntKi)             :: elem             ! do-loop counter
   INTEGER(IntKi)             :: i                ! do-loop counter
   INTEGER(IntKi)             :: j                ! do-loop counter
   INTEGER(IntKi)             :: k                ! do-loop counter
   INTEGER(IntKi)             :: kp               ! do-loop counter
   integer(IntKi)             :: nkp ! number keypoints for an element
   integer(IntKi)             :: qfit ! polynomial order used for first fit
   REAL(BDKi),allocatable     :: least_sq_mat(:,:) 
   REAL(BDKi),allocatable     :: least_sq_rhs(:,:) ! RHS for X,Y,Z,Twist
   integer(IntKi),allocatable :: least_sq_indx(:) 
   REAL(BDKi),allocatable     :: least_sq_gll(:) 
   REAL(BDKi)                 :: twist 
   REAL(BDKi)                 :: tangent(3)

   REAL(BDKi),allocatable     :: least_sq_shp(:,:) 
   REAL(BDKi),allocatable     :: least_sq_shpder(:,:) 

   REAL(BDKi),allocatable     :: kp_param(:) 
  
   INTEGER(IntKi)          :: first_kp
   INTEGER(IntKi)          :: last_kp
   REAL(BDKi)              :: temp_POS(3)
   REAL(BDKi)              :: temp_CRV(3)

   integer(intKi)                               :: ErrStat2          ! temporary Error status
   character(ErrMsgLen)                         :: ErrMsg2           ! temporary Error message
   character(*), parameter                      :: RoutineName = 'InitializeNodalLocations'

   ErrStat = ErrID_None
   ErrMsg  = ""

   !MIKE

   !-------------------------------------------------
   ! p%uuN0 contains the initial (physical) positions and orientations of the (FE) GLL nodes
   !-------------------------------------------------
   p%uuN0(:,:,:) = 0.0_BDKi

   first_kp = 1 !first key point on member (element)
   DO elem=1,p%elem_total

       last_kp  = first_kp + kp_member(elem) - 1 !last key point of member (element)

       nkp = kp_member(elem)  ! number of keypoints in this element

       if (p%nodes_per_elem .le. nkp) then
          qfit = p%nodes_per_elem  ! if LSFE points-per-element is less than number of keypoints fit to final poly
       else
          qfit = nkp ! if points-per-element more that number of keypoints, fit to LSFE with order (nkp-1)
       endif 
       
       if (qfit .gt. 7) qfit = 7

       call AllocAry(least_sq_gll, qfit, "least-squares GLL nodes",ErrStat2, ErrMsg2)

       call BD_GenerateGLL(qfit,least_sq_gll,ErrStat2,ErrMsg2)

       CALL AllocAry(least_sq_Shp,qfit,nkp,'least-squares fit shp',ErrStat2,ErrMsg2)
           CALL SetErrStat(ErrStat2,ErrMsg2,ErrStat,ErrMsg,RoutineName)
       CALL AllocAry(least_sq_ShpDer,qfit,nkp,'ShpDer',ErrStat2,ErrMsg2)
           CALL SetErrStat(ErrStat2,ErrMsg2,ErrStat,ErrMsg,RoutineName)

       CALL AllocAry(kp_param,nkp,'parameterization of keypoints',ErrStat2,ErrMsg2)
           CALL SetErrStat(ErrStat2,ErrMsg2,ErrStat,ErrMsg,RoutineName)

       ! parameterize the keypoint data to [-1,1] based on z-coordinate
       kp = first_kp
       do j = 1, nkp
          kp_param(j) = 2._BDki*(kp_coordinate(kp,3)-kp_coordinate(first_kp,3))/(kp_coordinate(last_kp,3)-kp_coordinate(first_kp,3)) - 1._BDKi
          kp = kp + 1
       enddo

       ! Create shape functions evaluated at the kp positions
       call BD_diffmtc(qfit,least_sq_gll,kp_param,nkp,least_sq_Shp,least_sq_ShpDer)

       CALL AllocAry(least_sq_mat,qfit,qfit,'matrix for least-squares fit',ErrStat2,ErrMsg2)
           CALL SetErrStat(ErrStat2,ErrMsg2,ErrStat,ErrMsg,RoutineName)
       CALL AllocAry(least_sq_indx,qfit,'indx solving least-squares fit',ErrStat2,ErrMsg2)
           CALL SetErrStat(ErrStat2,ErrMsg2,ErrStat,ErrMsg,RoutineName)
       CALL AllocAry(least_sq_rhs,qfit,4,'indx solving least-squares fit',ErrStat2,ErrMsg2)
           CALL SetErrStat(ErrStat2,ErrMsg2,ErrStat,ErrMsg,RoutineName)

       ! build the least-squares-fit matrix and RHS vectors
       least_sq_mat = 0._BDKi
       do i = 1, qfit
          do j = 1, qfit
             do k = 1, nkp
                least_sq_mat(i,j) = least_sq_mat(i,j) + least_sq_shp(i,k)*least_sq_shp(j,k)
             enddo
          enddo  
       enddo  

       least_sq_rhs = 0._BDKi
       do j = 1, 4 
          do i = 1, qfit
            kp = first_kp
            do k = 1, nkp
               least_sq_rhs(i,j) = least_sq_rhs(i,j) + least_sq_shp(i,k)*kp_coordinate(kp,j)
               kp = kp+1
            enddo
         enddo  
       enddo
   
      ! modify linear system so that fitted function captures keypoint endpoints
      do i = 1, qfit
        least_sq_mat(1,i) = 0._BDKi
        least_sq_mat(qfit,i) = 0._BDKi
      enddo 
      least_sq_mat(1,1) = 1._BDKi
      least_sq_mat(qfit,qfit) = 1._BDKi

      do j = 1,4
         least_sq_rhs(1,j) = kp_coordinate(first_kp,j)
         least_sq_rhs(qfit,j) = kp_coordinate(last_kp,j)
      enddo

      ! factor matrix system

       CALL LAPACK_getrf( qfit, qfit, least_sq_mat, least_sq_indx, ErrStat2, ErrMsg2)
          CALL SetErrStat( ErrStat2, ErrMsg2, ErrStat, ErrMsg, RoutineName )

      ! solve the linear system
      CALL LAPACK_getrs( 'N', qfit, least_sq_mat, least_sq_indx, least_sq_rhs, ErrStat2, ErrMsg2)
         CALL SetErrStat( ErrStat2, ErrMsg2, ErrStat, ErrMsg, RoutineName )

      ! we now have qfit LSFE coefficent that are a least squares fit to the keypoint data for XYZT
      ! next, we calculate the coefficent of the p%nodes_per_elem LSFE for this element

      ! need to re-evalate qfit-node shape functions at the p%nodes_per_elem GLL points
      deallocate(least_sq_shp)
      deallocate(least_sq_shpder)
      CALL AllocAry(least_sq_Shp,qfit,p%nodes_per_elem,'least-squares fit shp',ErrStat2,ErrMsg2)
          CALL SetErrStat(ErrStat2,ErrMsg2,ErrStat,ErrMsg,RoutineName)
      CALL AllocAry(least_sq_ShpDer,qfit,p%nodes_per_elem,'ShpDer',ErrStat2,ErrMsg2)
          CALL SetErrStat(ErrStat2,ErrMsg2,ErrStat,ErrMsg,RoutineName)

          ! BD_diffmtc( nodes_per_elem,GLL_nodes,QPtN,nqp,Shp,ShpDer )
      call BD_diffmtc(qfit,least_sq_gll,gll_nodes,p%nodes_per_elem,least_sq_Shp,least_sq_ShpDer)

      do i = 1, p%nodes_per_elem

        ! start with XYZ
        twist = 0._BDKi
        tangent = 0._BDKi
        do k = 1, qfit    
           do j = 1, 3 
               p%uuN0(j,i,elem) = p%uuN0(j,i,elem) + least_sq_rhs(k,j)*least_sq_shp(k,i)
               tangent(j) = tangent(j) + least_sq_rhs(k,j)*least_sq_shpder(k,i)
           enddo
           twist = twist + least_sq_rhs(k,4)*least_sq_shp(k,i)
        enddo

        tangent = tangent / TwoNorm(tangent)

        CALL BD_ComputeIniNodalCrv(tangent, twist, temp_CRV, ErrStat, ErrMsg)
        p%uuN0(4:6,i,elem) = temp_CRV

      enddo

      ! set for next element:
      first_kp = last_kp

      deallocate(least_sq_gll)
      deallocate(least_sq_Shp)
      deallocate(least_sq_ShpDer)
      deallocate(kp_param)
      deallocate(least_sq_mat)
      deallocate(least_sq_indx)
      deallocate(least_sq_rhs)

   ENDDO

   return

end subroutine InitializeNodalLocations
!-----------------------------------------------------------------------------------------------------------------------------------
!> This routine calculates the contributions of the integral of shape functions outboard of an FE node.  These weighting values are
!! used as part of the integration scheme for the output of the internal forces from the Fc and Fd terms.  This is simply a numerical
!! integration of those shape functions.
!! Note from ADP: I don't like this method, but haven't found a better method yet.  I think a better approach may be to use the
!!                inverse H' matrix and inverse shape functions, but I have not tried deriving that yet.
subroutine Initialize_FEweights(p,GLL_nodes,ErrStat,ErrMsg)
   type(BD_ParameterType),       intent(inout)  :: p                 !< Parameters
   real(BDKi),                   intent(in   )  :: GLL_nodes(:)
   integer(IntKi),               intent(  out)  :: ErrStat           !< Error status of the operation
   character(*),                 intent(  out)  :: ErrMsg            !< Error message if ErrStat /= ErrID_None


   ! local variables
   integer(IntKi)                               :: i                ! do-loop counter
   integer(IntKi)                               :: nelem            ! do-loop counter over number of elements
   integer(IntKi)                               :: IntPtIdx           !< index of current quadrature point in loop
   real(BDKi)                                   :: SumShp

   real(BDKi),                      allocatable :: Shp(:,:)          !< High resolution of Shp functions 
   real(BDKi),                      allocatable :: ShpDer(:,:)       !< High resolution of ShpDer functions
   integer(IntKi)                               :: IntPoints         !< number of points in the high res
   REAL(BDKi),                      allocatable :: EtaVals(:)        !< Integeration points along Z, scaled [-1 1]
   REAL(BDKi),                      allocatable :: DistVals(:)       !< Integeration points along Z, actual distance
   REAL(BDKi)                                   :: ElemLength

   integer(intKi)                               :: ErrStat2          ! temporary Error status
   character(ErrMsgLen)                         :: ErrMsg2           ! temporary Error message
   character(*), parameter                      :: RoutineName = 'Initialize_FEweights'

   ErrStat = ErrID_None
   ErrMsg  = ""


      ! Set number of points for the integrations. Number chosen based on convergence tests
   IntPoints=100001


   CALL AllocAry(EtaVals,IntPoints,'Distance along blade for high res Shp functions',ErrStat2,ErrMsg2)
      CALL SetErrStat(ErrStat2,ErrMsg2,ErrStat,ErrMsg,RoutineName)
   CALL AllocAry(DistVals,IntPoints,'Distance along blade for high res Shp functions',ErrStat2,ErrMsg2)
      CALL SetErrStat(ErrStat2,ErrMsg2,ErrStat,ErrMsg,RoutineName)
   CALL AllocAry(Shp,p%nodes_per_elem,IntPoints,'Shp',ErrStat2,ErrMsg2)
      CALL SetErrStat(ErrStat2,ErrMsg2,ErrStat,ErrMsg,RoutineName)
   CALL AllocAry(ShpDer,p%nodes_per_elem,IntPoints,'ShpDer',ErrStat2,ErrMsg2)
      CALL SetErrStat(ErrStat2,ErrMsg2,ErrStat,ErrMsg,RoutineName)
   if (ErrStat >= AbortErrLev) then
      call Cleanup
      return
   endif


   p%FEweight= 0.0_BDKi

      ! Loop over the elements in case we change the number of FE points between elements in the future
   do nelem=1,p%elem_total

         ! Find the length of this element (straight line approximation)
      ElemLength = TwoNorm(p%uuN0(1:3,p%nodes_per_elem,nelem) - p%uuN0(1:3,1,nelem))

         ! Setup the corresponding EtaVals for all the integration points
      do IntPtIdx=1,IntPoints
         EtaVals(IntPtIdx)   =  REAL(IntPtIdx-1,BDKi)/REAL(IntPoints-1,BDKi)
      enddo

         ! Calculate corresponding distances for the integration region
      DistVals =  EtaVals*ElemLength

         ! Scale the EtaVals to [-1 1] range for the diffmtc routine
      EtaVals  =  2.0_BDKi*EtaVals - 1.0_BDKi

         ! Get the high resolution Shp functions.  We won't use the ShpDer results at all
      call BD_diffmtc(p%nodes_per_elem,GLL_nodes,EtaVals,IntPoints,Shp,ShpDer)
      
         ! Integrate region outboard shape function contributions to this FE node!
      do i=1,p%nodes_per_elem
         SumShp=0.0_BDKi
         do IntPtIdx=IntPoints,1,-1    ! Step inwards and integrate
            if ( DistVals(IntPtIdx) > TwoNorm(p%uuN0(1:3,i,nelem)-p%uuN0(1:3,1,nelem))) THEN
               p%FEweight(i,nelem) = p%FEweight(i,nelem) + Shp(i,IntPtIdx)
            endif
            SumShp=SumShp+Shp(i,IntPtIdx)
         enddo
         p%FEweight(i,nelem) = p%FEweight(i,nelem) / SumShp
      enddo
   enddo


   call Cleanup

   contains
      subroutine Cleanup()
         if (allocated(EtaVals))    deallocate(EtaVals)
         if (allocated(DistVals))   deallocate(DistVals)
         if (allocated(EtaVals))    deallocate(Shp)
         if (allocated(EtaVals))    deallocate(ShpDer)
      end subroutine Cleanup
end subroutine Initialize_FEweights
!-----------------------------------------------------------------------------------------------------------------------------------
SUBROUTINE BD_InitShpDerJaco( GLL_Nodes, p )

  ! Bauchau chapter 17.1 gives an intro to displacement fields, the shape functions and the jacobian 
  ! see Bauchau equation 17.12
  ! also https://en.wikipedia.org/wiki/Jacobian_matrix_and_determinant
  
   REAL(BDKi),             INTENT(IN   )  :: GLL_nodes(:)   !< p%GLL point locations
   TYPE(BD_ParameterType), INTENT(INOUT)  :: p              !< Parameters

   REAL(BDKi)                       :: Gup0(3)
   INTEGER(IntKi)                   :: i, j
   INTEGER(IntKi)                   :: nelem, idx_qp

   CHARACTER(*), PARAMETER          :: RoutineName = 'BD_InitShpDerJaco'


   CALL BD_diffmtc(p%nodes_per_elem,GLL_nodes,p%QPtN,p%nqp,p%Shp,p%ShpDer)

   DO nelem = 1,p%elem_total
      DO idx_qp = 1, p%nqp
         Gup0(:) = 0.0_BDKi
         DO i=1,p%nodes_per_elem
            Gup0(:) = Gup0(:) + p%ShpDer(i,idx_qp)*p%uuN0(1:3,i,nelem)
         ENDDO
         p%Jacobian(idx_qp,nelem) = TwoNorm(Gup0)
      ENDDO
   ENDDO

   
   ! save some variables so we don't recalculate them so often:
   DO nelem=1,p%elem_total
      DO idx_qp=1,p%nqp
         DO j=1,p%nodes_per_elem
            DO i=1,p%nodes_per_elem
               p%QPtw_Shp_Shp_Jac(      idx_qp,i,j,nelem) = p%Shp(   i,idx_qp)*p%Shp(   j,idx_qp)*p%QPtWeight(idx_qp)*p%Jacobian(idx_qp,nelem)
               p%QPtw_ShpDer_ShpDer_Jac(idx_qp,i,j,nelem) = p%ShpDer(i,idx_qp)*p%ShpDer(j,idx_qp)*p%QPtWeight(idx_qp)/p%Jacobian(idx_qp,nelem)
            END DO
         END DO
      END DO
   END DO
   

   DO idx_qp=1,p%nqp
      DO j=1,p%nodes_per_elem
         DO i=1,p%nodes_per_elem
            p%QPtw_Shp_ShpDer(idx_qp,i,j) = p%Shp(i,idx_qp)*p%ShpDer(j,idx_qp)*p%QPtWeight(idx_qp)
         END DO
      END DO
   END DO

   DO nelem=1,p%elem_total
   DO i=1,p%nodes_per_elem
      DO idx_qp=1,p%nqp
            p%QPtw_Shp_Jac(idx_qp,i,nelem) = p%Shp(   i,idx_qp)*p%QPtWeight(idx_qp)*p%Jacobian(idx_qp,nelem)
         END DO
      END DO
   END DO

   DO i=1,p%nodes_per_elem
      DO idx_qp=1,p%nqp
         p%QPtw_ShpDer(idx_qp,i) = p%ShpDer(i,idx_qp)*p%QPtWeight(idx_qp)
      END DO
   END DO
   
END SUBROUTINE BD_InitShpDerJaco


!-----------------------------------------------------------------------------------------------------------------------------------
!> This subroutine initializes data in the InitOut type, which is returned to the glue code.
subroutine SetInitOut(p, InitOut, ErrStat, ErrMsg)

   type(BD_InitOutputType),       intent(inout)  :: InitOut          !< output data (we've already set InitOut%z_coordinate)
   type(BD_ParameterType),        intent(in   )  :: p                !< Parameters
   integer(IntKi),                intent(  out)  :: ErrStat          !< Error status of the operation
   character(*),                  intent(  out)  :: ErrMsg           !< Error message if ErrStat /= ErrID_None


      ! Local variables
   integer(intKi)                               :: i                 ! loop counter
   integer(intKi)                               :: ErrStat2          ! temporary Error status
   character(ErrMsgLen)                         :: ErrMsg2           ! temporary Error message
   character(*), parameter                      :: RoutineName = 'SetInitOut'



      ! Initialize variables for this routine

   errStat = ErrID_None
   errMsg  = ""

      ! p%BldNd_BlOutNd  contains the list of nodes we are outputting.  At each node there are BldNd_NumOuts output channels.

   call AllocAry( InitOut%WriteOutputHdr, p%numOuts + p%BldNd_TotNumOuts, 'WriteOutputHdr', errStat2, errMsg2 )
      call SetErrStat( errStat2, errMsg2, errStat, errMsg, RoutineName )

   call AllocAry( InitOut%WriteOutputUnt, p%numOuts + p%BldNd_TotNumOuts, 'WriteOutputUnt', errStat2, errMsg2 )
      call SetErrStat( errStat2, errMsg2, errStat, errMsg, RoutineName )
   if (ErrStat >= AbortErrLev) return

   do i=1,p%NumOuts
      InitOut%WriteOutputHdr(i) = p%OutParam(i)%Name
      InitOut%WriteOutputUnt(i) = p%OutParam(i)%Units
   end do

   InitOut%Ver = BeamDyn_Ver

      ! Set the info in WriteOutputHdr and WriteOutputUnt for BldNd sections.
   CALL BldNdOuts_InitOut( InitOut, p, ErrStat2, ErrMsg2 )
      call SetErrStat( ErrStat2, ErrMsg2, ErrStat, ErrMsg, RoutineName )

end subroutine SetInitOut

!-----------------------------------------------------------------------------------------------------------------------------------
!> Set the global rotation information -- stored in OtherStates
subroutine InitRefFrame( InitInp, OtherState, ErrStat, ErrMsg )
   type(BD_InitInputType),       intent(in   )  :: InitInp           !< Input data for initialization routine
   type(BD_OtherStateType),      intent(inout)  :: OtherState        !< Global rotations are stored in otherstate
   integer(IntKi),               intent(  out)  :: ErrStat           !< Error status of the operation
   character(*),                 intent(  out)  :: ErrMsg            !< Error message if ErrStat /= ErrID_None
   integer(intKi)                               :: ErrStat2          ! temporary Error status
   character(ErrMsgLen)                         :: ErrMsg2           ! temporary Error message
   character(*), parameter                      :: RoutineName = 'InitRefFrame'

   ErrStat = ErrID_None
   ErrMsg  = ""

      ! Global position vector
   OtherState%GlbPos = InitInp%GlbPos

      ! Global rotation tensor.  What comes from the driver may not be a properly formed
      ! DCM (may have roundoff), so recalculate it from the extracted WM parameters.
   OtherState%GlbRot = TRANSPOSE(InitInp%GlbRot) ! matrix that now transfers from local to global (FAST's DCMs convert from global to local)
   CALL BD_CrvExtractCrv(OtherState%GlbRot,OtherState%Glb_crv, ErrStat2, ErrMsg2)
   CALL SetErrStat(ErrStat2, ErrMsg2, ErrStat, ErrMsg, RoutineName)
   if (ErrStat >= AbortErrLev) return
   CALL BD_CrvMatrixR(OtherState%Glb_crv,OtherState%GlbRot) ! ensure that the rotation matrix is a DCM in double precision (this should be the same as TRANSPOSE(InitInp%GlbRot))
end subroutine InitRefFrame

!-----------------------------------------------------------------------------------------------------------------------------------
!> Set the global rotation information -- stored in OtherStates
!! This only works for u in the global frame!!!!
subroutine SetRefFrame( u, GlbPos, GlbRot, Glb_Crv, ErrStat, ErrMsg )
   type(BD_InputType),           intent(in   )  :: u                 !< Inputs
   real(R8Ki),                   intent(  out)  :: GlbPos(3)
   real(R8Ki),                   intent(  out)  :: GlbRot(3,3)
   real(R8Ki),                   intent(  out)  :: Glb_crv(3)
   integer(IntKi),               intent(  out)  :: ErrStat           !< Error status of the operation
   character(*),                 intent(  out)  :: ErrMsg            !< Error message if ErrStat /= ErrID_None
   integer(intKi)                               :: ErrStat2          ! temporary Error status
   character(ErrMsgLen)                         :: ErrMsg2           ! temporary Error message
   character(*), parameter                      :: RoutineName = 'SetRefFrame'

   ErrStat = ErrID_None
   ErrMsg  = ""

   ! Calculate new global position, rotation, and WM from root motion.  Note that this is similar to the InitRefFrame routine
   GlbPos = u%RootMotion%Position(:, 1) + &
            u%RootMotion%TranslationDisp(:, 1)
   GlbRot = transpose(u%RootMotion%Orientation(:, :, 1))
   CALL BD_CrvExtractCrv(GlbRot, Glb_crv, ErrStat2, ErrMsg2)
      CALL SetErrStat(ErrStat2, ErrMsg2, ErrStat, ErrMsg, RoutineName)
   CALL BD_CrvMatrixR(Glb_crv, GlbRot)
end subroutine SetRefFrame

!-----------------------------------------------------------------------------------------------------------------------------------
!> This subroutine allocates and initializes most (not all) of the parameters used in BeamDyn.
subroutine SetParameters(InitInp, InputFileData, p, OtherState, ErrStat, ErrMsg)
   type(BD_InitInputType),       intent(in   )  :: InitInp           !< Input data for initialization routine
   type(BD_InputFile),           intent(inout)  :: InputFileData     !< data from the input file  [we may need to shift the keypoint to match a MK matrix eta for trap multi-element]
   type(BD_ParameterType),       intent(inout)  :: p                 !< Parameters  ! intent(out) only because it changes p%NdIndx
   type(BD_OtherStateType),      intent(in   )  :: OtherState        !< Global rotations are stored in otherstate
   integer(IntKi),               intent(  out)  :: ErrStat           !< Error status of the operation
   character(*),                 intent(  out)  :: ErrMsg            !< Error message if ErrStat /= ErrID_None


   !local variables
   INTEGER(IntKi)                               :: i, j              ! generic counter index
   INTEGER(IntKi)                               :: indx              ! counter into index array (p%NdIndx)
   INTEGER(IntKi)                               :: nUniqueQP         ! number of unique quadrature points (not double-counting nodes at element boundaries)
   REAL(BDKi)                                   :: denom
   integer(intKi)                               :: ErrStat2          ! temporary Error status
   character(ErrMsgLen)                         :: ErrMsg2           ! temporary Error message
   character(*), parameter                      :: RoutineName = 'SetParameters'



   ErrStat = ErrID_None
   ErrMsg  = ""

   p%CompAeroMaps = InitInp%CompAeroMaps
   
      ! Gravity vector -- inertial frame!  This must be multiplied by OtherState%GlbRot to get into the BD rotating reference frame
   p%gravity = InitInp%gravity


   !....................
   ! data copied/derived from input file
   !....................

      ! Set solve type
   IF (.NOT. InitInp%DynamicSolve) THEN
      p%analysis_type = BD_STATIC_ANALYSIS
   ELSE
         ! QuasiStatic only valid with dynamic solves
      IF ( InputFileData%QuasiStaticInit ) THEN
         p%analysis_type = BD_DYN_SSS_ANALYSIS
      ELSE
         p%analysis_type = BD_DYNAMIC_ANALYSIS
      ENDIF
   ENDIF


   p%RotStates      = InputFileData%RotStates      ! Rotate states in linearization?
   if (ChangeRefFrame) p%RotStates = .true.
   p%RelStates      = InputFileData%RelStates      ! Define states relative to root motion in linearization?
   
   p%rhoinf         = InputFileData%rhoinf         ! Numerical damping coefficient: [0,1].  No numerical damping if rhoinf = 1; maximum numerical damping if rhoinf = 0.
   p%dt             = InputFileData%DTBeam         ! Time step size
   CALL BD_TiSchmComputeCoefficients(p)            ! Compute generalized-alpha time integrator coefficients requires p%rhoinf,p%dt; sets p%coef

   p%tngt_stf_fd      = InputFileData%tngt_stf_fd      ! flag used to compute tangent stiffness matrix using finite differencing
   p%tngt_stf_comp    = InputFileData%tngt_stf_comp    ! flag used to compare finite differenced and analytical tangent stiffness matrix
   p%tngt_stf_pert    = InputFileData%tngt_stf_pert    ! perturbation size used to compute finite differenced tangent stiffness matrix
   p%tngt_stf_difftol = InputFileData%tngt_stf_difftol ! tolerance for informing user of significant differences in analytical and fd tangent stiffness

   p%ld_retries = InputFileData%load_retries       ! Maximum number of iterations in Newton-Raphson algorithm
   p%niter      = InputFileData%NRMax              ! Maximum number of iterations in Newton-Raphson algorithm
   p%tol        = InputFileData%stop_tol           ! Tolerance used in stopping criterion
   p%elem_total = InputFileData%member_total       ! Total number of elements
   p%nodes_per_elem  = InputFileData%order_elem + 1     ! Number of GLL nodes per element
   p%n_fact     = InputFileData%n_fact             ! Factorization frequency
   p%quadrature = InputFileData%quadrature         ! Quadrature method: 1 Gauss 2 Trapezoidal

   p%BldMotionNodeLoc = BD_MESH_FE
   
   IF(p%quadrature .EQ. GAUSS_QUADRATURE) THEN
       ! Number of Gauss points
       p%nqp = p%nodes_per_elem !- 1
       p%qp_indx_offset = 1 ! we skip the first node on the input mesh (AD needs values at the end points, but BD doesn't use them)
   ELSEIF(p%quadrature .EQ. TRAP_QUADRATURE) THEN  ! at least one quadrature point associated with each blade station
       p%refine = InputFileData%refine
       p%nqp = (InputFileData%InpBl%station_total - 1)*p%refine + 1
       p%qp_indx_offset = 0
       p%BldMotionNodeLoc = BD_MESH_QP ! we want to output y%BldMotion at the blade input property stations, and this will be a short-cut       
   ENDIF

   
   p%dof_node   = 6                                         ! Degree-of-freedom (DoF) per node
   p%node_total = p%elem_total*(p%nodes_per_elem-1) + 1     ! Total number of (finite element) nodes
   p%dof_total  = p%node_total*p%dof_node                   ! Total number of (finite element) dofs

   p%dof_elem = p%dof_node     * p%nodes_per_elem
   p%rot_elem = (p%dof_node/2) * p%nodes_per_elem



   !................................
   ! allocate some parameter arrays
   !................................
   CALL AllocAry(p%member_eta, p%elem_total,'member length ratio array', ErrStat2,ErrMsg2); CALL SetErrStat( ErrStat2, ErrMsg2, ErrStat, ErrMsg, RoutineName )
   CALL AllocAry(p%segment_eta,InputFileData%kp_total-1,'segment length ratio array',ErrStat2,ErrMsg2); CALL SetErrStat( ErrStat2, ErrMsg2, ErrStat, ErrMsg, RoutineName )
   CALL AllocAry(p%node_elem_idx,p%elem_total,2,'start and end node numbers of elements in p%node_total sized arrays',ErrStat2,ErrMsg2); CALL SetErrStat( ErrStat2, ErrMsg2, ErrStat, ErrMsg, RoutineName )


   CALL AllocAry(p%Shp,     p%nodes_per_elem,p%nqp,       'p%Shp',     ErrStat2,ErrMsg2); CALL SetErrStat( ErrStat2, ErrMsg2, ErrStat, ErrMsg, RoutineName )
   CALL AllocAry(p%ShpDer,  p%nodes_per_elem,p%nqp,       'p%ShpDer',  ErrStat2,ErrMsg2); CALL SetErrStat( ErrStat2, ErrMsg2, ErrStat, ErrMsg, RoutineName )
   CALL AllocAry(p%Jacobian,p%nqp,           p%elem_total,'p%Jacobian',ErrStat2,ErrMsg2); CALL SetErrStat( ErrStat2, ErrMsg2, ErrStat, ErrMsg, RoutineName )

   CALL AllocAry(p%QPtw_Shp_Shp_Jac      ,p%nqp,p%nodes_per_elem,p%nodes_per_elem,p%elem_total,'p%QPtw_Shp_Shp_Jac',      ErrStat2,ErrMsg2); CALL SetErrStat( ErrStat2, ErrMsg2, ErrStat, ErrMsg, RoutineName )
   CALL AllocAry(p%QPtw_Shp_ShpDer       ,p%nqp,p%nodes_per_elem,p%nodes_per_elem,             'p%QPtw_Shp_ShpDer',       ErrStat2,ErrMsg2); CALL SetErrStat( ErrStat2, ErrMsg2, ErrStat, ErrMsg, RoutineName )
   CALL AllocAry(p%QPtw_ShpDer_ShpDer_Jac,p%nqp,p%nodes_per_elem,p%nodes_per_elem,p%elem_total,'p%QPtw_ShpDer_ShpDer_Jac',ErrStat2,ErrMsg2); CALL SetErrStat( ErrStat2, ErrMsg2, ErrStat, ErrMsg, RoutineName )
   CALL AllocAry(p%QPtw_Shp_Jac          ,p%nqp                 ,p%nodes_per_elem,p%elem_total,'p%QPtw_Shp_Jac',          ErrStat2,ErrMsg2); CALL SetErrStat( ErrStat2, ErrMsg2, ErrStat, ErrMsg, RoutineName )
   CALL AllocAry(p%QPtw_ShpDer           ,p%nqp                 ,p%nodes_per_elem,             'p%QPtw_ShpDer',           ErrStat2,ErrMsg2); CALL SetErrStat( ErrStat2, ErrMsg2, ErrStat, ErrMsg, RoutineName )
   
   
   CALL AllocAry(p%uuN0, p%dof_node,p%nodes_per_elem,      p%elem_total,'uuN0 (initial position) array',ErrStat2,ErrMsg2); CALL SetErrStat( ErrStat2, ErrMsg2, ErrStat, ErrMsg, RoutineName )
   CALL AllocAry(p%rrN0, (p%dof_node/2),p%nodes_per_elem,  p%elem_total,'p%rrN0',ErrStat2,ErrMsg2); CALL SetErrStat( ErrStat2, ErrMsg2, ErrStat, ErrMsg, RoutineName )
   CALL AllocAry(p%uu0,  p%dof_node,    p%nqp,             p%elem_total,'p%uu0', ErrStat2,ErrMsg2); CALL SetErrStat( ErrStat2, ErrMsg2, ErrStat, ErrMsg, RoutineName )
   CALL AllocAry(p%E10,  (p%dof_node/2),p%nqp,             p%elem_total,'p%E10', ErrStat2,ErrMsg2); CALL SetErrStat( ErrStat2, ErrMsg2, ErrStat, ErrMsg, RoutineName )

   CALL AllocAry(p%FEweight,p%nodes_per_elem,p%elem_total,'p%FEweight array',ErrStat2,ErrMsg2) ; CALL SetErrStat( ErrStat2, ErrMsg2, ErrStat, ErrMsg, RoutineName )

   ! Quadrature point and weight arrays in natural frame
   CALL AllocAry(p%QPtN,     p%nqp,'p%QPtN',           ErrStat2,ErrMsg2) ; CALL SetErrStat( ErrStat2, ErrMsg2, ErrStat, ErrMsg, RoutineName )
   CALL AllocAry(p%QPtWeight,p%nqp,'p%QPtWeight array',ErrStat2,ErrMsg2) ; CALL SetErrStat( ErrStat2, ErrMsg2, ErrStat, ErrMsg, RoutineName )

   ! Quadrature mass and inertia terms
   CALL AllocAry(p%qp%mmm,                           p%nqp,p%elem_total,                  'p%qp%mmm mass at quadrature point',ErrStat2,ErrMsg2); CALL SetErrStat( ErrStat2, ErrMsg2, ErrStat, ErrMsg, RoutineName )
   CALL AllocAry(p%qp%mEta,             p%dof_node/2,p%nqp,p%elem_total,                  'p%qp%mEta at quadrature point',ErrStat2,ErrMsg2); CALL SetErrStat( ErrStat2, ErrMsg2, ErrStat, ErrMsg, RoutineName )


   if (ErrStat >= AbortErrLev) return


   if (p%CompAeroMaps) then
      if (p%BldMotionNodeLoc /= BD_MESH_FE) then
!         call SetErrStat(ErrID_Warn, "BeamDyn aero maps must have outputs at FEA nodes; this is different than time-series behavior.", ErrStat, ErrMsg, RoutineName )
         p%BldMotionNodeLoc = BD_MESH_FE
         call SetErrStat(ErrID_Fatal, "BeamDyn aero maps must have outputs at FEA nodes, which requires Gaussian quadrature. Update the input file.", ErrStat, ErrMsg, RoutineName )
         return
      end if
   end if

   !...............................................
   ! Set start and end node index for each elements
   !...............................................

      ! Store the node number for first and last FE node in element
      ! p%node_total  = p%elem_total*(p%nodes_per_elem-1) + 1    is the number of GLL nodes total for the beam
      ! --> This assumes that the first node of element 2 is the same as the last node of element 1.
      !     Some subroutines are looking at a single element, in which case the values stored in p%nodes_elem_idx
      !     are used to indicate which node to start with.
   DO i=1,p%elem_total
       p%node_elem_idx(i,1) =  (i-1)*(p%nodes_per_elem-1) + 1           ! First node in element
       p%node_elem_idx(i,2) =   i   *(p%nodes_per_elem-1) + 1           ! Last node in element
   ENDDO


   SELECT CASE(p%BldMotionNodeLoc)
   CASE (BD_MESH_FE)      
      CALL AllocAry(p%NdIndx,p%node_total,'p%NdIndx',ErrStat2,ErrMsg2)
         CALL SetErrStat( ErrStat2, ErrMsg2, ErrStat, ErrMsg, RoutineName )
      CALL AllocAry(p%NdIndxInverse,p%elem_total*p%nodes_per_elem,'p%NdIndxInverse',ErrStat2,ErrMsg2) ! same size as y%BldMotion%NNodes
         CALL SetErrStat( ErrStat2, ErrMsg2, ErrStat, ErrMsg, RoutineName )
      CALL AllocAry(p%OutNd2NdElem,2,p%node_total,'p%OutNd2NdElem',ErrStat2,ErrMsg2)
         CALL SetErrStat( ErrStat2, ErrMsg2, ErrStat, ErrMsg, RoutineName )
         if (ErrStat >= AbortErrLev) return

      p%NdIndx(1) = 1
      p%NdIndxInverse(1) = 1
      p%OutNd2NdElem(:,1) = 1 ! note this is an array
      indx = 2
      DO i=1,p%elem_total
         p%NdIndxInverse((i-1)*p%nodes_per_elem + 1) = indx-1  ! Index into BldMotion mesh (to number the nodes for output without using collocated nodes)
         
         DO j=2,p%nodes_per_elem  ! GLL nodes overlap at element end points; we will skip the first node of each element (after the first one)
            p%NdIndx(indx) = (i-1)*p%nodes_per_elem + j  ! Index into BldMotion mesh (to number the nodes for output without using collocated nodes)
            p%NdIndxInverse(p%NdIndx(indx)) = indx       ! Index from BldMotion mesh (to number of unique nodes)
            p%OutNd2NdElem(1,indx) = j                   ! Node number. To go from an output node number to a node/elem pair
            p%OutNd2NdElem(2,indx) = i                   ! Element number. To go from an output node number to a node/elem pair
            indx = indx + 1
         END DO
      ENDDO
      
   CASE (BD_MESH_QP)

      IF (p%quadrature .EQ. GAUSS_QUADRATURE) THEN
         nUniqueQP = p%nqp*p%elem_total + 2*p%qp_indx_offset

         CALL AllocAry(p%NdIndxInverse, nUniqueQP,'p%NdIndxInverse',ErrStat2,ErrMsg2) ! same size as y%BldMotion%NNodes, a sibling of u%DistrLoad
            CALL SetErrStat( ErrStat2, ErrMsg2, ErrStat, ErrMsg, RoutineName )
         CALL AllocAry(p%NdIndx, nUniqueQP,'p%NdIndx',ErrStat2,ErrMsg2)
            CALL SetErrStat( ErrStat2, ErrMsg2, ErrStat, ErrMsg, RoutineName )
         CALL AllocAry(p%OutNd2NdElem,2,nUniqueQP,'p%OutNd2NdElem',ErrStat2,ErrMsg2)
            CALL SetErrStat( ErrStat2, ErrMsg2, ErrStat, ErrMsg, RoutineName )
            if (ErrStat >= AbortErrLev) return
            
         DO i=1,nUniqueQP ! gauss quadrature doesn't have overlapping nodes
            p%NdIndx(i) = i
            p%NdIndxInverse(i) = i
         END DO

         indx = 2
         DO i=1,p%elem_total
            DO j=1,p%nqp ! gauss quadrature doesn't have overlapping nodes, but it does contain two end points 
               p%OutNd2NdElem(1,indx) = j                       ! Node number. To go from an output node number to a node/elem pair
               p%OutNd2NdElem(2,indx) = i                       ! Element number. To go from an output node number to a node/elem pair
               indx = indx + 1;
            END DO
         ENDDO
         p%OutNd2NdElem(1,1)         = 0             ! node: this end point isn't really a quadrature node - need to check how this is used!!!!
         p%OutNd2NdElem(2,1)         = 1             ! element: this end point isn't really a quadrature node - need to check how this is used!!!!
         p%OutNd2NdElem(1,nUniqueQP) = 0             ! node: this end point isn't really a quadrature node - need to check how this is used!!!!
         p%OutNd2NdElem(2,nUniqueQP) = p%elem_total  ! element: this end point isn't really a quadrature node - need to check how this is used!!!!               

      ELSEIF(p%quadrature .EQ. TRAP_QUADRATURE) THEN  ! at least one quadrature point associated with each blade station
         nUniqueQP = (p%nqp-1)*p%elem_total + 1

         CALL AllocAry(p%NdIndxInverse, nUniqueQP,'p%NdIndxInverse',ErrStat2,ErrMsg2) ! same size as y%BldMotion%NNodes, a sibling of u%DistrLoad
            CALL SetErrStat( ErrStat2, ErrMsg2, ErrStat, ErrMsg, RoutineName )
         CALL AllocAry(p%NdIndx, nUniqueQP,'p%NdIndx',ErrStat2,ErrMsg2)
            CALL SetErrStat( ErrStat2, ErrMsg2, ErrStat, ErrMsg, RoutineName )
         CALL AllocAry(p%OutNd2NdElem,2,nUniqueQP,'p%OutNd2NdElem',ErrStat2,ErrMsg2)
            CALL SetErrStat( ErrStat2, ErrMsg2, ErrStat, ErrMsg, RoutineName )
            if (ErrStat >= AbortErrLev) return
         
         p%NdIndx(1) = 1
         p%NdIndxInverse(1) = 1
         p%OutNd2NdElem(:,1) = 1 ! note this is an array 
         indx = 2   
         DO i=1,p%elem_total
            DO j=2,p%nqp ! trap quadrature contains overlapping nodes at element end points; we will skip the first node of each element (after the first one) 
               p%NdIndx(indx) = (i-1)*p%nqp + j                 ! Index into BldMotion mesh (to number the nodes for output without using collocated nodes) 
               p%NdIndxInverse(p%NdIndx(indx)) = indx           ! Index from BldMotion mesh
               p%OutNd2NdElem(1,indx) = j                       ! Node number. To go from an output node number to a node/elem pair
               p%OutNd2NdElem(2,indx) = i                       ! Element number. To go from an output node number to a node/elem pair
               indx = indx + 1;
            END DO
         ENDDO
            
      ENDIF
      
   END SELECT

   !...............................................
   ! Physical damping flag and 6 damping coefficients
   !...............................................
   p%damp_flag  = InputFileData%InpBl%damp_flag
   p%beta       = InputFileData%InpBl%beta

   !...............................................
   ! set parameters for pitch actuator:
   !...............................................

      ! Actuator
   p%UsePitchAct = InputFileData%UsePitchAct
   if (p%UsePitchAct) then
      p%pitchK = InputFileData%pitchK
      p%pitchC = InputFileData%pitchC
      p%pitchJ = InputFileData%pitchJ

         ! calculate (I-hA)^-1
      p%torqM(1,1) =  p%pitchJ + p%pitchC*p%dt
      p%torqM(2,1) = -p%pitchK * p%dt
      p%torqM(1,2) =  p%pitchJ * p%dt
      p%torqM(2,2) =  p%pitchJ
      denom        =  p%pitchJ + p%pitchC*p%dt + p%pitchK*p%dt**2
      if (EqualRealNos(denom,0.0_BDKi)) then
         call SetErrStat(ErrID_Fatal, "Cannot invert matrix for pitch actuator: J+c*dt+k*dt^2 is zero.", ErrStat, ErrMsg, RoutineName)
         return
      else
         p%torqM(:,:) =  p%torqM / denom
      end if
   end if

   !...............................................
   ! set parameters for File I/O data:
   !...............................................
   p%OutFmt    = InputFileData%OutFmt

   p%numOuts   = InputFileData%NumOuts
   p%NNodeOuts = InputFileData%NNodeOuts
   p%OutNd     = InputFileData%OutNd

   p%OutInputs = .false.  ! will get set to true in SetOutParam if we request the inputs as output values

   call SetOutParam(InputFileData%OutList, p, ErrStat2, ErrMsg2 ) ! requires: p%NumOuts, p%NNodeOuts, p%UsePitchAct; sets: p%OutParam.
      call setErrStat(ErrStat2,ErrMsg2,ErrStat,ErrMsg,RoutineName)
      if (ErrStat >= AbortErrLev) return


   call BldNdOuts_SetParameters(InitInp, InputFileData, p, ErrStat2, ErrMsg2 ) ! requires p%BldNd_NumOuts, y%BldMotion
      call setErrStat(ErrStat2,ErrMsg2,ErrStat,ErrMsg,RoutineName)
      if (ErrStat >= AbortErrLev) return
   
end subroutine SetParameters
!-----------------------------------------------------------------------------------------------------------------------------------
!> this routine initializes the outputs, y, that are used in the BeamDyn interface for coupling in the FAST framework.
subroutine Init_y( p, OtherState, u, y, ErrStat, ErrMsg)

   type(BD_ParameterType),       intent(inout)  :: p                 !< Parameters  -- intent(out) only because it changes p%NdIndx
   type(BD_OtherStateType),      intent(in   )  :: OtherState        !< Global rotations are stored in otherstate
   type(BD_InputType),           intent(inout)  :: u                 !< Inputs
   type(BD_OutputType),          intent(inout)  :: y                 !< Outputs
   integer(IntKi),               intent(  out)  :: ErrStat           !< Error status of the operation
   character(*),                 intent(  out)  :: ErrMsg            !< Error message if ErrStat /= ErrID_None

      ! local variables
   real(R8Ki)                                   :: DCM(3,3)          ! must be same type as mesh orientation fields
   real(ReKi)                                   :: Pos(3)            ! must be same type as mesh position fields


   integer(intKi)                               :: temp_id
   integer(intKi)                               :: i,j               ! loop counters
   integer(intKi)                               :: NNodes            ! number of nodes in mesh
   integer(intKi)                               :: ErrStat2          ! temporary Error status
   character(ErrMsgLen)                         :: ErrMsg2           ! temporary Error message
   character(*), parameter                      :: RoutineName = 'Init_y'



   ErrStat = ErrID_None
   ErrMsg  = ""


   !.................................
   ! y%ReactionForce (for coupling with ElastoDyn)
   !.................................

   CALL MeshCopy( SrcMesh   = u%RootMotion     &
                 , DestMesh = y%ReactionForce  &
                 , CtrlCode = MESH_SIBLING     &
                 , IOS      = COMPONENT_OUTPUT &
                 , Force    = .TRUE.           &
                 , Moment   = .TRUE.           &
                 , ErrStat  = ErrStat2         &
                 , ErrMess  = ErrMsg2          )
      CALL SetErrStat( ErrStat2, ErrMsg2, ErrStat, ErrMsg, RoutineName )
      if (ErrStat>=AbortErrLev) RETURN


   !.................................
   ! y%BldMotion (for coupling with AeroDyn)
   !.................................

   SELECT CASE (p%BldMotionNodeLoc)
   CASE (BD_MESH_FE) ! This is how the NREL-version of BeamDyn works (output nodes at the finite element nodes)
      
      NNodes = p%nodes_per_elem*p%elem_total ! this is the same as the number of FE nodes, with overlapping nodes at the element end points
      CALL MeshCreate( BlankMesh        = y%BldMotion        &
                      ,IOS              = COMPONENT_OUTPUT   &
                      ,NNodes           = NNodes             &
                      ,TranslationDisp  = .TRUE.             &
                      ,Orientation      = .TRUE.             &
                      ,TranslationVel   = .TRUE.             &
                      ,RotationVel      = .TRUE.             &
                      ,TranslationAcc   = .TRUE.             &
                      ,RotationAcc      = .TRUE.             &
                      ,ErrStat          = ErrStat2           &
                      ,ErrMess          = ErrMsg2             )
         CALL SetErrStat( ErrStat2, ErrMsg2, ErrStat, ErrMsg, RoutineName )
         if (ErrStat>=AbortErrLev) RETURN

         ! position nodes
      DO i=1,p%elem_total
         DO j=1,p%nodes_per_elem

              temp_id = (j-1)*p%dof_node

              Pos = OtherState%GlbPos + MATMUL(OtherState%GlbRot,p%uuN0(1:3,j,i))

                  ! possible type conversions here:
              DCM = BDrot_to_FASTdcm(p%uuN0(4:6,j,i),p,OtherState)

                  ! set the reference position and orientation for each node.
              temp_id = (i-1)*p%nodes_per_elem+j
              CALL MeshPositionNode ( Mesh    = y%BldMotion   &
                                     ,INode   = temp_id       &
                                     ,Pos     = Pos           &
                                     ,ErrStat = ErrStat2      &
                                     ,ErrMess = ErrMsg2       &
                                     ,Orient  = DCM           )
               CALL SetErrStat( ErrStat2, ErrMsg2, ErrStat, ErrMsg, RoutineName )

          ENDDO
      ENDDO

         ! create elements

      DO i=1,p%elem_total
         DO j=1,p%nodes_per_elem - 1
            temp_id = (i-1)*p%nodes_per_elem + j ! first node of element

            CALL MeshConstructElement( Mesh     = y%BldMotion      &
                                      ,Xelement = ELEMENT_LINE2    &
                                      ,P1       = temp_id          &
                                      ,P2       = temp_id+1        &
                                      ,ErrStat  = ErrStat2         &
                                      ,ErrMess  = ErrMsg2          )
            CALL SetErrStat( ErrStat2, ErrMsg2, ErrStat, ErrMsg, RoutineName )
         END DO
      ENDDO

      CALL MeshCommit ( Mesh    = y%BldMotion     &
                       ,ErrStat = ErrStat2        &
                       ,ErrMess = ErrMsg2         )
         CALL SetErrStat( ErrStat2, ErrMsg2, ErrStat, ErrMsg, RoutineName )
         if (ErrStat>=AbortErrLev) RETURN
         
   CASE (BD_MESH_QP) ! create the mesh at the quadrature points, which are the same as the blade input property stations for trapezoidal quadrature
      
      CALL MeshCopy( SrcMesh           = u%DistrLoad      &
                    , DestMesh         = y%BldMotion      &
                    , CtrlCode         = MESH_SIBLING     &
                    , IOS              = COMPONENT_OUTPUT &
                    , TranslationDisp  = .TRUE.           &
                    , Orientation      = .TRUE.           &
                    , TranslationVel   = .TRUE.           &
                    , RotationVel      = .TRUE.           &
                    , TranslationAcc   = .TRUE.           &
                    , RotationAcc      = .TRUE.           &
                    , ErrStat          = ErrStat2         &
                    , ErrMess          = ErrMsg2          )
         CALL SetErrStat( ErrStat2, ErrMsg2, ErrStat, ErrMsg, RoutineName )
         if (ErrStat>=AbortErrLev) RETURN
      
      
   CASE DEFAULT
   
      CALL SetErrStat(ErrID_Fatal, "Invalid p%BldMotionNodeLoc.", ErrStat, ErrMsg, RoutineName )
      
   END SELECT   
   y%BldMotion%RefNode = 1



   !.................................
   ! y%WriteOutput (for writing columns to output file)
   !.................................
      !  p%BldNd_BlOutNd   contains the list of nodes we are outputting.

   call AllocAry( y%WriteOutput, p%numOuts + p%BldNd_TotNumOuts, 'WriteOutput', errStat2, errMsg2 )
      call SetErrStat( ErrStat2, ErrMsg2, ErrStat, ErrMsg, RoutineName )

end subroutine Init_y
!-----------------------------------------------------------------------------------------------------------------------------------
!> this routine initializes the inputs, u, that are used in the BeamDyn interface for coupling in the FAST framework.
subroutine Init_u( InitInp, p, OtherState, u, ErrStat, ErrMsg )

   type(BD_InitInputType),       intent(in   )  :: InitInp           !< Input data for initialization routine
   type(BD_ParameterType),       intent(in   )  :: p                 !< Parameters
   type(BD_OtherStateType),      intent(in   )  :: OtherState        !< Global rotations are stored in otherstate
   type(BD_InputType),           intent(inout)  :: u                 !< Inputs
   integer(IntKi),               intent(  out)  :: ErrStat           !< Error status of the operation
   character(*),                 intent(  out)  :: ErrMsg            !< Error message if ErrStat /= ErrID_None


   real(R8Ki)                                   :: DCM(3,3)          ! must be same type as mesh orientation fields
   real(ReKi)                                   :: Pos(3)            ! must be same type as mesh position fields

   integer(intKi)                               :: temp_id
   integer(intKi)                               :: i,j               ! loop counters
   integer(intKi)                               :: NNodes            ! number of nodes in mesh

   integer(intKi)                               :: ErrStat2          ! temporary Error status
   character(ErrMsgLen)                         :: ErrMsg2           ! temporary Error message
   character(*), parameter                      :: RoutineName = 'Init_u'

   ErrStat = ErrID_None
   ErrMsg  = ""

   !.................................
   ! u%HubMotion (from ElastoDyn for pitch actuator)
   !.................................

   CALL MeshCreate( BlankMesh        = u%HubMotion        &
                   ,IOS              = COMPONENT_INPUT    &
                   ,NNodes           = 1                  &
                   , TranslationDisp = .TRUE.             &
                   , Orientation     = .TRUE.             &
                   ,ErrStat          = ErrStat2           &
                   ,ErrMess          = ErrMsg2            )
      CALL SetErrStat( ErrStat2, ErrMsg2, ErrStat, ErrMsg, RoutineName )
      if (ErrStat>=AbortErrLev) return

      ! possible type conversions here:
   DCM = InitInp%HubRot
   Pos = InitInp%HubPos
   CALL MeshPositionNode ( Mesh    = u%HubMotion          &
                         , INode   = 1                    &
                         , Pos     = Pos                  &
                         , ErrStat = ErrStat2             &
                         , ErrMess = ErrMsg2              &
                         , Orient  = DCM                  )
      CALL SetErrStat( ErrStat2, ErrMsg2, ErrStat, ErrMsg, RoutineName )

   CALL MeshConstructElement ( Mesh = u%HubMotion         &
                             , Xelement = ELEMENT_POINT   &
                             , P1       = 1               &
                             , ErrStat  = ErrStat2        &
                             , ErrMess  = ErrMsg2         )
      CALL SetErrStat( ErrStat2, ErrMsg2, ErrStat, ErrMsg, RoutineName )

   CALL MeshCommit(u%HubMotion, ErrStat2, ErrMsg2)
      CALL SetErrStat( ErrStat2, ErrMsg2, ErrStat, ErrMsg, RoutineName )

      ! initial guesses
   u%HubMotion%TranslationDisp(1:3,1) = 0.0_ReKi
   u%HubMotion%Orientation(1:3,1:3,1) = InitInp%HubRot

   !.................................
   ! u%RootMotion (for coupling with ElastoDyn)
   !.................................

   CALL MeshCreate( BlankMesh        = u%RootMotion          &
                   ,IOS              = COMPONENT_INPUT       &
                   ,NNodes           = 1                     &
                   , TranslationDisp = .TRUE.                &
                   , TranslationVel  = .TRUE.                &
                   , TranslationAcc  = .TRUE.                &
                   , Orientation     = .TRUE.                &
                   , RotationVel     = .TRUE.                &
                   , RotationAcc     = .TRUE.                &
                   ,ErrStat         = ErrStat2               &
                   ,ErrMess         = ErrMsg2                )
      CALL SetErrStat( ErrStat2, ErrMsg2, ErrStat, ErrMsg, RoutineName )
      if (ErrStat>=AbortErrLev) return


   DCM = TRANSPOSE(OtherState%GlbRot)
   Pos = OtherState%GlbPos
   CALL MeshPositionNode ( Mesh    = u%RootMotion &
                         , INode   = 1            &
                         , Pos     = Pos          &
                         , ErrStat = ErrStat2     &
                         , ErrMess = ErrMsg2      &
                         , Orient  = DCM          )
      CALL SetErrStat( ErrStat2, ErrMsg2, ErrStat, ErrMsg, RoutineName )

   CALL MeshConstructElement ( Mesh     = u%RootMotion       &
                             , Xelement = ELEMENT_POINT      &
                             , P1       = 1                  &
                             , ErrStat  = ErrStat2           &
                             , ErrMess  = ErrMsg2            )
      CALL SetErrStat( ErrStat2, ErrMsg2, ErrStat, ErrMsg, RoutineName )


   CALL MeshCommit ( Mesh    = u%RootMotion    &
                    ,ErrStat = ErrStat2        &
                    ,ErrMess = ErrMsg2         )
      CALL SetErrStat( ErrStat2, ErrMsg2, ErrStat, ErrMsg, RoutineName )

      ! initial guesses
   u%RootMotion%TranslationDisp(1:3,1) = InitInp%RootDisp(1:3)
   u%RootMotion%Orientation(1:3,1:3,1) = InitInp%RootOri(1:3,1:3)
   u%RootMotion%TranslationVel(1:3,1)  = InitInp%RootVel(1:3)
   u%RootMotion%RotationVel(1:3,1)     = InitInp%RootVel(4:6)
   u%RootMotion%TranslationAcc(:,:)    = 0.0_ReKi
   u%RootMotion%RotationAcc(:,:)       = 0.0_ReKi

   !.................................
   ! u%PointLoad (currently not used in FAST; from BD driver only)
   !.................................

   CALL MeshCreate( BlankMesh       = u%PointLoad      &
                   ,IOS             = COMPONENT_INPUT  &
                   ,NNodes          = p%node_total     &
                   ,Force           = .TRUE.           &
                   ,Moment          = .TRUE.           &
                   ,ErrStat         = ErrStat2         &
                   ,ErrMess         = ErrMsg2          )
      CALL SetErrStat( ErrStat2, ErrMsg2, ErrStat, ErrMsg, RoutineName )
      if (ErrStat>=AbortErrLev) return

   DO i=1,p%elem_total
       DO j=1,p%nodes_per_elem
           POS = OtherState%GlbPos(1:3) + MATMUL(OtherState%GlbRot,p%uuN0(1:3,j,i))

            ! Note:  Here we can use this subroutine to get the DCM.  This is under the assumption
            !        that there is no rotational displacement yet, so x%q is zero
           DCM = BDrot_to_FASTdcm(p%uuN0(4:6,j,i),p,OtherState)

           temp_id = (i-1)*(p%nodes_per_elem-1)+j
           CALL MeshPositionNode ( Mesh    = u%PointLoad  &
                                  ,INode   = temp_id      &
                                  ,Pos     = Pos          &
                                  ,ErrStat = ErrStat2     &
                                  ,ErrMess = ErrMsg2      &
                                  , Orient = DCM )
               CALL SetErrStat( ErrStat2, ErrMsg2, ErrStat, ErrMsg, RoutineName )
       ENDDO
   ENDDO

   DO i=1,p%node_total
       CALL MeshConstructElement( Mesh     = u%PointLoad      &
                                 ,Xelement = ELEMENT_POINT    &
                                 ,P1       = i                &
                                 ,ErrStat  = ErrStat2         &
                                 ,ErrMess  = ErrMsg2          )
         CALL SetErrStat( ErrStat2, ErrMsg2, ErrStat, ErrMsg, RoutineName )

   ENDDO

   CALL MeshCommit ( Mesh    = u%PointLoad     &
                    ,ErrStat = ErrStat2        &
                    ,ErrMess = ErrMsg2         )
      CALL SetErrStat( ErrStat2, ErrMsg2, ErrStat, ErrMsg, RoutineName )

      ! initial guesses
   u%PointLoad%Force  = 0.0_ReKi
   u%PointLoad%Moment = 0.0_ReKi

   !.................................
   ! u%DistrLoad (for coupling with AeroDyn)
   !.................................

   NNodes = p%nqp*p%elem_total + 2*p%qp_indx_offset

   CALL MeshCreate( BlankMesh  = u%DistrLoad      &
                   ,IOS        = COMPONENT_INPUT  &
                   ,NNodes     = NNodes           &
                   ,Force      = .TRUE.           &
                   ,Moment     = .TRUE.           &
                   ,ErrStat    = ErrStat2         &
                   ,ErrMess    = ErrMsg2          )
      CALL SetErrStat( ErrStat2, ErrMsg2, ErrStat, ErrMsg, RoutineName )
      if (ErrStat>=AbortErrLev) return


 
   DO i=1,p%elem_total
      DO j=1,p%nqp      !NOTE: if we add multi-element to trap, we will need to change this.
         temp_id = (i-1)*p%nqp + j + p%qp_indx_offset            ! Index to a node within element i
         Pos(1:3) = OtherState%GlbPos(1:3) + MATMUL(OtherState%GlbRot,p%uu0(1:3,j,i))

            ! Note:  Here we can use this subroutine to get the DCM.  This is under the assumption
            !        that there is no rotational displacement yet, so m%qp%uuu is zero
         DCM = BDrot_to_FASTdcm(p%uu0(4:6,j,i),p,OtherState)

         CALL MeshPositionNode ( Mesh    = u%DistrLoad  &
                                ,INode   = temp_id     &
                                ,Pos     = Pos          &
                                ,ErrStat = ErrStat2     &
                                ,ErrMess = ErrMsg2      &
                                ,Orient  = DCM )
            CALL SetErrStat( ErrStat2, ErrMsg2, ErrStat, ErrMsg, RoutineName )
      ENDDO
   ENDDO

      ! For Gauss quadrature, an additional node is added to the end.
   IF (p%quadrature .EQ. GAUSS_QUADRATURE) THEN
         ! First node
      Pos(1:3) = OtherState%GlbPos(1:3) + MATMUL(OtherState%GlbRot,p%uuN0(1:3,1,1))
      DCM = BDrot_to_FASTdcm(p%uuN0(4:6,1,1),p,OtherState)
      CALL MeshPositionNode ( Mesh    = u%DistrLoad  &
                             ,INode   = 1            &
                             ,Pos     = Pos          &
                             ,ErrStat = ErrStat2     &
                             ,ErrMess = ErrMsg2      &
                             ,Orient  = DCM )
        CALL SetErrStat( ErrStat2, ErrMsg2, ErrStat, ErrMsg, RoutineName )
  
         ! Last node 
      Pos(1:3) = OtherState%GlbPos(1:3) + MATMUL(OtherState%GlbRot,p%uuN0(1:3,p%nodes_per_elem,p%elem_total))
      DCM = BDrot_to_FASTdcm(p%uuN0(4:6,p%nodes_per_elem,p%elem_total),p,OtherState)
      CALL MeshPositionNode ( Mesh    = u%DistrLoad  &
                             ,INode   = NNodes       &
                             ,Pos     = Pos          &
                             ,ErrStat = ErrStat2     &
                             ,ErrMess = ErrMsg2      &
                             ,Orient  = DCM )
         CALL SetErrStat( ErrStat2, ErrMsg2, ErrStat, ErrMsg, RoutineName )
   ENDIF


   DO i=1,NNodes-1
      CALL MeshConstructElement( Mesh      = u%DistrLoad      &
                                 ,Xelement = ELEMENT_LINE2    &
                                 ,P1       = i                &
                                 ,P2       = i+1              &
                                 ,ErrStat  = ErrStat2         &
                                 ,ErrMess  = ErrMsg2          )
         CALL SetErrStat( ErrStat2, ErrMsg2, ErrStat, ErrMsg, RoutineName )
   ENDDO


   CALL MeshCommit ( Mesh    = u%DistrLoad     &
                    ,ErrStat = ErrStat2        &
                    ,ErrMess = ErrMsg2         )
      CALL SetErrStat( ErrStat2, 'u%DistrLoad'//ErrMsg2, ErrStat, ErrMsg, RoutineName )

      ! initial guesses
   u%DistrLoad%Force  = 0.0_ReKi
   u%DistrLoad%Moment = 0.0_ReKi


end subroutine Init_u
!-----------------------------------------------------------------------------------------------------------------------------------
!> this subroutine initializes the misc variables.
subroutine Init_MiscVars( p, u, y, m, ErrStat, ErrMsg )
   type(BD_ParameterType),       intent(in   )  :: p                 !< Parameters
   type(BD_InputType),           intent(inout)  :: u                 !< Inputs   ! intent(out) because I'm copying it
   type(BD_OutputType),          intent(inout)  :: y                 !< Outputs  ! intent(out) because I'm copying it
   type(BD_MiscVarType),         intent(inout)  :: m                 !< misc/optimization variables
   integer(IntKi),               intent(  out)  :: ErrStat           !< Error status of the operation
   character(*),                 intent(  out)  :: ErrMsg            !< Error message if ErrStat /= ErrID_None



   integer(intKi)                               :: ErrStat2          ! temporary Error status
   character(ErrMsgLen)                         :: ErrMsg2           ! temporary Error message
   character(*), parameter                      :: RoutineName = 'Init_MiscVars'

   ErrStat = ErrID_None
   ErrMsg  = ""

   m%Un_Sum = -1


! NOTE:
!        p%nodes_per_elem    =  nodes per element, read in
!        p%elem_total   =  number elements, read in
!        p%dof_node     =  6
!        p%node_total   =  p%elem_total   * (p%nodes_per_elem-1) + 1
!        p%dof_total    =  p%dof_node     *  p%node_total
!        p%dof_elem     =  p%dof_node     *  p%nodes_per_elem
!        p%rot_elem     =  p%dof_node/2   *  p%nodes_per_elem



         ! allocate arrays at initialization so we don't waste so much time on memory allocation/deallocation on each step

         !  Arrays for use with LAPACK matrix solve routines (A*X = B solve for X)
         !     -  m%LP_StifK_LU  -  matrix A in solve
         !     -  m%LP_RHS_LU    -  array B in call, solution array X returned
      CALL AllocAry(m%LP_RHS_LU,    p%dof_total-6,                                              'LP_RHS_LU',   ErrStat2,ErrMsg2); CALL SetErrStat( ErrStat2, ErrMsg2, ErrStat, ErrMsg, RoutineName )
      CALL AllocAry(m%LP_RHS,       p%dof_total,                                                'LP_RHS',      ErrStat2,ErrMsg2); CALL SetErrStat( ErrStat2, ErrMsg2, ErrStat, ErrMsg, RoutineName )
      CALL AllocAry(m%LP_StifK_LU,  p%dof_total-6,p%dof_total-6,                                'LP_StifK_LU', ErrStat2,ErrMsg2); CALL SetErrStat( ErrStat2, ErrMsg2, ErrStat, ErrMsg, RoutineName )
      CALL AllocAry(m%LP_StifK,     p%dof_total,p%dof_total,                                    'LP_StifK',    ErrStat2,ErrMsg2); CALL SetErrStat( ErrStat2, ErrMsg2, ErrStat, ErrMsg, RoutineName )
      CALL AllocAry(m%LP_MassM,     p%dof_total,p%dof_total,                                    'LP_MassM',    ErrStat2,ErrMsg2); CALL SetErrStat( ErrStat2, ErrMsg2, ErrStat, ErrMsg, RoutineName )
      CALL AllocAry(m%LP_MassM_LU,  p%dof_total-6,p%dof_total-6,                                'LP_MassM_LU', ErrStat2,ErrMsg2); CALL SetErrStat( ErrStat2, ErrMsg2, ErrStat, ErrMsg, RoutineName )
      CALL AllocAry(m%LP_indx,      p%dof_total,                                                'LP_indx',     ErrStat2,ErrMsg2); CALL SetErrStat( ErrStat2, ErrMsg2, ErrStat, ErrMsg, RoutineName )

         !  LAPACK routine outputs converted to dimensionality used in BD.  Note the index ordering here is due to reshape functions before calls to LAPACK routines
         !     -  m%Solution holds the redimensioned m%LP_RHS_LU (returned X array)
      CALL AllocAry(m%Solution,     p%dof_node, p%node_total,                                   'Solution',    ErrStat2,ErrMsg2); CALL SetErrStat( ErrStat2, ErrMsg2, ErrStat, ErrMsg, RoutineName )
      CALL AllocAry(m%RHS,          p%dof_node,p%node_total,                                    'RHS',         ErrStat2,ErrMsg2); CALL SetErrStat( ErrStat2, ErrMsg2, ErrStat, ErrMsg, RoutineName )
      CALL AllocAry(m%StifK,        p%dof_node,p%node_total,p%dof_node,p%node_total,            'StifK',       ErrStat2,ErrMsg2); CALL SetErrStat( ErrStat2, ErrMsg2, ErrStat, ErrMsg, RoutineName )
      CALL AllocAry(m%MassM,        p%dof_node,p%node_total,p%dof_node,p%node_total,            'MassM',       ErrStat2,ErrMsg2); CALL SetErrStat( ErrStat2, ErrMsg2, ErrStat, ErrMsg, RoutineName )
      CALL AllocAry(m%DampG,        p%dof_node,p%node_total,p%dof_node,p%node_total,            'DampG',       ErrStat2,ErrMsg2); CALL SetErrStat( ErrStat2, ErrMsg2, ErrStat, ErrMsg, RoutineName )

      ! Arrays used in the finite differencing routines. These arrays are analogoous to the above declared analytical arrays and follow the same dimensionality
      IF ( p%tngt_stf_fd .or. p%tngt_stf_comp ) THEN
          CALL AllocAry(m%RHS_m,        p%dof_node,p%node_total,                                    'RHS_m',       ErrStat2,ErrMsg2); CALL SetErrStat( ErrStat2, ErrMsg2, ErrStat, ErrMsg, RoutineName )
          CALL AllocAry(m%RHS_p,        p%dof_node,p%node_total,                                    'RHS_p',       ErrStat2,ErrMsg2); CALL SetErrStat( ErrStat2, ErrMsg2, ErrStat, ErrMsg, RoutineName )
          CALL AllocAry(m%StifK_fd,     p%dof_node,p%node_total,p%dof_node,p%node_total,            'StifK_fd',    ErrStat2,ErrMsg2); CALL SetErrStat( ErrStat2, ErrMsg2, ErrStat, ErrMsg, RoutineName )
          CALL AllocAry(m%MassM_fd,     p%dof_node,p%node_total,p%dof_node,p%node_total,            'MassM_fd',    ErrStat2,ErrMsg2); CALL SetErrStat( ErrStat2, ErrMsg2, ErrStat, ErrMsg, RoutineName )
          CALL AllocAry(m%DampG_fd,     p%dof_node,p%node_total,p%dof_node,p%node_total,            'DampG_fd',    ErrStat2,ErrMsg2); CALL SetErrStat( ErrStat2, ErrMsg2, ErrStat, ErrMsg, RoutineName )
      ENDIF

      CALL AllocAry(m%BldInternalForceFE, p%dof_node,p%node_total,         'Calculated Internal Force at FE',  ErrStat2,ErrMsg2); CALL SetErrStat( ErrStat2, ErrMsg2, ErrStat, ErrMsg, RoutineName )
      CALL AllocAry(m%BldInternalForceQP, p%dof_node,y%BldMotion%NNodes,   'Calculated Internal Force at QP',  ErrStat2,ErrMsg2); CALL SetErrStat( ErrStat2, ErrMsg2, ErrStat, ErrMsg, RoutineName )
      CALL AllocAry(m%FirstNodeReactionLclForceMoment,   p%dof_node,       'Root node reaction force/moment',  ErrStat2,ErrMsg2); CALL SetErrStat( ErrStat2, ErrMsg2, ErrStat, ErrMsg, RoutineName )
      m%FirstNodeReactionLclForceMoment = 0.0_BDKi    ! This is set to zero so that first timestep values make sense from driver with static solve.

      CALL AllocAry(m%Nrrr,         (p%dof_node/2),p%nodes_per_elem,p%elem_total,'Nrrr: rotation parameters relative to root',  ErrStat2,ErrMsg2); CALL SetErrStat( ErrStat2, ErrMsg2, ErrStat, ErrMsg, RoutineName )

      CALL AllocAry(m%elf,          p%dof_node,p%nodes_per_elem,                                'elf',         ErrStat2,ErrMsg2); CALL SetErrStat( ErrStat2, ErrMsg2, ErrStat, ErrMsg, RoutineName )

      CALL AllocAry(m%EFint,        p%dof_node,p%nodes_per_elem,p%elem_total,    'Elastic Force internal',     ErrStat2,ErrMsg2); CALL SetErrStat( ErrStat2, ErrMsg2, ErrStat, ErrMsg, RoutineName )

         ! Note the index ordering here.  This comes from the reshaping to other arrays used with LAPACK solvers
      CALL AllocAry(m%elk,          p%dof_node,p%nodes_per_elem,p%dof_node,p%nodes_per_elem,    'elk',         ErrStat2,ErrMsg2); CALL SetErrStat( ErrStat2, ErrMsg2, ErrStat, ErrMsg, RoutineName )
      CALL AllocAry(m%elg,          p%dof_node,p%nodes_per_elem,p%dof_node,p%nodes_per_elem,    'elg',         ErrStat2,ErrMsg2); CALL SetErrStat( ErrStat2, ErrMsg2, ErrStat, ErrMsg, RoutineName )
      CALL AllocAry(m%elm,          p%dof_node,p%nodes_per_elem,p%dof_node,p%nodes_per_elem,    'elm',         ErrStat2,ErrMsg2); CALL SetErrStat( ErrStat2, ErrMsg2, ErrStat, ErrMsg, RoutineName )

         ! Point loads applied to FE nodes from driver code.
      CALL AllocAry(m%PointLoadLcl, p%dof_node,p%node_total,                       'PointLoadLcl',         ErrStat2,ErrMsg2); CALL SetErrStat( ErrStat2, ErrMsg2, ErrStat, ErrMsg, RoutineName )

         ! Distributed load from mesh, on the quadrature points.  The ramping copy is for the quasi-static solve
      CALL AllocAry(m%DistrLoad_QP,            p%dof_node,p%nqp,p%elem_total,                   'DistrLoad_QP',ErrStat2,ErrMsg2); CALL SetErrStat( ErrStat2, ErrMsg2, ErrStat, ErrMsg, RoutineName )


         ! Array for storing the position information for the quadrature points.
      CALL AllocAry(m%qp%uuu,              p%dof_node  ,p%nqp,p%elem_total,                  'm%qp%uuu displacement at quadrature point',ErrStat2,ErrMsg2); CALL SetErrStat( ErrStat2, ErrMsg2, ErrStat, ErrMsg, RoutineName )
      CALL AllocAry(m%qp%uup,              p%dof_node  ,p%nqp,p%elem_total,                  'm%qp%uup displacement prime at quadrature point',ErrStat2,ErrMsg2); CALL SetErrStat( ErrStat2, ErrMsg2, ErrStat, ErrMsg, RoutineName )
      CALL AllocAry(m%qp%vvv,              p%dof_node  ,p%nqp,p%elem_total,                  'm%qp%vvv velocity at quadrature point',ErrStat2,ErrMsg2); CALL SetErrStat( ErrStat2, ErrMsg2, ErrStat, ErrMsg, RoutineName )
      CALL AllocAry(m%qp%vvp,              p%dof_node  ,p%nqp,p%elem_total,                  'm%qp%vvp velocity prime at quadrature point',ErrStat2,ErrMsg2); CALL SetErrStat( ErrStat2, ErrMsg2, ErrStat, ErrMsg, RoutineName )
      CALL AllocAry(m%qp%aaa,              p%dof_node  ,p%nqp,p%elem_total,                  'm%qp%aaa acceleration at quadrature point',ErrStat2,ErrMsg2); CALL SetErrStat( ErrStat2, ErrMsg2, ErrStat, ErrMsg, RoutineName )
      ! Need to initialize this to zero especially for static cases      
      m%qp%aaa = 0.0_BDKi
      
         ! E1, kappa -- used in force calculations
      CALL AllocAry(m%qp%E1,               p%dof_node/2,p%nqp,p%elem_total,                  'm%qp%E1    at quadrature point',ErrStat2,ErrMsg2); CALL SetErrStat( ErrStat2, ErrMsg2, ErrStat, ErrMsg, RoutineName )
      CALL AllocAry(m%qp%kappa,            p%dof_node/2,p%nqp,p%elem_total,                  'm%qp%kappa at quadrature point',ErrStat2,ErrMsg2); CALL SetErrStat( ErrStat2, ErrMsg2, ErrStat, ErrMsg, RoutineName )
      CALL AllocAry(m%qp%RR0,              3,3,         p%nqp,p%elem_total,                  'm%qp%RR0 at quadrature point',ErrStat2,ErrMsg2); CALL SetErrStat( ErrStat2, ErrMsg2, ErrStat, ErrMsg, RoutineName )
      CALL AllocAry(m%qp%Stif,             6,6,         p%nqp,p%elem_total,                  'm%qp%Stif at quadrature point',ErrStat2,ErrMsg2); CALL SetErrStat( ErrStat2, ErrMsg2, ErrStat, ErrMsg, RoutineName )

         ! Calculations for mass matrix
      CALL AllocAry(m%qp%RR0mEta,          p%dof_node/2,p%nqp,p%elem_total,                  'm%qp%RRo times p%qp%mEta at quadrature point',ErrStat2,ErrMsg2); CALL SetErrStat( ErrStat2, ErrMsg2, ErrStat, ErrMsg, RoutineName )
      CALL AllocAry(m%qp%rho,              3,3,         p%nqp,p%elem_total,                  'm%qp%rho at quadrature point',ErrStat2,ErrMsg2); CALL SetErrStat( ErrStat2, ErrMsg2, ErrStat, ErrMsg, RoutineName )
      CALL AllocAry(m%qp%betaC,            6,6,         p%nqp,p%elem_total,                  'm%qp%betaC at quadrature point',ErrStat2,ErrMsg2); CALL SetErrStat( ErrStat2, ErrMsg2, ErrStat, ErrMsg, RoutineName )

         ! Force calculation terms
      CALL AllocAry(m%qp%Fb,                 p%dof_node,p%nqp,p%elem_total,                  'm%qp%Fb at quadrature point',ErrStat2,ErrMsg2); CALL SetErrStat( ErrStat2, ErrMsg2, ErrStat, ErrMsg, RoutineName )
      CALL AllocAry(m%qp%Fc,                 p%dof_node,p%nqp,p%elem_total,                  'm%qp%Fc at quadrature point',ErrStat2,ErrMsg2); CALL SetErrStat( ErrStat2, ErrMsg2, ErrStat, ErrMsg, RoutineName )
      CALL AllocAry(m%qp%Fd,                 p%dof_node,p%nqp,p%elem_total,                  'm%qp%Fd at quadrature point',ErrStat2,ErrMsg2); CALL SetErrStat( ErrStat2, ErrMsg2, ErrStat, ErrMsg, RoutineName )
      CALL AllocAry(m%qp%Fg,                 p%dof_node,p%nqp,p%elem_total,                  'm%qp%Fg at quadrature point',ErrStat2,ErrMsg2); CALL SetErrStat( ErrStat2, ErrMsg2, ErrStat, ErrMsg, RoutineName )
      CALL AllocAry(m%qp%Fi,                 p%dof_node,p%nqp,p%elem_total,                  'm%qp%Fi at quadrature point',ErrStat2,ErrMsg2); CALL SetErrStat( ErrStat2, ErrMsg2, ErrStat, ErrMsg, RoutineName )
      CALL AllocAry(m%qp%Ftemp,              p%dof_node,p%nqp,p%elem_total,                  'm%qp%Ftemp at quadrature point',ErrStat2,ErrMsg2); CALL SetErrStat( ErrStat2, ErrMsg2, ErrStat, ErrMsg, RoutineName )

         ! Inertial force terms
      CALL AllocAry(m%qp%Gi,               6,6,         p%nqp,p%elem_total,                  'm%qp%Gi gyroscopic at quadrature point',ErrStat2,ErrMsg2); CALL SetErrStat( ErrStat2, ErrMsg2, ErrStat, ErrMsg, RoutineName )
      CALL AllocAry(m%qp%Ki,               6,6,         p%nqp,p%elem_total,                  'm%qp%Ki stiffness at quadrature point',ErrStat2,ErrMsg2); CALL SetErrStat( ErrStat2, ErrMsg2, ErrStat, ErrMsg, RoutineName )
      CALL AllocAry(m%qp%Mi,    p%nqp,     6,6,               p%elem_total,                  'm%qp%Mi mass at quadrature point',ErrStat2,ErrMsg2); CALL SetErrStat( ErrStat2, ErrMsg2, ErrStat, ErrMsg, RoutineName )

         ! Elastic force terms: \f$ \underline{\underline{\mathcal{O}}} \f$, etc. from equation (19-21) of NREL CP-2C00-60759.
      CALL AllocAry(m%qp%Oe,               6,6,         p%nqp,p%elem_total,                  'm%qp%Oe term at quadrature point',ErrStat2,ErrMsg2); CALL SetErrStat( ErrStat2, ErrMsg2, ErrStat, ErrMsg, RoutineName )
      CALL AllocAry(m%qp%Pe,               6,6,         p%nqp,p%elem_total,                  'm%qp%Pe term at quadrature point',ErrStat2,ErrMsg2); CALL SetErrStat( ErrStat2, ErrMsg2, ErrStat, ErrMsg, RoutineName )
      CALL AllocAry(m%qp%Qe,               6,6,         p%nqp,p%elem_total,                  'm%qp%Qe term at quadrature point',ErrStat2,ErrMsg2); CALL SetErrStat( ErrStat2, ErrMsg2, ErrStat, ErrMsg, RoutineName )

         ! Dissipative terms
      CALL AllocAry(m%qp%Gd,               6,6,         p%nqp,p%elem_total,                  'm%qp%Gd term at quadrature point',ErrStat2,ErrMsg2); CALL SetErrStat( ErrStat2, ErrMsg2, ErrStat, ErrMsg, RoutineName )
      CALL AllocAry(m%qp%Od,               6,6,         p%nqp,p%elem_total,                  'm%qp%Od term at quadrature point',ErrStat2,ErrMsg2); CALL SetErrStat( ErrStat2, ErrMsg2, ErrStat, ErrMsg, RoutineName )
      CALL AllocAry(m%qp%Pd,               6,6,         p%nqp,p%elem_total,                  'm%qp%Pd term at quadrature point',ErrStat2,ErrMsg2); CALL SetErrStat( ErrStat2, ErrMsg2, ErrStat, ErrMsg, RoutineName )
      CALL AllocAry(m%qp%Qd,               6,6,         p%nqp,p%elem_total,                  'm%qp%Qd term at quadrature point',ErrStat2,ErrMsg2); CALL SetErrStat( ErrStat2, ErrMsg2, ErrStat, ErrMsg, RoutineName )
      CALL AllocAry(m%qp%Sd,               6,6,         p%nqp,p%elem_total,                  'm%qp%Sd term at quadrature point',ErrStat2,ErrMsg2); CALL SetErrStat( ErrStat2, ErrMsg2, ErrStat, ErrMsg, RoutineName )
      CALL AllocAry(m%qp%Xd,               6,6,         p%nqp,p%elem_total,                  'm%qp%Xd term at quadrature point',ErrStat2,ErrMsg2); CALL SetErrStat( ErrStat2, ErrMsg2, ErrStat, ErrMsg, RoutineName )
      CALL AllocAry(m%qp%Yd,               6,6,         p%nqp,p%elem_total,                  'm%qp%Yd term at quadrature point',ErrStat2,ErrMsg2); CALL SetErrStat( ErrStat2, ErrMsg2, ErrStat, ErrMsg, RoutineName )

         ! Initialize variables that could be output before they are set.
      m%qp%Fi = 0.0_BDKi      ! This could be output before it gets set.

   ! create copy of u%DistrLoad at y%BldMotion locations (for WriteOutput only)
   if (p%OutInputs .and. p%BldMotionNodeLoc /= BD_MESH_QP ) then

         ! y%BldMotion and u%DistrLoad are not siblings, so we need to create
         ! mapping to output u%DistrLoad values at y%BldMotion nodes
         ! (not making these new meshes siblings of old ones because FAST needs to
         ! do this same trick and we can't have more than one sibling of a mesh)

      CALL MeshCopy ( SrcMesh  = y%BldMotion                  &
                    , DestMesh = m%u_DistrLoad_at_y           &
                    , CtrlCode = MESH_COUSIN                  &  ! Like a sibling, except using new memory for position/refOrientation and elements
                    , IOS      = COMPONENT_INPUT              &
                    , Force    = .TRUE.                       &
                    , Moment   = .TRUE.                       &
                    , ErrStat  = ErrStat2                     &
                    , ErrMess  = ErrMsg2                      )
         CALL SetErrStat( ErrStat2, ErrMsg2, ErrStat, ErrMsg, RoutineName )

      CALL MeshCopy ( SrcMesh  = u%DistrLoad                  &
                    , DestMesh = m%y_BldMotion_at_u           &
                    , CtrlCode = MESH_COUSIN                  &
                    , IOS      = COMPONENT_OUTPUT             &
                    , Orientation     = .TRUE.                &
                    , TranslationDisp = .TRUE.                &
                    , ErrStat         = ErrStat2              &
                    , ErrMess         = ErrMsg2               )
         CALL SetErrStat( ErrStat2, ErrMsg2, ErrStat, ErrMsg, RoutineName )

      CALL MeshMapCreate( u%DistrLoad, m%u_DistrLoad_at_y, m%Map_u_DistrLoad_to_y, ErrStat2, ErrMsg2 )
         CALL SetErrStat( ErrStat2, ErrMsg2, ErrStat, ErrMsg, RoutineName )
      CALL MeshMapCreate( y%BldMotion, m%y_BldMotion_at_u, m%Map_y_BldMotion_to_u, ErrStat2, ErrMsg2 )
         CALL SetErrStat( ErrStat2, ErrMsg2, ErrStat, ErrMsg, RoutineName )

      m%u_DistrLoad_at_y%remapFlag = .false.
      m%y_BldMotion_at_u%remapFlag = .false.
   end if

      ! create copy of inputs, which will be converted to internal BeamDyn coordinate system
      ! (put in miscVars so we don't have to create new meshes each call)
   CALL BD_CopyInput(u, m%u, MESH_NEWCOPY, ErrStat2, ErrMsg2)
      CALL SetErrStat( ErrStat2, ErrMsg2, ErrStat, ErrMsg, RoutineName )

   CALL BD_CopyInput(u, m%u2, MESH_NEWCOPY, ErrStat2, ErrMsg2)
      CALL SetErrStat( ErrStat2, ErrMsg2, ErrStat, ErrMsg, RoutineName )


end subroutine Init_MiscVars
!-----------------------------------------------------------------------------------------------------------------------------------
!> this subroutine initializes the other states.
subroutine Init_OtherStates( u, p, OtherState, ErrStat, ErrMsg )
   type(BD_InputType),           intent(in   )  :: u                 !< inputs (need new root location)
   type(BD_ParameterType),       intent(in   )  :: p                 !< Parameters
   type(BD_OtherStateType),      intent(inout)  :: OtherState        !< Other states (inout since reference info from GlbRot is stored here)
   integer(IntKi),               intent(  out)  :: ErrStat           !< Error status of the operation
   character(*),                 intent(  out)  :: ErrMsg            !< Error message if ErrStat /= ErrID_None



   integer(intKi)                               :: ErrStat2          ! temporary Error status
   character(ErrMsgLen)                         :: ErrMsg2           ! temporary Error message
   character(*), parameter                      :: RoutineName = 'Init_OtherStates'

   ErrStat = ErrID_None
   ErrMsg  = ""


   ! Allocate other states: Acceleration and algorithm accelerations for generalized-alpha time integator
   CALL AllocAry(OtherState%acc,   p%dof_node, p%node_total,  'OtherState%acc',ErrStat2,ErrMsg2);  CALL SetErrStat( ErrStat2, ErrMsg2, ErrStat, ErrMsg, RoutineName )
   CALL AllocAry(OtherState%xcc,   p%dof_node, p%node_total,  'OtherState%xcc',ErrStat2,ErrMsg2);  CALL SetErrStat( ErrStat2, ErrMsg2, ErrStat, ErrMsg, RoutineName )

   if (ErrStat>=AbortErrLev) return

   OtherState%InitAcc = .false. ! accelerations have not been initialized, yet

   OtherState%acc(:,:) = 0.0_BDKi
   OtherState%xcc(:,:) = 0.0_BDKi

   
      ! This is used to make sure we only run the quasi-static initialization for the states at T=0 when p%analysis_type == BD_DYN_SSS_ANALYSIS (otherwise don't rerun it).
  !OtherState%RunQuasiStaticInit = p%analysis_type == BD_DYN_SSS_ANALYSIS
   ! BJJ: not sure this should be used in CalcOutput when we are calculating Jacobians (this will alter the operating point of the continuous state)
   OtherState%RunQuasiStaticInit = .FALSE.
   
   ! set the global position information -- u must be in the global frame for the SetRefFrame routine
   call SetRefFrame(u, OtherState%GlbPos, OtherState%GlbRot, OtherState%Glb_Crv, ErrStat2,ErrMsg2);  CALL SetErrStat( ErrStat2, ErrMsg2, ErrStat, ErrMsg, RoutineName )

end subroutine Init_OtherStates
!-----------------------------------------------------------------------------------------------------------------------------------
!> this subroutine initializes the continuous states.
subroutine Init_ContinuousStates( p, u, x, OtherState, ErrStat, ErrMsg )
   type(BD_ParameterType),       intent(inout)  :: p                 !< Parameters !sets the copy-of-state values
   type(BD_InputType),           intent(inout)  :: u                 !< Inputs  !intent(out) because of mesh copy, otherwise not changed
   type(BD_ContinuousStateType), intent(inout)  :: x                 !< Continuous states
   type(BD_OtherStateType),      intent(in   )  :: OtherState        !< Other states (contains refrence frame info)
   integer(IntKi),               intent(  out)  :: ErrStat           !< Error status of the operation
   character(*),                 intent(  out)  :: ErrMsg            !< Error message if ErrStat /= ErrID_None


   TYPE(BD_InputType)                           :: u_tmp             ! A copy of the initial input (guess), converted to BeamDyn internal coordinates
   integer(intKi)                               :: ErrStat2          ! temporary Error status
   character(ErrMsgLen)                         :: ErrMsg2           ! temporary Error message
   character(*), parameter                      :: RoutineName = 'Init_ContinuousStates'


   ErrStat = ErrID_None
   ErrMsg  = ""

   ! Allocate continuous states
   CALL AllocAry(x%q,      p%dof_node, p%node_total,'x%q',      ErrStat2,ErrMsg2);   CALL SetErrStat( ErrStat2, ErrMsg2, ErrStat, ErrMsg, RoutineName )
   CALL AllocAry(x%dqdt,   p%dof_node, p%node_total,'x%dqdt',   ErrStat2,ErrMsg2);   CALL SetErrStat( ErrStat2, ErrMsg2, ErrStat, ErrMsg, RoutineName )
      if (ErrStat >= AbortErrLev) then
         call cleanup()
         return
      end if

   x%q(:,:)    = 0.0_BDKi
   x%dqdt(:,:) = 0.0_BDKi


      ! create copy of inputs, u, to convert to BeamDyn-internal system inputs, u_tmp, which is used to initialize states:
   CALL BD_CopyInput(u, u_tmp, MESH_NEWCOPY, ErrStat2, ErrMsg2)
      CALL SetErrStat( ErrStat2, ErrMsg2, ErrStat, ErrMsg, RoutineName )
      if (ErrStat >= AbortErrLev) then
         call cleanup()
         return
      end if

      ! convert to BeamDyn-internal system inputs, u_tmp:
   CALL BD_InputGlobalLocal(p,OtherState,u_tmp)


      ! initialize states, given parameters and initial inputs (in BD coordinates)
   CALL BD_CalcIC_Position(u_tmp,p,x,OtherState, ErrStat2, ErrMsg2)
     CALL SetErrStat(ErrStat2, ErrMsg2, ErrStat, ErrMsg, RoutineName)
   CALL BD_CalcIC_Velocity(u_tmp,p,x)
   CALL Cleanup()

CONTAINS
      SUBROUTINE Cleanup()
         CALL BD_DestroyInput( u_tmp, ErrStat2, ErrMsg2)
      END SUBROUTINE cleanup
END SUBROUTINE Init_ContinuousStates


!-----------------------------------------------------------------------------------------------------------------------------------
!> This routine is called at the end of the simulation.
SUBROUTINE BD_End( u, p, x, xd, z, OtherState, y, m, ErrStat, ErrMsg )

   TYPE(BD_InputType),           INTENT(INOUT)  :: u           !< System inputs
   TYPE(BD_ParameterType),       INTENT(INOUT)  :: p           !< Parameters
   TYPE(BD_ContinuousStateType), INTENT(INOUT)  :: x           !< Continuous states
   TYPE(BD_DiscreteStateType),   INTENT(INOUT)  :: xd          !< Discrete states
   TYPE(BD_ConstraintStateType), INTENT(INOUT)  :: z           !< Constraint states
   TYPE(BD_OtherStateType),      INTENT(INOUT)  :: OtherState  !< Other states
   TYPE(BD_OutputType),          INTENT(INOUT)  :: y           !< System outputs
   TYPE(BD_MiscVarType),         INTENT(INOUT)  :: m           !< misc/optimization variables
   INTEGER(IntKi),               INTENT(  OUT)  :: ErrStat     !< Error status of the operation
   CHARACTER(*),                 INTENT(  OUT)  :: ErrMsg      !< Error message if ErrStat /= ErrID_None


   ! Initialize ErrStat

   ErrStat = ErrID_None
   ErrMsg  = ""

   ! Place any last minute operations or calculations here:

   ! Close files here:
   if (m%Un_Sum > 0) CLOSE(m%Un_Sum)


   ! Destroy the input data:

   CALL BD_DestroyInput( u, ErrStat, ErrMsg )

   ! Destroy the parameter data:

   CALL BD_DestroyParam( p, ErrStat, ErrMsg )

   ! Destroy the state data:

   CALL BD_DestroyContState(   x,           ErrStat, ErrMsg )
   CALL BD_DestroyDiscState(   xd,          ErrStat, ErrMsg )
   CALL BD_DestroyConstrState( z,           ErrStat, ErrMsg )
   CALL BD_DestroyOtherState(  OtherState,  ErrStat, ErrMsg )

   ! Destroy misc data
   CALL BD_DestroyMisc(  m,  ErrStat, ErrMsg )

   ! Destroy the output data:

   CALL BD_DestroyOutput( y, ErrStat, ErrMsg )

END SUBROUTINE BD_End


!-----------------------------------------------------------------------------------------------------------------------------------
!> This is a loose coupling routine for solving constraint states, integrating continuous states, and updating discrete and other
!! states. Continuous, constraint, discrete, and other states are updated to values at t + Interval.
SUBROUTINE BD_UpdateStates( t, n, u, utimes, p, x, xd, z, OtherState, m, ErrStat, ErrMsg )

   REAL(DbKi),                      INTENT(IN   ) :: t          !< Current simulation time in seconds
   INTEGER(IntKi),                  INTENT(IN   ) :: n          !< Current simulation time step n = 0,1,...
   TYPE(BD_InputType),              INTENT(INOUT) :: u(:)       !< Inputs at utimes
   REAL(DbKi),                      INTENT(IN   ) :: utimes(:)  !< Times associated with u(:), in seconds
   TYPE(BD_ParameterType),          INTENT(IN   ) :: p          !< Parameters
   TYPE(BD_ContinuousStateType),    INTENT(INOUT) :: x          !< Input: Continuous states at t;
                                                                !!   Output: Continuous states at t + dt
   TYPE(BD_DiscreteStateType),      INTENT(INOUT) :: xd         !< Input: Discrete states at t;
                                                                !!   Output: Discrete states at t + dt
   TYPE(BD_ConstraintStateType),    INTENT(INOUT) :: z          !< Input: Initial guess of constraint states at t + dt;
                                                                !!   Output: Constraint states at t + dt
   TYPE(BD_OtherStateType),         INTENT(INOUT) :: OtherState !< Other states: Other states at t;
                                                                !!   Output: Other states at t + dt
   TYPE(BD_MiscVarType),            INTENT(INOUT) :: m          !< misc/optimization variables
   INTEGER(IntKi),                  INTENT(  OUT) :: ErrStat    !< Error status of the operation
   CHARACTER(*),                    INTENT(  OUT) :: ErrMsg     !< Error message if ErrStat /= ErrID_None

   INTEGER(IntKi)                                 :: ErrStat2   ! Temporary Error status
   CHARACTER(ErrMsgLen)                           :: ErrMsg2    ! Temporary Error message

   ! Initialize ErrStat
   ErrStat = ErrID_None
   ErrMsg  = ""

   IF(p%analysis_type /= BD_STATIC_ANALYSIS) THEN ! dynamic analysis
      CALL BD_GA2( t, n, u, utimes, p, x, xd, z, OtherState, m, ErrStat2, ErrMsg2 )
      call SetErrStat(ErrStat2,ErrMsg2,ErrStat,ErrMsg,'');  if (ErrStat >= AbortErrLev) return

      ! change reference frame to root motion at t=T+DT (u(1)%RootMotionMesh)
      call BD_UpdateGlobalRef(u(1),p,x,OtherState,ErrStat2,ErrMsg2)
      call SetErrStat(ErrStat2,ErrMsg2,ErrStat,ErrMsg,'')
   ELSE !IF(p%analysis_type == BD_STATIC_ANALYSIS) THEN
      CALL BD_Static( t, u, utimes, p, x, OtherState, m, ErrStat, ErrMsg )
   ENDIF

END SUBROUTINE BD_UpdateStates


!-----------------------------------------------------------------------------------------------------------------------------------
!> Routine for computing outputs, used in both loose and tight coupling.
SUBROUTINE BD_CalcOutput( t, u, p, x, xd, z, OtherState, y, m, ErrStat, ErrMsg, NeedWriteOutput )

   REAL(DbKi),                   INTENT(IN   )  :: t           !< Current simulation time in seconds
   TYPE(BD_InputType),           INTENT(INOUT)  :: u           !< Inputs at t
   TYPE(BD_ParameterType),       INTENT(IN   )  :: p           !< Parameters
   TYPE(BD_ContinuousStateType), INTENT(IN   )  :: x           !< Continuous states at t
   TYPE(BD_DiscreteStateType),   INTENT(IN   )  :: xd          !< Discrete states at t
   TYPE(BD_ConstraintStateType), INTENT(IN   )  :: z           !< Constraint states at t
   TYPE(BD_OtherStateType),      INTENT(IN   )  :: OtherState  !< Other states at t
   TYPE(BD_OutputType),          INTENT(INOUT)  :: y           !< Outputs computed at t (Input only so that mesh con-
                                                               !!   nectivity information does not have to be recalculated)
   TYPE(BD_MiscVarType),         INTENT(INOUT)  :: m           !< misc/optimization variables
   INTEGER(IntKi),               INTENT(  OUT)  :: ErrStat     !< Error status of the operation
   CHARACTER(*),                 INTENT(  OUT)  :: ErrMsg      !< Error message if ErrStat /= ErrID_None
   LOGICAL,          OPTIONAL,   INTENT(IN   )  :: NeedWriteOutput     !< Flag to determine if WriteOutput values need to be calculated in this call

   TYPE(BD_ContinuousStateType)                 :: x_tmp
   TYPE(BD_OtherStateType)                      :: OtherState_tmp
   INTEGER(IntKi)                               :: i           ! generic loop counter
   INTEGER(IntKi)                               :: nelem       ! loop over elements
   REAL(ReKi)                                   :: AllOuts(0:MaxOutPts)
   INTEGER(IntKi)                               :: ErrStat2                     ! Temporary Error status
   CHARACTER(ErrMsgLen)                         :: ErrMsg2                      ! Temporary Error message
   CHARACTER(*), PARAMETER                      :: RoutineName = 'BD_CalcOutput'
   LOGICAL                                      :: CalcWriteOutput

   
   ! Initialize ErrStat

   ErrStat = ErrID_None
   ErrMsg  = ""
   AllOuts = 0.0_ReKi
   
   if (present(NeedWriteOutput)) then
      CalcWriteOutput = NeedWriteOutput
   else
      CalcWriteOutput = .true. ! by default, calculate WriteOutput unless told that we do not need it
   end if

      ! Since x is passed in, but we need to update it, we must work with a copy.
   CALL BD_CopyContState(x, x_tmp, MESH_NEWCOPY, ErrStat2, ErrMsg2)
      CALL SetErrStat( ErrStat2, ErrMsg2, ErrStat, ErrMsg, RoutineName )

      ! we may change the inputs (u) by applying the pitch actuator, so we will use m%u in this routine
   CALL BD_CopyInput(u, m%u, MESH_UPDATECOPY, ErrStat2, ErrMsg2)
      CALL SetErrStat( ErrStat2, ErrMsg2, ErrStat, ErrMsg, RoutineName )

   ! Actuator
   IF( p%UsePitchAct ) THEN
       CALL PitchActuator_SetBC(p, m%u, xd, AllOuts)
   ENDIF
   ! END Actuator


   CALL BD_CopyInput(m%u, m%u2, MESH_UPDATECOPY, ErrStat2, ErrMsg2) ! this is a copy of the inputs after the pitch actuator has been applied, but before converting to BD coordinates. will use this for computing WriteOutput values.
      CALL SetErrStat( ErrStat2, ErrMsg2, ErrStat, ErrMsg, RoutineName )

      if (ErrStat >= AbortErrLev) then
         call cleanup()
         return
      end if



      ! We are trying to use quasistatic solve with loads, but do not know the input loads during initialization (no mesh yet).
      ! So, we need to rerun the solve routine to set the states at T=0 for the outputs to make sense.
      ! bjj: do we need to do a hack to get the jacobian set properly?
   IF ( OtherState%RunQuasiStaticInit ) THEN

         ! Since OtherState is passed in, but we need to update it, we must work with a copy.
      CALL BD_CopyOtherState(OtherState, OtherState_tmp, MESH_NEWCOPY, ErrStat2, ErrMsg2)
         CALL SetErrStat( ErrStat2, ErrMsg2, ErrStat, ErrMsg, RoutineName )

         ! Solve for the displacements with the acceleration and rotational velocity terms included
         ! This will set m%qp%aaa, OtherState%Acc, x_tmp%q, and x_tmp%dqdt
         ! if this is not successful, it restores the values of x_tmp and sets OtherState_tmp%Acc=0
      CALL BD_QuasiStatic(u,p,x_tmp,OtherState_tmp,m,ErrStat2,ErrMsg2, RampLoad=.true.)
         CALL SetErrStat( ErrStat2, ErrMsg2, ErrStat, ErrMsg, RoutineName )

         ! Destroy the copy of OtherState.
      CALL BD_DestroyOtherState(OtherState_tmp, ErrStat2, ErrMsg2 )
      
   ENDIF



      ! convert to BD coordinates and apply boundary conditions 
   CALL BD_InputGlobalLocal(p,OtherState,m%u)

      ! Copy over the DistrLoads
   CALL BD_DistrLoadCopy( p, m%u, m )

      ! Incorporate boundary conditions (note that we are doing this because the first node isn't really a state. should fix x so we don't need a temp copy here.)
   x_tmp%q(1:3,1) = m%u%RootMotion%TranslationDisp(:,1) + &
                    matmul(m%u%RootMotion%Position(:,1) - OtherState%GlbPos, OtherState%GlbRot)
   CALL ExtractRelativeRotation(m%u%RootMotion%Orientation(:,:,1), p, OtherState, x_tmp%q(   4:6,1), ErrStat2, ErrMsg2)
      CALL SetErrStat(ErrStat2, ErrMsg2, ErrStat, ErrMsg, RoutineName)
      if (ErrStat >= AbortErrLev) return
   x_tmp%dqdt(1:3,1) = m%u%RootMotion%TranslationVel(:,1)
   x_tmp%dqdt(4:6,1) = m%u%Rootmotion%RotationVel(:,1)

      ! Calculate Quadrature point values needed for BldForce results 
   CALL BD_QuadraturePointData( p,x_tmp,m )   ! Calculate QP values uuu, uup, RR0, kappa, E1

   IF(p%analysis_type /= BD_STATIC_ANALYSIS) THEN ! dynamic analysis

         ! These values have not been set yet for the QP
      CALL BD_QPData_mEta_rho( p,m )                  ! Calculate the \f$ m \eta \f$ and \f$ \rho \f$ terms
      CALL BD_QPDataVelocity( p, x_tmp, m )           ! x%dqdt --> m%qp%vvv, m%qp%vvp

      ! calculate accelerations and reaction loads (in m%RHS):
      CALL BD_CalcForceAcc(m%u, p, OtherState, m, ErrStat2,ErrMsg2)
          CALL SetErrStat( ErrStat2, ErrMsg2, ErrStat, ErrMsg, RoutineName )

   ELSE
         ! Calculate the elastic forces for the static case.
      DO nelem=1,p%elem_total
         CALL BD_StaticElementMatrix( nelem, MATMUL(p%gravity,OtherState%GlbRot), p, m )
      ENDDO

   ENDIF

      ! Calculate internal forces and moments
   CALL BD_InternalForceMoment( x_tmp, OtherState, p, m )

      ! Transfer the FirstNodeReaction forces to the output ReactionForce
   y%ReactionForce%Force(:,1)    =  MATMUL(OtherState%GlbRot,m%FirstNodeReactionLclForceMoment(1:3))
   y%ReactionForce%Moment(:,1)   =  MATMUL(OtherState%GlbRot,m%FirstNodeReactionLclForceMoment(4:6))


       ! set y%BldMotion fields:
   CALL Set_BldMotion_Mesh( p, m%u2, x_tmp, OtherState, m, y)

   !-------------------------------------------------------
   !  compute RootMxr and RootMyr for ServoDyn and
   !  get values to output to file:
   !-------------------------------------------------------
   call Calc_WriteOutput( p, AllOuts, y, m, ErrStat2, ErrMsg2, CalcWriteOutput )  !uses m%u2
      CALL SetErrStat( ErrStat2, ErrMsg2, ErrStat, ErrMsg, RoutineName )

   y%RootMxr = AllOuts( RootMxr )
   y%RootMyr = AllOuts( RootMyr )

   if (CalcWriteOutput) then
      !...............................................................................................................................
      ! Place the selected output channels into the WriteOutput(:) array with the proper sign:
      !...............................................................................................................................

      do i = 1,p%NumOuts  ! Loop through all selected output channels
         y%WriteOutput(i) = p%OutParam(i)%SignM * AllOuts( p%OutParam(i)%Indx )
      end do             ! i - All selected output channels


      IF( p%BldNd_NumOuts > 0 ) THEN
            ! Put the values from the nodal outputs into the writeoutput array
         y%WriteOutput(p%NumOuts+1:) = 0.0_ReKi

            ! Now we need to populate the blade node outputs here
          call Calc_WriteBldNdOutput( p, OtherState, m, y, ErrStat2, ErrMsg2 )   ! Call after normal writeoutput.  Will just postpend data on here.
            CALL SetErrStat( ErrStat2, ErrMsg2, ErrStat, ErrMsg, RoutineName )
      ENDIF
   end if


   call cleanup()
   return

CONTAINS
      SUBROUTINE Cleanup()
         CALL BD_DestroyContState(x_tmp, ErrStat2, ErrMsg2 )
      END SUBROUTINE cleanup
END SUBROUTINE BD_CalcOutput


!----------------------------------------------------------------------------------------------------------------------------------
!> Tight coupling routine for computing derivatives of continuous states.
SUBROUTINE BD_CalcContStateDeriv( t, u, p, x, xd, z, OtherState, m, dxdt, ErrStat, ErrMsg )
!..................................................................................................................................

   REAL(DbKi),                   INTENT(IN   )  :: t           !< Current simulation time in seconds
   TYPE(BD_InputType),           INTENT(INOUT)  :: u           !< Inputs at t ()
   TYPE(BD_ParameterType),       INTENT(IN   )  :: p           !< Parameters
   TYPE(BD_ContinuousStateType), INTENT(IN   )  :: x           !< Continuous states at t
   TYPE(BD_DiscreteStateType),   INTENT(IN   )  :: xd          !< Discrete states at t
   TYPE(BD_ConstraintStateType), INTENT(IN   )  :: z           !< Constraint states at t
   TYPE(BD_OtherStateType),      INTENT(IN   )  :: OtherState  !< Other states
   TYPE(BD_MiscVarType),         INTENT(INOUT)  :: m           !< Misc variables for optimization (not copied in glue code)
   TYPE(BD_ContinuousStateType), INTENT(INOUT)  :: dxdt        !< Continuous state derivatives at t [intent in so we don't need to allocate/deallocate constantly]
   INTEGER(IntKi),               INTENT(  OUT)  :: ErrStat     !< Error status of the operation
   CHARACTER(*),                 INTENT(  OUT)  :: ErrMsg      !< Error message if ErrStat /= ErrID_None

      ! LOCAL variables
   INTEGER(IntKi)                         :: ErrStat2          ! The error status code
   CHARACTER(ErrMsgLen)                   :: ErrMsg2           ! The error message, if an error occurred
   CHARACTER(*), PARAMETER                :: RoutineName = 'BD_CalcContStateDeriv'

   ! Initialize ErrStat

   ErrStat = ErrID_None
   ErrMsg  = ""

      ! we may change the inputs (u) by applying the pitch actuator, so we will use m%u in this routine
   CALL BD_CopyInput(u, m%u, MESH_UPDATECOPY, ErrStat2, ErrMsg2)
      CALL SetErrStat( ErrStat2, ErrMsg2, ErrStat, ErrMsg, RoutineName )
      if (ErrStat >= AbortErrLev) return

   ! Actuator
   !!!IF( p%UsePitchAct ) THEN
   !!!    CALL PitchActuator_SetBC(p, m%u, xd, AllOuts)
   !!!ENDIF
   ! END Actuator

      ! convert to BD coordinates and apply boundary conditions 
   CALL BD_InputGlobalLocal(p,OtherState,m%u)

      ! Copy over the DistrLoads
   CALL BD_DistrLoadCopy( p, m%u, m )

      ! Incorporate boundary conditions (note that we are doing this because the first node isn't really a state. should fix x so we don't need a temp copy here.)
      ! Note that I am using dxdt as a temporary copy of x here.
   CALL BD_CopyContState(x, dxdt, MESH_UPDATECOPY, ErrStat2, ErrMsg2)
      CALL SetErrStat( ErrStat2, ErrMsg2, ErrStat, ErrMsg, RoutineName )
      
   ! Root displacement is relative to the GlbPos at time T, which is simply the difference between
   ! the previous root position (GlbPos) and the new extrapolated position (Pos+TransDisp)
   dxdt%q(1:3,1) = m%u%RootMotion%TranslationDisp(:,1) + &
                    matmul(m%u%RootMotion%Position(:,1) - OtherState%GlbPos, OtherState%GlbRot)
   CALL ExtractRelativeRotation(m%u%RootMotion%Orientation(:,:,1), p, OtherState, dxdt%q(4:6,1), ErrStat2, ErrMsg2)
      CALL SetErrStat(ErrStat2, ErrMsg2, ErrStat, ErrMsg, RoutineName)
      if (ErrStat >= AbortErrLev) return
   dxdt%dqdt(1:3,1) = m%u%RootMotion%TranslationVel(:,1)
   dxdt%dqdt(4:6,1) = m%u%Rootmotion%RotationVel(:,1)

      ! Calculate Quadrature point values needed for BldForce results 
   CALL BD_QuadraturePointData( p, dxdt,m )   ! Calculate QP values uuu, uup, RR0, kappa, E1
   
      ! These values have not been set yet for the QP
   CALL BD_QPData_mEta_rho( p,m )                 ! Calculate the \f$ m \eta \f$ and \f$ \rho \f$ terms
   CALL BD_QPDataVelocity( p, dxdt, m )           ! x%dqdt --> m%qp%vvv, m%qp%vvp

   ! calculate accelerations and reaction loads (in m%RHS):
   CALL BD_CalcForceAcc(m%u, p, OtherState, m, ErrStat2,ErrMsg2)
      CALL SetErrStat( ErrStat2, ErrMsg2, ErrStat, ErrMsg, RoutineName )
      if (ErrStat >= AbortErrLev) return
      
      ! now set the derivatives of the continuous states. 
      ! I am a little concerned that W-M parameter derivatives are in the wrong units, but I think this is the same issue that is in the GA2 solve (the opposite direction)
   dxdt%q = dxdt%dqdt
   dxdt%dqdt = m%RHS
      
      ! constraint state (which is not necessary, but I'll just add it here anyway)
   dxdt%dqdt(1:3,1)    = u%RootMotion%TranslationAcc(:,1)
   dxdt%dqdt(4:6,1)    = u%RootMotion%RotationAcc(   :,1)

END SUBROUTINE BD_CalcContStateDeriv

!-----------------------------------------------------------------------------------------------------------------------------------
!> Routine for updating discrete states
SUBROUTINE BD_UpdateDiscState( t, n, u, p, x, xd, z, OtherState, m, ErrStat, ErrMsg )

   REAL(DbKi),                        INTENT(IN   )  :: t           !< Current simulation time in seconds
   INTEGER(IntKi),                    INTENT(IN   )  :: n           !< Current step of the simulation: t = n*dt
   TYPE(BD_InputType),                INTENT(IN   )  :: u           !< Inputs at t
   TYPE(BD_ParameterType),            INTENT(IN   )  :: p           !< Parameters
   TYPE(BD_ContinuousStateType),      INTENT(IN   )  :: x           !< Continuous states at t
   TYPE(BD_DiscreteStateType),        INTENT(INOUT)  :: xd          !< Input: Discrete states at t;
                                                                    !!   Output: Discrete states at t + dt
   TYPE(BD_ConstraintStateType),      INTENT(IN   )  :: z           !< Constraint states at t
   TYPE(BD_OtherStateType),           INTENT(IN   )  :: OtherState  !< Other states at t
   TYPE(BD_MiscVarType),              INTENT(INOUT)  :: m           !< misc/optimization variables
   INTEGER(IntKi),                    INTENT(  OUT)  :: ErrStat     !< Error status of the operation
   CHARACTER(*),                      INTENT(  OUT)  :: ErrMsg      !< Error message if ErrStat /= ErrID_None

   ! local variables
   REAL(BDKi)                                        :: temp_R(3,3)
   REAL(BDKi)                                        :: Hub_theta_Root(3)
   REAL(BDKi)                                        :: u_theta_pitch

      ! Initialize ErrStat

      ErrStat = ErrID_None
      ErrMsg  = ""

      ! Update discrete states here:

! Actuator
   IF( p%UsePitchAct ) THEN
      !bjj: note that we've cheated a bit here because we have inputs at t+dt
       temp_R = MATMUL(u%RootMotion%Orientation(:,:,1),TRANSPOSE(u%HubMotion%Orientation(:,:,1)))
       Hub_theta_Root = EulerExtract(temp_R)
       u_theta_pitch = -Hub_theta_Root(3)

       xd%thetaP  = p%torqM(1,1)*xd%thetaP + p%torqM(1,2)*xd%thetaPD + p%torqM(1,2)*(p%pitchK*p%dt/p%pitchJ)*(-Hub_theta_Root(3))
       xd%thetaPD = p%torqM(2,1)*xd%thetaP + p%torqM(2,2)*xd%thetaPD + p%torqM(2,2)*(p%pitchK*p%dt/p%pitchJ)*(-Hub_theta_Root(3))


   ENDIF
! END Actuator

END SUBROUTINE BD_UpdateDiscState


!-----------------------------------------------------------------------------------------------------------------------------------
!> This subroutine computes initial Gauss point values: uu0, E10
! Note similarities to BD_QuadraturePointData
SUBROUTINE BD_QuadraturePointDataAt0( p )

   TYPE(BD_ParameterType),       INTENT(INOUT)  :: p           !< Parameters

   REAL(BDKi)                    :: rot0_temp(3)
   REAL(BDKi)                    :: rotu_temp(3)
   REAL(BDKi)                    :: rot_temp(3)
   REAL(BDKi)                    :: R0_temp(3,3)

   INTEGER(IntKi)                :: nelem          ! number of current element
   INTEGER(IntKi)                :: idx_qp         ! index of current quadrature point
   INTEGER(IntKi)                :: idx_node       ! index of current GLL node

   CHARACTER(*), PARAMETER       :: RoutineName = 'BD_QuadraturePointDataAt0'


      ! Initialize to zero for the summation
   p%uu0(:,:,:)   = 0.0_BDKi
   p%rrN0(:,:,:)  = 0.0_BDKi
   p%E10(:,:,:)   = 0.0_BDKi


      ! calculate rrN0 (Initial relative rotation array)
   DO nelem = 1,p%elem_total
      p%rrN0(1:3,1,nelem) = (/ 0.0_BDKi, 0.0_BDKi, 0.0_BDKi /)    ! first node has no rotation relative to itself.
      DO idx_node=2,p%nodes_per_elem
            ! Find resulting rotation parameters R(Nr) = Ri^T(Nu(1)) R(Nu(:))
            ! where R(Nu(1))^T is the transpose rotation parameters for the root node
         CALL BD_CrvCompose(p%rrN0(1:3,idx_node,nelem),p%uuN0(4:6,1,nelem),p%uuN0(4:6,idx_node,nelem),FLAG_R1TR2)  ! rrN0  = node composed with root
      ENDDO
   ENDDO


   DO nelem = 1,p%elem_total
       DO idx_qp = 1,p%nqp
            !> ### Calculate the the initial displacement fields in an element
            !! Initial displacement field \n
            !!    \f$   \underline{u_0}\left( \xi \right) =
            !!                \sum_{k=1}^{p+1} h^k\left( \xi \right) \underline{\hat{u}_0}^k
            !!    \f$ \n
            !! and curvature \n
            !!    \f$   \underline{c_0}\left( \xi \right) =
            !!                \sum_{k=1}^{p+1} h^k\left( \xi \right) \underline{\hat{c}_0}^k
            !!    \f$

            ! Note that p%uu0 was set to zero prior to this routine call, so the following is the summation.

         DO idx_node=1,p%nodes_per_elem
            p%uu0(1:3,idx_qp,nelem) =  p%uu0(1:3,idx_qp,nelem) + p%Shp(idx_node,idx_qp)*p%uuN0(1:3,idx_node,nelem)
            p%uu0(4:6,idx_qp,nelem) =  p%uu0(4:6,idx_qp,nelem) + p%Shp(idx_node,idx_qp)*p%rrN0(1:3,idx_node,nelem)
         ENDDO


            !> Add the blade root rotation parameters. That is,
            !! compose the rotation parameters calculated with the shape functions with the rotation parameters
            !! for the blade root.
         rot0_temp(:) = p%uuN0(4:6,1,nelem)        ! Rotation at root
         rotu_temp(:) = p%uu0( 4:6,idx_qp,nelem)   ! Rotation at current GLL point without root rotation

         CALL BD_CrvCompose(rot_temp,rot0_temp,rotu_temp,FLAG_R1R2)  ! rot_temp = rot0_temp composed with rotu_temp
         p%uu0(4:6,idx_qp,nelem) = rot_temp(:)     ! Rotation parameters at current GLL point with the root orientation


            !> Set the initial value of \f$ x_0^\prime \f$, the derivative with respect to \f$ \hat{x} \f$-direction
            !! (tangent to curve through this GLL point).  This is simply the
         CALL BD_CrvMatrixR(p%uu0(4:6,idx_qp,nelem),R0_temp)         ! returns R0_temp (the transpose of the DCM orientation matrix)
         p%E10(:,idx_qp,nelem) = R0_temp(:,3)                        ! unit vector tangent to curve through this GLL point (derivative with respect to z in IEC coords).
      ENDDO
   ENDDO


END SUBROUTINE BD_QuadraturePointDataAt0


!-----------------------------------------------------------------------------------------------------------------------------------
!> This subroutine interpolates quadrature point values in the inertial frame of the following values:
!! 4) RR0, and 5) kappa.
!! This routine contains steps 2 and 3 of the interpolation algorithm; step 1 is found in the subroutine bd_nodalrelrot(),
!! which is called prior to this routine (that routine is called for all quadrature points, whereas this one is called within
!! a loop over quadrature points).
SUBROUTINE BD_QuadraturePointData( p, x, m )

   TYPE(BD_ParameterType),       INTENT(IN   )  :: p                 !< Parameters
   TYPE(BD_ContinuousStateType), INTENT(IN   )  :: x                 !< Continuous states at t
   TYPE(BD_MiscVarType),         INTENT(INOUT)  :: m                 !< misc/optimization variables

   INTEGER(IntKi)                :: nelem          !< index to the current element
   CHARACTER(*), PARAMETER       :: RoutineName = 'BD_QuadraturePointData'

   DO nelem=1,p%elem_total
      CALL BD_DisplacementQP( nelem, p, x, m )
      CALL BD_RotationalInterpQP( nelem, p, x, m )
      CALL BD_StifAtDeformedQP( nelem, p, m )
   ENDDO

END SUBROUTINE BD_QuadraturePointData


!-----------------------------------------------------------------------------------------------------------------------------------
!> This subroutine interpolates quadrature point values in the inertial frame of the following values:
!! 1) uuu, 2) uup, 3) E1
!!
!! The equations used here can be found in the NREL publication CP-2C00-60759
!! "Nonlinear Legendre Spectral Finite Elements for Wind Turbine Blade Dynamics"
!! http://www.nrel.gov/docs/fy14osti/60759.pdf
!!
!! NOTE: on coordinate frames of p%E10 nd m%qp%E1
!! At first glance it appears that p%E10 and m%qp%E1 are in different coordinate frames (initial reference, and inertial with rotation).
!! However, note that the m%qp%uup is rotating and compensates for the fact that p%E10 is in the initial reference frame.  If there is
!! change in x%q due to inertial or other loading (such that x%q is purely due to rotation), the m%qp%E1 values are merely the rotated
!! p%E10 values.
SUBROUTINE BD_DisplacementQP( nelem, p, x, m )

   INTEGER(IntKi),               INTENT(IN   )  :: nelem             !< number of current element
   TYPE(BD_ParameterType),       INTENT(IN   )  :: p                 !< Parameters
   TYPE(BD_ContinuousStateType), INTENT(IN   )  :: x                 !< Continuous states at t
   TYPE(BD_MiscVarType),         INTENT(INOUT)  :: m                 !< misc/optimization variables

   INTEGER(IntKi)                :: ErrStat           !< Ignored error handling for LAPACK_GEMM
   CHARACTER(ErrMsgLen)          :: ErrMsg            !< Ignored error handling for LAPACK_GEMM
   INTEGER(IntKi)                :: idx_qp            !< index to the current quadrature point
   INTEGER(IntKi)                :: elem_start        !< Node point of first node in current element

   !> ### Calculate the the displacement fields in an element
   !! Using equations (27) and (28) \n
   !!    \f$   \underline{u}\left( \xi \right) =
   !!                \sum_{i=1}^{p+1} h^i\left( \xi \right) \underline{\hat{u}}^i
   !!    \f$ \n
   !! and \n
   !!    \f$   \underline{u}^\prime \left( \xi \right) =
   !!                \sum_{k=1}^{p+1} h^{k\prime} \left( \xi \right) \underline{\hat{u}}^i
   !!    \f$
   !!
   !! |  Variable                               |  Value                                                                      |
   !! | :---------:                             |  :------------------------------------------------------------------------- |
   !! | \f$ \xi \f$                             |  Element natural coordinate \f$ \in [-1,1] \f$                              |
   !! | \f$ k \f$                               |  Node number of a \f$ p^\text{th} \f$ order Langrangian-interpolant         |
   !! | \f$ h^i \left( \xi \right ) \f$         |  Component of the shape function matrix, \f$ \underline{\underline{N}} \f$  |
   !! | \f$ h^{k\prime} \left( \xi \right ) \f$ |  \f$ \frac{\mathrm{d}}{\mathrm{d}x_1} h^i \left( \xi \right) \f$            |
   !! | \f$ \underline{\hat{u}}^i \f$           |  \f$ k^\text{th} \f$ nodal value                                            |

   ! Node point before start of this element
   elem_start = p%node_elem_idx(nelem,1)

   ! Use matrix multiplication to interpolate position and position derivative to quadrature points
   ! NOTE: errors from LAPACK_GEMM can only be due to matrix size mismatch, so they can be safely ignored if matrices are correct size
   call LAPACK_GEMM('N','N', 1.0_BDKi, x%q(1:3,elem_start:elem_start+p%nodes_per_elem-1), p%Shp, 0.0_BDKi,  m%qp%uuu(1:3,:,nelem), ErrStat, ErrMsg)
   call LAPACK_GEMM('N','N', 1.0_BDKi, x%q(1:3,elem_start:elem_start+p%nodes_per_elem-1), p%ShpDer, 0.0_BDKi,  m%qp%uup(1:3,:,nelem), ErrStat, ErrMsg)

   ! Apply Jacobian to get position derivative with respect to X-axis
   do idx_qp = 1, p%nqp
      m%qp%uup(1:3,idx_qp,nelem) = m%qp%uup(1:3,idx_qp,nelem) / p%Jacobian(idx_qp,nelem)
   end do

   !> Calculate \f$ \underline{E}_1 = x_0^\prime + u^\prime \f$ (equation 23).  Note E_1 is along the z direction.
   m%qp%E1(1:3,:,nelem) = p%E10(1:3,:,nelem) + m%qp%uup(1:3,:,nelem)

END SUBROUTINE  BD_DisplacementQP


!-----------------------------------------------------------------------------------------------------------------------------------
!> This subroutine interpolates quadrature point values in the inertial frame of the following values:
!! 4) RR0, and 5) kappa.
!! This routine contains steps 2 and 3 of the interpolation algorithm; step 1 is found in the subroutine bd_nodalrelrot(),
!! which is called prior to this routine (that routine is called for all quadrature points, whereas this one is called within
!! a loop over quadrature points).
SUBROUTINE BD_RotationalInterpQP( nelem, p, x, m )

   INTEGER(IntKi),               INTENT(IN   )  :: nelem             !< number of current element
   TYPE(BD_ParameterType),       INTENT(IN   )  :: p                 !< Parameters
   TYPE(BD_ContinuousStateType), INTENT(IN   )  :: x                 !< Continuous states at t
   TYPE(BD_MiscVarType),         INTENT(INOUT)  :: m                 !< misc/optimization variables

   INTEGER(IntKi)                :: ErrStat           !< Ignored error handling for LAPACK_GEMM
   CHARACTER(ErrMsgLen)          :: ErrMsg            !< Ignored error handling for LAPACK_GEMM
   INTEGER(IntKi)                :: idx_qp            !< index to the current quadrature point
   INTEGER(IntKi)                :: elem_start        !< Node point of first node in current element
   INTEGER(IntKi)                :: idx_node          !< index to current GLL point in element
   REAL(BDKi)                    :: rrr(3)            !< relative rotation field \f$ \underline{r}(\xi) \f$
   REAL(BDKi)                    :: rrp(3)            !< relative prime rotation field \f$ \underline{r}^\prime(\xi) \f$
   REAL(BDKi)                    :: cc(3)
   REAL(BDKi)                    :: temp33(3,3)
   REAL(BDKi)                    :: DCM_root(3,3)       !< DCM for first node

            !> ## Calculate the interpolated rotational displacements
            !! To calculate this, the algorithm given in http://www.nrel.gov/docs/fy14osti/60759.pdf
            !! is used.
            !! This overcomes issues related to
            !!    -#    the non-linear nature of the rotation parameters
            !!    -#    rescaling to eliminate singularity at \f$ \pm 2 \pi \f$
            !!    -#    rotation fields lacking objectivity
            !!
            !! The steps involved in the interpolation algorithm are:
            !!    -#    Find rotation parameters relative to root, \f$\underline{\hat{r}}^i\f$
            !!          In principle this step could be done here, but for practical reasons is done outside this routine.
            !!    -#    Interploate the relative rotation field using shape functions as \n
            !!          \f$ \underline{r}(\xi) = \sum_{k=1}^{p+1} h^i(\xi) \underline{\hat{r}}^i\f$\n
            !!           and \n
            !!          \f$ \underline{r}^\prime(\xi) = \sum_{k=1}^{p+1} h^i(\xi) h^{k\prime}(\xi) \underline{\hat{r}}^i\f$.\n
            !!          Then find the curvature field,
            !!             \f$  \underline{k}(\xi)
            !!                = \underline{\underline{R}}\left(\underline{\hat{c}}^1\right)
            !!                  \underline{\underline{H}}(\underline{r})\underline{r}^\prime \f$, \n where
            !!          \f$\underline{\underline{H}}\f$ is the tangent tensor that relates the curvator vector \f$\underline{k}\f$
            !!          and rotation vector \f$\underline{p}\f$ as
            !!          \f$ \underline{k}=\underline{\underline{H}}\underline{p}^\prime \f$ (equation (31)_
            !!
            !!    -#    Restore rigid body motion removed in Step 1 with
            !!          \f$ \underline{c}\left(\xi\right) = \underline{\hat{c}}^1 \oplus \underline{r}\left(\xi\right) \f$


      ! Index to GLL node for start of current element
   elem_start = p%node_elem_idx(nelem,1)


      !> ** Step 1: ** Find rotation parameters relative to root \f$\underline{\hat{r}}^i\f$
      !! Compute the nodal relative rotations, \f$\underline{\hat{r}}^k\f$ by removing the reference rotation (root rotation), \f$\underline{\hat{c}}^1\f$
      !! from the finite rotation at each node.  Calculate by \n
      !! \f$ \underline{\hat{r}}^k = \left(\underline{\hat{c}}^{1-}\right) \oplus \hat{c}^k \f$. \n
      !! The minus sign on \f$ \underline{\hat{c}}^{1} \f$ denotes the relative rotation is calculated by removing the reference rotation from each node.
      !! This composition in this equation is the equivalent of \n
      !! \f$ \underline{\underline{R}}\left(\underline{\hat{r}}^k\right)
      !!       = \underline{\underline{R}}^T\left(\underline{\hat{c}}^1\right) \underline{\underline{R}}\left(\underline{\underline{c}}^k\right) \f$.

      !> Find the transpose of the DCM orientation matrix of the root as
      !! \f$ \underline{\underline{R}}\left(\underline{\hat{c}}^1\right)\f$
   CALL BD_CrvMatrixR(x%q(4:6,elem_start),DCM_root)   ! returns DCM_root (the transpose of the DCM orientation matrix at the root (first node of the element))
 

      ! Calculate the rotation parameters relative to the root for each node
   DO idx_node=1,p%nodes_per_elem
         ! Find resulting rotation parameters R(Nr) = Ri^T(x%q(1)) R(x%q(:))
         ! where R(x%q(1))^T is the transpose rotation parameters for the root node
      CALL BD_CrvCompose(m%Nrrr(1:3,idx_node,nelem),x%q(4:6,elem_start),x%q(4:6,elem_start-1+idx_node),FLAG_R1TR2)  ! m%Nrrr(1:3,idx_node,nelem) = x%q(4:6,elem_start)^- composed with x%q(4:6,elem_start-1+idx_node)
   ENDDO


      ! Use matrix multiplication to interpolate rotation and rotation derivative to quadrature points
      ! These rotations do not include the root node rotation at this point (added later in function)
      ! NOTE: errors from LAPACK_GEMM can only be due to matrix size mismatch, so they can be safely ignored if matrices are correct size
   call LAPACK_GEMM('N','N', 1.0_BDKi, m%Nrrr(:,:,nelem), p%Shp, 0.0_BDKi, m%qp%uuu(4:6,:,nelem), ErrStat, ErrMsg)
   call LAPACK_GEMM('N','N', 1.0_BDKi, m%Nrrr(:,:,nelem), p%ShpDer, 0.0_BDKi, m%qp%uup(4:6,:,nelem), ErrStat, ErrMsg)

      ! Apply Jacobian to get rotation derivative with respect to X-axis
   do idx_qp = 1, p%nqp
      m%qp%uup(4:6,idx_qp,nelem) = m%qp%uup(4:6,idx_qp,nelem) / p%Jacobian(idx_qp,nelem)
   end do

      ! QP rotational interpolation
   DO idx_qp=1,p%nqp


            !> ### Calculate \f$ \underline{r}(\xi) \f$ and \f$\underline{r}^\prime (\xi)\f$
            !!
            !! **Step 2:**
            !! Using equations (29) and (30) \n
            !!    \f$   \underline{r}\left( \xi \right) =
            !!                \sum_{k=1}^{p+1} h^i\left( \xi \right) \underline{\hat{r}}^i
            !!    \f$ \n
            !! and \n
            !!    \f$   \underline{r}^\prime \left( \xi \right) =
            !!                \sum_{k=1}^{p+1} h^{k\prime} \left( \xi \right) \underline{\hat{r}}^i
            !!    \f$
            !!
            !! |  Variable                               |  Value                                                                      |
            !! | :---------:                             |  :------------------------------------------------------------------------- |
            !! | \f$ \xi \f$                             |  Element natural coordinate \f$ \in [-1,1] \f$                              |
            !! | \f$ k \f$                               |  Node number of a \f$ p^\text{th} \f$ order Langrangian-interpolant         |
            !! | \f$ h^i \left( \xi \right ) \f$         |  Component of the shape function matrix, \f$ \underline{\underline{N}} \f$  |
            !! | \f$ h^{k\prime} \left( \xi \right ) \f$ |  \f$ \frac{\mathrm{d}}{\mathrm{d}x_1} h^i \left( \xi \right) \f$            |
            !! | \f$ \underline{\hat{r}}^i \f$           |  \f$ k^\text{th} \f$ nodal value                                            |

            ! Get rotation and rotation derivative at quadrature point (root rotation is not included)
         rrr = m%qp%uuu(4:6,idx_qp,nelem)
         rrp = m%qp%uup(4:6,idx_qp,nelem)

            !> **Step 3:** Restore the rigid body rotation at node \f$ \xi \f$ with \n
            !! \f$ \underline{c}(\xi) = \underline{\hat{c}}^1 \oplus \underline{r}(\xi) \f$ \n
            !! which is equivalent to \n
            !! \f$  \underline{\underline{R}}\left(c^i\right)
            !!       =  \underline{\underline{R}}\left(\underline{\hat{c}}^1\right)
            !!          \underline{\underline{R}}\left(\underline{\underline{r}}^i\right) \f$
         CALL BD_CrvCompose(m%qp%uuu(4:6,idx_qp,nelem),x%q(4:6,elem_start),rrr,FLAG_R1R2)  ! m%qp%uuu(4:6,idx_qp,nelem) = x%q(4:6,elem_start) composed with rrr

         
            !> ###Find the curvature field
            !!             \f$  \underline{k}(\xi)
            !!                = \underline{\underline{R}}\left(\underline{\hat{c}}^1\right)
            !!                  \underline{\underline{H}}(\underline{r})\underline{r}^\prime \f$
            !!
            !! **Step 2:**

            !> Calculate the tangent tensor, \f$\underline{\underline{H}}(\underline{r})\f$ times \f$\underline{r}^\prime\f$
            !! This term gives us the axial(R'R^T).  See Bauchau book 17.119
         CALL BD_CrvMatrixH(rrr,temp33)         ! retrieve the tangent tensor given rrr
         cc = MATMUL(temp33,rrp)                ! \underline{k} in eq (5) http://www.nrel.gov/docs/fy14osti/60759.pdf

            !> Assemble \f$\underline{kappa}\f$ by adding in the root rotation.
            !! This is \f$\underline{\kappa} = \underline{k} + \underline{\underline{R}}\underline{k}_i \f$
         m%qp%kappa(:,idx_qp,nelem) = MATMUL(DCM_root,cc)

            !> ###Find the rotation tensor \f$ \left(\underline{\underline{R}}\underline{\underline{R}}_0\right) \f$
            !!
            !! Note: \f$ \underline{\underline{R}}\underline{\underline{R}}_0 \f$ is used to go from the material basis into the inertial basis
            !!       and the transpose for the other direction.

         CALL BD_CrvCompose(cc,m%qp%uuu(4:6,idx_qp,nelem),p%uu0(4:6,idx_qp,nelem),FLAG_R1R2)   ! cc = m%qp%uuu(4:6,idx_qp,nelem) composed with p%uu0(4:6,idx_qp,nelem)
         CALL BD_CrvMatrixR(cc,m%qp%RR0(:,:,idx_qp,nelem))   ! returns RR0 (the transpose of the DCM orientation matrix)

   ENDDO

END SUBROUTINE BD_RotationalInterpQP

!-----------------------------------------------------------------------------------------------------------------------------------
!> Transform the \f$\underline{\underline{C}}\f$ stiffness matrix to the local quadrature point deformed orientation.
!! Returns new value for m%qp%Stif
SUBROUTINE BD_StifAtDeformedQP( nelem, p, m )
   INTEGER(IntKi),               INTENT(IN   )  :: nelem       !< number of current element
   TYPE(BD_ParameterType),       INTENT(IN   )  :: p           !< Parameters
   TYPE(BD_MiscVarType),         INTENT(INOUT)  :: m           !< misc/optimization variables

   INTEGER(IntKi)                :: idx_qp         !< index counter for quadrature point
   INTEGER(IntKi)                :: idx_Stif0       !< Index to last node of previous element
   
   ! Initial stiffness matrix index
   idx_Stif0 = (nelem-1)*p%nqp

   ! Loop through quadrature points
   do idx_qp = 1, p%nqp

      ! Initial stiffness matrix index
      idx_Stif0 = idx_Stif0 + 1

      ! Calculate stiffness and damping matrices for this quadrature point
      call Calc_Stif_betaC(m%qp%RR0(:,:,idx_qp,nelem), &
                           p%Stif0_QP(:,:,idx_Stif0), &
                           m%qp%Stif(:,:,idx_qp,nelem), &
                           m%qp%betaC(:,:,idx_qp,nelem))
   end do

contains
   subroutine Calc_Stif_betaC(RR0, Stif0, Stif, betaC)
      REAL(BDKi), intent(in)        :: RR0(:,:), Stif0(:,:)
      REAL(BDKi), intent(inout)     :: Stif(:,:), betaC(:,:)
      REAL(BDKi)                    :: tempR6(6,6)
      REAL(BDKi)                    :: tempR6_T(6,6)
      REAL(BDKi)                    :: tempBeta6(6,6)
      REAL(BDKi)                    :: tempBeta_diag(6)
      INTEGER(IntKi)                :: i, j

      ! see Bauchau 2011 Flexible Multibody Dynamics p 692-693, section 17.7.2
      !> RR0 is the rotation tensor at quadrature point \f$ \left(\underline{\underline{R}}\underline{\underline{R}}_0\right) \f$ (3x3)
      
      ! Setup the temporary matrix for modifying the stiffness matrix. RR0 is changing with time.
      tempR6 = 0.0_BDKi
      tempR6(1:3,1:3) = RR0       ! upper left   -- translation
      tempR6(4:6,4:6) = RR0       ! lower right  -- rotation
      !NOTE: Bauchau has the lower right corner multiplied by H

      ! Compute the transpose of tempR6
      tempR6_T = TRANSPOSE(tempR6)
      
      ! Move damping ratio from material frame to the calculation reference frame
      !     This is the following:
      !        tempBeta6 = matmul(tempR6, matmul(diag(p%beta), transpose(tempR6)))

      ! Move damping ratio from material frame to the calculation reference frame
      !     This is the following:
      !        tempBEta6=matmul(tempR6,matmul(diag(p%beta),transpose(tempR6)))
      do j=1,6
         do i=1,6
               ! diagonal of p%beta * TRANSPOSE(tempR6)
            tempBeta6(i,j) = p%beta(i)*tempR6(j,i)
         enddo
      enddo
      tempBeta6 = matmul(tempR6,tempBeta6)

      !> Modify the Mass matrix so it is in the calculation reference frame
      !! \f$ \begin{bmatrix}
      !!        \left(\underline{\underline{R}} \underline{\underline{R}}_0\right)      &  0             \\
      !!                      0  &  \left(\underline{\underline{R}} \underline{\underline{R}}_0\right)
      !!     \end{bmatrix}
      !! \underline{\underline{C}}
      !!     \begin{bmatrix}
      !!        \left(\underline{\underline{R}} \underline{\underline{R}}_0\right)^T    &  0             \\
      !!                      0  &  \left(\underline{\underline{R}} \underline{\underline{R}}_0\right)^T
      !!     \end{bmatrix} \f$
      Stif = matmul(tempR6, matmul(Stif0, tempR6_T))

      ! Now apply the damping
      betaC = matmul(tempBeta6, Stif)
   end subroutine
END SUBROUTINE BD_StifAtDeformedQP


!-----------------------------------------------------------------------------------------------------------------------------------
!> Calculate the \f$ m \underline{\eta} \f$ and \f$ \rho \f$ terms for use in calculations involving mass
!! Returns values for `m%qp%RR0mEta` and `m%qp%rho`
!
!  Input:      Mass0_QP    RR0
!  Output:     m%qp%RR0mEta   m%qp%rho
!
!  mEta is a 3 element array
!  rho is a 3x3 matrix
SUBROUTINE BD_QPData_mEta_rho( p, m )
   TYPE(BD_ParameterType),       INTENT(IN   )  :: p                 !< Parameters
   TYPE(BD_MiscVarType),         INTENT(INOUT)  :: m                 !< misc/optimization variables

   INTEGER(IntKi)                               :: nelem             !< index to current element number
   INTEGER(IntKi)                               :: qp_start          !< index to start qp indexing for element
   INTEGER(IntKi)                               :: idx_qp            !< index to the current quadrature point

   do nelem = 1, p%elem_total
      qp_start = (nelem-1)*p%nqp
      do idx_qp = 1, p%nqp
         call Calc_RR0mEta_rho(m%qp%RR0(:,:,idx_qp,nelem), &
                               p%Mass0_QP(:,:,qp_start+idx_qp), &
                               m%qp%RR0mEta(:,idx_qp,nelem), &
                               m%qp%rho(:,:,idx_qp,nelem))
      end do
   end do

contains
   subroutine Calc_RR0mEta_rho(RR0, Mass0, RR0mEta, rho)
      real(BDKi), intent(in)  :: RR0(:,:), Mass0(:,:)
      real(BDKi), intent(out)  :: RR0mEta(:), rho(:,:)

         !> Calculate the new center of mass times mass at the deflected location
         !! as \f$ \left(\underline{\underline{R}}\underline{\underline{R}}_0\right) m \underline{\eta} \f$
         m%qp%RR0mEta(:,idx_qp,nelem) = MATMUL(RR0, p%qp%mEta(:,idx_qp,nelem))

         !> Calculate \f$ \rho = \left(\underline{\underline{R}}\underline{\underline{R}}_0\right)
         !!                      \underline{\underline{M}}_{2,2}
         !!                      \left(\underline{\underline{R}}\underline{\underline{R}}_0\right)^T \f$ where
         !! \f$ \underline{\underline{M}}_{2,2} \f$ is the inertial terms of the undeflected mass matrix at this quadrature point
         rho = MATMUL(RR0, MATMUL(Mass0(4:6,4:6), TRANSPOSE(RR0)))

   end subroutine
END SUBROUTINE BD_QPData_mEta_rho


!-----------------------------------------------------------------------------------------------------------------------------------
!> This subroutine calculates the elastic forces Fc and Fd
!! It also calcuates the linearized matrices Oe, Pe, and Qe for N-R algorithm.
!!
!! The equations used here can be found in the NREL publication CP-2C00-60759
!! (http://www.nrel.gov/docs/fy14osti/60759.pdf)
SUBROUTINE BD_ElasticForce(nelem,p,m,fact)

   INTEGER(IntKi),               INTENT(IN   )  :: nelem       !< number of current element
   TYPE(BD_ParameterType),       INTENT(IN   )  :: p           !< Parameters
   TYPE(BD_MiscVarType),         INTENT(INOUT)  :: m           !< Misc/optimization variables.
   LOGICAL,                      INTENT(IN   )  :: fact        !< Boolean to calculate the Jacobian

   REAL(BDKi)                 :: cet_t       !< for storing the \f$ I_{yy} + I_{zz} \f$ inertia term
   REAL(BDKi)                 :: k1s_t
   INTEGER(IntKi)             :: idx_qp      !< Index to quadrature point currently being calculated

   
   if (.not. fact) then
      do idx_qp=1,p%nqp
         call Calc_Fc_Fd(m%qp%RR0(:,:,idx_qp,nelem), &
                         m%qp%uuu(:,idx_qp,nelem), &
                         p%E10(:,idx_qp,nelem), &
                         m%qp%E1(:,idx_qp,nelem), &
                         m%qp%kappa(1:3,idx_qp,nelem), &
                         p%Stif0_QP(:,:,(nelem-1)*p%nqp+idx_qp), &
                         m%qp%Stif(:,:,idx_qp,nelem), &
                         m%qp%Fc(:,idx_qp,nelem), &
                         m%qp%Fd(:,idx_qp,nelem), &
                         cet_t, k1s_t)
      end do 
   else
      do idx_qp=1,p%nqp
         call Calc_Fc_Fd(m%qp%RR0(:,:,idx_qp,nelem), &
                         m%qp%uuu(:,idx_qp,nelem), &
                         p%E10(:,idx_qp,nelem), &
                         m%qp%E1(:,idx_qp,nelem), &
                         m%qp%kappa(1:3,idx_qp,nelem), &
                         p%Stif0_QP(:,:,(nelem-1)*p%nqp+idx_qp), &
                         m%qp%Stif(:,:,idx_qp,nelem), &
                         m%qp%Fc(:,idx_qp,nelem), &
                         m%qp%Fd(:,idx_qp,nelem), &
                         cet_t, k1s_t)

         call Calc_Oe_Pe_Qe(m%qp%RR0(:,:,idx_qp,nelem), &
                           m%qp%Stif(:,:,idx_qp,nelem), &
                           m%qp%E1(:,idx_qp,nelem), &
                           m%qp%Fc(:,idx_qp,nelem), &
                           cet_t, k1s_t, &
                           m%qp%Oe(:,:,idx_qp,nelem), &
                           m%qp%Pe(:,:,idx_qp,nelem), &
                           m%qp%Qe(:,:,idx_qp,nelem))
      end do
   end if

contains
   subroutine Calc_Oe_Pe_Qe(RR0, Stif, E1, Fc, cet, k1s, Oe, Pe, Qe)
      REAL(BDKi), intent(in)     :: RR0(:,:), Stif(:,:), E1(:), Fc(:), cet, k1s
      REAL(BDKi), intent(inout)  :: Oe(:,:), Pe(:,:), Qe(:,:)
      REAL(BDKi)                 :: Wrk33(3,3)
      REAL(BDKi)                 :: tildeE(3,3)
      REAL(BDKi)                 :: C21(3,3)
      REAL(BDKi)                 :: epsi(3,3)
      REAL(BDKi)                 :: mu(3,3)

      !> ###Calculate the \f$ \underline{\underline{\mathcal{O}}} \f$ from equation (19)
      !!
      !! \f$ \underline{\underline{\mathcal{O}}} =
      !!        \begin{bmatrix}
      !!          \underline{\underline{0}}        &     \underline{\underline{C}}_{11} \tilde{E}_1 - \tilde{F}  \\
      !!          \underline{\underline{0}}        &     \underline{\underline{C}}_{21} \tilde{E}_1 - \tilde{M}
      !!       \end{bmatrix}
      !!    =  \begin{bmatrix}
      !!          \underline{\underline{0}}        &     \psi_E   - \tilde{F}    \\
      !!          \underline{\underline{0}}        &     \mu      - \tilde{M}
      !!       \end{bmatrix}
      !! \f$
      Wrk33      = OuterProduct(RR0(1:3,3), RR0(1:3,3))     ! z-direction in IEC coords
      C21        = Stif(4:6,1:3) + cet*k1s*Wrk33(:,:)

      tildeE     = SkewSymMat(E1)
      epsi       = MATMUL(Stif(1:3,1:3),tildeE)    ! Stif is RR0 * p%Stif0_QP * RR0^T
      mu         = MATMUL(C21,tildeE)

      Oe          = 0.0_BDKi
      Oe(1:3,4:6) = epsi(1:3,1:3) - SkewSymMat(Fc(1:3))
      Oe(4:6,4:6) =   mu(1:3,1:3) - SkewSymMat(Fc(4:6))


      !> ###Calculated \f$ \underline{\underline{\mathcal{P}}} \f$ from equation (20)
      !!
      !! \f$ \underline{\underline{\mathcal{P}}} =
      !!     \begin{bmatrix}
      !!          \underline{\underline{0}}        &     \underline{\underline{0}}     \\
      !!          \left(\underline{\underline{\bar{C}}}_{11} \tilde{E}_1 \right)^T + \tilde{F}
      !!          \left(\underline{\underline{\bar{C}}}_{11} \tilde{E}_1 \right)^T
      !!    \end{bmatrix}
      !! =  \begin{bmatrix}
      !!          \underline{\underline{0}}        &     \underline{\underline{0}}     \\
      !!          \psi_E^T + \tilde{F}             &     \mu^T
      !!    \end{bmatrix}  \f$
      Pe          = 0.0_BDKi
      Pe(4:6,1:3) = TRANSPOSE(epsi) + SkewSymMat(Fc(1:3))
      Pe(4:6,4:6) = TRANSPOSE(mu)

      !> ###Calculated \f$ \underline{\underline{\mathcal{Q}}} \f$ from equation (21)
      !!
      !! \f{eqnarray*}{
      !!    \underline{\underline{\mathcal{Q}}}
      !!  & =& \underline{\underline{\Upsilon}} \underline{\underline{\mathcal{O}}}
      !!    =  \begin{bmatrix}   0                 &  0  \\
      !!                         \tilde{E}_1^T     &  0  \end{bmatrix}
      !!       \underline{\underline{\mathcal{O}}}       \\
      !!    \begin{bmatrix}   0        &  0  \\
      !!                      0        &  \underline{\underline{\mathcal{Q}}}_{22} \end{bmatrix}
      !!  & =&    \tilde{E}_1^T \underline{\underline{\mathcal{O}}}_{12}
      !!    =   - \tilde{E}_1   \underline{\underline{\mathcal{O}}}_{12}
      !! \f}\n
      !! Note: \f$ \tilde{E}_1^T = - \tilde{E}_1 \f$
      Qe(:,:)     = 0.0_BDKi
      Qe(4:6,4:6) = -MATMUL(tildeE,Oe(1:3,4:6))
   end subroutine

   subroutine Calc_Fc_Fd(RR0, uuu, E10, E1, kappa, Stif0, Stif, Fc, Fd, cet, k1s)
      REAL(BDKi), intent(in)     :: RR0(:,:), uuu(:), E10(:), E1(:), kappa(:), Stif0(:,:), Stif(:,:)
      REAL(BDKi), intent(out)    :: Fc(:), Fd(:), cet, k1s
      REAL(BDKi)                 :: e1s
      REAL(BDKi)                 :: eee(6)      !< intermediate array for calculation Strain and curvature terms of Fc
      REAL(BDKi)                 :: fff(6)      !< intermediate array for calculation of the elastic force, Fc
      REAL(BDKi)                 :: R(3,3)      !< rotation matrix at quatrature point
      REAL(BDKi)                 :: Rx0p(3)     !< \f$ \underline{R} \underline{x}^\prime_0 \f$
      REAL(BDKi)                 :: Wrk(3)
   
         !> ### Calculate the 1D strain, \f$ \underline{\epsilon} \f$, equation (5)
         !! \f$ \underline{\epsilon} = \underline{x}^\prime_0 + \underline{u}^\prime -
         !!             \left(\underline{\underline{R}}\underline{\underline{R}}_0\right) \bar{\imath}_1
         !!          =  \underline{E}_1 -
         !!             \left(\underline{\underline{R}}\underline{\underline{R}}_0\right) \bar{\imath}_1 \f$
         !! where \f$ \bar{\imath}_1 \f$ is the unit vector along the \f$ x_1 \f$ direction in the inertial frame
         !! (z in the IEC).  The last term simplifies to the first column of \f$ \underline{\underline{R}}\underline{\underline{R}}_0 \f$
         !!
         !! Note: \f$ \underline{\underline{R}}\underline{\underline{R}}_0 \f$ is used to go from the material basis into the inertial basis
         !!       and the transpose for the other direction.
      ! eee(1:3) = m%qp%E1(1:3,idx_qp,nelem) - m%qp%RR0(1:3,3,idx_qp,nelem)     ! Using RR0 z direction in IEC coords
      call BD_CrvMatrixR(uuu(4:6), R)  ! Get rotation at QP as a matrix
      Rx0p = matmul(R,E10)             ! Calculate rotated initial tangent
      eee(1:3) = E1(1:3) - Rx0p        ! Use rotated initial tangent in place of RR0*i1 to eliminate likely mismatch between R0*i1 and x0'
      
         !> ### Set the 1D sectional curvature, \f$ \underline{\kappa} \f$, equation (5)
         !! \f$ \underline{\kappa} = \underline{k} + \underline{\underline{R}}\underline{k}_i \f$
         !!          where \f$ \underline{k} = \text{axial}\left(\underline{\underline{R}}^\prime\underline{\underline{R}}^T \right) \f$
         !!          and   \f$ \underline{k}_i \f$ is the corresponding initial curvature vector (root reference).
         !!    Note that \f$ \underline{k} \f$ can be calculated with rotation parameters as
         !!       \f$ \underline{k} = \underline{\underline{H}}(\underline{p}) \underline{p}' \f$
         !!
         !!    \f$ \text{axial}\left( \underline{\underline{A}} \right) \f$ is defined as \n
         !!    \f$ \text{axial}\left( \underline{\underline{A}} \right)
         !!          =  \left\{  \begin{array}{c}  a_1   \\
         !!                                        a_2   \\
         !!                                        a_3   \end{array}\right\}
         !!          =  \left\{  \begin{array}{c}  A_{32}   -  A_{23}   \\
         !!                                        A_{13}   -  A_{31}   \\
         !!                                        A_{21}   -  A_{12}   \end{array}\right\}
         !!    \f$
         !! In other words, \f$ \tilde{k} = \left(\underline{\underline{R}}^\prime\underline{\underline{R}}^T \right) \f$.
         !! Note: \f$ \underline{\kappa} \f$ was already calculated in the BD_DisplacementQP routine
      eee(4:6) = kappa(1:3)


   !FIXME: note that the k_i terms may not be documented correctly here.
         !> ### Calculate the elastic force, \f$ \underline{\mathcal{F}}^C \f$
         !! Using equations (15), (23), (24), and (5) we write the elastic force as\n
         !!   \f$
         !!    \underline{\mathcal{F}}^C
         !!       =  \left\{ \begin{array}{c}   \underline{F}        \\
         !!                                     \underline{M}        \end{array} \right\}
         !!       = \left(\underline{\underline{R}}\underline{\underline{R}}_0\right)
         !!          \underline{\underline{C}}
         !!          \left(\underline{\underline{R}}\underline{\underline{R}}_0\right)^T
         !!          \left\{ \begin{array}{c}  \underline{\epsilon}  \\
         !!                                    \underline{\kappa}    \end{array} \right\}
         !!   \f$
         !!
         !! Note then that the extension twist term is added to this so that we get 
         !! \f$ \underline{\mathcal{F}}^C = \underline{F}^c_{a} + \underline{F}^c_{et} \f$
         !!
         !! where \f$ \underline{F}^c_{et} \f$ is the extension twist coupling term.

         !> ###Calculate the first term.
         !!    \f$ \underline{F}^c_a
         !!       =  \left(\underline{\underline{R}}\underline{\underline{R}}_0\right)
         !!          \underline{\underline{C}}
         !!          \left(\underline{\underline{R}}\underline{\underline{R}}_0\right)^T
         !!          \left\{  \begin{array}{c}
         !!                \underline{\epsilon}    \\
         !!                \underline{k}
         !!          \end{array} \right\} \f$
         !!
      fff(1:6) = MATMUL(Stif,eee)


         !> ###Calculate the extension twist coupling.
         !! This is calculated in the material basis, not in the rotated reference frame \f$ \underline{F}^c_a \f$ was calculated in.
         !! First find \f$ \epsilon_1 \f$ and \f$ \kappa_1 \f$ in the material basis\n
         !! \f$ \epsilon_{m} = \left( \underline{\underline{R}}\underline{\underline{R}}_0 \right) ^T \epsilon \f$ \n
         !! and \n
         !! \f$ \kappa_{m} = \left( \underline{\underline{R}}\underline{\underline{R}}_0 \right) ^T \underline{k}\f$ \n

         ! Strain into the material basis (eq (39) of Dymore manual)
      !Wrk(:) = MATMUL(TRANSPOSE(m%qp%RR0(:,:,idx_qp,nelem)),eee(1:3))
      !e1s = Wrk(3)      !epsilon_{1} in material basis (for major axis of blade, which is z in the IEC formulation)
      e1s = dot_product( RR0(:,3), eee(1:3) )

      !Wrk(:) = MATMUL(TRANSPOSE(m%qp%RR0(:,:,idx_qp,nelem)),eee(4:6))
      !k1s = Wrk(3)      !kappa_{1} in material basis (for major axis of blade, which is z in the IEC formulation)
      k1s = dot_product( RR0(:,3), eee(4:6) )


      !> Add extension twist coupling terms to the \f$ \underline{F}^c_{a} \f$\n
      !! \f$ \underline{F}^c =
      !!     \underline{F}^c_{a} + \underline{F}^c_{et} \f$\n
      !! The extension twist term is calculated in the material basis, which can be simplified and rewritten as follows (_the details of this are fuzzy to me_):\n
      !! \f$  \underline{F}^c_{et} =
      !!     \begin{bmatrix}
      !!          \frac{1}{2} C_{et} \kappa^2_{m}(1) \left(\underline{\underline{R}}\underline{\underline{R}}_0\right)_{:,1} \\
      !!        C_{et} \kappa_{m}(1) \epsilon_{m}(1) \left(\underline{\underline{R}}\underline{\underline{R}}_0\right)_{:,1}
      !!     \end{bmatrix}
      !! \f$
      !!
      !! Where  \f$  C_{et} = C_{5,5} + C_{6,6} \f$ is the inertial term along major axis, \f$x\f$, in the material coordinate system
      !! Note that with coverting to the FAST / IEC coordinate system, we now are using the Ixx and Iyy terms which are located at
      !! \f$  C_{et} = C_{4,4} + C_{5,5} \f$
      ! Refer Section 1.4 in "Dymore User's Manual - Formulation and finite element implementation of beam elements".
      cet =  Stif0(4,4) + Stif0(5,5)     ! Dymore theory (22)
      Fc(1:3) = fff(1:3) + 0.5_BDKi*cet*k1s*k1s*RR0(1:3,3)  ! Dymore theory (25a). Note z-axis is the length of blade.
      Fc(4:6) = fff(4:6) +          cet*e1s*k1s*RR0(1:3,3)  ! Dymore theory (25b). Note z-axis is the length of blade.

         !> ###Calculate \f$ \underline{\mathcal{F}}^d \f$, equation (16)
         !! \f$ \underline{F}^d =
         !!       \underline{\underline{\Upsilon}} \underline{\mathcal{F}}^c
         !!    =  \begin{bmatrix}   \underline{\underline{0}}                 &  \underline{\underline{0}}  \\
         !!                         \tilde{E}_1^T     &  \underline{\underline{0}}  \end{bmatrix}
         !!       \underline{\mathcal{F}}^c
         !!    =  \begin{bmatrix}   \underline{0} \\
         !!                \left(\underline{\mathcal{F}}^c \times \underline{E}_1 \right)^T
         !!       \end{bmatrix}  \f$
      Fd(1:3)  = 0.0_BDKi
   ! ADP uu0 ref: If E1 is referenced against a different curve than Stif0_QP, there will be strange coupling terms here. 
      Fd(4:6)  = cross_product(Fc(1:3), E1(:))   
      
   end subroutine Calc_Fc_Fd
END SUBROUTINE BD_ElasticForce


!-----------------------------------------------------------------------------------------------------------------------------------
!> This subroutine calculates the mass quantities at the quadrature point
!! 1) velocity (vvv); 2) derivative of velocity wrt axis (vvp); 3) acceleration (aaa)
!!
!! These values are used in the calculations for inertial and dissipative forces.
!
!  Input:   x%dqdt   p%Shp    p%ShpDer
!  Output:  m%qp%vvv m%qp%vvp
!
SUBROUTINE BD_QPDataVelocity( p, x, m )

   TYPE(BD_ParameterType),       INTENT(IN   )  :: p                 !< Parameters
   TYPE(BD_ContinuousStateType), INTENT(IN   )  :: x                 !< Continuous states at t
   TYPE(BD_MiscVarType),         INTENT(INOUT)  :: m                 !< Misc/optimization variables

   INTEGER(IntKi)                               :: ErrStat           !< Ignored error handling for LAPACK_GEMM
   CHARACTER(ErrMsgLen)                         :: ErrMsg            !< Ignored error handling for LAPACK_GEMM
   INTEGER(IntKi)                               :: nelem             !< index to current element
   INTEGER(IntKi)                               :: idx_qp            !< index to quadrature point
   INTEGER(IntKi)                               :: elem_start        !< Starting quadrature point of current element

<<<<<<< HEAD
   DO nelem=1,p%elem_total

      elem_start = p%node_elem_idx(nelem,1)

      DO idx_qp=1,p%nqp

         !> Calculate the values for the

            ! Initialize to zero for summation
         m%qp%vvv(:,idx_qp,nelem) = 0.0_BDKi
         m%qp%vvp(:,idx_qp,nelem) = 0.0_BDKi

            ! Calculate the velocity term, velocity prime (derivative of velocity with respect to X-axis), and acceleration terms
         DO idx_node=1,p%nodes_per_elem
            m%qp%vvv(:,idx_qp,nelem) = m%qp%vvv(:,idx_qp,nelem) + p%Shp(idx_node,idx_qp)                             * x%dqdt(:,elem_start-1+idx_node)
            m%qp%vvp(:,idx_qp,nelem) = m%qp%vvp(:,idx_qp,nelem) + p%ShpDer(idx_node,idx_qp)/p%Jacobian(idx_qp,nelem) * x%dqdt(:,elem_start-1+idx_node)
         ENDDO

      ENDDO
=======
   ! Calculate the velocity term, velocity prime (derivative of velocity with respect to X-axis), and acceleration terms

   ! Loop through elements
   do nelem = 1, p%elem_total

      ! Get start index of quadrature points for given element
      elem_start = p%node_elem_idx(nelem,1)

      ! Use matrix multiplication to interpolate velocity and velocity derivative to quadrature points
      ! NOTE: errors from LAPACK_GEMM can only be due to matrix size mismatch, so they can be safely ignored if matrices are correct size
      call LAPACK_GEMM('N','N', 1.0_BDKi, x%dqdt(:,elem_start:elem_start+p%nodes_per_elem-1), p%Shp, 0.0_BDKi, m%qp%vvv(:,:,nelem), ErrStat, ErrMsg)
      call LAPACK_GEMM('N','N', 1.0_BDKi, x%dqdt(:,elem_start:elem_start+p%nodes_per_elem-1), p%ShpDer, 0.0_BDKi, m%qp%vvp(:,:,nelem), ErrStat, ErrMsg)
>>>>>>> 6a63db76

      ! Apply Jacobian to get velocity derivative with respect to X-axis
      do idx_qp = 1, p%nqp
         m%qp%vvp(:,idx_qp,nelem) = m%qp%vvp(:,idx_qp,nelem) / p%Jacobian(idx_qp,nelem)
      end do
   end do

END SUBROUTINE BD_QPDataVelocity

!-----------------------------------------------------------------------------------------------------------------------------------
!> This subroutine calculates the acceleration at the quadrature point
!! 1) acceleration (aaa) at time t+dt
!!
!! These values are used in the calculations for inertial and dissipative forces.
!
!  Input:   OtherState%acc   p%Shp    p%ShpDer
!  Output:  m%qp%aaa
!
!NOTE: This routine used to be part of BD_QPDataVelocity
SUBROUTINE BD_QPDataAcceleration( p, OtherState, m )

   TYPE(BD_ParameterType),       INTENT(IN   )  :: p                 !< Parameters
   TYPE(BD_OtherStateType),      INTENT(IN   )  :: OtherState        !< Other states at t on input; at t+dt on outputs
   TYPE(BD_MiscVarType),         INTENT(INOUT)  :: m                 !< Misc/optimization variables

   INTEGER(IntKi)                               :: ErrStat           !< Ignored error handling for LAPACK_GEMM
   CHARACTER(ErrMsgLen)                         :: ErrMsg            !< Ignored error handling for LAPACK_GEMM
   INTEGER(IntKi)                               :: nelem             !< index of current element
   INTEGER(IntKi)                               :: idx_qp            !< index of current quadrature point
   INTEGER(IntKi)                               :: idx_node
   INTEGER(IntKi)                               :: elem_start

   ! Loop through elements
   do nelem = 1, p%elem_total
      
      elem_start = p%node_elem_idx(nelem,1)

      ! Interpolate the acceleration term at t+dt (OtherState%acc is at t+dt) to quadrature points
      ! NOTE: errors from LAPACK_GEMM can only be due to matrix size mismatch, so they can be safely ignored if matrices are correct size
      call LAPACK_GEMM('N','N', 1.0_BDKi, OtherState%acc(:,elem_start:elem_start+p%nodes_per_elem-1), p%Shp, 0.0_BDKi,  m%qp%aaa(:,:,nelem), ErrStat, ErrMsg)
      
   end do

END SUBROUTINE BD_QPDataAcceleration


!-----------------------------------------------------------------------------------------------------------------------------------
!> This subroutine calculates the inertial force `m%qp%Fi`
!! It also calcuates the linearized matrices `m%qp%Mi`, `m%qp%Gi`, and `m%qp%Ki` for N-R algorithm
SUBROUTINE BD_InertialForce( nelem, p, m, fact )

   INTEGER(IntKi),               INTENT(IN   )  :: nelem             !< index of current element
   TYPE(BD_ParameterType),       INTENT(IN   )  :: p                 !< Parameters
   TYPE(BD_MiscVarType),         INTENT(INOUT)  :: m           !< Misc/optimization variables.
   LOGICAL,                      INTENT(IN   )  :: fact

   REAL(BDKi)                  :: beta(3)
   REAL(BDKi)                  :: gama(3)
   REAL(BDKi)                  :: nu(3)
   REAL(BDKi)                  :: epsi(3,3)
   REAL(BDKi)                  :: mu(3,3)
   
   REAL(BDKi)                  :: SSmat_vvv(3,3)
   REAL(BDKi)                  :: SSmat_RR0mEta(3,3)

   INTEGER(IntKi)              :: idx_qp            !< index of current quadrature point

      ! Note, in the following there are cases where SkewSymMat(A)*SkewSymMat(B)*C has been reduced to
      !       cross_product(A, cross_product(B, C)).  This is correct because SkewSymMat(B)*C = cross_product(B, C)
      !       but SkewSymMat(A)*SkewSymMat(B) does not give a vector so the cross products cannot be switched.
      ! Note that in the matrix multiplication (A*B)*C = A*(B*C)

      ! Note that F_i is calculated in the inertial frame, not the rotating frame.
      ! Note that RR0*mEta is the rotation at the current node times the (m*cm_x,m*cm_y,0) of the blade section at qp.
      !       So, the omega terms are therefore correction terms?
   do idx_qp=1,p%nqp
      beta = cross_product(m%qp%vvv(4:6,idx_qp,nelem), m%qp%RR0mEta(:,idx_qp,nelem)) !MATMUL(SkewSymMat(ome),mEta)
      gama = MATMUL(m%qp%rho(:,:,idx_qp,nelem),m%qp%vvv(4:6,idx_qp,nelem))
      nu   = MATMUL(m%qp%rho(:,:,idx_qp,nelem),m%qp%aaa(4:6,idx_qp,nelem))

      !Compute Fi (Equation 22 in Wang_2014, Equation 17.110 in Bauchau's book)
      m%qp%Fi(1:3,idx_qp,nelem) = p%qp%mmm(idx_qp,nelem)*m%qp%aaa(1:3,idx_qp,nelem) &
                                + cross_product(m%qp%aaa(4:6,idx_qp,nelem), m%qp%RR0mEta(:,idx_qp,nelem)) &
                                + cross_product(m%qp%vvv(4:6,idx_qp,nelem), beta)   ! MATMUL(SkewSymMat(aaa(4:6)),mEta)+MATMUL(SkewSymMat(ome),beta)
      m%qp%Fi(4:6,idx_qp,nelem) = cross_product(m%qp%RR0mEta(:,idx_qp,nelem), m%qp%aaa(1:3,idx_qp,nelem)) + nu + cross_product(m%qp%vvv(4:6,idx_qp,nelem), gama)                     ! MATMUL(SkewSymMat(mEta),aaa(1:3)) + nu + MATMUL(SkewSymMat(ome),gama)
   end do
   
   IF(fact) THEN
      CALL BD_InertialMassMatrix( nelem, p, m ) ! compute Mi
      do idx_qp=1,p%nqp

          !Gyroscopic Matrix (Equation 17 in Wang_2014)
          m%qp%Gi(:,1:3,idx_qp,nelem)   = 0.0_BDKi
          SSmat_vvv        = SkewSymMat(m%qp%vvv(4:6,idx_qp,nelem))
          SSmat_RR0mEta    = SkewSymMat(m%qp%RR0mEta(:,idx_qp,nelem))
          
          epsi             =  MATMUL(SSmat_vvv,m%qp%rho(:,:,idx_qp,nelem))
          mu               = -MATMUL(SSmat_vvv,SSmat_RR0mEta)
          nu               =  MATMUL(m%qp%rho(:,:,idx_qp,nelem),m%qp%aaa(4:6,idx_qp,nelem))
          beta             =  cross_product(m%qp%vvv(4:6,idx_qp,nelem), m%qp%RR0mEta(:,idx_qp,nelem)) !MATMUL(SkewSymMat(ome),mEta)
          gama             =  MATMUL(m%qp%rho(:,:,idx_qp,nelem),m%qp%vvv(4:6,idx_qp,nelem))
          m%qp%Gi(1:3,4:6,idx_qp,nelem) = -SkewSymMat(beta) + mu
          m%qp%Gi(4:6,4:6,idx_qp,nelem) = epsi - SkewSymMat(gama)

          !Stiffness Matrix (Equation 18 in Wang_2014)
          m%qp%Ki( : ,1:3,idx_qp,nelem) = 0.0_BDKi
          m%qp%Ki(1:3,4:6,idx_qp,nelem) = -MATMUL(SkewSymMat(m%qp%aaa(4:6,idx_qp,nelem)),SSmat_RR0mEta)  &
                                        +  MATMUL(SSmat_vvv,mu)
          m%qp%Ki(4:6,4:6,idx_qp,nelem) =  MATMUL(SkewSymMat(m%qp%aaa(1:3,idx_qp,nelem)),SSmat_RR0mEta)    &
                                        +  MATMUL(m%qp%rho(:,:,idx_qp,nelem),SkewSymMat(m%qp%aaa(4:6,idx_qp,nelem))) &
                                        -  SkewSymMat(nu)   &
                                        +  MATMUL(epsi,SSmat_vvv)             &
                                        -  MATMUL(SSmat_vvv,SkewSymMat(gama))
      end do
   ENDIF

END SUBROUTINE BD_InertialForce


!-----------------------------------------------------------------------------------------------------------------------------------
!> This subroutine calculates the dissipative forces and added it to Fc and Fd
!! It also calcuates the linearized matrices Sd, Od, Pd and Qd
!! betaC, Gd, Xd, Yd for N-R algorithm
SUBROUTINE BD_DissipativeForce( nelem, p, m,fact )
   INTEGER(IntKi),               INTENT(IN   )  :: nelem       !< index of current element in loop
   TYPE(BD_ParameterType),       INTENT(IN   )  :: p           !< Parameters
   TYPE(BD_MiscVarType),         INTENT(INOUT)  :: m           !< Misc/optimization variables
   LOGICAL,                      INTENT(IN   )  :: fact

   INTEGER(IntKi)              :: idx_qp      !< index of current quadrature point
   REAL(BDKi)                  :: ffd_t(6)
      
   IF (.NOT. fact) then ! skip all but Fc and Fd terms
   
      DO idx_qp=1,p%nqp
         ! this modifies m%qp%Fc and m%qp%Fd
         CALL Calc_FC_FD_ffd(m%qp%E1(:,idx_qp,nelem), &
                             m%qp%vvv(:,idx_qp,nelem), &
                             m%qp%vvp(:,idx_qp,nelem), &
                             m%qp%betaC(:,:,idx_qp,nelem), &
                             m%qp%Fc(:,idx_qp,nelem), &
                             m%qp%Fd(:,idx_qp,nelem), &
                             ffd_t)
      END DO
      
   ! bjj: we don't use these values when fact is FALSE, so let's save time and ignore them here, too.
   !    m%qp%Sd(:,:,:,nelem)    = 0.0_BDKi
   !    m%qp%Pd(:,:,:,nelem)    = 0.0_BDKi
   !    m%qp%Od(:,:,:,nelem)    = 0.0_BDKi
   !    m%qp%Qd(:,:,:,nelem)    = 0.0_BDKi
   !    m%qp%Gd(:,:,:,nelem)    = 0.0_BDKi
   !    m%qp%Xd(:,:,:,nelem)    = 0.0_BDKi
   !    m%qp%Yd(:,:,:,nelem)    = 0.0_BDKi
      
  ELSE 
   
      DO idx_qp=1,p%nqp      

         ! this sets local variable ffd and modifies m%qp%Fc and m%qp%Fd
         CALL Calc_FC_FD_ffd(m%qp%E1(:,idx_qp,nelem), &
                             m%qp%vvv(:,idx_qp,nelem), &
                             m%qp%vvp(:,idx_qp,nelem), &
                             m%qp%betaC(:,:,idx_qp,nelem), &
                             m%qp%Fc(:,idx_qp,nelem), &
                             m%qp%Fd(:,idx_qp,nelem), &
                             ffd_t)
                     
         call Calc_Sd_Pd_Od_Qd_Gd_Xd_Yd(m%qp%E1(:,idx_qp,nelem), &
                                        m%qp%vvp(:,idx_qp,nelem), &
                                        m%qp%betaC(:,:,idx_qp,nelem), &
                                        ffd_t, &
                                        m%qp%Sd(:,:,idx_qp,nelem), &
                                        m%qp%Od(:,:,idx_qp,nelem), &
                                        m%qp%Qd(:,:,idx_qp,nelem), &
                                        m%qp%Gd(:,:,idx_qp,nelem), &
                                        m%qp%Xd(:,:,idx_qp,nelem), &
                                        m%qp%Yd(:,:,idx_qp,nelem), &
                                        m%qp%Pd(:,:,idx_qp,nelem))
      END DO   
   ENDIF

CONTAINS
   subroutine Calc_Sd_Pd_Od_Qd_Gd_Xd_Yd(E1, vvp, betaC, ffd, Sd, Od, Qd, Gd, Xd, Yd, Pd)
      REAL(BDKi), intent(in)     :: E1(:), vvp(:), betaC(:,:), ffd(:)
      REAL(BDKi), intent(out)    :: Sd(:,:), Od(:,:), Qd(:,:), Gd(:,:), Xd(:,:), Yd(:,:), Pd(:,:)
      REAL(BDKi)                 :: D11(3,3), D12(3,3), D21(3,3), D22(3,3)
      REAL(BDKi)                 :: b11(3,3), b12(3,3)
      REAL(BDKi)                 :: alpha(3,3)
      REAL(BDKi)                 :: SS_ome(3,3)

      D11 = betaC(1:3,1:3)
      D12 = betaC(1:3,4:6)
      D21 = betaC(4:6,1:3)
      D22 = betaC(4:6,4:6)
      
      b11(1:3,1:3) = -MATMUL(SkewSymMat(E1),D11)
      b12(1:3,1:3) = -MATMUL(SkewSymMat(E1),D12)
      
      SS_ome = SkewSymMat( m%qp%vvv(4:6,idx_qp,nelem) )

      ! Compute stiffness matrix Sd
      Sd(1:3,1:3) = -MATMUL(D11,SS_ome)
      Sd(1:3,4:6) = -MATMUL(D12,SS_ome)
      Sd(4:6,1:3) = -MATMUL(D21,SS_ome)
      Sd(4:6,4:6) = -MATMUL(D22,SS_ome)

      ! Compute stiffness matrix Pd
      Pd = 0.0_BDKi
      Pd(4:6,1:3) = SkewSymMat(ffd(1:3)) - MATMUL(b11,SS_ome)
      Pd(4:6,4:6) = -MATMUL(b12,SS_ome)

      ! Compute stiffness matrix Od
      alpha = SkewSymMat(vvp(1:3)) - MATMUL(SS_ome,SkewSymMat(E1))
      Od(:,1:3) = 0.0_BDKi
      Od(1:3,4:6) = MATMUL(D11,alpha) - SkewSymMat(ffd(1:3))
      Od(4:6,4:6) = MATMUL(D21,alpha) - SkewSymMat(ffd(4:6))

      ! Compute stiffness matrix Qd
      Qd          = 0.0_BDKi
      Qd(4:6,4:6) = -MATMUL(SkewSymMat(E1),Od(1:3,4:6))
      
      ! Compute gyroscopic matrix Gd
      Gd(:,1:3)   = 0.0_BDKi
      Gd(1:3,4:6) = TRANSPOSE(b11)
      Gd(4:6,4:6) = TRANSPOSE(b12)

      ! Compute gyroscopic matrix Xd
      Xd          = 0.0_BDKi
      Xd(4:6,4:6) = -MATMUL(SkewSymMat(E1),Gd(1:3,4:6))

      ! Compute gyroscopic matrix Yd
      Yd(1:3,:)   = 0.0_BDKi
      Yd(4:6,1:3) = b11
      Yd(4:6,4:6) = b12
   end subroutine

   SUBROUTINE Calc_FC_FD_ffd(E1, vvv, vvp, betaC, Fc, Fd, ffd)
      REAL(BDKi), intent(in)     :: E1(:), vvv(:), vvp(:), betaC(:,:)
      REAL(BDKi), intent(out)    :: Fc(:), Fd(:), ffd(:)
      REAL(BDKi)                 :: eed(6)

      ! Compute strain rates
      eed      = vvp
      eed(1:3) = eed(1:3) + cross_product(E1,vvv(4:6))

      ! Compute dissipative force
      ffd(1:6) = MATMUL(betaC(:,:),eed)

      Fc(1:6) = Fc(1:6) + ffd
      Fd(4:6) = Fd(4:6) + cross_product(ffd(1:3),E1)
   END SUBROUTINE Calc_FC_FD_ffd
END SUBROUTINE BD_DissipativeForce

!-----------------------------------------------------------------------------------------------------------------------------------
!> This subroutine calculates the gravity forces `m%qp%Fg`
SUBROUTINE BD_GravityForce( nelem,p,m,grav )
   INTEGER(IntKi),               INTENT(IN   )  :: nelem       !< index of current element in loop
   TYPE(BD_ParameterType),       INTENT(IN   )  :: p           !< Parameters
   TYPE(BD_MiscVarType),         INTENT(INOUT)  :: m           !< Misc/optimization variables.
   REAL(BDKi),                   INTENT(IN   )  :: grav(:)     !< Gravity, which is scaled in the case of Static analysis

   INTEGER(IntKi)                               :: idx_qp      !< index of current quadrature point

   do idx_qp=1,p%nqp

      m%qp%Fg(1:3,idx_qp,nelem) = p%qp%mmm(idx_qp,nelem) * grav(1:3)
      m%qp%Fg(4:6,idx_qp,nelem) = cross_product(m%qp%RR0mEta(:,idx_qp,nelem),grav)

   end do
   
END SUBROUTINE BD_GravityForce


!-----------------------------------------------------------------------------------------------------------------------------------
!> This subroutine assembles total stiffness matrix.
SUBROUTINE BD_AssembleStiffK(nelem,p,ElemK,GlobalK)
   INTEGER(IntKi),            INTENT(IN   )  :: nelem             !< Number of elements
   TYPE(BD_ParameterType),    INTENT(IN   )  :: p                 !< Parameters
   REAL(BDKi),                INTENT(IN   )  :: ElemK(:,:,:,:)    !< Element  matrix
   REAL(BDKi),                INTENT(INOUT)  :: GlobalK(:,:,:,:)  !< Global stiffness matrix

   INTEGER(IntKi)                            :: i
   INTEGER(IntKi)                            :: j
   INTEGER(IntKi)                            :: idx_dof2
   INTEGER(IntKi)                            :: temp_id

   temp_id = p%node_elem_idx(nelem,1)-1      ! Node just before the start of this element
   DO j=1,p%nodes_per_elem
      DO idx_dof2=1,p%dof_node
         DO i=1,p%nodes_per_elem
            GlobalK( :,i+temp_id,idx_dof2,j+temp_id ) = GlobalK( :,i+temp_id,idx_dof2,j+temp_id ) + ElemK( :,i,idx_dof2,j )
         ENDDO
      ENDDO
   ENDDO

END SUBROUTINE BD_AssembleStiffK


!-----------------------------------------------------------------------------------------------------------------------------------
!> This subroutine assembles global force vector.
SUBROUTINE BD_AssembleRHS(nelem,p,ElemRHS,GlobalRHS)

   INTEGER(IntKi),            INTENT(IN   )  :: nelem          !< Number of elements
   TYPE(BD_ParameterType),    INTENT(IN   )  :: p              !< Parameters
   REAL(BDKi),                INTENT(IN   )  :: ElemRHS(:,:)   !< Total element force (Fc, Fd, Fb) (size = p%dofnode x p%nodes_per_elem)
   REAL(BDKi),                INTENT(INOUT)  :: GlobalRHS(:,:) !< Global force vector (size = p%dofnode x p%nodes_per_elem)

   INTEGER(IntKi)              :: i
   INTEGER(IntKi)              :: temp_id

!  GlobalRHS -->  p%dof_total =  p%node_total   * p%dof_node   =  [p%elem_total*(p%nodes_per_elem-1) + 1]  *  p%dof_node
!  ElemRHS   -->  p%dof_elem  =                                =  p%nodes_per_elem                         *  p%dof_node
!
!  Will need to redimension GlobalRHS to p%dof_node,p%node_total

   temp_id = p%node_elem_idx(nelem,1)-1      ! Node just before the start of this element
   DO i=1,p%nodes_per_elem
      GlobalRHS(:,i+temp_id) = GlobalRHS(:,i+temp_id)+ElemRHS(:,i)
   ENDDO

END SUBROUTINE BD_AssembleRHS


!-----------------------------------------------------------------------------------------------------------------------------------
!> This subroutine total element forces and mass matrices
!FIXME: note similarities with BD_ElementMatrixGA2
SUBROUTINE BD_ElementMatrixAcc(  nelem, p, OtherState, m )

   INTEGER(IntKi),               INTENT(IN   )  :: nelem       !< number of current element
   TYPE(BD_ParameterType),       INTENT(IN   )  :: p           !< Parameters
   TYPE(BD_OtherStateType),      INTENT(IN   )  :: OtherState  !< other states -- includes the orientation
   TYPE(BD_MiscVarType),         INTENT(INOUT)  :: m           !< Misc/optimization variables

   CHARACTER(*), PARAMETER     :: RoutineName = 'BD_ElementMatrixAcc'


   CALL BD_ElasticForce( nelem, p, m, .FALSE. )                ! Calculate Fc, Fd only
   IF(p%damp_flag .NE. 0) THEN
      CALL BD_DissipativeForce( nelem, p, m, .FALSE. )         ! Calculate dissipative terms on Fc, Fd
   ENDIF
   CALL BD_GravityForce( nelem, p, m, MATMUL(p%gravity,OtherState%GlbRot) )              ! Calculate Fg      
   CALL BD_GyroForce( nelem, p, m )                            ! Calculate Fb  (velocity terms from InertialForce with aaa=0)

   CALL BD_InertialMassMatrix( nelem, p, m )                   ! Calculate Mi
   
   CALL Integrate_ElementMass(nelem, p, m)                     ! use m%qp%Mi to compute m%elm

   m%qp%Ftemp(:,:,nelem) = m%qp%Fd(:,:,nelem) + m%qp%Fb(:,:,nelem) - m%qp%Fg(:,:,nelem) - m%DistrLoad_QP(:,:,nelem)
   CALL Integrate_ElementForce(nelem, p, m)                    ! use m%qp%Fc and m%qp%Ftemp to compute m%elf
   
   RETURN
END SUBROUTINE BD_ElementMatrixAcc

!-----------------------------------------------------------------------------------------------------------------------------------
!> This subroutine computes the mass matrix.
!! Returns value for `m%qp%Mi`
! used in BD_ElementMatrixAcc and BD_InertialForce
SUBROUTINE BD_InertialMassMatrix( nelem, p, m )

   INTEGER(IntKi),               INTENT(IN   )  :: nelem       !< index of current element in loop
   TYPE(BD_ParameterType),       INTENT(IN   )  :: p           !< Parameters
   TYPE(BD_MiscVarType),         INTENT(INOUT)  :: m           !< Misc/optimization variables

   INTEGER(IntKi)              :: i
   INTEGER(IntKi)              :: idx_qp      !< index of current quadrature point

   m%qp%Mi(:,:,:,nelem) = 0.0_BDKi

   do idx_qp=1,p%nqp

         ! Set diagonal values for mass
      DO i=1,3
          m%qp%Mi(idx_qp,i,i,nelem) = p%qp%mmm(idx_qp,nelem)
      ENDDO

         ! set mass-inertia coupling terms
      m%qp%Mi(idx_qp,1:3,4:6,nelem) = -SkewSymMat(m%qp%RR0mEta(:,idx_qp,nelem))
      m%qp%Mi(idx_qp,4:6,1:3,nelem) =  SkewSymMat(m%qp%RR0mEta(:,idx_qp,nelem))

         ! Set inertia terms
      m%qp%Mi(idx_qp,4:6,4:6,nelem) = m%qp%rho(:,:,idx_qp,nelem)

   end do
   

END SUBROUTINE BD_InertialMassMatrix


!-----------------------------------------------------------------------------------------------------------------------------------
!> This subroutine computes gyroscopic forces
!! Returns new value for `m%qp%Fb`  Note that the equations here are the inertial equations with the acceleration terms set to zero.
! called by BD_ElementMatrixAcc and BD_ElementMatrixForce
SUBROUTINE BD_GyroForce( nelem, p, m )
   INTEGER(IntKi),               INTENT(IN   )  :: nelem       !< index of current element in loop
   TYPE(BD_ParameterType),       INTENT(IN   )  :: p           !< Parameters
   TYPE(BD_MiscVarType),         INTENT(INOUT)  :: m           !< misc/optimization variables


   REAL(BDKi)                  :: beta(3)
   REAL(BDKi)                  :: gama(3)
   INTEGER(IntKi)              :: idx_qp      !< index of current quadrature point

   m%qp%Fb(:,:,nelem) = 0.0_BDKi

   do idx_qp=1,p%nqp
   
      beta = cross_product(m%qp%vvv(4:6,idx_qp,nelem), m%qp%RR0mEta(:,idx_qp,nelem)) !MATMUL(SkewSymMat(ome),mEta)
      gama = MATMUL(m%qp%rho(:,:,idx_qp,nelem),m%qp%vvv(4:6,idx_qp,nelem))

      !Compute Fb (Equation 22 in Wang_2014 with aaa = 0)
      m%qp%Fb(1:3,idx_qp,nelem) = cross_product(m%qp%vvv(4:6,idx_qp,nelem), beta)
      m%qp%Fb(4:6,idx_qp,nelem) = cross_product(m%qp%vvv(4:6,idx_qp,nelem), gama)

   end do

END SUBROUTINE BD_GyroForce


!-----------------------------------------------------------------------------------------------------------------------------------
!> This subroutine computes the member length ratio w.r.t. length of a beam.
!! It also computes the total length.
!! Member: FE element
SUBROUTINE BD_MemberEta(member_total, QPtW, Jac, member_eta, total_length)

   INTEGER(IntKi),INTENT(IN   ):: member_total        !< number of total members that make up the beam, InputFileData%member_total from BD input file
   REAL(BDKi),    INTENT(IN   ):: QPtW(:)             !< quadrature point weights
   REAL(BDKi),    INTENT(IN   ):: Jac(:,:)            !< Jacobian value at each quadrature point
   REAL(BDKi),    INTENT(  OUT):: member_eta(:)       !< ratio of member length to beam length - computed based on FE quadrature
   REAL(BDKi),    INTENT(  OUT):: total_length        !< total length of the beam - computed based on FE quadrature

   REAL(BDKi)                  :: member_length(member_total) ! member length using FE quadrature

   INTEGER(IntKi)              :: i
   INTEGER(IntKi)              :: j

   total_length  = 0.0_BDKi ! initialize to zero
   member_length = 0.0_BDKi ! initialize to zero
   member_eta    = 0.0_BDKi ! initialize to zero

   ! total beam length
   DO i=1,member_total  ! mas: why not call these elements? 
       DO j=1,size(Jac,1) ! loop over number of quadrature points
           member_length(i) = member_length(i) + QPtW(j)*Jac(j,i)
       ENDDO
       total_length = total_length + member_length(i)
   ENDDO

   ! ratio of member's length to the total beam length
   member_eta = member_length/total_length

END SUBROUTINE BD_MemberEta
!-----------------------------------------------------------------------------------------------------------------------------------
SUBROUTINE BD_Static(t,u,utimes,p,x,OtherState,m,ErrStat,ErrMsg)

   REAL(DbKi),                      INTENT(IN   ):: t           !< Current simulation time in seconds
   REAL(DbKi),                      INTENT(IN   ):: utimes(:)   !< times of input
   TYPE(BD_ParameterType),          INTENT(IN   ):: p           !< Parameters
   TYPE(BD_OtherStateType),         INTENT(INOUT):: OtherState  !< Other states at t
   TYPE(BD_MiscVarType),            INTENT(INOUT):: m           !< misc/optimization variables
   TYPE(BD_ContinuousStateType),    INTENT(INOUT):: x           !< Continuous states at t on input at t + dt on output
   TYPE(BD_InputType),              INTENT(INOUT):: u(:)        !< Inputs at t
   INTEGER(IntKi),                  INTENT(  OUT):: ErrStat     !< Error status of the operation
   CHARACTER(*),                    INTENT(  OUT):: ErrMsg      !< Error message if ErrStat /= ErrID_None

   TYPE(BD_InputType)                            :: u_interp                     ! temporary copy of inputs, transferred to BD local system
   REAL(BDKi)                                    :: ScaleFactor                  ! Factor for scaling applied loads at each step
   INTEGER(IntKi)                                :: j                            ! Generic counters
   INTEGER(IntKi)                                :: piter
   REAL(BDKi)                                    :: gravity_temp(3)
   REAL(BDKi)                                    :: load_works    
   REAL(BDKi)                                    :: load_works_not
   REAL(BDKi)                                    :: load_test
   TYPE(BD_ContinuousStateType)                  :: x_works
   LOGICAL                                       :: solved
   INTEGER(IntKi)                                :: ErrStat2                     ! Temporary Error status
   CHARACTER(ErrMsgLen)                          :: ErrMsg2                      ! Temporary Error message
   INTEGER(IntKi)                                :: ErrStat3                     ! Temporary Error status
   CHARACTER(ErrMsgLen)                          :: ErrMsg3                      ! Temporary Error message
   CHARACTER(*), PARAMETER                       :: RoutineName = 'BD_Static'

   ErrStat = ErrID_None
   ErrMsg  = ""


      ! Create a copy, so we can reset when things don't converge.
   CALL BD_CopyContState(x, x_works, MESH_NEWCOPY, ErrStat2, ErrMsg2)
      CALL SetErrStat( ErrStat2, ErrMsg2, ErrStat, ErrMsg, RoutineName )


      ! Get u_interp at t (call to extrapinterp in case driver sets u(:) or utimes(:) differently, though in the static case, the inputs shouldn't be changing)
   call BD_CopyInput(u(1),u_interp,MESH_NEWCOPY,ErrStat2,ErrMsg2)          ! allocate space if necessary
      call SetErrStat(ErrStat2,ErrMsg2,ErrStat, ErrMsg, RoutineName)

      if (ErrStat >= AbortErrLev) then
         call cleanup()
         return
      end if

   call BD_Input_extrapinterp( u, utimes, u_interp, t, ErrStat2, ErrMsg2 ) ! make sure u_interp holds values at t
      call SetErrStat(ErrStat2,ErrMsg2,ErrStat,ErrMsg,RoutineName)
      if (ErrStat >= AbortErrLev) then
         call cleanup()
         return
      end if


      
      ! Transform quantities from global frame to local (blade in BD coords) frame
   CALL BD_InputGlobalLocal(p,OtherState,u_interp)


      ! Incorporate boundary conditions
   CALL BD_BoundaryGA2(x,p,u_interp,OtherState, ErrStat2, ErrMsg2)
      CALL SetErrStat(ErrStat2, ErrMsg2, ErrStat, ErrMsg, RoutineName)
      if (ErrStat >= AbortErrLev) then
         call cleanup()
         return
      end if


   ! new logic
   ! (1) try first with full load (load_reduce = 1)
   ! (2) if that does not work, keep reducing until finding converged solution or reach 
   !     maximum number of iterations; if found save as x_works
   ! (3) keep bisecting the load looking using lsat successful iteration (x_works)

   solved         = .false.
   load_works     = 0.0_BDKi
   load_test      = 1.0_BDKi
   load_works_not = 1.0_BDKi

   ! x_works = x  ! save initial guess (done above)

   DO j=1,p%ld_retries

       CALL BD_DistrLoadCopy( p, u_interp, m, load_test ) ! move the input loads from u_interp into misc vars
       gravity_temp(:) = MATMUL(p%gravity,OtherState%GlbRot)*load_test

       CALL BD_StaticSolution(x, gravity_temp, p, m, piter, ErrStat2, ErrMsg2)
       call SetErrStat(ErrStat2,ErrMsg2,ErrStat, ErrMsg, RoutineName)  ! concerned about error reporting
       if (ErrStat >= AbortErrLev) then
           call cleanup()
           return
       end if

       ! note that if BD_StaticSolution converges, then piter will .le. p%niter

       ! bjj: note that this is not necessarially sufficient: if an error occurred in the loop inside BD_StaticSolution
       ! and it exited early, this condition would also hold. Care must be taken inside BD_StaticSolution so that doesn't
       ! happen if this convergence condition is used.

       if (piter .le. p%niter) then 

          ! save this successfully converged value
          !x_works = x
          CALL BD_CopyContState(x, x_works, MESH_UPDATECOPY, ErrStat3, ErrMsg3)


          if ( EqualRealNos(load_test,1.0_BDKi) ) then
             solved = .true.
             EXIT
          else
             load_works = load_test
             ! if we found a convergent load, try full load next
             load_test = 1.0_BDKi
          endif

       else

          ! last try did not converge -- save that load value as load_works_not
          load_works_not = load_test 

          ! Take average of the works and works_not values for next test
          load_test = 0.5_BDKi * (load_works + load_works_not)     

          ! reset best guess
          !x = x_works
          CALL BD_CopyContState(x_works, x, MESH_UPDATECOPY, ErrStat3, ErrMsg3)

 
       endif 

       ! test halfway point between load_works and full load

   ENDDO
   call SetErrStat(ErrStat2,ErrMsg2,ErrStat, ErrMsg, RoutineName)

   IF( .not. solved) then
       call SetErrStat( ErrID_Fatal, "Solution does not converge after the maximum number of load steps.", &
                            ErrStat,ErrMsg, RoutineName)
       CALL WrScr( NewLine//"Maxium number of load steps reached. Exit BeamDyn")
   ENDIF

   call cleanup()
   return

CONTAINS
      SUBROUTINE Cleanup()
         CALL BD_DestroyInput(u_interp, ErrStat2, ErrMsg2 )
         CALL BD_DestroyContState(x_works, ErrStat2, ErrMsg2 )
      END SUBROUTINE Cleanup
END SUBROUTINE BD_Static

!-----------------------------------------------------------------------------------------------------------------------------------

SUBROUTINE BD_StaticSolution( x, gravity, p, m, piter, ErrStat, ErrMsg )

   TYPE(BD_ContinuousStateType),    INTENT(INOUT)  :: x           !< Continuous states at t on input at t + dt on output
   REAL(BDKi),                      INTENT(IN   )  :: gravity(:)  !< not the same as p%gravity (used for ramp of loads and gravity)
   TYPE(BD_ParameterType),          INTENT(IN   )  :: p           !< Parameters
   TYPE(BD_MiscVarType),            INTENT(INOUT)  :: m           !< misc/optimization variables

   INTEGER(IntKi),                  INTENT(  OUT)  :: piter
   INTEGER(IntKi),                  INTENT(  OUT)  :: ErrStat     !< Error status of the operation
   CHARACTER(*),                    INTENT(  OUT)  :: ErrMsg      !< Error message if ErrStat /= ErrID_None

   ! local variables
   REAL(BDKi)                                      :: Eref
   REAL(BDKi)                                      :: Enorm

   INTEGER(IntKi)                                  :: j
   INTEGER(IntKi)                                  :: ErrStat2                     ! Temporary Error status
   CHARACTER(ErrMsgLen)                            :: ErrMsg2                      ! Temporary Error message
   CHARACTER(*), PARAMETER                         :: RoutineName = 'BD_StaticSolution'

   ErrStat = ErrID_None
   ErrMsg  = ""

   Eref  = 0.0_BDKi
   DO piter=1,p%niter

      ! compute the finite differenced stiffness matrix
      IF ( p%tngt_stf_fd .or. p%tngt_stf_comp ) CALL BD_FD_Stat( x, gravity, p, m )

      CALL BD_QuadraturePointData( p,x,m )         ! Calculate QP values uuu, uup, RR0, kappa, E1
      CALL BD_GenerateStaticElement(gravity, p, m) ! Calculate RHS and analytical tangent stiffness matrix

      ! compare the finite differenced stiffness matrix against the analytical tangent stiffness matrix is flag is set
      IF ( p%tngt_stf_comp ) CALL BD_CompTngtStiff( RESHAPE(m%StifK   ,(/p%dof_total,p%dof_total/)), &
                                                    RESHAPE(m%StifK_fd,(/p%dof_total,p%dof_total/)), p%tngt_stf_difftol, &
                                                    ErrStat, ErrMsg )
      IF (ErrStat >= AbortErrLev) return


         !  Point loads are on the GLL points.
      DO j=1,p%node_total
         m%RHS(1:6,j) = m%RHS(1:6,j) + m%PointLoadLcl(1:6,j)
      ENDDO

          ! Reshape for the use with the LAPACK solver
       m%LP_RHS      = RESHAPE(m%RHS, (/p%dof_total/))
       m%LP_RHS_LU   = m%LP_RHS(7:p%dof_total)

       ! Set tangnet stiffness matrix based on flag for finite differencing
       IF ( p%tngt_stf_fd ) THEN
           m%LP_StifK = RESHAPE(m%StifK_fd, (/p%dof_total,p%dof_total/));
       ELSE
           m%LP_StifK = RESHAPE(   m%StifK, (/p%dof_total,p%dof_total/));
       ENDIF
       m%LP_StifK_LU = m%LP_StifK(7:p%dof_total,7:p%dof_total)

         ! Solve for X in A*X=B to get the displacement of blade under static load.
      CALL LAPACK_getrf( p%dof_total-p%dof_node, p%dof_total-p%dof_node, m%LP_StifK_LU, m%LP_indx, ErrStat2, ErrMsg2)
         CALL SetErrStat( ErrStat2, ErrMsg2, ErrStat, ErrMsg, RoutineName )
         ! if there is a problem with the factorization, we should not continue with this iteration
         if (ErrStat >= AbortErrLev) RETURN
         
      CALL LAPACK_getrs( 'N',p%dof_total-p%dof_node, m%LP_StifK_LU, m%LP_indx, m%LP_RHS_LU, ErrStat2, ErrMsg2)
         CALL SetErrStat( ErrStat2, ErrMsg2, ErrStat, ErrMsg, RoutineName )
         ! if there is a problem with the solve, we should not continue with this iteration
         if (ErrStat >= AbortErrLev) RETURN

         ! Reshape to BeamDyn arrays
      m%Solution(:,1)   = 0.0_BDKi    ! first node is not set below
      m%Solution(:,2:p%node_total) = RESHAPE( m%LP_RHS_LU, (/ p%dof_node, (p%node_total - 1) /) )

      CALL BD_StaticUpdateConfiguration(p,m,x)
      
         ! Set the first node reaction force / moment
      m%FirstNodeReactionLclForceMoment(1:6) =  m%RHS(1:6,1)

      Enorm = abs(DOT_PRODUCT(m%LP_RHS_LU, m%LP_RHS(7:p%dof_total))) ! compute the energy of the current system (note - not a norm!)

      ! Check if solution has converged.
      IF(piter .EQ. 1) THEN
          Eref = Enorm
          IF(Eref .LE. p%tol) RETURN
      ELSE
          IF(Enorm/Eref .LE. p%tol) RETURN
      ENDIF

   ENDDO

END SUBROUTINE BD_StaticSolution

!-----------------------------------------------------------------------------------------------------------------------------------
!> This subroutine computes the finite differenced tangent stiffness matrix
SUBROUTINE BD_FD_Stat( x, gravity, p, m )

    ! Function arguments
    TYPE(BD_ContinuousStateType),    INTENT(INOUT) :: x            !< Continuous states at t on input at t + dt on output
    REAL(BDKi),                      INTENT(IN   ) :: gravity(:)   !< not the same as p%gravity (used for ramp of loads and gravity)
    TYPE(BD_ParameterType),          INTENT(IN   ) :: p            !< Parameters
    TYPE(BD_MiscVarType),            INTENT(INOUT) :: m            !< misc/optimization variables

    ! local variables
    INTEGER(IntKi)                                 :: i
    INTEGER(IntKi)                                 :: idx_dof
    CHARACTER(*), PARAMETER                        :: RoutineName = 'BD_FD_Stat'

    ! zero out the local matrices.
    m%RHS_m    = 0.0_BDKi
    m%RHS_p    = 0.0_BDKi
    m%StifK_fd = 0.0_BDKi

    ! perform a central finite difference to obtain
    DO i=1,p%nodes_per_elem
        DO idx_dof=1,p%dof_node

            ! Perturb in the negative direction
            x%q(idx_dof,i) = x%q(idx_dof,i) - p%tngt_stf_pert

            ! Evaluate governing equations for current solution vector
            CALL BD_QuadraturePointData(p,x,m)
            CALL BD_GenerateStaticElement(gravity,p,m)

            ! Account for externally applied point loads
            m%RHS_m(1:6,:) = m%RHS(1:6,:) + m%PointLoadLcl(1:6,:)

            ! Perturb in the positive direction
            x%q(idx_dof,i) = x%q(idx_dof,i) + 2*p%tngt_stf_pert

            ! Evaluate governing equations for current solution vector
            CALL BD_QuadraturePointData(p,x,m)
            CALL BD_GenerateStaticElement(gravity,p,m)

            ! Account for externally applied point loads
            m%RHS_p(1:6,:) = m%RHS(1:6,:) + m%PointLoadLcl(1:6,:)

            ! The negative sign is because we are finite differencing
            ! f_ext - f_int instead of just f_int
            m%StifK_fd(:,:,idx_dof,i) = -(m%RHS_p - m%RHS_m)/(2*p%tngt_stf_pert)

            ! Reset the solution vector entry to unperturbed state
            x%q(idx_dof,i) = x%q(idx_dof,i) - p%tngt_stf_pert

        ENDDO
    ENDDO

END SUBROUTINE BD_FD_Stat

!-----------------------------------------------------------------------------------------------------------------------------------
!> This subroutine updates the static configuration
!! given incremental value calculated by the
!! Newton-Raphson algorithm
SUBROUTINE BD_StaticUpdateConfiguration(p,m,x)
   TYPE(BD_ParameterType),             INTENT(IN   )  :: p           !< Parameters
   TYPE(BD_MiscVarType),               INTENT(IN   )  :: m           !< misc/optimization variables
   TYPE(BD_ContinuousStateType),       INTENT(INOUT)  :: x           !< Continuous states at t on input at t + dt on output

   REAL(BDKi)                             :: rotf_temp(3)
   REAL(BDKi)                             :: roti_temp(3)
   REAL(BDKi)                             :: rot_temp(3)
   INTEGER(IntKi)                         :: i
   CHARACTER(*), PARAMETER                :: RoutineName = 'BD_StaticUpdateConfiguration'

      ! Root node is known, so do not calculate it.
   DO i=2, p%node_total

         ! Calculate new position
       x%q(1:3,i)    =  x%q(1:3,i) + m%Solution(1:3,i)

         ! Calculate the new rotation.  Combine the original rotation parameters, x%q(4:6,:),
         ! with the rotation displacement parameters, m%Solution(4:6,i).  Note that the result must
         ! be composed from the two sets of rotation parameters
       rotf_temp(:)  =  x%q(4:6,i)
       roti_temp(:)  =  m%Solution(4:6,i)
       CALL BD_CrvCompose(rot_temp,roti_temp,rotf_temp,FLAG_R1R2) ! R(rot_temp) = R(roti_temp) R(rotf_temp)
       x%q(4:6,i) = rot_temp(:)

   ENDDO

END SUBROUTINE BD_StaticUpdateConfiguration


!-----------------------------------------------------------------------------------------------------------------------------------
SUBROUTINE BD_GenerateStaticElement( gravity, p, m )

   REAL(BDKi),            INTENT(IN   ):: gravity(:)
   TYPE(BD_ParameterType),INTENT(IN   ):: p           !< Parameters
   TYPE(BD_MiscVarType),  INTENT(INOUT):: m           !< misc/optimization variables

   INTEGER(IntKi)                  :: nelem
   CHARACTER(*), PARAMETER         :: RoutineName = 'BD_GenerateStaticElement'


      ! must initialize these because BD_AssembleStiffK and BD_AssembleRHS are INOUT
   m%RHS    =  0.0_BDKi
   m%StifK  =  0.0_BDKi

      ! These values have not been set yet for the QP
   CALL BD_QPData_mEta_rho( p,m )            ! Calculate the \f$ m \eta \f$ and \f$ \rho \f$ terms

   DO nelem=1,p%elem_total

      CALL BD_StaticElementMatrix( nelem, gravity, p, m )
      CALL BD_AssembleStiffK(nelem,p,m%elk,m%StifK)
      CALL BD_AssembleRHS(nelem,p,m%elf,m%RHS)

   ENDDO

   RETURN
END SUBROUTINE BD_GenerateStaticElement


!-----------------------------------------------------------------------------------------------------------------------------------
SUBROUTINE BD_StaticElementMatrix(  nelem, gravity, p, m )

   INTEGER(IntKi),               INTENT(IN   )  :: nelem             !< current element number
   REAL(BDKi),                   INTENT(IN   )  :: gravity(:)        !< gravity vector
   TYPE(BD_ParameterType),       INTENT(IN   )  :: p                 !< Parameters
   TYPE(BD_MiscVarType),         INTENT(INOUT)  :: m                 !< misc/optimization variables

   INTEGER(IntKi)              :: i
   INTEGER(IntKi)              :: j
   INTEGER(IntKi)              :: idx_dof1, idx_dof2
   INTEGER(IntKi)              :: idx_qp
   CHARACTER(*), PARAMETER     :: RoutineName = 'BD_StaticElementMatrix'


   CALL BD_ElasticForce( nelem,p,m,.true. )     ! Calculate Fc, Fd  [and Oe, Pe, and Qe for N-R algorithm]
   CALL BD_GravityForce( nelem,p,m,gravity )    ! Calculate Fg

   
   DO j=1,p%nodes_per_elem
      DO idx_dof2=1,p%dof_node
         DO i=1,p%nodes_per_elem
            DO idx_dof1=1,p%dof_node
               m%elk(idx_dof1,i,idx_dof2,j) = 0.0_BDKi
               DO idx_qp = 1,p%nqp ! dot_product( m%qp%Qe(  idx_dof1,idx_dof2,:,nelem), p%QPtw_Shp_Shp_Jac(      :,i,j,nelem)) 
                  m%elk(idx_dof1,i,idx_dof2,j) = m%elk(idx_dof1,i,idx_dof2,j) + m%qp%Qe(  idx_dof1,idx_dof2,idx_qp,nelem)*p%QPtw_Shp_Shp_Jac(idx_qp,i,j,nelem)
               END DO
                  
               DO idx_qp = 1,p%nqp ! dot_product( m%qp%Pe(  idx_dof1,idx_dof2,:,nelem), p%QPtw_Shp_ShpDer(       :,i,j)      ) 
                  m%elk(idx_dof1,i,idx_dof2,j) = m%elk(idx_dof1,i,idx_dof2,j) + m%qp%Pe(  idx_dof1,idx_dof2,idx_qp,nelem)*p%QPtw_Shp_ShpDer(idx_qp,i,j)
               END DO
               DO idx_qp = 1,p%nqp ! dot_product( m%qp%Oe(  idx_dof1,idx_dof2,:,nelem), p%QPtw_Shp_ShpDer(       :,j,i)      ) 
                  m%elk(idx_dof1,i,idx_dof2,j) = m%elk(idx_dof1,i,idx_dof2,j) + m%qp%Oe(  idx_dof1,idx_dof2,idx_qp,nelem)*p%QPtw_Shp_ShpDer(idx_qp,j,i)
               END DO
               DO idx_qp = 1,p%nqp ! dot_product( m%qp%Stif(idx_dof1,idx_dof2,:,nelem), p%QPtw_ShpDer_ShpDer_Jac(:,i,j,nelem))
                  m%elk(idx_dof1,i,idx_dof2,j) = m%elk(idx_dof1,i,idx_dof2,j) + m%qp%Stif(idx_dof1,idx_dof2,idx_qp,nelem)*p%QPtw_ShpDer_ShpDer_Jac(idx_qp,i,j,nelem)
               END DO
            ENDDO
         ENDDO
      ENDDO
   ENDDO

   m%qp%Ftemp(:,:,nelem) = m%qp%Fd(:,:,nelem) - m%qp%Fg(:,:,nelem) - m%DistrLoad_QP(:,:,nelem)
   call Integrate_ElementForce(nelem, p, m) ! use m%qp%Fc and m%qp%Ftemp to compute m%elf

   RETURN

END SUBROUTINE BD_StaticElementMatrix


!> This routine computes m%elf from the parameters (shape functions, derivatives) as well as m%qp%Fc and m%qp%Ftemp
SUBROUTINE Integrate_ElementForce(nelem, p, m)

   INTEGER(IntKi),               INTENT(IN   )  :: nelem       !< number of current element
   TYPE(BD_ParameterType),       INTENT(IN   )  :: p           !< Parameters
   TYPE(BD_MiscVarType),         INTENT(INOUT)  :: m           !< Misc/optimization variables

   INTEGER(IntKi)              :: idx_qp
   INTEGER(IntKi)              :: i
   INTEGER(IntKi)              :: idx_dof1
   CHARACTER(*), PARAMETER     :: RoutineName = 'Integrate_ElementForce'

   DO i = 1, p%nodes_per_elem
      DO idx_dof1 = 1, p%dof_node
         m%elf(idx_dof1,i) = -(dot_product(m%qp%Fc(idx_dof1,:,nelem), p%QPtw_ShpDer(:,i)) + &
                               dot_product(m%qp%Ftemp(idx_dof1,:,nelem), p%QPtw_Shp_Jac(:,i,nelem)))
      ENDDO
   ENDDO
   
END SUBROUTINE Integrate_ElementForce
!-----------------------------------------------------------------------------------------------------------------------------------
!> This routine computes m%elm from the parameters (shape functions, derivatives) as well as m%qp%Mi
SUBROUTINE Integrate_ElementMass(nelem, p, m)

   INTEGER(IntKi),               INTENT(IN   )  :: nelem       !< number of current element
   TYPE(BD_ParameterType),       INTENT(IN   )  :: p           !< Parameters
   TYPE(BD_MiscVarType),         INTENT(INOUT)  :: m           !< Misc/optimization variables

   CHARACTER(*), PARAMETER     :: RoutineName = 'Integrate_ElementMass'
   INTEGER(IntKi)              :: ErrStat
   CHARACTER(ErrMsgLen)        :: ErrMsg
   INTEGER(IntKi)              :: j
   INTEGER(IntKi)              :: idx_dof2
   ! INTEGER(IntKi)              :: idx_qp
   ! INTEGER(IntKi)              :: i
   ! INTEGER(IntKi)              :: idx_dof1

   DO j = 1, p%nodes_per_elem
      DO idx_dof2 = 1, p%dof_node
         ! DO i = 1, p%nodes_per_elem
         !    DO idx_dof1 = 1, p%dof_node
         !       do idx_qp = 1, p%nqp
         !          m%elm(idx_dof1,i,idx_dof2,j) = m%elm(idx_dof1,i,idx_dof2,j) + (m%qp%Mi(idx_qp,idx_dof1,idx_dof2,nelem),p%QPtw_Shp_Shp_Jac(idx_qp,i,j,nelem))
         !       end do
         !    END DO
         ! END DO
         call LAPACK_gemm('T', 'N', 1.0_R8Ki, m%qp%Mi(:,:,idx_dof2,nelem), p%QPtw_Shp_Shp_Jac(:,:,j,nelem), 0.0_R8Ki, m%elm(:,:,idx_dof2,j), ErrStat, ErrMsg)
      END DO
   END DO
   
END SUBROUTINE Integrate_ElementMass


!-----------------------------------------------------------------------------------------------------------------------------------
! The next set of routines are for finding the quasi-static solution where a set of accelerations and rotational velocities are
! known.   This can be used to set the initial blade distortion at T=0 to avoid some of the startup transients.
! NOTE: This is not an energy conserving calculation!!!!
!-----------------------------------------------------------------------------------------------------------------------------------
SUBROUTINE BD_QuasiStatic(u,p,x,OtherState,m,ErrStat,ErrMsg, RampLoad)

   TYPE(BD_ParameterType),          INTENT(IN   )  :: p           !< Parameters
   TYPE(BD_OtherStateType),         INTENT(INOUT)  :: OtherState  !< Other states at t
   TYPE(BD_MiscVarType),            INTENT(INOUT)  :: m           !< misc/optimization variables
   TYPE(BD_ContinuousStateType),    INTENT(INOUT)  :: x           !< Continuous states at t on input at t + dt on output
   TYPE(BD_InputType),              INTENT(INOUT)  :: u           !< Inputs at t (in FAST global coords)
   INTEGER(IntKi),                  INTENT(  OUT)  :: ErrStat     !< Error status of the operation
   CHARACTER(*),                    INTENT(  OUT)  :: ErrMsg      !< Error message if ErrStat /= ErrID_None
   LOGICAL,                         INTENT(IN   )  :: RampLoad    !< Whether or not to ramp load

   TYPE(BD_InputType)                              :: u_temp                        ! a temporary variable that holds inputs in BD local system
   TYPE(BD_ContinuousStateType)                    :: x_temp                        ! a temporary variable that holds initial state (in case the quasi-static solution doesn't work)
   LOGICAL                                         :: isConverged                   ! If solution converged
   REAL(BDKi)                                      :: ScaleFactor                   ! Factor for scaling applied loads at each step
   INTEGER(IntKi)                                  :: piter                         ! Iteration count of the QuasiStaticSolution
   INTEGER(IntKi)                                  :: j                             ! Generic counters
   INTEGER(IntKi)                                  :: LoadSteps                     ! Current load step
   INTEGER(IntKi)                                  :: MaxLoadSteps                  ! Maximum number of loadsteps we can take
   LOGICAL                                         :: ConvergeWarn                  ! Warning issued if more than Newton_Raphson_Iteration_Limit NR iterations required for convergence
   INTEGER(IntKi)                                  :: ErrStat2                      ! Temporary Error status
   CHARACTER(ErrMsgLen)                            :: ErrMsg2                       ! Temporary Error message
   CHARACTER(*), PARAMETER                         :: RoutineName = 'BD_QuasiStatic'

   ErrStat = ErrID_None
   ErrMsg  = ""
   ConvergeWarn = .FALSE.


      ! allocate space for input type (mainly for meshes)
   CALL BD_CopyInput(u,u_temp,MESH_NEWCOPY,ErrStat2,ErrMsg2)
      call SetErrStat(ErrStat2,ErrMsg2,ErrStat, ErrMsg, RoutineName)

   CALL BD_CopyContState(x,x_temp,MESH_NEWCOPY,ErrStat2,ErrMsg2) ! copy in case we can't find a solution here.
      call SetErrStat(ErrStat2,ErrMsg2,ErrStat, ErrMsg, RoutineName)
      
      if (ErrStat >= AbortErrLev) then
         call cleanup()
         return
      end if


      ! Transform quantities from global frame to local (blade in BD coords) frame
   CALL BD_InputGlobalLocal(p,OtherState,u_temp)

      ! Incorporate boundary conditions
   CALL BD_BoundaryGA2(x,p,u_temp,OtherState, ErrStat2, ErrMsg2)
      call SetErrStat(ErrStat2,ErrMsg2,ErrStat, ErrMsg, RoutineName)

         ! Set centripetal acceleration terms (note that this is done on the local coordinates
   CALL BD_CalcCentripAcc( p, x, OtherState)



      ! Load ramping.
      ! In order to get the solution to converge, it might be necessary to ramp up the load (both distributed and point).  Gravity
      ! should not be ramped up if we can avoid it (currently done in the BD_Static solve) as I have not encountered a case where
      ! that was an issue yet.
      !
      ! NOTE: if we have issues with convergence at initialization due to the load being too large, we may need to ramp gravity.

   LoadSteps = 1_IntKi
   IF ( .NOT. RampLoad )    THEN
      MaxLoadSteps = 1_IntKi     ! If we are not allowing ramping of loads, we will set this to one loadstep.
   ELSE
      MaxLoadSteps = 10_IntKi     ! If we are not allowing ramping of loads, we will set this to one loadstep.
   ENDIF

   DO
         ! Gradually increase load.  First we attempt with one loadstep, then ramp up number of loadsteps until it works
      DO j=1,LoadSteps     ! NOTE: LoadSteps will increase by powers of 2

         ScaleFactor = REAL(j,BDKi) / REAL(LoadSteps,BDKi)
         CALL BD_DistrLoadCopy( p, u, m, ScaleFactor )

            ! If the initial rotation rate is large, we may encounter a situation where the initial curvature cannot be calculated.
            ! To get around this, we could use a stepping algorithm to increase the rotation rate while attempting to solve.  This
            ! should in theory give the desired information.  See the static solve case for ideas on how to ramp up the load.
         CALL BD_QuasiStaticSolution(x, OtherState, u_temp, p, m, isConverged, piter, ErrStat2, ErrMsg2)
            call SetErrStat(ErrStat2,ErrMsg2,ErrStat, ErrMsg, RoutineName)
            if (ErrStat >= AbortErrLev) then
               call cleanup()
               return
            end if

            ! If it couldn't converge on a given loadstep, we must increase the loadstep (again)
         IF ( .NOT. isConverged ) THEN
            EXIT
!         ELSEIF ( piter > Newton_Raphson_Iteration_Limit .AND. (.NOT. ConvergeWarn) ) THEN ! Warn only once.
!            CALL SetErrStat( ErrID_Warn,' More than '//trim(num2lstr(Newton_Raphson_Iteration_Limit))//' Newton Raphson iterations required for convergence.  Solution suspect.', ErrStat, ErrMsg, RoutineName )
!            ConvergeWarn = .TRUE.
         ENDIF
 
      ENDDO

         ! After exiting the load stepping loop, we either found a solution, or we need to add a loadstep?
      IF ( isConverged ) THEN
         EXIT    ! Solution converged on full DistrLoad_QP, so exit this while loop
      ELSE

            ! Reset things, and try again.  Increment count for total loadsteps
         CALL BD_CopyContState(x_temp,x,MESH_NEWCOPY,ErrStat2,ErrMsg2) ! these are the states we started with
            call SetErrStat(ErrStat2,ErrMsg2,ErrStat, ErrMsg, RoutineName)
            if (ErrStat >= AbortErrLev) then
               call cleanup()
               return
            end if
            
         OtherState%Acc = 0.0_BDKi

            ! Reset the inertial forces  (this is for output purposes if we have to start without the quasistatic solve) 
         m%qp%Fi = 0.0_BDKi      ! This could be output before it gets set. 
  
  
            ! Now proceed only if we are allowed to and have not exceeded the 
         IF ( LoadSteps .EQ. 2**MaxLoadSteps ) THEN
               !NOTE: if we did not converge to a solution, then we will return now that we have reset the states.
            CALL SetErrStat(ErrID_Warn,'BeamDyn could not find a quasi-static solution to initialize with.  Proceeding with no initial solve.', ErrStat, ErrMsg, RoutineName)
            EXIT          ! we will set the error below
         ELSE
               ! Try adding a loadstep
            LoadSteps = LoadSteps*2_IntKi
         ENDIF
      ENDIF
      
   ENDDO


   call cleanup()
   return

CONTAINS
      SUBROUTINE Cleanup()
         CALL BD_DestroyInput(u_temp,   ErrStat2, ErrMsg2 )
         CALL BD_DestroyContState(x_temp, ErrStat2, ErrMsg2 )
      END SUBROUTINE Cleanup
END SUBROUTINE BD_QuasiStatic


!-----------------------------------------------------------------------------------------------------------------------------------
SUBROUTINE BD_QuasiStaticSolution( x, OtherState, u, p, m, isConverged, piter, ErrStat, ErrMsg )

   TYPE(BD_ContinuousStateType),    INTENT(INOUT)  :: x           !< Continuous states at t on input at t + dt on output
   TYPE(BD_OtherStateType),         INTENT(INOUT)  :: OtherState  !< Other states at t on input; at t+dt on outputs
   TYPE(BD_InputType),              INTENT(IN   )  :: u           !< inputs (in BD local coords)
   TYPE(BD_ParameterType),          INTENT(IN   )  :: p           !< Parameters
   TYPE(BD_MiscVarType),            INTENT(INOUT)  :: m           !< misc/optimization variables

   LOGICAL,                         INTENT(  OUT)  :: isConverged !< tells if this converged
   INTEGER(IntKi),                  INTENT(  OUT)  :: piter       ! iteration counter
   INTEGER(IntKi),                  INTENT(  OUT)  :: ErrStat     !< Error status of the operation
   CHARACTER(*),                    INTENT(  OUT)  :: ErrMsg      !< Error message if ErrStat /= ErrID_None

   ! local variables
   REAL(BDKi)                                      :: Eref
   REAL(BDKi)                                      :: Enorm
   INTEGER(IntKi)                                  :: j
   INTEGER(IntKi)                                  :: ErrStat2                     ! Temporary Error status
   CHARACTER(ErrMsgLen)                            :: ErrMsg2                      ! Temporary Error message
   CHARACTER(*), PARAMETER                         :: RoutineName = 'BD_QuasiStaticSolution'

   ErrStat = ErrID_None
   ErrMsg  = ""

   Eref  = 0.0_BDKi
   isConverged = .false.

   DO piter=1,p%niter
         ! Calculate Quadrature point values needed 
      CALL BD_QuadraturePointData( p,x,m )      ! Calculate QP values uuu, uup, RR0, kappa, E1
      CALL BD_GenerateQuasiStaticElement(x, OtherState, p, m)

         ! Add in point loads.  This is used in the driver code for QuasiStatic solves.  These are zero
         ! during initialization, but have values during the call in UpdateStates.
         !  Point loads are on the GLL points.
      DO j=1,p%node_total
         m%RHS(1:3,j) = m%RHS(1:3,j) + m%PointLoadLcl(1:3,j)
         m%RHS(4:6,j) = m%RHS(4:6,j) + m%PointLoadLcl(4:6,j)
      ENDDO

         ! Reshape for the use with the LAPACK solver
      m%LP_RHS       =  RESHAPE(m%RHS, (/p%dof_total/))
      m%LP_RHS_LU    = m%LP_RHS(7:p%dof_total)
      m%LP_StifK     =  RESHAPE(m%StifK, (/p%dof_total,p%dof_total/))
      m%LP_StifK_LU  =  m%LP_StifK(7:p%dof_total,7:p%dof_total)


         ! Solve for X in A*X=B to get the displacement of blade under static load.
       CALL LAPACK_getrf( p%dof_total-p%dof_node, p%dof_total-p%dof_node, m%LP_StifK_LU, m%LP_indx, ErrStat2, ErrMsg2);    CALL SetErrStat( ErrStat2, ErrMsg2, ErrStat, ErrMsg, RoutineName )
       CALL LAPACK_getrs( 'N',p%dof_total-p%dof_node, m%LP_StifK_LU, m%LP_indx, m%LP_RHS_LU, ErrStat2, ErrMsg2);  CALL SetErrStat( ErrStat2, ErrMsg2, ErrStat, ErrMsg, RoutineName )


         ! Reshape to BeamDyn arrays
      m%Solution(:,1)   = 0.0_BDKi    ! first node is not set below
      m%Solution(:,2:p%node_total) = RESHAPE( m%LP_RHS_LU, (/ p%dof_node, (p%node_total - 1) /) )


      CALL BD_QuasiStaticUpdateConfiguration(u,p,m,x,OtherState)

!FIXME: we may need to update the tolerance criteria a bit.
         ! Check if solution has converged.
      IF(piter .EQ. 1) THEN
         Eref = SQRT(abs(DOT_PRODUCT(m%LP_RHS_LU, m%LP_RHS(7:p%dof_total))))*p%tol
         IF(Eref .LE. p%tol) THEN
            isConverged = .true.
            RETURN
         END IF

      ELSE
         Enorm = SQRT(abs(DOT_PRODUCT(m%LP_RHS_LU, m%LP_RHS(7:p%dof_total))))
         IF(Enorm .LE. Eref) THEN
            isConverged = .true.
            RETURN
         END IF
      ENDIF

   ENDDO
   
   ! if we didn't converge, we will take care of the error in the calling subroutine (looking at with piter)
   RETURN

END SUBROUTINE BD_QuasiStaticSolution


!-----------------------------------------------------------------------------------------------------------------------------------
!> This subroutine updates the static configuration
!! given incremental value calculated by the
!! Newton-Raphson algorithm
SUBROUTINE BD_QuasiStaticUpdateConfiguration(u,p,m,x,OtherState)
   TYPE(BD_InputType),              INTENT(IN   )  :: u           !< inputs in local BD coordinates
   TYPE(BD_ParameterType),          INTENT(IN   )  :: p           !< Parameters
   TYPE(BD_MiscVarType),            INTENT(IN   )  :: m           !< misc/optimization variables
   TYPE(BD_ContinuousStateType),    INTENT(INOUT)  :: x           !< Continuous states at t on input at t + dt on output
   TYPE(BD_OtherStateType),         INTENT(INOUT)  :: OtherState  !< Other states at t on input; at t+dt on outputs

   REAL(BDKi)                             :: rotf_temp(3)
   REAL(BDKi)                             :: roti_temp(3)
   REAL(BDKi)                             :: rot_temp(3)
   INTEGER(IntKi)                         :: i
   CHARACTER(*), PARAMETER                :: RoutineName = 'BD_QuasiStaticUpdateConfiguration'


      ! Skip first node as it is not really a state
   DO i=2, p%node_total

         ! Calculate new position
       x%q(1:3,i)    =  x%q(1:3,i) + m%Solution(1:3,i)

         ! Calculate the new rotation.  Combine the original rotation parameters, x%q(4:6,:),
         ! with the rotation displacement parameters, m%Solution(4:6,i).  Note that the result must
         ! be composed from the two sets of rotation parameters
       rotf_temp(:)  =  x%q(4:6,i)
       roti_temp(:)  =  m%Solution(4:6,i)
       CALL BD_CrvCompose(rot_temp,roti_temp,rotf_temp,FLAG_R1R2) ! R(rot_temp) = R(roti_temp) R(rotf_temp)
       x%q(4:6,i) = rot_temp(:)

   ENDDO


      ! Using the new position info above, update the velocity and acceleration

      ! Reinitialize the velocity using the new x%q and root velocity
   CALL BD_CalcIC_Velocity( u, p ,x )

      ! Set centripetal acceleration terms using x%q and x%dqdt
   CALL BD_CalcCentripAcc( p, x, OtherState)



END SUBROUTINE BD_QuasiStaticUpdateConfiguration


!-----------------------------------------------------------------------------------------------------------------------------------
SUBROUTINE BD_GenerateQuasiStaticElement( x, OtherState, p, m )

   TYPE(BD_ContinuousStateType),    INTENT(IN   )  :: x           !< Continuous states at t on input at t + dt on output
   TYPE(BD_OtherStateType),         INTENT(IN   )  :: OtherState  !< Other states at t on input; at t+dt on outputs
   TYPE(BD_ParameterType),          INTENT(IN   ):: p           !< Parameters
   TYPE(BD_MiscVarType),            INTENT(INOUT):: m           !< misc/optimization variables

   INTEGER(IntKi)                  :: nelem
   CHARACTER(*), PARAMETER         :: RoutineName = 'BD_GenerateQuasiStaticElement'


      ! must initialize these because BD_AssembleStiffK and BD_AssembleRHS are INOUT
   m%RHS    =  0.0_BDKi
   m%StifK  =  0.0_BDKi
   
      ! These values have not been set yet for the QP
   CALL BD_QPData_mEta_rho( p,m )               ! Calculate the \f$ m \eta \f$ and \f$ \rho \f$ terms
   CALL BD_QPDataVelocity( p, x, m )            ! x%dqdt --> m%qp%vvv, m%qp%vvp

   CALL BD_QPDataAcceleration( p, OtherState, m )     ! Naaa --> aaa (OtherState%Acc --> m%qp%aaa)

   DO nelem=1,p%elem_total

      CALL BD_QuasiStaticElementMatrix( nelem, p, OtherState, m )
      CALL BD_AssembleStiffK(nelem,p,m%elk,m%StifK)
      CALL BD_AssembleRHS(nelem,p,m%elf,m%RHS)

   ENDDO

   RETURN
END SUBROUTINE BD_GenerateQuasiStaticElement


!-----------------------------------------------------------------------------------------------------------------------------------
SUBROUTINE BD_QuasiStaticElementMatrix(  nelem, p, OtherState, m )

   INTEGER(IntKi),               INTENT(IN   )  :: nelem             !< current element number
   TYPE(BD_ParameterType),       INTENT(IN   )  :: p                 !< Parameters
   TYPE(BD_OtherStateType),      INTENT(IN   )  :: OtherState        !< other states (contains global rotation to get gravity in correct orientation)
   TYPE(BD_MiscVarType),         INTENT(INOUT)  :: m                 !< misc/optimization variables

   INTEGER(IntKi)              :: i
   INTEGER(IntKi)              :: j
   INTEGER(IntKi)              :: idx_dof1, idx_dof2
   INTEGER(IntKi)              :: idx_qp
   CHARACTER(*), PARAMETER     :: RoutineName = 'BD_QuasiStaticElementMatrix'


   CALL BD_ElasticForce(  nelem,p,m,.true. )    ! Calculate Fc, Fd  [and Oe, Pe, and Qe for N-R algorithm]
   CALL BD_GravityForce(  nelem,p,m,MATMUL(p%gravity,OtherState%GlbRot) )   ! Calculate Fg
   
      ! NOTE: we only use Ki (not Gi or Mi as we are not calculating \delta{a} or \delta{v})
   CALL BD_InertialForce( nelem,p,m,.true. )    ! Calculate Fi      [and Mi, Gi, Ki]

   DO j=1,p%nodes_per_elem
      DO idx_dof2=1,p%dof_node
         DO i=1,p%nodes_per_elem
            DO idx_dof1=1,p%dof_node
               m%elk(idx_dof1,i,idx_dof2,j) = 0.0_BDKi
               DO idx_qp = 1,p%nqp ! dot_product( m%qp%Qe(  idx_dof1,idx_dof2,:,nelem), p%QPtw_Shp_Shp_Jac(      :,i,j,nelem)) 
                  m%elk(idx_dof1,i,idx_dof2,j) = m%elk(idx_dof1,i,idx_dof2,j) + (m%qp%Qe(  idx_dof1,idx_dof2,idx_qp,nelem) +  m%qp%Ki(idx_dof1,idx_dof2,idx_qp,nelem))*p%QPtw_Shp_Shp_Jac(idx_qp,i,j,nelem)
               END DO
                  
               DO idx_qp = 1,p%nqp ! dot_product( m%qp%Pe(  idx_dof1,idx_dof2,:,nelem), p%QPtw_Shp_ShpDer(       :,i,j)      ) 
                  m%elk(idx_dof1,i,idx_dof2,j) = m%elk(idx_dof1,i,idx_dof2,j) + m%qp%Pe(  idx_dof1,idx_dof2,idx_qp,nelem)*p%QPtw_Shp_ShpDer(idx_qp,i,j)
               END DO
               DO idx_qp = 1,p%nqp ! dot_product( m%qp%Oe(  idx_dof1,idx_dof2,:,nelem), p%QPtw_Shp_ShpDer(       :,j,i)      ) 
                  m%elk(idx_dof1,i,idx_dof2,j) = m%elk(idx_dof1,i,idx_dof2,j) + m%qp%Oe(  idx_dof1,idx_dof2,idx_qp,nelem)*p%QPtw_Shp_ShpDer(idx_qp,j,i)
               END DO
               DO idx_qp = 1,p%nqp ! dot_product( m%qp%Stif(idx_dof1,idx_dof2,:,nelem), p%QPtw_ShpDer_ShpDer_Jac(:,i,j,nelem))
                  m%elk(idx_dof1,i,idx_dof2,j) = m%elk(idx_dof1,i,idx_dof2,j) + m%qp%Stif(idx_dof1,idx_dof2,idx_qp,nelem)*p%QPtw_ShpDer_ShpDer_Jac(idx_qp,i,j,nelem)
               END DO
            ENDDO
         ENDDO
      ENDDO
   ENDDO
  
      ! NOTE: m%DistrLoad_QP is ramped in the QuasiStatic call.
   m%qp%Ftemp(:,:,nelem) = m%qp%Fd(:,:,nelem) + m%qp%Fi(:,:,nelem) - m%qp%Fg(:,:,nelem) - m%DistrLoad_QP(:,:,nelem)
   call Integrate_ElementForce(nelem, p, m) ! use m%qp%Fc and m%qp%Ftemp to compute m%elf


   RETURN

END SUBROUTINE BD_QuasiStaticElementMatrix
!-----------------------------------------------------------------------------------------------------------------------------------
! The above section of code can be used for calculating the quasi-static initial condition.  It is not energy conserving, so cannot
! be used during a simulation!!!
!-----------------------------------------------------------------------------------------------------------------------------------







!-----------------------------------------------------------------------------------------------------------------------------------
! This subroutine calculates the internal nodal forces at each finite-element
! nodes along beam axis for the static case. This is more involved than in the dynamic case because m%EFint is not calculated beforehand.
! Nodal forces = K u
!FIXME:  NOTE: if we go to multiple elements for trap quadrature, we will need to double check this routine.
SUBROUTINE BD_InternalForceMoment( x, OtherState, p, m )

   TYPE(BD_ContinuousStateType), INTENT(IN   ) :: x            !< Continuous states at t
   TYPE(BD_OtherStateType),      INTENT(IN   ) :: OtherState   !< Other states at t (contains blade reference frame)
   TYPE(BD_ParameterType),       INTENT(IN   ) :: p            !< Parameters
   TYPE(BD_MiscVarType),         INTENT(INOUT) :: m            !< misc/optimization variables

   INTEGER(IntKi)                :: nelem                      ! number of current element
   INTEGER(IntKi)                :: idx_node_in_elem
   INTEGER(IntKi)                :: idx_node
   INTEGER(IntKi)                :: idx_qp
   REAL(BDKi)                    :: Tmp6(6)
   REAL(BDKi)                    :: Tmp3(3)
   REAL(BDKi)                    :: PrevNodePos(3)
   INTEGER(IntKi)                :: i                          !< generic counter
   INTEGER(IntKi)                :: LastNode                   !< Last node in element to consider in integration in FE points
   INTEGER(IntKi)                :: StartNode                  !< First node to consider in integration for QP points
   CHARACTER(*),        PARAMETER:: RoutineName = 'BD_InternalForceMoment'


      ! Initialize all values to zero.
   m%BldInternalForceFE(:,:) = 0.0_BDKi
   m%BldInternalForceQP(:,:) = 0.0_BDKi

      ! Integrate quadrature points to get the FE nodes elastic force per length.
   m%EFint(:,:,:) = 0.0_BDKi

   DO nelem=1,p%elem_total
      DO i=1,p%nodes_per_elem
            ! Integrate shape functions across the quadrature points to get FE nodes.
         DO idx_qp=1,p%nqp
               ! Force contributions from current node
            m%EFint(1:3,i,nelem) =  m%EFint(1:3,i,nelem) &
                                 +  m%qp%Fc(1:3,idx_qp,nelem)*p%QPtw_ShpDer(idx_qp,i)

               ! Moment contributions from current node
            m%EFint(4:6,i,nelem) =  m%EFint(4:6,i,nelem) &
                                 +  m%qp%Fc(4:6,idx_qp,nelem)*p%QPtw_ShpDer( idx_qp,i)  &
                                 +  m%qp%Fd(4:6,idx_qp,nelem)*p%QPtw_Shp_Jac(idx_qp,i,nelem)   ! Fd only contains moments
         ENDDO
      ENDDO
   ENDDO



      ! Now Integerate from the tip inwards to get the internal forces at the FE nodes

   !  Calculate the internal forces and moments at the FE nodes.
   !  NOTE: the elastic force contributions are already calculated and stored, so we merely need to perform the summation.
   !  NOTE: we are only counting unique points, not overlapping FE points (those are identical as the first node is not a state)
   !        The p%node_elem_idx stores the first and last nodes of elements in the aggregated nodes (ignoring overlapping nodes)

      ! Working from tip to root
   LastNode = p%nodes_per_elem-1                ! Already counted tip, so set the last node for iteration loop

   DO nelem = p%elem_total,1,-1

      m%BldInternalForceFE(1:3,nelem*LastNode+1) =  p%FEweight(p%nodes_per_elem,nelem) * m%EFint(1:3,p%nodes_per_elem,nelem)
      m%BldInternalForceFE(4:6,nelem*LastNode+1) =  m%EFint(4:6,p%nodes_per_elem,nelem)

      ! Keep track of previous node for adding force contributions to moments
      PrevNodePos = p%uuN0(1:3,p%nodes_per_elem,nelem) + x%q(1:3,nelem*LastNode+1)

      DO idx_node_in_elem=LastNode,1,-1

            ! Index to node in FE array
         idx_node       = p%node_elem_idx(nelem,1)-1 + idx_node_in_elem    ! p%node_elem_idx(nelem,1) is the first node in the element

            ! Force term
            ! NOTE: the idx_node+1 includes all force contributions up to the previous node tip inwards
         m%BldInternalForceFE(1:3,idx_node)  = p%FEweight(idx_node_in_elem,nelem) * m%EFint(1:3,idx_node_in_elem,nelem) &
                                             + m%BldInternalForceFE(1:3,idx_node+1) &
                                             + (1.0_BDKi - p%FEweight(idx_node_in_elem+1,nelem)) * m%EFint(1:3,idx_node_in_elem+1,nelem)     ! Remaining integral of prior nodes shape functions

            ! Moment term including forces from next node out projected to this node
            ! NOTE: this appears like double counting, but the issue is that the Fd and Fc terms are both included in EFint.
            !        These terms partially cancel each other.  Fd includes part of the force term as well.
         Tmp3 = PrevNodePos - (p%uuN0(1:3,idx_node_in_elem,nelem) + x%q(1:3,idx_node))
         m%BldInternalForceFE(4:6,idx_node)  = m%EFint(4:6,idx_node_in_elem,nelem) &
                                             + m%BldInternalForceFE(4:6,idx_node+1) &
                                             + cross_product( Tmp3, m%BldInternalForceFE(1:3,idx_node+1) ) &
                                             + cross_product( Tmp3, (1.0_BDKi - p%FEweight(idx_node_in_elem+1,nelem)) * m%EFint(1:3,idx_node_in_elem+1,nelem)) ! remaining integral of prior node shape function

            ! Keep track of node position next node in.
         PrevNodePos = p%uuN0(1:3,idx_node_in_elem,nelem) + x%q(1:3,idx_node)

      ENDDO

   ENDDO


      ! The mathematics above ends up setting element boundaries to exactly zero.
   DO nelem = p%elem_total,2,-1
         ! if we are at the element boundary, we keep the average value from the tip of the next element in and 
         !        the negative of the first node of this element. 
         ! 
         ! NOTE:  the above calculations result in something close to zero otherwise because it is counting both
         !        the tip of inner element and first node of outer element, which will almost cancel.
      idx_node       = p%node_elem_idx(nelem-1,2)     ! Last node of next element inboard
      m%BldInternalForceFE(1:3,idx_node)  = ( m%EFint(1:3,p%nodes_per_elem,nelem-1) - m%EFint(1:3,1,nelem) ) / 2.0_BDKi
   ENDDO

      ! Now deal with the root node
      ! Add root reaction: For the dynamic solves, this includes the mass*acceleration terms for the first node
      !                    For the static solve, this is in the first node for static case and does not need
      !                    contributions from the outboard sections due to how the solve is performed.
   m%BldInternalForceFE(1:6,1) =    m%FirstNodeReactionLclForceMoment(:)

      ! Point force at the tip is not counted at the last point. However, its contribution to the moment, and the tip moment are counted already.
   m%BldInternalForceFE(1:3,p%node_total) = m%BldInternalForceFE(1:3,p%node_total) + (1.0_BDKi - p%FEweight(p%nodes_per_elem,p%elem_total))*m%PointLoadLcl(1:3,p%node_total)

     

      ! Rotate coords to global reference frame
   DO i=1,SIZE(m%BldInternalForceFE,DIM=2)
      m%BldInternalForceFE(1:3,i) =  MATMUL(OtherState%GlbRot,m%BldInternalForceFE(1:3,i))
      m%BldInternalForceFE(4:6,i) =  MATMUL(OtherState%GlbRot,m%BldInternalForceFE(4:6,i))
   ENDDO
   


   !  Internal reaction force at QP (if trap quadrature is used)
   !  NOTE: the elastic force contributions are already calculated and stored at the quadrature point, but prior to the use
   !        of the shape functions.  Therefore, some additional mathematics are required.

   SELECT CASE (p%BldMotionNodeLoc)
   CASE (BD_MESH_QP)

      !  Using the FE node information above which includes the root reactions, we can reconstruct exactly what the QP data
      !  is using the shape functions.  The reason for doing this is that the original QP information stored in m%qp%Fc is not
      !  the elastic force directly, but rather must be integrated with ShpDer before yielding the FE point information.  To
      !  retrieve the QP data, we take the FE node result with the root reaction, and perform an integration using the pseudo-
      !  inverse of the ShpDer function to retrieve the QP reaction info.  Since the starting info includes the coordinate
      !  transforms, we do not need to transform again.
      !  Note: the FE node information above already has the rotation to the global reference frame, so we do not do that again here.


      DO idx_node=1,size(p%NdIndx)

            ! Get the element and qp information
         nelem    = p%OutNd2NdElem(2,idx_node)
         idx_qp   = p%OutNd2NdElem(1,idx_node)

            ! Integrate over the FE point information
         Tmp6 = 0.0_BDKi
         StartNode=p%node_elem_idx(nelem,1)
         DO i=1,p%nodes_per_elem
            Tmp6 = Tmp6 + m%BldInternalForceFE(:,StartNode+i-1)* p%Shp(i,idx_qp)
         ENDDO

         m%BldInternalForceQP(:,idx_node) = Tmp6

      ENDDO
   
   END SELECT

   RETURN
END SUBROUTINE BD_InternalForceMoment





!-----------------------------------------------------------------------------------------------------------------------------------
!> This subroutine performs time marching from t_i to t_f
SUBROUTINE BD_GA2(t,n,u,utimes,p,x,xd,z,OtherState,m,ErrStat,ErrMsg)

   REAL(DbKi),                        INTENT(IN   )  :: t           !< Current simulation time in seconds
   INTEGER(IntKi),                    INTENT(IN   )  :: n           !< time step number
   TYPE(BD_InputType),                INTENT(INOUT)  :: u(:)        !< Inputs at t
   REAL(DbKi),                        INTENT(IN   )  :: utimes(:)   !< times of input
   TYPE(BD_ParameterType),            INTENT(IN   )  :: p           !< Parameters
   TYPE(BD_ContinuousStateType),      INTENT(INOUT)  :: x           !< Continuous states at t on input at t + dt on output
   TYPE(BD_DiscreteStateType),        INTENT(INOUT)  :: xd          !< Discrete states at t
   TYPE(BD_ConstraintStateType),      INTENT(IN   )  :: z           !< Constraint states at t (possibly a guess)
   TYPE(BD_OtherStateType),           INTENT(INOUT)  :: OtherState  !< Other states at t on input; at t+dt on outputs
   TYPE(BD_MiscVarType),              INTENT(INOUT)  :: m           !< misc/optimization variables
   INTEGER(IntKi),                    INTENT(  OUT)  :: ErrStat     !< Error status of the operation
   CHARACTER(*),                      INTENT(  OUT)  :: ErrMsg      !< Error message if ErrStat /= ErrID_None

   ! local variables
   TYPE(BD_InputType)                                 :: u_interp   ! interpolated value of inputs
   INTEGER(IntKi)                                     :: ErrStat2   ! Temporary Error status
   CHARACTER(ErrMsgLen)                               :: ErrMsg2    ! Temporary Error message
   CHARACTER(*), PARAMETER                            :: RoutineName = 'BD_GA2'

   ! Initialize ErrStat

   ErrStat = ErrID_None
   ErrMsg  = ""

   CALL BD_CopyInput(u(1), u_interp, MESH_NEWCOPY, ErrStat2, ErrMsg2)
      call SetErrStat(ErrStat2,ErrMsg2,ErrStat,ErrMsg,RoutineName)


      if (ErrStat >= AbortErrLev) then
         call cleanup()
         return
      end if


    ! on first call, initialize accelerations at t=0 and put mass and stiffness matrices in the summary file:
   IF ( ( n .EQ. 0 .OR. .NOT. OtherState%InitAcc ) ) THEN
 
         ! Set the inputs at t
      call BD_Input_extrapinterp( u, utimes, u_interp, t, ErrStat2, ErrMsg2 )
            call SetErrStat(ErrStat2,ErrMsg2,ErrStat,ErrMsg,RoutineName)


         ! We cannot set the load during initialization (because there is no input mesh yet), so initialize with the load inputs.
      IF ( OtherState%RunQuasiStaticInit ) THEN

            ! We don't want to run quasistatic again regardless of outcome, so set the flag now
         OtherState%RunQuasiStaticInit = .FALSE.

            ! Solve for the displacements with the acceleration and rotational velocity terms included
            ! This will set m%qp%aaa, OtherState%Acc, x%q, and x%dqdt.
            ! If this is not successful, it restores the values of x and sets OtherState%Acc=0
         CALL BD_QuasiStatic(u_interp,p,x,OtherState,m,ErrStat2,ErrMsg2, RampLoad=.true.)
            CALL SetErrStat( ErrStat2, ErrMsg2, ErrStat, ErrMsg, RoutineName )

      ENDIF


      !................
      ! Initialize the accelerations with the input root accelerations:
      !................
      
         ! Transform quantities from global frame to local (blade) frame
      CALL BD_InputGlobalLocal(p,OtherState,u_interp)

         ! Copy over the DistrLoads
      CALL BD_DistrLoadCopy( p, u_interp, m )
   
         ! Incorporate boundary conditions
      CALL BD_BoundaryGA2(x,p,u_interp,OtherState, ErrStat2, ErrMsg2)
         call SetErrStat(ErrStat2,ErrMsg2,ErrStat,ErrMsg,RoutineName)
         if (ErrStat >= AbortErrLev) then
            call cleanup()
            return
         end if

         ! initialize the accelerations in OtherState%Acc
      CALL BD_InitAcc( u_interp, p, x, OtherState, m, OtherState%Acc, ErrStat2, ErrMsg2)
         call SetErrStat(ErrStat2,ErrMsg2,ErrStat,ErrMsg,RoutineName)
         if (ErrStat >= AbortErrLev) then
            call cleanup()
            return
         end if

         ! initialize GA2 algorithm acceleration variable, OtherState%Xcc (acts as a filtering value on OtherState%acc)
      OtherState%Xcc(:,:)  = OtherState%Acc(:,:)
 
         ! accelerations have been initialized
      OtherState%InitAcc = .true.


         ! If we are writing to a summary file
      IF (m%Un_Sum > 0) THEN

         ! compute mass and stiffness matrices
            ! Calculate Quadrature point values needed
         CALL BD_QuadraturePointData( p,x,m )         ! Calculate QP values uuu, uup, RR0, kappa, E1
         CALL BD_GenerateDynamicElementGA2( x, OtherState, p, m, .TRUE.)
            call SetErrStat(ErrStat2,ErrMsg2,ErrStat,ErrMsg,RoutineName)

         CALL BD_WriteMassStiff( p, m, ErrStat2,ErrMsg2 )
            CALL SetErrStat( ErrStat2, ErrMsg2, ErrStat, ErrMsg, RoutineName )

         CALL BD_WriteMassStiffInFirstNodeFrame( p, x, m, ErrStat2,ErrMsg2 )
            CALL SetErrStat( ErrStat2, ErrMsg2, ErrStat, ErrMsg, RoutineName )

         CLOSE(m%Un_Sum)
         m%Un_Sum = -1
      END IF

   END IF


   call BD_Input_extrapinterp( u, utimes, u_interp, t+p%dt, ErrStat2, ErrMsg2 )
      call SetErrStat(ErrStat2,ErrMsg2,ErrStat,ErrMsg,RoutineName)

   CALL BD_UpdateDiscState( t, n, u_interp, p, x, xd, z, OtherState, m, ErrStat2, ErrMsg2 )
      call SetErrStat(ErrStat2,ErrMsg2,ErrStat,ErrMsg,RoutineName)

      ! Actuator
   IF( p%UsePitchAct ) THEN
      CALL PitchActuator_SetBC(p, u_interp, xd)
   ENDIF

      ! Transform quantities from global frame to local (blade in BD coords) frame
   CALL BD_InputGlobalLocal(p,OtherState,u_interp)

      ! Copy over the DistrLoads
   CALL BD_DistrLoadCopy( p, u_interp, m )


      ! GA2: prediction
   CALL BD_TiSchmPredictorStep( x, OtherState, p ) ! updates x and OtherState accelerations (from values at t to predictions at t+dt)

      ! Incorporate boundary conditions (overwrite first node of continuous states and Acc array at t+dt)
   CALL BD_BoundaryGA2(x,p,u_interp,OtherState, ErrStat2, ErrMsg2)
      CALL SetErrStat(ErrStat2, ErrMsg2, ErrStat, ErrMsg, RoutineName)
      if (ErrStat >= AbortErrLev) then
         call cleanup()
         return
      end if


      ! find x, acc, and xcc at t+dt
   CALL BD_DynamicSolutionGA2( x, OtherState, p, m, ErrStat2, ErrMsg2)
      call SetErrStat(ErrStat2,ErrMsg2,ErrStat,ErrMsg,RoutineName)

   call cleanup()
   return

CONTAINS
      SUBROUTINE cleanup()
         CALL BD_DestroyInput(u_interp, ErrStat2, ErrMsg2)
      END SUBROUTINE cleanup
END SUBROUTINE BD_GA2

!-----------------------------------------------------------------------------------------------------------------------------------
!> This subroutine calculates the predicted values (initial guess)
!! of u,v,acc, and xcc in generalized-alpha algorithm
SUBROUTINE BD_TiSchmPredictorStep( x, OtherState, p )

   TYPE(BD_ParameterType),            INTENT(IN   )  :: p           !< Parameters
   TYPE(BD_ContinuousStateType),      INTENT(INOUT)  :: x           !< Continuous states at t on input at t + dt on output
   TYPE(BD_OtherStateType),           INTENT(INOUT)  :: OtherState  !< Other states at t on input; at t+dt on outputs

   REAL(BDKi)                  ::tr(6)
   REAL(BDKi)                  ::rot_temp(3)
   INTEGER                     ::i              ! generic counter
   CHARACTER(*), PARAMETER     :: RoutineName = 'BD_TiSchmPredictorStep'
   DO i=2,p%node_total

      tr                  = p%dt * x%dqdt(:,i) + p%coef(1) * OtherState%acc(:,i) + p%coef(2) * OtherState%xcc(:,i)  ! displacements at t+dt
      x%dqdt(:,i)         =        x%dqdt(:,i) + p%coef(3) * OtherState%acc(:,i) + p%coef(4) * OtherState%xcc(:,i)  ! velocities at t+dt
      OtherState%xcc(:,i) =                      p%coef(5) * OtherState%acc(:,i) + p%coef(6) * OtherState%xcc(:,i)  ! xcc accelerations at t+dt: ((1-alpha_m)*xcc_(t+dt) = (1-alpha_f)*Acc_(t+dt) + alpha_f*Acc_t - alpha_m*xcc_t
      OtherState%acc(:,i) = 0.0_BDKi                                                                                ! acc accelerations at t+dt

      x%q(1:3,i) = x%q(1:3,i) + tr(1:3)                                                                             ! position at t+dt
      
      ! tr does not contain w-m parameters, yet we are treating them as such
      CALL BD_CrvCompose(rot_temp, tr(4:6), x%q(4:6,i), FLAG_R1R2) ! rot_temp = tr(4:6) composed with x%q(4:6,i) [rotations at t], is the output
      x%q(4:6,i) = rot_temp ! rotations at t+dt

   ENDDO

END SUBROUTINE BD_TiSchmPredictorStep



!-----------------------------------------------------------------------------------------------------------------------------------
!> This subroutine calculates the Timoshenko coefficients, p%coef, used in generalized-alpha
!! time integrator. It requires that p%rhoinf and p%dt have been set
SUBROUTINE BD_TiSchmComputeCoefficients(p)

   TYPE(BD_ParameterType), INTENT(inout) :: p

   REAL(DbKi)                  :: tr0
   REAL(DbKi)                  :: tr1
   REAL(DbKi)                  :: tr2
   REAL(DbKi)                  :: alfam      ! \alpha_M
   REAL(DbKi)                  :: alfaf      ! \alpha_F
   REAL(DbKi)                  :: gama
   REAL(DbKi)                  :: beta
   REAL(DbKi)                  :: oalfaM     ! 1 - \alpha_M
   REAL(DbKi)                  :: deltat2    ! {\delta t}^2 = dt^2

      ! Bauchau equations 17.39
   tr0 = p%rhoinf + 1.0_BDKi
   alfam = (2.0_BDKi * p%rhoinf - 1.0_BDKi) / tr0
   alfaf = p%rhoinf / tr0

      ! Bauchau equations 17.40
   gama = 0.5_BDKi - alfam + alfaf
   beta = 0.25 * (1.0_BDKi - alfam + alfaf)**2

      ! The coefficents are then found using equations 17.41a - 17.41c
   deltat2 = p%dt**2
   oalfaM = 1.0_BDKi - alfam
   tr0 = alfaf / oalfaM
   tr1 = alfam / oalfaM
   tr2 = (1.0_BDKi - alfaf) / oalfaM

   p%coef(1) = beta * tr0 * deltat2
   p%coef(2) = (0.5_BDKi - beta/oalfaM) * deltat2
   p%coef(3) = gama * tr0 * p%dt
   p%coef(4) = (1.0_BDKi - gama / oalfaM) * p%dt
   p%coef(5) = tr0
   p%coef(6) = -tr1
   p%coef(7) = gama * tr2 * p%dt
   p%coef(8) = beta * tr2 * deltat2
   p%coef(9) = tr2

END SUBROUTINE BD_TiSchmComputeCoefficients


!-----------------------------------------------------------------------------------------------------------------------------------
!> This subroutine applies the prescribed boundary conditions (from the input RootMotion mesh)
!! into states and otherstates at the root finite element node
SUBROUTINE BD_BoundaryGA2(x,p,u,OtherState, ErrStat, ErrMsg)

   TYPE(BD_InputType),           INTENT(IN   )  :: u           !< Inputs at t (in local BD coords)
   TYPE(BD_ContinuousStateType), INTENT(INOUT)  :: x           !< Continuous states at t
   TYPE(BD_ParameterType),       INTENT(IN   )  :: p           !< Inputs at t
   TYPE(BD_OtherStateType),      INTENT(INOUT)  :: OtherState  !< Continuous states at t
   INTEGER(IntKi),               INTENT(  OUT)  :: ErrStat     !< Error status of the operation
   CHARACTER(*),                 INTENT(  OUT)  :: ErrMsg      !< Error message if ErrStat /= ErrID_None

   INTEGER(IntKi)                               :: ErrStat2    ! Temporary Error status
   CHARACTER(ErrMsgLen)                         :: ErrMsg2     ! Temporary Error message
   CHARACTER(*), PARAMETER                      :: RoutineName = 'BD_BoundaryGA2'

   ! Initialize ErrStat
   ErrStat = ErrID_None
   ErrMsg  = ""

   ! NOTE: u is in a BD local frame.  So cannot use SetRefFrame routine (note there are differences here)

      ! Root displacements
   x%q(1:3,1) = u%RootMotion%TranslationDisp(1:3,1) + &
                    matmul(u%RootMotion%Position(:,1) - OtherState%GlbPos, OtherState%GlbRot)

      ! Root rotations
   CALL ExtractRelativeRotation(u%RootMotion%Orientation(:,:,1),p, OtherState, x%q(4:6,1), ErrStat2, ErrMsg2)
      CALL SetErrStat(ErrStat2, ErrMsg2, ErrStat, ErrMsg, RoutineName)
      if (ErrStat >= AbortErrLev) return

      ! Root velocities/angular velocities and accelerations/angular accelerations
   x%dqdt(1:3,1)         = u%RootMotion%TranslationVel(1:3,1)
   x%dqdt(4:6,1)         = u%Rootmotion%RotationVel(1:3,1)
   OtherState%acc(1:3,1) = u%RootMotion%TranslationAcc(1:3,1)
   OtherState%acc(4:6,1) = u%RootMotion%RotationAcc(1:3,1)

END SUBROUTINE BD_BoundaryGA2


!-----------------------------------------------------------------------------------------------------------------------------------
!> This subroutine perform time-marching in one interval
!! Given states (u,v) and accelerations (acc,xcc) at the initial of a time step (t_i),
!! it returns the values of states and accelerations at the end of a time step (t_f)
!FIXME: note similarities to BD_StaticSolution.  May be able to combine
SUBROUTINE BD_DynamicSolutionGA2( x, OtherState, p, m, ErrStat, ErrMsg)

   TYPE(BD_ContinuousStateType),       INTENT(INOUT)  :: x           !< Continuous states: input are the predicted values at t+dt; output are calculated values at t + dt
   TYPE(BD_OtherStateType),            INTENT(INOUT)  :: OtherState  !< Other states: input are the predicted accelerations at t+dt; output are calculated values at t + dt
   TYPE(BD_ParameterType),             INTENT(IN   )  :: p           !< Parameters
   TYPE(BD_MiscVarType),               INTENT(INOUT)  :: m           !< misc/optimization variables
   INTEGER(IntKi),                     INTENT(  OUT)  :: ErrStat     !< Error status of the operation
   CHARACTER(*),                       INTENT(  OUT)  :: ErrMsg      !< Error message if ErrStat /= ErrID_None

   INTEGER(IntKi)                                     :: ErrStat2    ! Temporary Error status
   CHARACTER(ErrMsgLen)                               :: ErrMsg2     ! Temporary Error message
   CHARACTER(*), PARAMETER                            :: RoutineName = 'BD_DynamicSolutionGA2'
   
   REAL(DbKi)                                         :: Eref
   REAL(DbKi)                                         :: Enorm
   INTEGER(IntKi)                                     :: piter
   INTEGER(IntKi)                                     :: j
   LOGICAL                                            :: fact

   ErrStat = ErrID_None
   ErrMsg  = ""

   Eref  =  0.0_BDKi
   DO piter=1,p%niter

      fact = MOD(piter-1,p%n_fact) .EQ. 0  ! when true, we factor the jacobian matrix

      IF ( (p%tngt_stf_fd .OR. p%tngt_stf_comp) .AND. fact ) CALL BD_FD_GA2( x, OtherState, p, m )

         ! Apply accelerations using F=ma ?  Is that what this routine does?
         ! Calculate Quadrature point values needed
      CALL BD_QuadraturePointData( p,x,m )         ! Calculate QP values uuu, uup, RR0, kappa, E1 using current guess at continuous states (displacements and velocities)
      CALL BD_GenerateDynamicElementGA2( x, OtherState, p, m,fact)

         ! Apply additional forces / loads at GLL points (driver code only -- aero is from DistrLoad)
      DO j=1,p%node_total
         m%RHS(1:6,j) = m%RHS(1:6,j) + m%PointLoadLcl(1:6,j)
      ENDDO

      IF(fact) THEN
         m%StifK  =  m%MassM + p%coef(7) *  m%DampG + p%coef(8) *  m%StifK
         IF ( p%tngt_stf_fd .OR. p%tngt_stf_comp ) m%StifK_fd = m%MassM_fd + p%coef(7) * m%DampG_fd + p%coef(8) * m%StifK_fd

         ! compare the finite differenced stiffness matrix against the analytical tangent stiffness matrix is flag is set
         IF ( p%tngt_stf_comp ) CALL BD_CompTngtStiff( RESHAPE(m%StifK   ,(/p%dof_total,p%dof_total/)), &
                                                       RESHAPE(m%StifK_fd,(/p%dof_total,p%dof_total/)), p%tngt_stf_difftol, &
                                                       ErrStat, ErrMsg )
         IF (ErrStat >= AbortErrLev) return

         ! Reshape 4d array into 2d for the use with the LAPACK solver
         IF ( p%tngt_stf_fd ) THEN
             m%LP_StifK = RESHAPE(m%StifK_fd, (/p%dof_total,p%dof_total/));
         ELSE
             m%LP_StifK = RESHAPE(   m%StifK, (/p%dof_total,p%dof_total/));
         ENDIF
         ! extract the unconstrained stifness matrix
         m%LP_StifK_LU  =  m%LP_StifK(7:p%dof_total,7:p%dof_total)

         ! note m%LP_indx is allocated larger than necessary (to allow us to use it in multiple places)
         CALL LAPACK_getrf( p%dof_total-6, p%dof_total-6, m%LP_StifK_LU, m%LP_indx, ErrStat2, ErrMsg2)
         CALL SetErrStat( ErrStat2, ErrMsg2, ErrStat, ErrMsg, RoutineName )
         if (ErrStat >= AbortErrLev) return
      ENDIF

         ! Reshape 2d array into 1d for the use with the LAPACK solver
      m%LP_RHS       =  RESHAPE(m%RHS(:,:), (/p%dof_total/))
      m%LP_RHS_LU    =  m%LP_RHS(7:p%dof_total)

         ! Solve for X in A*X=B to get the accelerations of blade
      CALL LAPACK_getrs( 'N',p%dof_total-6, m%LP_StifK_LU, m%LP_indx, m%LP_RHS_LU, ErrStat2, ErrMsg2)
         CALL SetErrStat( ErrStat2, ErrMsg2, ErrStat, ErrMsg, RoutineName )

      m%Solution(:,1)   = 0.0_BDKi    ! first node is not set below. By definition, there is no displacement of the first node.
      m%Solution(:,2:p%node_total) = RESHAPE( m%LP_RHS_LU, (/ p%dof_node, (p%node_total - 1) /) )

      CALL BD_UpdateDynamicGA2(p,m,x,OtherState)

      ! Compute energy of the current system (note - not a norm!)
      m%LP_RHS = RESHAPE(x%q(:,:), (/p%dof_total/))
      Enorm    = abs(DOT_PRODUCT(m%LP_RHS_LU, m%LP_RHS(7:p%dof_total)))

      ! Check if solution has converged.
      IF(piter .EQ. 1) THEN
         Eref = Enorm
         IF(Eref .LE. p%tol) RETURN
      ELSE
         IF(Enorm/Eref .LE. p%tol) RETURN
      ENDIF

   ENDDO

   CALL setErrStat( ErrID_Fatal, "Solution does not converge after the maximum number of iterations", ErrStat, ErrMsg, RoutineName)
   RETURN

END SUBROUTINE BD_DynamicSolutionGA2

!-----------------------------------------------------------------------------------------------------------------------------------
!> This subroutine computes the finite differenced tangent stiffness matrix
SUBROUTINE BD_FD_GA2( x, OtherState, p, m )

    ! Function arguments
    TYPE(BD_ContinuousStateType),    INTENT(INOUT) :: x            !< Continuous states at t on input at t + dt on output
    TYPE(BD_OtherStateType),         INTENT(INOUT) :: OtherState   !< Other states at t on input; at t+dt on outputs
    TYPE(BD_ParameterType),          INTENT(IN   ) :: p            !< Parameters
    TYPE(BD_MiscVarType),            INTENT(INOUT) :: m            !< misc/optimization variables

    ! Local variables
    INTEGER(IntKi)                                 :: i
    INTEGER(IntKi)                                 :: idx_dof
    CHARACTER(*), PARAMETER                        :: RoutineName = 'BD_FD_GA2'

    ! zero out the local matrices. Not sure where these should be initailzed
    m%RHS_m    = 0.0_BDKi
    m%RHS_p    = 0.0_BDKi
    m%StifK_fd = 0.0_BDKi
    m%DampG_fd = 0.0_BDKi
    m%MassM_fd = 0.0_BDKi

    ! Perform finite differencing for velocity dofs
    DO i=1,p%nodes_per_elem
        DO idx_dof=1,p%dof_node

            ! Perturb in the negative direction
            x%q(idx_dof,i) = x%q(idx_dof,i) - p%tngt_stf_pert

            ! Calculate weak for for current solution vector
            CALL BD_QuadraturePointData( p,x,m )
            CALL BD_GenerateDynamicElementGA2( x, OtherState, p, m, .TRUE. )

            ! Account for externally applied point loads
            m%RHS_m(1:6,:) = m%RHS(1:6,:) + m%PointLoadLcl(1:6,:)

            ! Perturb in the positive direction
            x%q(idx_dof,i) = x%q(idx_dof,i) + 2*p%tngt_stf_pert

            ! Calculate weak for for current solution vector
            CALL BD_QuadraturePointData( p,x,m )
            CALL BD_GenerateDynamicElementGA2( x, OtherState, p, m, .TRUE. )

            ! Account for externally applied point loads
            m%RHS_p(1:6,:) = m%RHS(1:6,:) + m%PointLoadLcl(1:6,:)

            ! The negative sign is because we are finite differencing
            ! f_ext - f_int instead of f_int
            m%StifK_fd(:,:,idx_dof,i) = -(m%RHS_p - m%RHS_m)/(2*p%tngt_stf_pert)

            ! Reset the solution vector entry to unperturbed state
            x%q(idx_dof,i) = x%q(idx_dof,i) - p%tngt_stf_pert

        ENDDO
    ENDDO

    ! zero out the local matrices.
    m%RHS_m = 0.0_BDKi
    m%RHS_p = 0.0_BDKi

    ! Perform finite differencing for velocity dofs
    DO i=1,p%nodes_per_elem
        DO idx_dof=1,p%dof_node

            ! Perturb in the negative direction
            x%dqdt(idx_dof,i) = x%dqdt(idx_dof,i) - p%tngt_stf_pert

            ! Calculate weak for for current solution vector
            CALL BD_QuadraturePointData( p,x,m )
            CALL BD_GenerateDynamicElementGA2( x, OtherState, p, m, .TRUE. )

            ! Account for externally applied point loads
            m%RHS_m(1:6,:) = m%RHS(1:6,:) + m%PointLoadLcl(1:6,:)

            ! Perturb in the positive direction
            x%dqdt(idx_dof,i) = x%dqdt(idx_dof,i) + 2*p%tngt_stf_pert

            ! Calculate weak for for current solution vector
            CALL BD_QuadraturePointData( p,x,m )
            CALL BD_GenerateDynamicElementGA2( x, OtherState, p, m, .TRUE. )

            ! Account for externally applied point loads
            m%RHS_p(1:6,:) = m%RHS(1:6,:) + m%PointLoadLcl(1:6,:)

            ! The negative sign is because we are finite differencing
            ! f_ext - f_int instead of f_int
            m%DampG_fd(:,:,idx_dof,i) = -(m%RHS_p - m%RHS_m)/(2*p%tngt_stf_pert)

            ! Reset the solution vector entry to unperturbed state
            x%dqdt(idx_dof,i) = x%dqdt(idx_dof,i) - p%tngt_stf_pert

        ENDDO
    ENDDO

    ! zero out the local matrices.
    m%RHS_m = 0.0_BDKi
    m%RHS_p = 0.0_BDKi

    ! Perform finite differencing for acceleration dofss
    DO i=1,p%nodes_per_elem
        DO idx_dof=1,p%dof_node

            ! Perturb in the negative direction
            OtherState%acc(idx_dof,i) = OtherState%acc(idx_dof,i) - p%tngt_stf_pert

            ! Calculate weak for for current solution vector
            CALL BD_QuadraturePointData( p,x,m )
            CALL BD_GenerateDynamicElementGA2( x, OtherState, p, m, .TRUE. )

            ! Account for externally applied point loads
            m%RHS_m(1:6,:) = m%RHS(1:6,:) + m%PointLoadLcl(1:6,:)

            ! Perturb in the positive direction
            OtherState%acc(idx_dof,i) = OtherState%acc(idx_dof,i) + 2*p%tngt_stf_pert

            ! Calculate weak for for current solution vector
            CALL BD_QuadraturePointData( p,x,m )
            CALL BD_GenerateDynamicElementGA2( x, OtherState, p, m, .TRUE. )

            ! Account for externally applied point loads
            m%RHS_p(1:6,:) = m%RHS(1:6,:) + m%PointLoadLcl(1:6,:)

            ! The negative sign is because we are finite differencing
            ! f_ext - f_int instead of f_int
            m%MassM_fd(:,:,idx_dof,i) = -(m%RHS_p - m%RHS_m)/(2*p%tngt_stf_pert)

            ! Reset the solution vector entry to unperturbed state
            OtherState%acc(idx_dof,i) = OtherState%acc(idx_dof,i) - p%tngt_stf_pert

        ENDDO
    ENDDO

END SUBROUTINE BD_FD_GA2

!-----------------------------------------------------------------------------------------------------------------------------------
!> This subroutine updates the 1) displacements/rotations(uf)
!! 2) linear/angular velocities(vf); 3) linear/angular accelerations(af); and
!! 4) algorithmic accelerations(xf) given the increments obtained through
!! N-R algorithm
SUBROUTINE BD_UpdateDynamicGA2( p, m, x, OtherState )

   TYPE(BD_ParameterType),             INTENT(IN   )  :: p           !< Parameters
   TYPE(BD_MiscVarType),               INTENT(IN   )  :: m           !< misc/optimization variables
   TYPE(BD_ContinuousStateType),       INTENT(INOUT)  :: x           !< Continuous states at t on input at t + dt on output
   TYPE(BD_OtherStateType),            INTENT(INOUT)  :: OtherState  !< Other states at t on input; at t+dt on outputs

   REAL(BDKi)                  :: roti_temp(3)
   REAL(BDKi)                  :: rot_temp(3)
   INTEGER(IntKi)              :: i
   CHARACTER(*), PARAMETER     :: RoutineName = 'BD_UpdateDynamicGA2'

   ! m%Solution contains (\delta q dot dot)
   ! The first node has no displacements by definition.
   DO i=2, p%node_total
       x%q(1:3,i) = x%q(1:3,i) + p%coef(8) * m%Solution(1:3,i)
       
       roti_temp  =              p%coef(8) * m%Solution(4:6,i)  ! m%Solution(4:6,i) seems to contain accelerations (i.e., delta \omega dot), so I don't think this can be a w-m parameter
       CALL BD_CrvCompose(rot_temp,roti_temp,x%q(4:6,i),FLAG_R1R2) ! rot_temp = roti_temp composed with x%q(4:6,i)
       x%q(4:6,i) = rot_temp(1:3) 

       
       x%dqdt(:,i)           = x%dqdt(:,i)         + p%coef(7) * m%Solution(:,i)
       OtherState%acc(:,i)   = OtherState%acc(:,i) +             m%Solution(:,i)    ! update acceleration (dqdtdt: q dot dot) to next guess for values at t+dt
       OtherState%xcc(:,i)   = OtherState%xcc(:,i) + p%coef(9) * m%Solution(:,i)    ! update algorithm acceleration to next guess for values at t+dt:  (1-alpha_m)*xcc_(n+1) = (1-alpha_f)*dqdtdt_(n+1) + alpha_f*dqdtdt_n - alpha_m*xcc_n
   ENDDO

END SUBROUTINE BD_UpdateDynamicGA2


!-----------------------------------------------------------------------------------------------------------------------------------
! this routine computes m%LP_MassM, m%LP_RHS, m%LP_StifK
!FIXME: this routine is really similar to the begining section of BD_GenerateDynamicElementAcc.  Only real difference is that it calculates the m%Stif and m%LP_DampG as well.
SUBROUTINE BD_GenerateDynamicElementGA2( x, OtherState, p, m, fact )

   TYPE(BD_ContinuousStateType),      INTENT(IN   )  :: x           !< Continuous states at t on input at t + dt on output
   TYPE(BD_OtherStateType),           INTENT(IN   )  :: OtherState  !< Other states at t on input; at t+dt on outputs

   TYPE(BD_ParameterType), INTENT(IN   )  :: p           !< Parameters
   TYPE(BD_MiscVarType),   INTENT(INOUT)  :: m           !< misc/optimization variables
   LOGICAL,                INTENT(IN   )  :: fact

   INTEGER(IntKi)                         :: nelem
   CHARACTER(*),           PARAMETER      :: RoutineName = 'BD_GenerateDynamicElementGA2'


      ! must initialize these because BD_AssembleStiffK and BD_AssembleRHS are INOUT
   m%RHS    =  0.0_BDKi
   
   IF(fact) THEN
      m%StifK  =  0.0_BDKi
      m%MassM  =  0.0_BDKi
      m%DampG  =  0.0_BDKi
   END IF
      


      ! These values have not been set yet for the QP.
      ! We can leave these inside this subroutine rather than move them up.
   CALL BD_QPData_mEta_rho( p,m )               ! Calculate the \f$ m \eta \f$ and \f$ \rho \f$ terms
   CALL BD_QPDataVelocity( p, x, m )            ! x%dqdt --> m%qp%vvv, m%qp%vvp

   CALL BD_QPDataAcceleration( p, OtherState, m )     ! Naaa --> aaa (OtherState%Acc --> m%qp%aaa)

   DO nelem=1,p%elem_total

        ! compute m%elk,m%elf,m%elm,m%elg:
      CALL BD_ElementMatrixGA2(fact, nelem, p, OtherState, m )

      IF(fact) THEN
         CALL BD_AssembleStiffK(nelem,p,m%elk,m%StifK)
         CALL BD_AssembleStiffK(nelem,p,m%elm,m%MassM)
         CALL BD_AssembleStiffK(nelem,p,m%elg,m%DampG)
      ENDIF
      CALL BD_AssembleRHS(nelem,p,m%elf,m%RHS)

   ENDDO
   RETURN
END SUBROUTINE BD_GenerateDynamicElementGA2


!-----------------------------------------------------------------------------------------------------------------------------------
!FIXME: lots of pieces of BD_ElementMatrixAcc show up in here
SUBROUTINE BD_ElementMatrixGA2(  fact, nelem, p, OtherState, m )

   TYPE(BD_ParameterType),       INTENT(IN   )  :: p                 !< Parameters
   TYPE(BD_OtherStateType),      INTENT(IN   )  :: OtherState        !< other states (contains global orientation to get gravity in right direction)
   TYPE(BD_MiscVarType),         INTENT(INOUT)  :: m                 !< misc/optimization variables

   LOGICAL,                      INTENT(IN   )  :: fact              !< are we factoring?
   INTEGER(IntKi),               INTENT(IN   )  :: nelem             !< Number of current element

   INTEGER(IntKi)               :: idx_qp
   INTEGER(IntKi)               :: i
   INTEGER(IntKi)               :: j
   INTEGER(IntKi)               :: idx_dof1
   INTEGER(IntKi)               :: idx_dof2
   CHARACTER(*), PARAMETER      :: RoutineName = 'BD_ElementMatrixGA2'
   

!FIXME: adp: I don't see the gyroscopic term in here.  That is stored in m%qp%Fb
!VA: The gyroscopic term is included in the m%qp%Gi. I think the m%qp%Fb term is used to calculate the accelerations       
      
   
   CALL BD_ElasticForce(  nelem,p,m,fact )                    ! Calculate Fc, Fd  [and if(fact): Oe, Pe, and Qe for N-R algorithm] using m%qp%E1, m%qp%RR0, m%qp%kappa, m%qp%Stif   
   CALL BD_InertialForce( nelem,p,m,fact )                    ! Calculate Fi [and Mi,Gi,Ki IF(fact)]
   
   IF(p%damp_flag .NE. 0) THEN
      CALL BD_DissipativeForce( nelem,p,m,fact )              ! Calculate dissipative terms on Fc, Fd [and Sd, Od, Pd and Qd, betaC, Gd, Xd, Yd for N-R algorithm]
   ENDIF
   
   CALL BD_GravityForce( nelem, p, m, MATMUL(p%gravity,OtherState%GlbRot) )
   
   

      ! Equations 10, 11, 12 in Wang_2014

   IF (fact) THEN  
      DO j=1,p%nodes_per_elem
         DO idx_dof2=1,p%dof_node
            DO i=1,p%nodes_per_elem
               DO idx_dof1=1,p%dof_node
                  
                  m%elk(idx_dof1,i,idx_dof2,j) = 0.0_BDKi
                  DO idx_qp = 1,p%nqp ! dot_product(m%qp%Qe(  idx_dof1,idx_dof2,:,nelem) +  m%qp%Ki(idx_dof1,idx_dof2,:,nelem), p%QPtw_Shp_Shp_Jac(      :,i,j,nelem) )
                     m%elk(idx_dof1,i,idx_dof2,j) =  m%elk(idx_dof1,i,idx_dof2,j) + (m%qp%Qe(idx_dof1,idx_dof2,idx_qp,nelem) +  m%qp%Ki(idx_dof1,idx_dof2,idx_qp,nelem))*p%QPtw_Shp_Shp_Jac(idx_qp,i,j,nelem)
                  END DO
                  DO idx_qp = 1,p%nqp ! dot_product(m%qp%Pe(  idx_dof1,idx_dof2,:,nelem)                                      , p%QPtw_Shp_ShpDer(       :,i,j) )
                     m%elk(idx_dof1,i,idx_dof2,j) = m%elk(idx_dof1,i,idx_dof2,j) +  m%qp%Pe(  idx_dof1,idx_dof2,idx_qp,nelem)*p%QPtw_Shp_ShpDer(idx_qp,i,j)
                  END DO
                  DO idx_qp = 1,p%nqp ! dot_product(m%qp%Oe(  idx_dof1,idx_dof2,:,nelem)                                      , p%QPtw_Shp_ShpDer(       :,j,i) )
                     m%elk(idx_dof1,i,idx_dof2,j) = m%elk(idx_dof1,i,idx_dof2,j) +  m%qp%Oe(  idx_dof1,idx_dof2,idx_qp,nelem)*p%QPtw_Shp_ShpDer(idx_qp,j,i)
                  END DO
                  DO idx_qp = 1,p%nqp ! dot_product(m%qp%Stif(idx_dof1,idx_dof2,:,nelem)                                      , p%QPtw_ShpDer_ShpDer_Jac(:,i,j,nelem) )
                     m%elk(idx_dof1,i,idx_dof2,j) = m%elk(idx_dof1,i,idx_dof2,j) +  m%qp%Stif(idx_dof1,idx_dof2,idx_qp,nelem)*p%QPtw_ShpDer_ShpDer_Jac(idx_qp,i,j,nelem)
                  END DO
                  
               ENDDO
            ENDDO
         ENDDO
      END DO

      CALL Integrate_ElementMass(nelem, p, m) ! use m%qp%Mi to compute m%elm
                  

      DO j=1,p%nodes_per_elem
         DO idx_dof2=1,p%dof_node
            DO i=1,p%nodes_per_elem
               DO idx_dof1=1,p%dof_node
                  
                  m%elg(idx_dof1,i,idx_dof2,j) = 0.0_BDKi
                  DO idx_qp = 1,p%nqp ! dot_product( m%qp%Gi(idx_dof1,idx_dof2,:,nelem), p%QPtw_Shp_Shp_Jac(:,i,j,nelem))
                     m%elg(idx_dof1,i,idx_dof2,j) = m%elg(idx_dof1,i,idx_dof2,j) + m%qp%Gi(idx_dof1,idx_dof2,idx_qp,nelem)*p%QPtw_Shp_Shp_Jac(idx_qp,i,j,nelem)
                  END DO
                  
               ENDDO
            ENDDO
         ENDDO
      END DO
   
         ! Dissipative terms
      IF (p%damp_flag .NE. 0) THEN
         DO j=1,p%nodes_per_elem
            DO idx_dof2=1,p%dof_node
               DO i=1,p%nodes_per_elem
                  DO idx_dof1=1,p%dof_node
                     
                     DO idx_qp = 1,p%nqp ! dot_product(m%qp%Qd(idx_dof1,idx_dof2,:,nelem), p%QPtw_Shp_Shp_Jac(      :,i,j,nelem))
                        m%elk(idx_dof1,i,idx_dof2,j) = m%elk(idx_dof1,i,idx_dof2,j) + m%qp%Qd(idx_dof1,idx_dof2,idx_qp,nelem)*p%QPtw_Shp_Shp_Jac(idx_qp,i,j,nelem)
                     END DO
                     DO idx_qp = 1,p%nqp ! dot_product(m%qp%Pd(idx_dof1,idx_dof2,:,nelem), p%QPtw_Shp_ShpDer(       :,i,j)      )
                        m%elk(idx_dof1,i,idx_dof2,j) = m%elk(idx_dof1,i,idx_dof2,j) + m%qp%Pd(idx_dof1,idx_dof2,idx_qp,nelem)*p%QPtw_Shp_ShpDer(idx_qp,i,j)
                     END DO 
                     DO idx_qp = 1,p%nqp ! dot_product(m%qp%Od(idx_dof1,idx_dof2,:,nelem), p%QPtw_Shp_ShpDer(       :,j,i)      )
                        m%elk(idx_dof1,i,idx_dof2,j) = m%elk(idx_dof1,i,idx_dof2,j) + m%qp%Od(idx_dof1,idx_dof2,idx_qp,nelem)*p%QPtw_Shp_ShpDer(idx_qp,j,i)
                     END DO
                     DO idx_qp = 1,p%nqp ! dot_product(m%qp%Sd(idx_dof1,idx_dof2,:,nelem), p%QPtw_ShpDer_ShpDer_Jac(:,i,j,nelem))
                        m%elk(idx_dof1,i,idx_dof2,j) = m%elk(idx_dof1,i,idx_dof2,j) + m%qp%Sd(idx_dof1,idx_dof2,idx_qp,nelem)*p%QPtw_ShpDer_ShpDer_Jac(idx_qp,i,j,nelem)
                     END DO
                     
                  ENDDO
               ENDDO
            ENDDO
         END DO

         DO j=1,p%nodes_per_elem
            DO idx_dof2=1,p%dof_node
               DO i=1,p%nodes_per_elem
                  DO idx_dof1=1,p%dof_node
                     
                     DO idx_qp = 1,p%nqp ! dot_product(m%qp%Xd(   idx_dof1,idx_dof2,:,nelem), p%QPtw_Shp_Shp_Jac(      :,i,j,nelem))
                        m%elg(idx_dof1,i,idx_dof2,j) = m%elg(idx_dof1,i,idx_dof2,j) + m%qp%Xd(   idx_dof1,idx_dof2,idx_qp,nelem)*p%QPtw_Shp_Shp_Jac(idx_qp,i,j,nelem)
                     END DO
                     DO idx_qp = 1,p%nqp ! dot_product(m%qp%Yd(   idx_dof1,idx_dof2,:,nelem), p%QPtw_Shp_ShpDer(       :,i,j)      )
                        m%elg(idx_dof1,i,idx_dof2,j) = m%elg(idx_dof1,i,idx_dof2,j) + m%qp%Yd(   idx_dof1,idx_dof2,idx_qp,nelem)*p%QPtw_Shp_ShpDer(idx_qp,i,j)
                     END DO
                     DO idx_qp = 1,p%nqp ! dot_product(m%qp%Gd(   idx_dof1,idx_dof2,:,nelem), p%QPtw_Shp_ShpDer(       :,j,i)      )
                        m%elg(idx_dof1,i,idx_dof2,j) = m%elg(idx_dof1,i,idx_dof2,j) + m%qp%Gd(   idx_dof1,idx_dof2,idx_qp,nelem)*p%QPtw_Shp_ShpDer(idx_qp,j,i)
                     END DO
                     DO idx_qp = 1,p%nqp ! dot_product(m%qp%betaC(idx_dof1,idx_dof2,:,nelem), p%QPtw_ShpDer_ShpDer_Jac(:,i,j,nelem))
                        m%elg(idx_dof1,i,idx_dof2,j) = m%elg(idx_dof1,i,idx_dof2,j) + m%qp%betaC(idx_dof1,idx_dof2,idx_qp,nelem)*p%QPtw_ShpDer_ShpDer_Jac(idx_qp,i,j,nelem)
                     END DO
                     
                  ENDDO
               ENDDO
            ENDDO
         END DO         
      ENDIF ! add the dissipative terms

   ENDIF
   
      ! Equations 13 and 14 in Wang_2014. F^ext is combined with F^D (F^D = F^D-F^ext)
   ! F^ext is combined with F^D (F^D = F^D-F^ext), i.e. RHS of Equation 9 in Wang_2014
   m%qp%Ftemp(:,:,nelem) = m%qp%Fd(:,:,nelem) + m%qp%Fi(:,:,nelem) - m%qp%Fg(:,:,nelem) - m%DistrLoad_QP(:,:,nelem)
   call Integrate_ElementForce(nelem, p, m) ! use m%qp%Fc and m%qp%Ftemp to compute m%elf
   
   RETURN

END SUBROUTINE BD_ElementMatrixGA2

!-----------------------------------------------------------------------------------------------------------------------------------
!> This subroutine compares the tangent stiffness matrix against the finite differenced tangent stiffness matrix
SUBROUTINE BD_CompTngtStiff( K_anlyt, K_fd, errtol, ErrStat, ErrMsg )

    ! Function arguments
    REAL(BDKi),        INTENT(IN) :: K_anlyt(:,:) !< analytical tangent stiffness matrix
    REAL(BDKi),        INTENT(IN) :: K_fd(:,:)    !< finite differenced tangent stiffness matrix
    REAL(BDKi),        INTENT(IN) :: errtol       !< allowable difference tolerance for comparison
                                                  !! any relative difference greater than this will stop the ongoing
                                                  !! simulation
   INTEGER(IntKi), INTENT(  OUT)  :: ErrStat      !< Error status of the operation
   CHARACTER(*),   INTENT(  OUT)  :: ErrMsg       !< Error message if ErrStat /= ErrID_None

    ! local variables
    REAL(BDKi)               :: ignore_fac=1e-3 !< values smaller than this times maximum value in corresponding
                                                !! row will be ignored during the comparison of matrices
                                                !! In doing so we hope to avoid comparison of entries that are
                                                !! less significant in terms of inverting the matrix
    REAL(BDKi), allocatable  :: K_diff(:,:)     !< array containing the relative differences between
                                                ! finite differenced and analytical tangent stiffness matrices
    INTEGER(IntKi)           :: max_diff_loc(2)
    INTEGER(IntKi)           :: idof
    CHARACTER(*), PARAMETER  :: RoutineName = 'BD_CompTngtStiff'

    ErrStat = ErrID_None
    ErrMsg  = ""

    ! allocate local array and initialize to all zeros
    CALL AllocAry(K_diff,size(K_fd,1),size(K_fd,2),'StifK Diff',ErrStat,ErrMsg);
    K_diff = 0.0_BDKi

    ! Compute the relative difference. abs allows user to set a difference tolerance without worrying about the sign
    K_diff = abs( (K_anlyt-K_fd) / K_fd )

    ! ignore differences for entries that are smaller than ignore_fac*max(element in row)
    DO idof=1,size(K_fd,1)
        WHERE( K_fd(idof,:) < ignore_fac*maxval(K_fd(idof,:)) ) K_diff(idof,:) = 0.0
    END DO
    max_diff_loc = maxloc( K_diff )

    CALL WrScr( NewLine // NewLine // 'Maximum difference between analytical and fd tangent stiffness occurred for entry (' // &
               TRIM(Num2LStr(max_diff_loc(1))) //','// TRIM(Num2LStr(max_diff_loc(2))) // ') ' // NewLine // &
               'Max relative difference is ' // TRIM(Num2LStr(maxval(K_diff))) // NewLine )

    ! check that the flags set are consistent before moving further
    IF ( maxval(K_diff) > errtol ) THEN
         CALL SetErrStat(ErrID_Fatal, 'maximum relative difference between analytical and fd tangent stiffness exceeded used defined tolerance.', ErrStat, ErrMsg, RoutineName )
         return
    END IF

END SUBROUTINE BD_CompTngtStiff

!-----------------------------------------------------------------------------------------------------------------------------------
!> This subroutine tranforms the following quantities in Input data structure from global frame to local (blade) frame:
!!  1 Displacements
!!  2 Linear/Angular velocities
!!  3 Linear/Angular accelerations
!!  4 Point forces/moments
!!  5 Distributed forces/moments
!! It also transforms the DCM to rotation tensor in the input data structure
SUBROUTINE BD_InputGlobalLocal(p, OtherState, u)
   TYPE(BD_ParameterType), INTENT(IN   ):: p
   TYPE(BD_OtherStateType),INTENT(IN   ):: OtherState  !< Other states at t on input; at t+dt on outputs
   TYPE(BD_InputType),     INTENT(INOUT):: u
   INTEGER(IntKi)                       :: i                          !< Generic counter
   CHARACTER(*), PARAMETER              :: RoutineName = 'BD_InputGlobalLocal'

   ! Transform Root Motion from Global to Local (Blade) frame
   u%RootMotion%TranslationDisp(:,1) = MATMUL(u%RootMotion%TranslationDisp(:,1),OtherState%GlbRot)
   u%RootMotion%TranslationVel(:,1)  = MATMUL(u%RootMotion%TranslationVel( :,1),OtherState%GlbRot)
   u%RootMotion%RotationVel(:,1)     = MATMUL(u%RootMotion%RotationVel(    :,1),OtherState%GlbRot)
   u%RootMotion%TranslationAcc(:,1)  = MATMUL(u%RootMotion%TranslationAcc( :,1),OtherState%GlbRot)
   u%RootMotion%RotationAcc(:,1)     = MATMUL(u%RootMotion%RotationAcc(    :,1),OtherState%GlbRot)

   ! Transform DCM to Rotation Tensor (RT)   
   u%RootMotion%Orientation(:,:,1) = TRANSPOSE(u%RootMotion%Orientation(:,:,1)) ! matrix that now transfers from local to global (FAST's DCMs convert from global to local)
   
   ! Transform Applied Forces from Global to Local (Blade) frame
   DO i=1,p%node_total
      u%PointLoad%Force(1:3,i)  = MATMUL(u%PointLoad%Force(:,i),OtherState%GlbRot)
      u%PointLoad%Moment(1:3,i) = MATMUL(u%PointLoad%Moment(:,i),OtherState%GlbRot)
   ENDDO
   
   ! transform distributed forces and moments
   DO i=1,u%DistrLoad%Nnodes
      u%DistrLoad%Force(1:3,i)  = MATMUL(u%DistrLoad%Force(:,i),OtherState%GlbRot)
      u%DistrLoad%Moment(1:3,i) = MATMUL(u%DistrLoad%Moment(:,i),OtherState%GlbRot)
   ENDDO

END SUBROUTINE BD_InputGlobalLocal


!-----------------------------------------------------------------------------------------------------------------------------------
!> This subroutine is just to clean up the code a bit.  This is called between the BD_InputGlobalLocal and BD_BoundaryGA2 routines.
!! It could probably live in the BD_InputGlobablLocal except for the call just before the BD_CalcIC call (though it might not matter there).
! NOTE: This routine could be entirely removed if the u%DistrLoad arrays are used directly, but that would require some messy indexing.
SUBROUTINE BD_DistrLoadCopy( p, u, m, RampScaling )

   TYPE(BD_ParameterType),       INTENT(IN   )  :: p             !< Parameters
   TYPE(BD_InputType),           INTENT(INOUT)  :: u             !< Inputs at t (in BD coordinates)
   TYPE(BD_MiscVarType),         INTENT(INOUT)  :: m             !< misc/optimization variables
   REAL(BDKi),    OPTIONAL                      :: RampScaling

   INTEGER(IntKi)                               :: temp_id
   INTEGER(IntKi)                               :: idx_qp
   INTEGER(IntKi)                               :: nelem
   INTEGER(IntKi)                               :: i
   REAL(BDKi)                                   :: ScalingFactor

      ! To simplify ramping with the static and quasi-static calculations, we add a ramping scale factor
   IF (PRESENT(RampScaling)) THEN
      ScalingFactor  =  RampScaling
   ELSE
      ScalingFactor  =  1.0_BDki
   ENDIF

      ! Set the intermediate DistrLoad_QP array.
   DO nelem=1,p%elem_total
      temp_id  = (nelem-1)*p%nqp + p%qp_indx_offset
      DO idx_qp=1,p%nqp
         m%DistrLoad_QP(1:3,idx_qp,nelem) = u%DistrLoad%Force(1:3,temp_id+idx_qp) * ScalingFactor
         m%DistrLoad_QP(4:6,idx_qp,nelem) = u%DistrLoad%Moment(1:3,temp_id+idx_qp) * ScalingFactor
      ENDDO
   ENDDO

   ! Transform Applied Forces from Global to Local (Blade) frame
   DO i=1,p%node_total
      m%PointLoadLcl(1:3,i) = u%PointLoad%Force(:,i) * ScalingFactor    ! Type conversion!!
      m%PointLoadLcl(4:6,i) = u%PointLoad%Moment(:,i) * ScalingFactor    ! Type conversion!!
   ENDDO
   
END SUBROUTINE BD_DistrLoadCopy


!-----------------------------------------------------------------------------------------------------------------------------------
!> This subroutine computes the initial states
!! Rigid body assumption is used in initialization of the states.
!! The initial displacements/rotations and linear velocities are
!! set to the root value; the angular velocities over the beam
!! are computed based on rigid body rotation: \omega = v_{root} \times r_{pos}
SUBROUTINE BD_CalcIC_Position( u, p, x, OtherState, ErrStat, ErrMsg)

   TYPE(BD_InputType),           INTENT(IN   )  :: u              !< Inputs at t (in BD coordinates)
   TYPE(BD_ParameterType),       INTENT(IN   )  :: p              !< Parameters
   TYPE(BD_ContinuousStateType), INTENT(INOUT)  :: x              !< Continuous states at t
   TYPE(BD_OtherStateType),      INTENT(IN   )  :: OtherState     !< Other states (contains reference frame info)
   INTEGER(IntKi),               INTENT(  OUT)  :: ErrStat        !< Error status of the operation
   CHARACTER(*),                 INTENT(  OUT)  :: ErrMsg         !< Error message if ErrStat /= ErrID_None


   INTEGER(IntKi)                               :: i
   INTEGER(IntKi)                               :: j
   INTEGER(IntKi)                               :: k
   INTEGER(IntKi)                               :: temp_id
   REAL(BDKi)                                   :: temp_p0(3)
   REAL(BDKi)                                   :: temp_rv(3)
   CHARACTER(*), PARAMETER                      :: RoutineName = 'BD_CalcIC_Position'
   INTEGER(IntKi)                             :: ErrStat2    ! Temporary Error status
   CHARACTER(ErrMsgLen)                       :: ErrMsg2     ! Temporary Error message

   ! Initialize ErrStat
   ErrStat = ErrID_None
   ErrMsg  = ""

      !  Since RootMotion%Orientation is the transpose of the absolute orientation in the global frame,
      !  we need to find the relative change in orientation from the reference.
   CALL ExtractRelativeRotation(u%RootMotion%Orientation(:,:,1), p, OtherState, temp_rv, ErrStat2, ErrMsg2)
   CALL SetErrStat(ErrStat2, ErrMsg2, ErrStat, ErrMsg, RoutineName)
   if (ErrStat >= AbortErrLev) return


   !Initialize displacements and rotations
   k = 1 !when i=1, k=1
   DO i=1,p%elem_total
      temp_id = p%node_elem_idx(i,1)-1      ! Node just before the start of this element
      DO j=k,p%nodes_per_elem
            ! reference at current root orientation.
         temp_p0 = MATMUL(u%rootmotion%orientation(:,:,1),p%uuN0(1:3,j,i))    ! Global frame
         temp_p0 = MATMUL(temp_p0, OtherState%GlbRot )                                 ! Into the local frame
            !  Add the root displacement (in local frame) to the reference at current root orientation in local frame,
            !  and subtract the reference to get the displacement.  This is equivalent to TranslationDisp in the local frame.
         x%q(1:3,temp_id+j) = temp_p0 - p%uuN0(1:3,j,i)
      ENDDO
      k = 2 ! start j loop at k=2 for remaining elements (i>1)
   ENDDO

   k = 1 !when i=1, k=1
   DO i=1,p%elem_total
      temp_id = p%node_elem_idx(i,1)-1      ! Node just before the start of this element
      DO j=k,p%nodes_per_elem
         x%q(4:6,temp_id+j) = temp_rv  ! each node is assumed to have the same initial relative rotation as the root
      ENDDO
      k = 2 ! start j loop at k=2 for remaining elements (i>1)
   ENDDO

END SUBROUTINE BD_CalcIC_Position



!-----------------------------------------------------------------------------------------------------------------------------------
!> This subroutine computes the initial states
!! Rigid body assumption is used in initialization of the states.
!! The initial displacements/rotations and linear velocities are
!! set to the root value; the angular velocities over the beam
!! are computed based on rigid body rotation: \omega = v_{root} \times r_{pos}
SUBROUTINE BD_CalcIC_Velocity( u, p, x)

   TYPE(BD_InputType),           INTENT(IN   ):: u             !< Inputs at t (in BD coordinates)
   TYPE(BD_ParameterType),       INTENT(IN   ):: p             !< Parameters
   TYPE(BD_ContinuousStateType), INTENT(INOUT):: x             !< Continuous states at t


   INTEGER(IntKi)                             :: i
   INTEGER(IntKi)                             :: j
   INTEGER(IntKi)                             :: k
   INTEGER(IntKi)                             :: temp_id
   REAL(BDKi)                                 :: temp3(3)
   CHARACTER(*), PARAMETER                    :: RoutineName = 'BD_CalcIC_Velocity'


   !Initialize velocities and angular velocities
   x%dqdt(:,:) = 0.0_BDKi

   ! these values don't change in the loop:
   k=1 !when i=1, k=1
   DO i=1,p%elem_total
      temp_id = p%node_elem_idx(i,1)-1      ! Node just before the start of this element
      DO j=k,p%nodes_per_elem

            ! Find distance vector from root
         temp3 = (p%uuN0(1:3,j,i) + x%q(1:3,temp_id+j)) - (p%uuN0(1:3,1,1) + x%q(1:3,1))
            ! Calculate translational velocity of tip relative to root, and add it to the root translational velocity
         x%dqdt(1:3,temp_id+j) = u%RootMotion%TranslationVel(:,1) + cross_product(u%RootMotion%RotationVel(:,1),temp3)

            ! Rotational velocity is the same as the root rotational velocity
         x%dqdt(4:6,temp_id+j) = u%RootMotion%RotationVel(1:3,1)
      ENDDO
      k = 2 ! start j loop at k=2 for remaining elements (i>1)
   ENDDO

END SUBROUTINE BD_CalcIC_Velocity


!-----------------------------------------------------------------------------------------------------------------------------------
!> This subroutine computes the initial OtherStates values for the acceleration
!! The rigid body assumption is used in initialization of the centripetal accelerations, which is then iterated to find the initial
!! quasi-steady state solution for the beam shape.  This is all in an effort to reduce the initial transients in the system.
!! The initial displacements/rotations and linear and rotational velocities are already set.  The centripetal acceleration terms
!! are calculated based on the rotational velocity and distance from the rotation center in a stationary reference frame.
!!
!! Once the centripetal acceleration terms are found, the a quasi-steady state solution for the distorted beam shape can be found
!! for a constant rotation velocity.  This can then be used to initialize BeamDyn with a better known condition that will not exhibit
!! initial transients from finding the initial shape.
!!
!! The centripetal acceleration due to rotation is\n
!! \f$ \underline{a}_\textrm{centrip} =
!!       \underline{\omega} \times \left( \underline{\omega} \times \left(\underline{r}_i - \underline{r_0} \right) \right) \f$\n
!! where \f$\underline{\omega}\f$ is the rotational velocity of the node, \f$\underline{r}_0\f$ is the point we are rotating about
!! (axis of rotation), and \f$\underline{r}^_i\f$ is the location of the current node.
SUBROUTINE BD_CalcCentripAcc( p, x, OtherState)

   TYPE(BD_ParameterType),       INTENT(IN   )  :: p              !< Parameters
   TYPE(BD_ContinuousStateType), INTENT(IN   )  :: x              !< Continuous states at t
   TYPE(BD_OtherStateType),      INTENT(INOUT)  :: OtherState     !< Other states at t on input; at t+dt on outputs


   INTEGER(IntKi)                               :: i,j,k          !< generic counter
   INTEGER(IntKi)                               :: temp_id
   REAL(BDKi)                                   :: R_0(3)         !< center point of rotation (anywhere along axis of rotation)
   REAL(BDKi)                                   :: R(3)           !< vector from R_0 to current node
   REAL(BDKi)                                   :: temp3(3)      !< temporary vector
   CHARACTER(*), PARAMETER                      :: RoutineName = 'BD_CalcCentripAcc'


      !> Find the center of rotation (any point along the axis of rotation will work I think) using the root node motion
      !! Using the root node equation used to find the translational velocity of a node,
      !!     _x%dqdt(1:3,1)  = cross_product(u%RootMotion%RotationVel(:,1),tempR)_
      !! we solve for temp33, the center point of rotation (note that any hub translation motion is included, so we end up
      !! calculating everything in a global stationary reference frame, but that should be fine).  So in the stationary frame, we have:
      !!     _tempRV = cross_product(u%RootMotion%RotationVel(:,1),tempR)_
      !! where _tempRV = x%dqdt - u%RootMotion%TranslationVelocity_
      !! This of course cannot be solved as is, but we will force the condition that the three vectors temp3V, temp3, and
      !! u%RootMotion%RotationVel are orthogonal (dot products of each pair are zero) to get a unique solution.
      !!
      !! A solution for \f$\underline{B}\f$ from \f$\underline{A} \times \underline{B} = \underline{C}\f$ is\n
      !! \f$ \underline{B} = \frac{\underline{C} \times \underline{A}}{\underline{A} \cdot \underline{A}} + t\underline{A} \f$\n
      !! where \f$t\f$ is a scalar.  Setting \f$t=0\f$ is equivalent to enforcing all three vectors to be orthogonal to each
      !! other, which means their dot products are zero:\n
      !! \f$\underline{A}\cdot\underline{B} = \underline{A}\cdot\underline{C} = \underline{B}\cdot\underline{C} = 0\f$.
      !!
      !! Solving for the vector R, we now can write _tempR = cross_product(x%dqdt,RotationVel) / (dot_product(RotationVel,RotationVel)) _

      ! Find where the rotation center is relative to the first node.
      ! NODE: If there is no rotational velocity, then we can set R=0, and all centripetal accelerations will be zero.
   IF ( EqualRealNos( TwoNorm(x%dqdt(4:6,1)), 0.0_BDKi )) THEN
      R_0 = 0.0_BDKi
   ELSE
      temp3 = cross_product( x%dqdt(1:3,1), x%dqdt(4:6,1) ) / dot_product( x%dqdt(4:6,1), x%dqdt(4:6,1) )
      R_0 = x%q(1:3,1) + p%uuN0(1:3,1,1) - temp3     ! NOTE: we assume whole blade rotates rigidly about this point
   ENDIF

      !> Now we can find the centripetal acceleration: 
      !! \f$ \underline{a}_\textrm{centrip} =
      !!       \underline{\omega} \times \left( \underline{\omega} \times \left(\underline{r}_i - \underline{r_0} \right) \right) \f$
      ! NOTE: we calculate for the root node also as the center of rotation may not be the root node, so there will be a small 
      !        centripetal acceleration value at the root node.
      ! NOTE: we assume the whole blade is rigidly rotating about the same center point.
!FIXME: is the centripetal root node acceleration properly handled elsewhere in BD??????

   ! these values don't change in the loop:
   k=1 !when i=1, k=1
   DO i=1,p%elem_total
      temp_id = p%node_elem_idx(i,1)-1       ! Node just before the start of this element
      DO j=k,p%nodes_per_elem

         R = x%q(1:3,temp_id+j) + p%uuN0(1:3,j,i) - R_0        !  vector R to current node from rotation center 
         temp3 =  cross_product( x%dqdt(4:6,temp_id+j), R )    ! Cross product in parenthesis
         OtherState%Acc(1:3,temp_id+j) =  cross_product( x%dqdt(4:6,temp_id+j), temp3 )

      ENDDO
      k = 2 ! start j loop at k=2 for remaining elements (i>1) (first-last node overlap)
   ENDDO

END SUBROUTINE BD_CalcCentripAcc


!-----------------------------------------------------------------------------------------------------------------------------------
!! Routine for computing outputs, used in both loose and tight coupling.
SUBROUTINE BD_InitAcc( u, p, x, OtherState, m, qdotdot, ErrStat, ErrMsg )

   TYPE(BD_InputType),           INTENT(IN   )  :: u              !< Inputs at t (in BD coordinates)
   TYPE(BD_ParameterType),       INTENT(IN   )  :: p              !< Parameters
   TYPE(BD_ContinuousStateType), INTENT(IN   )  :: x              !< Continuous states at t
   TYPE(BD_OtherStateType),      INTENT(IN   )  :: OtherState     !< Other states at t
   TYPE(BD_MiscVarType),         INTENT(INOUT)  :: m              !< Misc/optimization variables
   REAL(BDKi),                   INTENT(  OUT)  :: qdotdot(:,:)   !< accelerations
   INTEGER(IntKi),               INTENT(  OUT)  :: ErrStat        !< Error status of the operation
   CHARACTER(*),                 INTENT(  OUT)  :: ErrMsg         !< Error message if ErrStat /= ErrID_None

   INTEGER(IntKi)                               :: ErrStat2                     ! Temporary Error status
   CHARACTER(ErrMsgLen)                         :: ErrMsg2                      ! Temporary Error message
   CHARACTER(*), PARAMETER                      :: RoutineName = 'BD_InitAcc'

   ! Initialize ErrStat

   ErrStat = ErrID_None
   ErrMsg  = ""


      ! Calculate Quadrature point values needed
   CALL BD_QuadraturePointData( p, x, m )     ! Calculate QP values uuu, uup, RR0, kappa, E1

      ! Reset QP values
   CALL BD_QPData_mEta_rho(p, m)
   CALL BD_QPDataVelocity(p, x, m)

      ! set misc vars, particularly m%RHS
   CALL BD_CalcForceAcc( u, p, OtherState, m, ErrStat2, ErrMsg2 )
      CALL SetErrStat( ErrStat2, ErrMsg2, ErrStat, ErrMsg, RoutineName )

      ! set accelerations with inputs from the root and BD_CalcForceAcc solution
   qdotdot(1:3,1 )  = u%RootMotion%TranslationAcc(:,1)
   qdotdot(4:6,1 )  = u%RootMotion%RotationAcc(:,1)
   qdotdot(  :,2:)  = m%RHS(:,2:)

   return

END SUBROUTINE BD_InitAcc


!-----------------------------------------------------------------------------------------------------------------------------------
!> This subroutine calls other subroutines to apply the force, build the beam element
!! stiffness and mass matrices, and build nodal force vector.  The output of this subroutine
!! is the second time derivative of state "q".  This is simply a solve of \f$ F=ma \f$.
!!
!! The full set of equations can be written as:
!!
!! \f{eqnarray*}{
!!    M \cdot A &=& F \\
!!    \begin{bmatrix}   m_{11}  & m_{12}  & m_{13} &  \dots    &  m_{1N}   \\
!!                      m_{21}  & m_{22}  & m_{23} &  \dots    &  m_{2N}   \\
!!                      m_{31}  & m_{32}  & m_{33} &  \dots    &  m_{3N}   \\
!!                      \vdots  & \vdots  & \vdots &  \ddots   &  \vdots   \\
!!                      m_{N1}  & m_{N2}  & m_{N3} &  \dots    &  m_{NN}   \end{bmatrix} \cdot
!!    \begin{bmatrix}   a_{1} \\
!!                      a_{2} \\
!!                      a_{3} \\
!!                      \vdots \\
!!                      a_{N} \end{bmatrix}
!!       & = &
!!    \begin{bmatrix}  f_{1} - F_\text{root} \\
!!                     f_{2} \\
!!                     f_{3} \\
!!                     \vdots \\
!!                     f_{N}  \end{bmatrix}
!! \f}\n
!! Since the acceleration at the first node, \f$ a_{1} \f$, is known, we can rearrange as:
!! \f{eqnarray*}{
!!    \begin{bmatrix}   0       & m_{12}  & m_{13} &  \dots    &  m_{1N}   \\
!!                      0       & m_{22}  & m_{23} &  \dots    &  m_{2N}   \\
!!                      0       & m_{32}  & m_{33} &  \dots    &  m_{3N}   \\
!!                      \vdots  & \vdots  & \vdots &  \ddots   &  \vdots   \\
!!                      0       & m_{N2}  & m_{N3} &  \dots    &  m_{NN}   \end{bmatrix} \cdot
!!    \begin{bmatrix}   a_{1} \\
!!                      a_{2} \\
!!                      a_{3} \\
!!                      \vdots \\
!!                      a_{N} \end{bmatrix}
!!       & = &
!!    \begin{bmatrix}   f_{1}  - m_{11} a_{1} - F_\text{root} \\
!!                      f_{2}  - m_{21} a_{1}  \\
!!                      f_{3}  - m_{31} a_{1}  \\
!!                      \vdots                 \\
!!                      f_{N}  - m_{N1} a_{1}  \end{bmatrix}
!! \f}\n
!! This could be rearranged to solve for \f$ F_\text{root} \f$ simultaneously with the
!! accelerations.  However, root force is orders of magnitude larger than the accelerations
!! which creates numerical issues in the solve.  Further, nodes 2 onwards can be solved
!! separately which gets around the numerical issues.  Therefore, solving for the acclerations
!! for node 2 onwards first we can simplify the equations to:
!! \f{eqnarray*}{
!!    \begin{bmatrix}   m_{22}  & m_{23} &  \dots    &  m_{2N}   \\
!!                      m_{32}  & m_{33} &  \dots    &  m_{3N}   \\
!!                      \vdots  & \vdots &  \ddots   &  \vdots   \\
!!                      m_{N2}  & m_{N3} &  \dots    &  m_{NN}   \end{bmatrix} \cdot
!!    \begin{bmatrix}   a_{2}    \\
!!          a_{3}    \\
!!          \vdots   \\
!!          a_{N}    \end{bmatrix}
!!       & = &
!!    \begin{bmatrix}   f_{2}  - m_{21} a_{1}   \\
!!                      f_{3}  - m_{31} a_{1}   \\
!!                      \vdots                  \\
!!                      f_{N}  - m_{N1} a_{1}   \end{bmatrix}
!! \f}\n
!! NOTE: each of the terms in \f$ f_{i} \f$ and \f$ a_{i} \f$ are vectors of 6 elements and each
!!       of the elements in the mass matrix, \f$ m_{ij} \f$, are 6x6 matrices corresponding to the
!!       degrees of freedom.
!!
!! The root reaction force is therefore calculated afterwards as
!! \f$  F_\textrm{root} = f_1 - \sum_{i} m_{1,i} a_{i}  \f$.
SUBROUTINE BD_CalcForceAcc( u, p, OtherState, m, ErrStat, ErrMsg )

   TYPE(BD_InputType),           INTENT(IN   )  :: u           !< Inputs at t
   TYPE(BD_ParameterType),       INTENT(IN   )  :: p           !< Parameters
   TYPE(BD_OtherStateType),      INTENT(IN   )  :: OtherState  !< other states (contains ref orientation)
   TYPE(BD_MiscVarType),         INTENT(INOUT)  :: m           !< Misc/optimization variables
   INTEGER(IntKi),               INTENT(  OUT)  :: ErrStat     !< Error status of the operation
   CHARACTER(*),                 INTENT(  OUT)  :: ErrMsg      !< Error message if ErrStat /= ErrID_None

   INTEGER(IntKi)                               :: j
   REAL(BDKi)                                   :: RootAcc(6)
   REAL(BDKi)                                   :: NodeMassAcc(6)
   INTEGER(IntKi)                               :: nelem ! number of elements
   INTEGER(IntKi)                               :: ErrStat2                     ! Temporary Error status
   CHARACTER(ErrMsgLen)                         :: ErrMsg2                      ! Temporary Error message
   CHARACTER(*), PARAMETER                      :: RoutineName = 'BD_CalcForceAcc'

   ErrStat = ErrID_None
   ErrMsg  = ""

      ! must initialize these because BD_AssembleStiffK and BD_AssembleRHS are INOUT
   m%RHS    =  0.0_BDKi
   m%MassM  =  0.0_BDKi

      ! Store the root accelerations as they will be used multiple times
   RootAcc(1:3) = u%RootMotion%TranslationAcc(1:3,1)
   RootAcc(4:6) = u%RootMotion%RotationAcc(1:3,1)


      ! Calculate the global mass matrix and force vector for the beam
   DO nelem=1,p%elem_total
      CALL BD_ElementMatrixAcc( nelem, p, OtherState, m )            ! Calculate m%elm and m%elf
      CALL BD_AssembleStiffK(nelem,p,m%elm, m%MassM)     ! Assemble full mass matrix
      CALL BD_AssembleRHS(nelem,p,m%elf, m%RHS)          ! Assemble right hand side force terms
   ENDDO


      ! Add point forces at GLL points to RHS of equation.
   m%RHS = m%RHS + m%PointLoadLcl


      ! Now set the root reaction force.
      ! Note: m%RHS currently holds the force terms for the RHS of the equation.
      !> The root reaction force is first node force minus  mass time acceleration terms:
      !! \f$ F_\textrm{root} = F_1 - \sum_{i} m_{1,i} a_{i} \f$.
   m%FirstNodeReactionLclForceMoment(1:6) =  m%RHS(1:6,1)

      ! Setup the RHS of the m*a=F equation. Skip the first node as that is handled separately.
   DO j=2,p%node_total
      m%RHS(:,j)  =  m%RHS(:,j)  -  MATMUL( RESHAPE(m%MassM(:,j,:,1),(/6,6/)), RootAcc)
   ENDDO


      ! Solve for the accelerations!
      !  Reshape for the use with the LAPACK solver.  Only solving for nodes 2:p%node_total (node 1 accelerations are known)
   m%LP_RHS_LU =  RESHAPE(m%RHS(:,2:p%node_total),    (/p%dof_total-6/))
   m%LP_MassM  =  RESHAPE(m%MassM,  (/p%dof_total,p%dof_total/))     ! Flatten out the dof dimensions of the matrix.
   m%LP_MassM_LU  = m%LP_MassM(7:p%dof_total,7:p%dof_total)

      ! Solve linear equations A * X = B for acceleration (F=ma) for nodes 2:p%node_total
   CALL LAPACK_getrf( p%dof_total-6, p%dof_total-6, m%LP_MassM_LU, m%LP_indx, ErrStat2, ErrMsg2)
      CALL SetErrStat( ErrStat2, ErrMsg2, ErrStat, ErrMsg, RoutineName )
   CALL LAPACK_getrs( 'N',p%dof_total-6, m%LP_MassM_LU, m%LP_indx, m%LP_RHS_LU,ErrStat2, ErrMsg2)
      CALL SetErrStat( ErrStat2, ErrMsg2, ErrStat, ErrMsg, RoutineName )

   if (ErrStat >= AbortErrLev) return

      ! Reshape for copy over to output overall accelerations of system
   m%RHS(:,2:p%node_total) = RESHAPE( m%LP_RHS_LU, (/ p%dof_node, p%node_total-1 /) )
   m%RHS(:,1) = RootAcc       ! This is known at the start.



      !> Now that we have all the accelerations, complete the summation \f$ \sum_{i} m_{1,i} a_{i} \f$
      ! First node:
   NodeMassAcc = MATMUL( RESHAPE(m%MassM(:,1,:,1),(/6,6/)),m%RHS(:,1) )
   m%FirstNodeReactionLclForceMoment(1:6)   =  m%FirstNodeReactionLclForceMoment(1:6)   - NodeMassAcc(1:6)

      ! remaining nodes
   DO j=2,p%Node_total
      NodeMassAcc = MATMUL( RESHAPE(m%MassM(:,j,:,1),(/6,6/)),m%RHS(:,j) )
      m%FirstNodeReactionLclForceMoment(1:6)   =  m%FirstNodeReactionLclForceMoment(1:6)   - NodeMassAcc(1:6)
   ENDDO


   RETURN

END SUBROUTINE BD_CalcForceAcc


!-----------------------------------------------------------------------------------------------------------------------------------
!> This subroutine computes Global mass matrix and force vector for the beam.
SUBROUTINE BD_ComputeBladeMassNew( p, ErrStat, ErrMsg )

   TYPE(BD_ParameterType),       INTENT(INOUT)  :: p              !< Parameters
   INTEGER(IntKi),               INTENT(  OUT)  :: ErrStat        !< Error status of the operation
   CHARACTER(*),                 INTENT(  OUT)  :: ErrMsg         !< Error message if ErrStat /= ErrID_None

   REAL(BDKi),          ALLOCATABLE:: NQPpos(:,:)
   REAL(BDKi)                      :: elem_mass
   REAL(BDKi)                      :: elem_CG(3)
   REAL(BDKi)                      :: elem_IN(3,3)
   REAL(BDKi),          ALLOCATABLE:: EMass0_GL(:,:,:)
   INTEGER(IntKi)                  :: dof_elem ! Degree of freedom per node
   INTEGER(IntKi)                  :: nelem ! number of elements
   INTEGER(IntKi)                  :: j ! Index counter
   INTEGER(IntKi)                  :: temp_id ! Index counter
   INTEGER(IntKi)                  :: ErrStat2                     ! Temporary Error status
   CHARACTER(ErrMsgLen)            :: ErrMsg2                      ! Temporary Error message
   CHARACTER(*), PARAMETER         :: RoutineName = 'BD_ComputeBladeMassNew'

   ErrStat    = ErrID_None
   ErrMsg     = ""
   p%blade_mass = 0.0_BDKi

   dof_elem = p%dof_node * p%nodes_per_elem

   CALL AllocAry(NQPpos,3,p%nqp,'NQPpos',ErrStat2,ErrMsg2)
      CALL SetErrStat( ErrStat2, ErrMsg2, ErrStat, ErrMsg, RoutineName )
   CALL AllocAry(EMass0_GL,6,6,p%nqp,'EMass0_GL',ErrStat2,ErrMsg2)
      CALL SetErrStat( ErrStat2, ErrMsg2, ErrStat, ErrMsg, RoutineName )
   if (ErrStat >= AbortErrLev) then
       call Cleanup()
       return
   end if
   NQPpos(:,:)  = 0.0_BDKi
   EMass0_GL(:,:,:)  = 0.0_BDKi
   elem_mass= 0.0_BDKi
   elem_CG(:)= 0.0_BDKi
   elem_IN(:,:)= 0.0_BDKi

   DO nelem=1,p%elem_total

       temp_id = (nelem-1)*p%nqp
       DO j=1,p%nqp
           EMass0_GL(1:6,1:6,j) = p%Mass0_QP(1:6,1:6,temp_id+j)
           NQPpos(1:3,j)        = p%uu0(1:3,j,nelem)
       ENDDO

       CALL BD_ComputeElementMass(nelem,p,NQPpos,EMass0_GL,elem_mass,elem_CG,elem_IN)

       p%blade_mass     = p%blade_mass    + elem_mass
       p%blade_CG(:)    = p%blade_CG(:)   + elem_CG(:)
       p%blade_IN(:,:)  = p%blade_IN(:,:) + elem_IN(:,:)

   ENDDO

   if (.not. EqualRealNos( p%blade_mass, 0.0_BDKi )) then
      p%blade_CG(:) = p%blade_CG(:) / p%blade_mass
   else
      p%blade_CG = 0.0_BDKi
   end if

   CALL Cleanup()
   RETURN

CONTAINS
      SUBROUTINE Cleanup()
         if (allocated(NQPpos      )) deallocate(NQPpos      )
         if (allocated(EMass0_GL   )) deallocate(EMass0_GL   )
      END SUBROUTINE Cleanup
END SUBROUTINE BD_ComputeBladeMassNew


!-----------------------------------------------------------------------------------------------------------------------------------
!> This subroutine total element forces and mass matrices
!FIXME: this routine is only used in the BD_ComputeBladeMassNew subroutine.  Might make sense to combine with that, but low gains since only used in Init
SUBROUTINE BD_ComputeElementMass(nelem,p,NQPpos,EMass0_GL,elem_mass,elem_CG,elem_IN)

   INTEGER(IntKi),                  INTENT(IN   )  :: nelem             !< current element number
   TYPE(BD_ParameterType),          INTENT(IN   )  :: p                 !< Parameters
   REAL(BDKi),                      INTENT(IN   )  :: NQPpos(:,:)
   REAL(BDKi),                      INTENT(IN   )  :: EMass0_GL(:,:,:)  !< Nodal material properties for each element
   REAL(BDKi),                      INTENT(  OUT)  :: elem_mass         !< Total element force (Fd, Fc, Fb)
   REAL(BDKi),                      INTENT(  OUT)  :: elem_CG(:)
   REAL(BDKi),                      INTENT(  OUT)  :: elem_IN(:,:)

   REAL(BDKi)                  :: mmm
   INTEGER(IntKi)              :: idx_qp
   CHARACTER(*), PARAMETER     :: RoutineName = 'BD_ComputeElementMass'

   elem_mass  = 0.0_BDKi
   elem_CG(:) = 0.0_BDKi
   elem_IN(:,:) = 0.0_BDKi


   DO idx_qp=1,p%nqp

       mmm  = EMass0_GL(1,1,idx_qp)

       elem_mass = elem_mass + p%QPtWeight(idx_qp) * p%Jacobian(idx_qp,nelem) * mmm
       elem_CG(1:3) = elem_CG(1:3) + p%QPtWeight(idx_qp) * p%Jacobian(idx_qp,nelem) * mmm * NQPpos(1:3,idx_qp)
       elem_IN(1:3,1:3) = elem_IN(1:3,1:3) - p%QPtWeight(idx_qp) * p%Jacobian(idx_qp,nelem) * mmm * &
                          MATMUL(SkewSymMat(NQPpos(1:3,idx_qp)),SkewSymMat(NQPpos(1:3,idx_qp)))

   ENDDO


   RETURN

END SUBROUTINE BD_ComputeElementMass


!-----------------------------------------------------------------------------------------------------------------------------------
!> This routine alters the RootMotion inputs based on the pitch-actuator parameters and discrete states
SUBROUTINE PitchActuator_SetBC(p, u, xd, AllOuts)

   TYPE(BD_ParameterType),    INTENT(IN   )  :: p                                 !< The module parameters
   TYPE(BD_InputType),        INTENT(INOUT)  :: u                                 !< inputs
   TYPE(BD_DiscreteStateType),INTENT(IN   )  :: xd                                !< The module discrete states
   REAL(ReKi),       OPTIONAL,INTENT(INOUT)  :: AllOuts(0:)                       !< all output array for writing to file
   ! local variables
   REAL(BDKi)                                :: temp_R(3,3)
   REAL(BDKi)                                :: temp_cc(3)
   REAL(BDKi)                                :: u_theta_pitch
   REAL(BDKi)                                :: thetaP
   REAL(BDKi)                                :: omegaP
   REAL(BDKi)                                :: alphaP


   temp_R = MATMUL(u%RootMotion%Orientation(:,:,1),TRANSPOSE(u%HubMotion%Orientation(:,:,1)))
   temp_cc = EulerExtract(temp_R)   != Hub_theta_Root
   u_theta_pitch = -temp_cc(3)

   thetaP = xd%thetaP
   omegaP = xd%thetaPD
   alphaP = -(p%pitchK/p%pitchJ) * xd%thetaP - (p%pitchC/p%pitchJ) * xd%thetaPD + (p%pitchK/p%pitchJ) * u_theta_pitch

   ! Calculate new root motions for use as BeamDyn boundary conditions:
   !note: we alter the orientation last because we need the input (before actuator) root orientation for the rotational velocity and accelerations
   u%RootMotion%RotationVel(:,1) = u%RootMotion%RotationVel(:,1) - omegaP * u%RootMotion%Orientation(3,:,1)
   u%RootMotion%RotationAcc(:,1) = u%RootMotion%RotationAcc(:,1) - alphaP * u%RootMotion%Orientation(3,:,1)

   temp_cc(3) = -thetaP
   temp_R = EulerConstruct(temp_cc)
   u%RootMotion%Orientation(:,:,1) = MATMUL(temp_R,u%HubMotion%Orientation(:,:,1))

   if (present(AllOuts)) then
      AllOuts(PAngInp) = u_theta_pitch
      AllOuts(PAngAct) = thetaP
      AllOuts(PRatAct) = omegaP
      AllOuts(PAccAct) = alphaP
   end if

END SUBROUTINE PitchActuator_SetBC

!++++++++++++++++++++++++++++++++++++++++++++++++++++++++++++++++++++++++++++++++++++++++++++++++++++++++++++++++++++++++++++++++++
! ###### The following four routines are Jacobian routines for linearization capabilities #######
! If the module does not implement them, set ErrStat = ErrID_Fatal in BD_Init() when InitInp%Linearize is .true.
!----------------------------------------------------------------------------------------------------------------------------------
!> Routine to compute the Jacobians of the output (Y), continuous- (X), discrete- (Xd), and constraint-state (Z) functions
!! with respect to the inputs (u). The partial derivatives dY/du, dX/du, dXd/du, and DZ/du are returned.
SUBROUTINE BD_JacobianPInput( t, u, p, x, xd, z, OtherState, y, m, ErrStat, ErrMsg, dYdu, dXdu, dXddu, dZdu, StateRel_x, StateRel_xdot)
!..................................................................................................................................

   REAL(DbKi),                           INTENT(IN   )           :: t          !< Time in seconds at operating point
   TYPE(BD_InputType),                   INTENT(INOUT)           :: u          !< Inputs at operating point (may change to inout if a mesh copy is required)
   TYPE(BD_ParameterType),               INTENT(IN   )           :: p          !< Parameters
   TYPE(BD_ContinuousStateType),         INTENT(IN   )           :: x          !< Continuous states at operating point
   TYPE(BD_DiscreteStateType),           INTENT(IN   )           :: xd         !< Discrete states at operating point
   TYPE(BD_ConstraintStateType),         INTENT(IN   )           :: z          !< Constraint states at operating point
   TYPE(BD_OtherStateType),              INTENT(IN   )           :: OtherState !< Other states at operating point
   TYPE(BD_OutputType),                  INTENT(INOUT)           :: y          !< Output (change to inout if a mesh copy is required);
                                                                               !!   Output fields are not used by this routine, but type is
                                                                               !!   available here so that mesh parameter information (i.e.,
                                                                               !!   connectivity) does not have to be recalculated for dYdu.
   TYPE(BD_MiscVarType),                 INTENT(INOUT)           :: m          !< Misc/optimization variables
   INTEGER(IntKi),                       INTENT(  OUT)           :: ErrStat    !< Error status of the operation
   CHARACTER(*),                         INTENT(  OUT)           :: ErrMsg     !< Error message if ErrStat /= ErrID_None
   REAL(R8Ki), ALLOCATABLE, OPTIONAL,    INTENT(INOUT)           :: dYdu(:,:)  !< Partial derivatives of output functions (Y) with respect
                                                                               !!   to the inputs (u) [intent in to avoid deallocation]
   REAL(R8Ki), ALLOCATABLE, OPTIONAL,    INTENT(INOUT)           :: dXdu(:,:)  !< Partial derivatives of continuous state functions (X) with
                                                                               !!   respect to the inputs (u) [intent in to avoid deallocation]
   REAL(R8Ki), ALLOCATABLE, OPTIONAL,    INTENT(INOUT)           :: dXddu(:,:) !< Partial derivatives of discrete state functions (Xd) with
                                                                               !!   respect to the inputs (u) [intent in to avoid deallocation]
   REAL(R8Ki), ALLOCATABLE, OPTIONAL,    INTENT(INOUT)           :: dZdu(:,:)  !< Partial derivatives of constraint state functions (Z) with
                                                                               !!   respect to the inputs (u) [intent in to avoid deallocation]
   REAL(R8Ki), ALLOCATABLE, OPTIONAL,    INTENT(INOUT)           :: StateRel_x(:,:)    !< Matrix by which the displacement states are optionally converted relative to root
   REAL(R8Ki), ALLOCATABLE, OPTIONAL,    INTENT(INOUT)           :: StateRel_xdot(:,:) !< Matrix by which the velocity states are optionally converted relative to root

   
      ! local variables
   TYPE(BD_OutputType)                                           :: y_p
   TYPE(BD_OutputType)                                           :: y_m
   TYPE(BD_ContinuousStateType)                                  :: x_p
   TYPE(BD_ContinuousStateType)                                  :: x_m
   TYPE(BD_InputType)                                            :: u_perturb
   REAL(R8Ki)                                                    :: delta_p, delta_m  ! delta change in input (plus, minus)
   INTEGER(IntKi)                                                :: i
   REAL(R8Ki)                                                    :: RotateStates(3,3)
   REAL(R8Ki), ALLOCATABLE                                       :: RelState_x(:,:)   
   REAL(R8Ki), ALLOCATABLE                                       :: RelState_xdot(:,:)
   
   integer(intKi)                                                :: ErrStat2
   character(ErrMsgLen)                                          :: ErrMsg2
   character(*), parameter                                       :: RoutineName = 'BD_JacobianPInput'


      ! Initialize ErrStat

   ErrStat = ErrID_None
   ErrMsg  = ''

   
      ! get OP values here:
   call BD_CalcOutput( t, u, p, x, xd, z, OtherState, y, m, ErrStat2, ErrMsg2 )
      call SetErrStat(ErrStat2,ErrMsg2,ErrStat,ErrMsg,RoutineName)
   
      ! make a copy of the inputs to perturb
   call BD_CopyInput( u, u_perturb, MESH_NEWCOPY, ErrStat2, ErrMsg2)
      call SetErrStat(ErrStat2,ErrMsg2,ErrStat,ErrMsg,RoutineName)
      if (ErrStat>=AbortErrLev) then
         call cleanup()
         return
      end if

   if (p%RelStates) then
      if (.not. allocated(RelState_x)) then
         call AllocAry(RelState_x, p%Jac_nx * 2, size(p%Jac_u_indx,1), 'RelState_x', ErrStat2, ErrMsg2) ! 18=6 motion fields on mesh x 3 directions for each field
         call SetErrStat(ErrStat2,ErrMsg2,ErrStat,ErrMsg,RoutineName)
      end if
      if (.not. allocated(RelState_xdot)) then
         call AllocAry(RelState_xdot, size(RelState_x,1), size(RelState_x,2), 'RelState_xdot', ErrStat2, ErrMsg2)
         call SetErrStat(ErrStat2,ErrMsg2,ErrStat,ErrMsg,RoutineName)
      end if
      if (ErrStat>=AbortErrLev) then
         call cleanup()
         return
      end if
      
      call Compute_RelState_Matrix(p, u, x, OtherState, RelState_x, RelState_xdot)

      if ( present(StateRel_x) ) then
         if (.not. allocated(StateRel_x)) then
            call AllocAry(StateRel_x, size(RelState_x,1), size(RelState_x,2), 'StateRel_x', ErrStat2, ErrMsg2)
               call SetErrStat(ErrStat2,ErrMsg2,ErrStat,ErrMsg,RoutineName)
               if (ErrStat>=AbortErrLev) then
                  call cleanup()
                  return
               end if
         end if
         StateRel_x = RelState_x
      end if
      if ( present(StateRel_xdot) ) then
         if (.not. allocated(StateRel_xdot)) then
            call AllocAry(StateRel_xdot, size(RelState_xdot,1), size(RelState_xdot,2), 'StateRel_xdot', ErrStat2, ErrMsg2)
               call SetErrStat(ErrStat2,ErrMsg2,ErrStat,ErrMsg,RoutineName)
               if (ErrStat>=AbortErrLev) then
                  call cleanup()
                  return
               end if
         end if
         StateRel_xdot = RelState_xdot
      end if
   else
      if ( present(StateRel_x) ) then
         if (allocated(StateRel_x)) deallocate(StateRel_x)
      end if
      if ( present(StateRel_xdot) ) then
         if (allocated(StateRel_xdot)) deallocate(StateRel_xdot)
      end if
   end if
      

   IF ( PRESENT( dYdu ) ) THEN
      ! Calculate the partial derivative of the output functions (Y) with respect to the inputs (u) here:
      
      ! allocate dYdu
      if (.not. allocated(dYdu) ) then
         call AllocAry(dYdu,p%Jac_ny, size(p%Jac_u_indx,1),'dYdu', ErrStat2, ErrMsg2)
         call setErrStat(ErrStat2,ErrMsg2,ErrStat,ErrMsg,RoutineName)
         if (ErrStat>=AbortErrLev) then
            call cleanup()
            return
         end if
      end if
      
      if (p%CompAeroMaps) then
         dYdu = 0.0_R8Ki
      else
      
            ! make a copy of outputs because we will need two for the central difference computations (with orientations)
         call BD_CopyOutput( y, y_p, MESH_NEWCOPY, ErrStat2, ErrMsg2)
            call SetErrStat(ErrStat2,ErrMsg2,ErrStat,ErrMsg,RoutineName)
         call BD_CopyOutput( y, y_m, MESH_NEWCOPY, ErrStat2, ErrMsg2)
            call SetErrStat(ErrStat2,ErrMsg2,ErrStat,ErrMsg,RoutineName)
            if (ErrStat>=AbortErrLev) then
               call cleanup()
               return
            end if
         
         do i=1,size(p%Jac_u_indx,1)
         
               ! get u_op + delta_p u
            call BD_CopyInput( u, u_perturb, MESH_UPDATECOPY, ErrStat2, ErrMsg2 )
               call SetErrStat(ErrStat2,ErrMsg2,ErrStat,ErrMsg,RoutineName) ! we shouldn't have any errors about allocating memory here so I'm not going to return-on-error until later
            call Perturb_u( p, i, 1, u_perturb, delta_p )
      
               ! compute y at u_op + delta_p u
            call BD_CalcOutput( t, u_perturb, p, x, xd, z, OtherState, y_p, m, ErrStat2, ErrMsg2 ) 
               call SetErrStat(ErrStat2,ErrMsg2,ErrStat,ErrMsg,RoutineName) ! we shouldn't have any errors about allocating memory here so I'm not going to return-on-error until later
            
               ! get u_op - delta_m u
            call BD_CopyInput( u, u_perturb, MESH_UPDATECOPY, ErrStat2, ErrMsg2 )
               call SetErrStat(ErrStat2,ErrMsg2,ErrStat,ErrMsg,RoutineName) ! we shouldn't have any errors about allocating memory here so I'm not going to return-on-error until later
            call Perturb_u( p, i, -1, u_perturb, delta_m )
         
               ! compute y at u_op - delta_m u
            call BD_CalcOutput( t, u_perturb, p, x, xd, z, OtherState, y_m, m, ErrStat2, ErrMsg2 ) 
               call SetErrStat(ErrStat2,ErrMsg2,ErrStat,ErrMsg,RoutineName) ! we shouldn't have any errors about allocating memory here so I'm not going to return-on-error until later
      
               ! get central difference:
            call Compute_dY( p, y_p, y_m, delta_p, dYdu(:,i) )
         
         end do
      
      
         if (ErrStat>=AbortErrLev) then
            call cleanup()
            return
         end if
         call BD_DestroyOutput( y_p, ErrStat2, ErrMsg2 ) ! we don't need this any more
         call BD_DestroyOutput( y_m, ErrStat2, ErrMsg2 ) ! we don't need this any more
      
         if (p%RelStates) then
            call BD_JacobianPContState_noRotate( t, u, p, x, xd, z, OtherState, y, m, ErrStat, ErrMsg, dYdx=m%lin_C )
               call SetErrStat(ErrStat2,ErrMsg2,ErrStat,ErrMsg,RoutineName)
               if (ErrStat>=AbortErrLev) then
                  call cleanup()
                  return
               end if
            dYdu = dYdu + matmul(m%lin_C, RelState_x)
         end if
         
      end if ! CompAeroMaps
      
   END IF

   IF ( PRESENT( dXdu ) ) THEN
      ! Calculate the partial derivative of the continuous state functions (X) with respect to the inputs (u) here:

      ! allocate dXdu if necessary
      if (.not. allocated(dXdu)) then
         call AllocAry(dXdu, p%Jac_nx * 2, size(p%Jac_u_indx,1), 'dXdu', ErrStat2, ErrMsg2)
         call SetErrStat(ErrStat2,ErrMsg2,ErrStat,ErrMsg,RoutineName)
         if (ErrStat>=AbortErrLev) then
            call cleanup()
            return
         end if
      end if
      
         
      do i=1,size(p%Jac_u_indx,1)
         
            ! get u_op + delta u
         call BD_CopyInput( u, u_perturb, MESH_UPDATECOPY, ErrStat2, ErrMsg2 )
            call SetErrStat(ErrStat2,ErrMsg2,ErrStat,ErrMsg,RoutineName) ! we shouldn't have any errors about allocating memory here so I'm not going to return-on-error until later
         call Perturb_u( p, i, 1, u_perturb, delta_p )

            ! compute x at u_op + delta u
         call BD_CalcContStateDeriv( t, u_perturb, p, x, xd, z, OtherState, m, x_p, ErrStat2, ErrMsg2 ) 
            call SetErrStat(ErrStat2,ErrMsg2,ErrStat,ErrMsg,RoutineName)
            
                                         
            ! get u_op - delta u
         call BD_CopyInput( u, u_perturb, MESH_UPDATECOPY, ErrStat2, ErrMsg2 )
            call SetErrStat(ErrStat2,ErrMsg2,ErrStat,ErrMsg,RoutineName) 
            
         call Perturb_u( p, i, -1, u_perturb, delta_m )
         
            ! compute x at u_op - delta u
         call BD_CalcContStateDeriv( t, u_perturb, p, x, xd, z, OtherState, m, x_m, ErrStat2, ErrMsg2 ) 
            call SetErrStat(ErrStat2,ErrMsg2,ErrStat,ErrMsg,RoutineName) 
            
            
            ! get central difference:
            
            ! we may have had an error allocating memory, so we'll check
         if (ErrStat>=AbortErrLev) then 
            call cleanup()
            return
         end if
         
            ! get central difference:
         call Compute_dX( p, x_p, x_m, delta_p, dXdu(:,i) )
         
      end do
      
      call BD_DestroyContState( x_p, ErrStat2, ErrMsg2 ) ! we don't need this any more
      call BD_DestroyContState( x_m, ErrStat2, ErrMsg2 ) ! we don't need this any more

      if (p%RelStates) then
         call BD_JacobianPContState_noRotate( t, u, p, x, xd, z, OtherState, y, m, ErrStat, ErrMsg, dXdx=m%lin_A )
            call SetErrStat(ErrStat2,ErrMsg2,ErrStat,ErrMsg,RoutineName)
            if (ErrStat>=AbortErrLev) then
               call cleanup()
               return
            end if
         dXdu = dXdu + matmul(m%lin_A, RelState_x) - RelState_xdot
      end if
      
      if (p%RotStates) then
         ! Calculate difference between input root orientation and root reference orientation
         RotateStates = matmul( u%RootMotion%Orientation(:,:,1), OtherState%GlbRot )
         do i=1,size(dXdu,1),3
            dXdu(i:i+2, :) = matmul( RotateStates, dXdu(i:i+2, :) )
         end do
      end if

   END IF ! dXdu

   IF ( PRESENT( dXddu ) ) THEN
      if (allocated(dXddu)) deallocate(dXddu)
   END IF

   IF ( PRESENT( dZdu ) ) THEN
      if (allocated(dZdu)) deallocate(dZdu)
   END IF
   
   call cleanup()
contains
   subroutine cleanup()
      call BD_DestroyOutput(      y_p, ErrStat2, ErrMsg2 )
      call BD_DestroyOutput(      y_m, ErrStat2, ErrMsg2 )
      call BD_DestroyInput( u_perturb, ErrStat2, ErrMsg2 )
      
      if (allocated(RelState_x))    deallocate(RelState_x)
      if (allocated(RelState_xdot)) deallocate(RelState_xdot)
   end subroutine cleanup

END SUBROUTINE BD_JacobianPInput
!----------------------------------------------------------------------------------------------------------------------------------
!> Routine to compute the Jacobians of the output (Y), continuous- (X), discrete- (Xd), and constraint-state (Z) functions
!! with respect to the continuous states (x). The partial derivatives dY/dx, dX/dx, dXd/dx, and dZ/dx are returned.
SUBROUTINE BD_JacobianPContState( t, u, p, x, xd, z, OtherState, y, m, ErrStat, ErrMsg, dYdx, dXdx, dXddx, dZdx, StateRotation )
!..................................................................................................................................

   REAL(DbKi),                           INTENT(IN   )      :: t                  !< Time in seconds at operating point
   TYPE(BD_InputType),                   INTENT(INOUT)      :: u                  !< Inputs at operating point (may change to inout if a mesh copy is required)
   TYPE(BD_ParameterType),               INTENT(IN   )      :: p                  !< Parameters
   TYPE(BD_ContinuousStateType),         INTENT(IN   )      :: x                  !< Continuous states at operating point
   TYPE(BD_DiscreteStateType),           INTENT(IN   )      :: xd                 !< Discrete states at operating point
   TYPE(BD_ConstraintStateType),         INTENT(IN   )      :: z                  !< Constraint states at operating point
   TYPE(BD_OtherStateType),              INTENT(IN   )      :: OtherState         !< Other states at operating point
   TYPE(BD_OutputType),                  INTENT(INOUT)      :: y                  !< Output (change to inout if a mesh copy is required);
                                                                                  !!   Output fields are not used by this routine, but type is
                                                                                  !!   available here so that mesh parameter information (i.e.,
                                                                                  !!   connectivity) does not have to be recalculated for dYdx.
   TYPE(BD_MiscVarType),                 INTENT(INOUT)      :: m                  !< Misc/optimization variables
   INTEGER(IntKi),                       INTENT(  OUT)      :: ErrStat            !< Error status of the operation
   CHARACTER(*),                         INTENT(  OUT)      :: ErrMsg             !< Error message if ErrStat /= ErrID_None
   REAL(R8Ki), ALLOCATABLE, OPTIONAL,    INTENT(INOUT)      :: dYdx(:,:)          !< Partial derivatives of output functions
                                                                                  !!   (Y) with respect to the continuous
                                                                                  !!   states (x) [intent in to avoid deallocation]
   REAL(R8Ki), ALLOCATABLE, OPTIONAL,    INTENT(INOUT)      :: dXdx(:,:)          !< Partial derivatives of continuous state
                                                                                  !!   functions (X) with respect to
                                                                                  !!   the continuous states (x) [intent in to avoid deallocation]
   REAL(R8Ki), ALLOCATABLE, OPTIONAL,    INTENT(INOUT)      :: dXddx(:,:)         !< Partial derivatives of discrete state
                                                                                  !!   functions (Xd) with respect to
                                                                                  !!   the continuous states (x) [intent in to avoid deallocation]
   REAL(R8Ki), ALLOCATABLE, OPTIONAL,    INTENT(INOUT)      :: dZdx(:,:)          !< Partial derivatives of constraint state
                                                                                  !!   functions (Z) with respect to
                                                                                  !!   the continuous states (x) [intent in to avoid deallocation]
   REAL(R8Ki), ALLOCATABLE, OPTIONAL,    INTENT(INOUT)      :: StateRotation(:,:) !< Matrix by which the states are optionally rotated


      ! local variables
   TYPE(BD_OutputType)                               :: y_p
   TYPE(BD_OutputType)                               :: y_m
   TYPE(BD_ContinuousStateType)                      :: x_p
   TYPE(BD_ContinuousStateType)                      :: x_m
   TYPE(BD_ContinuousStateType)                      :: x_perturb
   INTEGER(IntKi)                                    :: i
   REAL(R8Ki)                                        :: RotateStates(3,3)
   REAL(R8Ki)                                        :: RotateStatesTranspose(3,3)
   
   INTEGER(IntKi)                                    :: ErrStat2
   CHARACTER(ErrMsgLen)                              :: ErrMsg2
   CHARACTER(*), PARAMETER                           :: RoutineName = 'BD_JacobianPContState'
   
   
      ! Initialize ErrStat

   ErrStat = ErrID_None
   ErrMsg  = ''

   IF ( PRESENT( dYdx ) .AND. PRESENT( dXdx )) THEN
      call BD_JacobianPContState_noRotate(t, u, p, x, xd, z, OtherState, y, m, ErrStat2, ErrMsg2, dYdx, dXdx)
!      call BD_JacobianPContState_noRotate(t, u, p, x, xd, z, OtherState, y, m, LIN_X_CALLED_FIRST, ErrStat2, ErrMsg2, dYdx, dXdx)
   ELSEIF ( PRESENT( dYdx ) ) THEN
      call BD_JacobianPContState_noRotate(t, u, p, x, xd, z, OtherState, y, m, ErrStat2, ErrMsg2, dYdx=dYdx )
!      call BD_JacobianPContState_noRotate(t, u, p, x, xd, z, OtherState, y, m, LIN_X_CALLED_FIRST, ErrStat2, ErrMsg2, dYdx=dYdx )
   ELSEIF ( PRESENT( dXdx ) ) THEN
      call BD_JacobianPContState_noRotate(t, u, p, x, xd, z, OtherState, y, m, ErrStat2, ErrMsg2, dXdx=dXdx)
!      call BD_JacobianPContState_noRotate(t, u, p, x, xd, z, OtherState, y, m, LIN_X_CALLED_FIRST, ErrStat2, ErrMsg2, dXdx=dXdx)
   END IF
   call SetErrStat(ErrStat2,ErrMsg2,ErrStat,ErrMsg,RoutineName)
   
   if (p%RotStates) then
      ! Calculate difference between input root orientation and root reference orientation
      RotateStates          = matmul( u%RootMotion%Orientation(:,:,1), OtherState%GlbRot )
      RotateStatesTranspose = transpose( RotateStates )

      if ( present(StateRotation) ) then
         if (.not. allocated(StateRotation)) then
            call AllocAry(StateRotation, 3, 3, 'StateRotation', ErrStat2, ErrMsg2)
               call SetErrStat(ErrStat2,ErrMsg2,ErrStat,ErrMsg,RoutineName)
               if (ErrStat>=AbortErrLev) then
                  call cleanup()
                  return
               end if
         end if
         StateRotation = RotateStates
      end if
   else
      if ( present(StateRotation) ) then
         if (allocated(StateRotation)) deallocate(StateRotation)
      end if
   end if

   IF ( PRESENT( dYdx ) ) THEN

      if (p%RotStates) then
         do i=1,size(dYdx,2),3
            dYdx(:, i:i+2) = matmul( dYdx(:, i:i+2), RotateStatesTranspose )
         end do
      end if
      
   END IF

   IF ( PRESENT( dXdx ) ) THEN

      ! Calculate the partial derivative of the continuous state functions (X) with respect to the continuous states (x) here:

      if (p%RotStates) then
         do i=1,size(dXdx,1),3
            dXdx(i:i+2,:) = matmul( RotateStates, dXdx(i:i+2,:) )
         end do
         do i=1,size(dXdx,2),3
            dXdx(:, i:i+2) = matmul( dXdx(:, i:i+2), RotateStatesTranspose )
         end do
      end if
      
   END IF

   IF ( PRESENT( dXddx ) ) THEN
      if (allocated(dXddx)) deallocate(dXddx)
   END IF

   IF ( PRESENT( dZdx ) ) THEN
      if (allocated(dZdx)) deallocate(dZdx)
   END IF

   call cleanup()
   
contains
   subroutine cleanup()
      call BD_DestroyOutput(         y_p, ErrStat2, ErrMsg2 )
      call BD_DestroyOutput(         y_m, ErrStat2, ErrMsg2 )
      call BD_DestroyContState(      x_p, ErrStat2, ErrMsg2 )
      call BD_DestroyContState(      x_m, ErrStat2, ErrMsg2 )
      call BD_DestroyContState(x_perturb, ErrStat2, ErrMsg2 )
   end subroutine cleanup

END SUBROUTINE BD_JacobianPContState
!----------------------------------------------------------------------------------------------------------------------------------
!> Routine to compute the Jacobians of the output (Y), continuous- (X), discrete- (Xd), and constraint-state (Z) functions
!! with respect to the continuous states (x). The partial derivatives dY/dx, and dX/dx are returned.
!SUBROUTINE BD_JacobianPContState_noRotate( t, u, p, x, xd, z, OtherState, y, m, calledFrom, ErrStat, ErrMsg, dYdx, dXdx )
SUBROUTINE BD_JacobianPContState_noRotate( t, u, p, x, xd, z, OtherState, y, m, ErrStat, ErrMsg, dYdx, dXdx )
!..................................................................................................................................

   REAL(DbKi),                           INTENT(IN   )      :: t                  !< Time in seconds at operating point
   TYPE(BD_InputType),                   INTENT(INOUT)      :: u                  !< Inputs at operating point (may change to inout if a mesh copy is required)
   TYPE(BD_ParameterType),               INTENT(IN   )      :: p                  !< Parameters
   TYPE(BD_ContinuousStateType),         INTENT(IN   )      :: x                  !< Continuous states at operating point
   TYPE(BD_DiscreteStateType),           INTENT(IN   )      :: xd                 !< Discrete states at operating point
   TYPE(BD_ConstraintStateType),         INTENT(IN   )      :: z                  !< Constraint states at operating point
   TYPE(BD_OtherStateType),              INTENT(IN   )      :: OtherState         !< Other states at operating point
   TYPE(BD_OutputType),                  INTENT(INOUT)      :: y                  !< Output (change to inout if a mesh copy is required);
                                                                                  !!   Output fields are not used by this routine, but type is
                                                                                  !!   available here so that mesh parameter information (i.e.,
                                                                                  !!   connectivity) does not have to be recalculated for dYdx.
   TYPE(BD_MiscVarType),                 INTENT(INOUT)      :: m                  !< Misc/optimization variables
   !INTEGER(IntKi),                       INTENT(IN   )      :: calledFrom         !< flag to help determine logic for when these matrices need to be recalculated
   INTEGER(IntKi),                       INTENT(  OUT)      :: ErrStat            !< Error status of the operation
   CHARACTER(*),                         INTENT(  OUT)      :: ErrMsg             !< Error message if ErrStat /= ErrID_None
   REAL(R8Ki), ALLOCATABLE, OPTIONAL,    INTENT(INOUT)      :: dYdx(:,:)          !< Partial derivatives of output functions
                                                                                  !!   (Y) with respect to the continuous
                                                                                  !!   states (x) [intent in to avoid deallocation]
   REAL(R8Ki), ALLOCATABLE, OPTIONAL,    INTENT(INOUT)      :: dXdx(:,:)          !< Partial derivatives of continuous state
                                                                                  !!   functions (X) with respect to
                                                                                  !!   the continuous states (x) [intent in to avoid deallocation]


      ! local variables
   TYPE(BD_OutputType)                               :: y_p
   TYPE(BD_OutputType)                               :: y_m
   TYPE(BD_ContinuousStateType)                      :: x_p
   TYPE(BD_ContinuousStateType)                      :: x_m
   TYPE(BD_ContinuousStateType)                      :: x_perturb
   REAL(R8Ki)                                        :: delta        ! delta change in input or state
   INTEGER(IntKi)                                    :: i, k
   INTEGER(IntKi)                                    :: index
   INTEGER(IntKi)                                    :: dof
   
   INTEGER(IntKi)                                    :: ErrStat2
   CHARACTER(ErrMsgLen)                              :: ErrMsg2
   CHARACTER(*), PARAMETER                           :: RoutineName = 'BD_JacobianPContState_noRotate'
   
   
      ! Initialize ErrStat

   ErrStat = ErrID_None
   ErrMsg  = ''

      ! make a copy of the continuous states to perturb
   call BD_CopyContState( x, x_perturb, MESH_NEWCOPY, ErrStat2, ErrMsg2)
      call SetErrStat(ErrStat2,ErrMsg2,ErrStat,ErrMsg,RoutineName)
      if (ErrStat>=AbortErrLev) then
         call cleanup()
         return
      end if

   IF ( PRESENT( dYdx ) ) THEN

      ! Calculate the partial derivative of the output functions (Y) with respect to the continuous states (x) here:

      ! allocate dYdx if necessary
      if (.not. allocated(dYdx)) then
         call AllocAry(dYdx, p%Jac_ny, p%Jac_nx*2, 'dYdx', ErrStat2, ErrMsg2)
         call SetErrStat(ErrStat2,ErrMsg2,ErrStat,ErrMsg,RoutineName)
         if (ErrStat>=AbortErrLev) then
            call cleanup()
            return
         end if
      end if
      
         ! make a copy of outputs because we will need two for the central difference computations (with orientations)
      call BD_CopyOutput( y, y_p, MESH_NEWCOPY, ErrStat2, ErrMsg2)
         call SetErrStat(ErrStat2,ErrMsg2,ErrStat,ErrMsg,RoutineName)
      call BD_CopyOutput( y, y_m, MESH_NEWCOPY, ErrStat2, ErrMsg2)
         call SetErrStat(ErrStat2,ErrMsg2,ErrStat,ErrMsg,RoutineName)
         if (ErrStat>=AbortErrLev) then
            call cleanup()
            return
         end if
         
         
      index = 1
      do k=1,2
         do i=2,p%node_total
            do dof=1,p%dof_node
            
                  ! get x_op + delta x
               call BD_CopyContState( x, x_perturb, MESH_UPDATECOPY, ErrStat2, ErrMsg2 )
                  call SetErrStat(ErrStat2,ErrMsg2,ErrStat,ErrMsg,RoutineName) ! we shouldn't have any errors about allocating memory here so I'm not going to return-on-error until later
               call perturb_x(p, k, i, dof, 1, x_perturb, delta )

                  ! compute y at x_op + delta x
               call BD_CalcOutput( t, u, p, x_perturb, xd, z, OtherState, y_p, m, ErrStat2, ErrMsg2 ) 
                  call SetErrStat(ErrStat2,ErrMsg2,ErrStat,ErrMsg,RoutineName) ! we shouldn't have any errors about allocating memory here so I'm not going to return-on-error until later
         
            
               ! get x_op - delta x
               call BD_CopyContState( x, x_perturb, MESH_UPDATECOPY, ErrStat2, ErrMsg2 )
                  call SetErrStat(ErrStat2,ErrMsg2,ErrStat,ErrMsg,RoutineName) ! we shouldn't have any errors about allocating memory here so I'm not going to return-on-error until later
               call perturb_x(p, k, i, dof, -1, x_perturb, delta )
         
                  ! compute y at x_op - delta x
               call BD_CalcOutput( t, u, p, x_perturb, xd, z, OtherState, y_m, m, ErrStat2, ErrMsg2 ) 
                  call SetErrStat(ErrStat2,ErrMsg2,ErrStat,ErrMsg,RoutineName) ! we shouldn't have any errors about allocating memory here so I'm not going to return-on-error until later
         
            
                  ! get central difference:
               call Compute_dY( p, y_p, y_m, delta, dYdx(:,index) )
         
               index = index+1
            end do
         end do
      end do
         
      
      if (ErrStat>=AbortErrLev) then
         call cleanup()
         return
      end if
      call BD_DestroyOutput( y_p, ErrStat2, ErrMsg2 ) ! we don't need this any more
      call BD_DestroyOutput( y_m, ErrStat2, ErrMsg2 ) ! we don't need this any more

      
   END IF

   IF ( PRESENT( dXdx ) ) THEN

      ! Calculate the partial derivative of the continuous state functions (X) with respect to the continuous states (x) here:

      ! allocate dXdu if necessary
      if (.not. allocated(dXdx)) then
         call AllocAry(dXdx, p%Jac_nx * 2, p%Jac_nx * 2, 'dXdx', ErrStat2, ErrMsg2)
         call SetErrStat(ErrStat2,ErrMsg2,ErrStat,ErrMsg,RoutineName)
         if (ErrStat>=AbortErrLev) then
            call cleanup()
            return
         end if
      end if
      
      index = 1 ! counter into dXdx
      do k=1,2 ! 1=positions (x_perturb%q); 2=velocities (x_perturb%dqdt)
         do i=2,p%node_total
            do dof=1,p%dof_node
         
                  ! get x_op + delta x
               call BD_CopyContState( x, x_perturb, MESH_UPDATECOPY, ErrStat2, ErrMsg2 )
                  call SetErrStat(ErrStat2,ErrMsg2,ErrStat,ErrMsg,RoutineName) ! we shouldn't have any errors about allocating memory here so I'm not going to return-on-error until later
               call perturb_x(p, k, i, dof, 1, x_perturb, delta )

                  ! compute x at x_op + delta x
               call BD_CalcContStateDeriv( t, u, p, x_perturb, xd, z, OtherState, m, x_p, ErrStat2, ErrMsg2 ) 
                  call SetErrStat(ErrStat2,ErrMsg2,ErrStat,ErrMsg,RoutineName)


                  ! get x_op - delta x
               call BD_CopyContState( x, x_perturb, MESH_UPDATECOPY, ErrStat2, ErrMsg2 )
                  call SetErrStat(ErrStat2,ErrMsg2,ErrStat,ErrMsg,RoutineName) ! we shouldn't have any errors about allocating memory here so I'm not going to return-on-error until later
               call perturb_x(p, k, i, dof, -1, x_perturb, delta )
         
                  ! compute x at x_op - delta x
               call BD_CalcContStateDeriv( t, u, p, x_perturb, xd, z, OtherState, m, x_m, ErrStat2, ErrMsg2 )
                  call SetErrStat(ErrStat2,ErrMsg2,ErrStat,ErrMsg,RoutineName) 

            
                  ! get central difference:
            
                  ! we may have had an error allocating memory, so we'll check
               if (ErrStat>=AbortErrLev) then 
                  call cleanup()
                  return
               end if
         
                  ! get central difference:
               call Compute_dX( p, x_p, x_m, delta, dXdx(:,index) )
         
               index = index+1
            end do
         end do
      end do
      
      call BD_DestroyContState( x_p, ErrStat2, ErrMsg2 ) ! we don't need this any more
      call BD_DestroyContState( x_m, ErrStat2, ErrMsg2 ) ! we don't need this any more
      
   END IF
      

   call cleanup()
   
contains
   subroutine cleanup()
      call BD_DestroyOutput(         y_p, ErrStat2, ErrMsg2 )
      call BD_DestroyOutput(         y_m, ErrStat2, ErrMsg2 )
      call BD_DestroyContState(      x_p, ErrStat2, ErrMsg2 )
      call BD_DestroyContState(      x_m, ErrStat2, ErrMsg2 )
      call BD_DestroyContState(x_perturb, ErrStat2, ErrMsg2 )
   end subroutine cleanup

END SUBROUTINE BD_JacobianPContState_noRotate
!----------------------------------------------------------------------------------------------------------------------------------
!> Routine to compute the Jacobians of the output (Y), continuous- (X), discrete- (Xd), and constraint-state (Z) functions
!! with respect to the discrete states (xd). The partial derivatives dY/dxd, dX/dxd, dXd/dxd, and DZ/dxd are returned.
SUBROUTINE BD_JacobianPDiscState( t, u, p, x, xd, z, OtherState, y, m, ErrStat, ErrMsg, dYdxd, dXdxd, dXddxd, dZdxd )
!..................................................................................................................................

   REAL(DbKi),                           INTENT(IN   )           :: t          !< Time in seconds at operating point
   TYPE(BD_InputType),                   INTENT(IN   )           :: u          !< Inputs at operating point (may change to inout if a mesh copy is required)
   TYPE(BD_ParameterType),               INTENT(IN   )           :: p          !< Parameters
   TYPE(BD_ContinuousStateType),         INTENT(IN   )           :: x          !< Continuous states at operating point
   TYPE(BD_DiscreteStateType),           INTENT(IN   )           :: xd         !< Discrete states at operating point
   TYPE(BD_ConstraintStateType),         INTENT(IN   )           :: z          !< Constraint states at operating point
   TYPE(BD_OtherStateType),              INTENT(IN   )           :: OtherState !< Other states at operating point
   TYPE(BD_OutputType),                  INTENT(IN   )           :: y          !< Output (change to inout if a mesh copy is required);
                                                                               !!   Output fields are not used by this routine, but type is
                                                                               !!   available here so that mesh parameter information (i.e.,
                                                                               !!   connectivity) does not have to be recalculated for dYdxd.
   TYPE(BD_MiscVarType),                 INTENT(INOUT)           :: m          !< Misc/optimization variables
   INTEGER(IntKi),                       INTENT(  OUT)           :: ErrStat    !< Error status of the operation
   CHARACTER(*),                         INTENT(  OUT)           :: ErrMsg     !< Error message if ErrStat /= ErrID_None
   REAL(R8Ki), ALLOCATABLE, OPTIONAL,    INTENT(INOUT)           :: dYdxd(:,:) !< Partial derivatives of output functions
                                                                               !!  (Y) with respect to the discrete
                                                                               !!  states (xd) [intent in to avoid deallocation]
   REAL(R8Ki), ALLOCATABLE, OPTIONAL,    INTENT(INOUT)           :: dXdxd(:,:) !< Partial derivatives of continuous state
                                                                               !!   functions (X) with respect to the
                                                                               !!   discrete states (xd) [intent in to avoid deallocation]
   REAL(R8Ki), ALLOCATABLE, OPTIONAL,    INTENT(INOUT)           :: dXddxd(:,:)!< Partial derivatives of discrete state
                                                                               !!   functions (Xd) with respect to the
                                                                               !!   discrete states (xd) [intent in to avoid deallocation]
   REAL(R8Ki), ALLOCATABLE, OPTIONAL,    INTENT(INOUT)           :: dZdxd(:,:) !< Partial derivatives of constraint state
                                                                               !!   functions (Z) with respect to the
                                                                               !!   discrete states (xd) [intent in to avoid deallocation]


      ! Initialize ErrStat

   ErrStat = ErrID_None
   ErrMsg  = ''


   IF ( PRESENT( dYdxd ) ) THEN

      ! Calculate the partial derivative of the output functions (Y) with respect to the discrete states (xd) here:

      ! allocate and set dYdxd

   END IF

   IF ( PRESENT( dXdxd ) ) THEN

      ! Calculate the partial derivative of the continuous state functions (X) with respect to the discrete states (xd) here:

      ! allocate and set dXdxd

   END IF

   IF ( PRESENT( dXddxd ) ) THEN

      ! Calculate the partial derivative of the discrete state functions (Xd) with respect to the discrete states (xd) here:

      ! allocate and set dXddxd

   END IF

   IF ( PRESENT( dZdxd ) ) THEN

      ! Calculate the partial derivative of the constraint state functions (Z) with respect to the discrete states (xd) here:

      ! allocate and set dZdxd

   END IF


END SUBROUTINE BD_JacobianPDiscState
!----------------------------------------------------------------------------------------------------------------------------------
!> Routine to compute the Jacobians of the output (Y), continuous- (X), discrete- (Xd), and constraint-state (Z) functions
!! with respect to the constraint states (z). The partial derivatives dY/dz, dX/dz, dXd/dz, and DZ/dz are returned.
SUBROUTINE BD_JacobianPConstrState( t, u, p, x, xd, z, OtherState, y, m, ErrStat, ErrMsg, dYdz, dXdz, dXddz, dZdz )
!..................................................................................................................................

   REAL(DbKi),                           INTENT(IN   )           :: t          !< Time in seconds at operating point
   TYPE(BD_InputType),                   INTENT(IN   )           :: u          !< Inputs at operating point (may change to inout if a mesh copy is required)
   TYPE(BD_ParameterType),               INTENT(IN   )           :: p          !< Parameters
   TYPE(BD_ContinuousStateType),         INTENT(IN   )           :: x          !< Continuous states at operating point
   TYPE(BD_DiscreteStateType),           INTENT(IN   )           :: xd         !< Discrete states at operating point
   TYPE(BD_ConstraintStateType),         INTENT(IN   )           :: z          !< Constraint states at operating point
   TYPE(BD_OtherStateType),              INTENT(IN   )           :: OtherState !< Other states at operating point
   TYPE(BD_OutputType),                  INTENT(INOUT)           :: y          !< Output (change to inout if a mesh copy is required);
                                                                               !!   Output fields are not used by this routine, but type is
                                                                               !!   available here so that mesh parameter information (i.e.,
                                                                               !!   connectivity) does not have to be recalculated for dYdz.
   TYPE(BD_MiscVarType),                 INTENT(INOUT)           :: m          !< Misc/optimization variables
   INTEGER(IntKi),                       INTENT(  OUT)           :: ErrStat    !< Error status of the operation
   CHARACTER(*),                         INTENT(  OUT)           :: ErrMsg     !< Error message if ErrStat /= ErrID_None
   REAL(R8Ki), ALLOCATABLE, OPTIONAL,    INTENT(INOUT)           :: dYdz(:,:)  !< Partial derivatives of output
                                                                               !!  functions (Y) with respect to the
                                                                               !!  constraint states (z) [intent in to avoid deallocation]
   REAL(R8Ki), ALLOCATABLE, OPTIONAL,    INTENT(INOUT)           :: dXdz(:,:)  !< Partial derivatives of continuous
                                                                               !!  state functions (X) with respect to
                                                                               !!  the constraint states (z) [intent in to avoid deallocation]
   REAL(R8Ki), ALLOCATABLE, OPTIONAL,    INTENT(INOUT)           :: dXddz(:,:) !< Partial derivatives of discrete state
                                                                               !!  functions (Xd) with respect to the
                                                                               !!  constraint states (z) [intent in to avoid deallocation]
   REAL(R8Ki), ALLOCATABLE, OPTIONAL,    INTENT(INOUT)           :: dZdz(:,:)  !< Partial derivatives of constraint
                                                                               !! state functions (Z) with respect to
                                                                               !!  the constraint states (z) [intent in to avoid deallocation]

      ! local variables
   character(*), parameter                                       :: RoutineName = 'BD_JacobianPConstrState'
   
      ! Initialize ErrStat

   ErrStat = ErrID_None
   ErrMsg  = ''
   

   IF ( PRESENT( dYdz ) ) THEN

   END IF

   IF ( PRESENT( dXdz ) ) THEN
      if (allocated(dXdz)) deallocate(dXdz)
   END IF

   IF ( PRESENT( dXddz ) ) THEN
      if (allocated(dXddz)) deallocate(dXddz)
   END IF

   IF ( PRESENT(dZdz) ) THEN
   END IF
     

END SUBROUTINE BD_JacobianPConstrState
!++++++++++++++++++++++++++++++++++++++++++++++++++++++++++++++++++++++++++++++++++++++++++++++++++++++++++++++++++++++++++++++++++
!> Routine to pack the data structures representing the operating points into arrays for linearization.
SUBROUTINE BD_GetOP( t, u, p, x, xd, z, OtherState, y, m, ErrStat, ErrMsg, u_op, y_op, x_op, dx_op, xd_op, z_op, NeedTrimOP )

   REAL(DbKi),                           INTENT(IN   )           :: t          !< Time in seconds at operating point
   TYPE(BD_InputType),                   INTENT(INOUT)           :: u          !< Inputs at operating point (may change to inout if a mesh copy is required)
   TYPE(BD_ParameterType),               INTENT(IN   )           :: p          !< Parameters
   TYPE(BD_ContinuousStateType),         INTENT(IN   )           :: x          !< Continuous states at operating point
   TYPE(BD_DiscreteStateType),           INTENT(IN   )           :: xd         !< Discrete states at operating point
   TYPE(BD_ConstraintStateType),         INTENT(IN   )           :: z          !< Constraint states at operating point
   TYPE(BD_OtherStateType),              INTENT(IN   )           :: OtherState !< Other states at operating point
   TYPE(BD_OutputType),                  INTENT(IN   )           :: y          !< Output at operating point
   TYPE(BD_MiscVarType),                 INTENT(INOUT)           :: m          !< Misc/optimization variables
   INTEGER(IntKi),                       INTENT(  OUT)           :: ErrStat    !< Error status of the operation
   CHARACTER(*),                         INTENT(  OUT)           :: ErrMsg     !< Error message if ErrStat /= ErrID_None
   REAL(ReKi), ALLOCATABLE, OPTIONAL,    INTENT(INOUT)           :: u_op(:)    !< values of linearized inputs
   REAL(ReKi), ALLOCATABLE, OPTIONAL,    INTENT(INOUT)           :: y_op(:)    !< values of linearized outputs
   REAL(ReKi), ALLOCATABLE, OPTIONAL,    INTENT(INOUT)           :: x_op(:)    !< values of linearized continuous states
   REAL(ReKi), ALLOCATABLE, OPTIONAL,    INTENT(INOUT)           :: dx_op(:)   !< values of first time derivatives of linearized continuous states
   REAL(ReKi), ALLOCATABLE, OPTIONAL,    INTENT(INOUT)           :: xd_op(:)   !< values of linearized discrete states
   REAL(ReKi), ALLOCATABLE, OPTIONAL,    INTENT(INOUT)           :: z_op(:)    !< values of linearized constraint states
   LOGICAL,                 OPTIONAL,    INTENT(IN   )           :: NeedTrimOP !< whether a y_op values should contain values for trim solution (3-value representation instead of full orientation matrices, no rotation acc)

   INTEGER(IntKi)                                                :: index, i, dof
   INTEGER(IntKi)                                                :: nu
   INTEGER(IntKi)                                                :: ny
   INTEGER(IntKi)                                                :: ErrStat2
   CHARACTER(ErrMsgLen)                                          :: ErrMsg2
   CHARACTER(*), PARAMETER                                       :: RoutineName = 'BD_GetOP'
   LOGICAL                                                       :: FieldMask(FIELDMASK_SIZE)
   LOGICAL                                                       :: ReturnTrimOP
   TYPE(BD_ContinuousStateType)                                  :: dx          ! derivative of continuous states at operating point

   
      ! Initialize ErrStat

   ErrStat = ErrID_None
   ErrMsg  = ''

   IF ( PRESENT( u_op ) ) THEN
      
      nu = size(p%Jac_u_indx,1) + u%RootMotion%NNodes * 6  ! Jac_u_indx has 3 orientation angles, but the OP needs the full 9 elements of the DCM (thus 6 more per node)
      
      if (.not. allocated(u_op)) then
         call AllocAry(u_op, nu, 'u_op', ErrStat2, ErrMsg2)
            call SetErrStat(ErrStat2, ErrMsg2, ErrStat, ErrMsg, RoutineName)
            if (ErrStat >= AbortErrLev) return
      end if
      
   
      index = 1
      if (.not. p%CompAeroMaps) then
         FieldMask = .false.
         FieldMask(MASKID_TranslationDisp) = .true.
         FieldMask(MASKID_Orientation)     = .true.
         FieldMask(MASKID_TranslationVel)  = .true.
         FieldMask(MASKID_RotationVel)     = .true.
         FieldMask(MASKID_TranslationAcc)  = .true.
         FieldMask(MASKID_RotationAcc)     = .true.
         call PackMotionMesh(u%RootMotion, u_op, index, FieldMask=FieldMask)
   
         call PackLoadMesh(u%PointLoad, u_op, index)
      end if
      
      call PackLoadMesh(u%DistrLoad, u_op, index)
      
   END IF

   
   IF ( PRESENT( y_op ) ) THEN
      ! Only the y operating points need to potentially return a smaller array than the "normal" call to this return. In the trim solution, we use a smaller array for y.
      if (present(NeedTrimOP)) then
         ReturnTrimOP = NeedTrimOP
      else
         ReturnTrimOP = .false.
      end if
      
      if (.not. allocated(y_op)) then
         ny = p%Jac_ny + y%BldMotion%NNodes * 6  ! Jac_ny has 3 orientation angles, but the OP needs the full 9 elements of the DCM (thus 6 more per node)
   
         call AllocAry(y_op, ny, 'y_op', ErrStat2, ErrMsg2)
            call SetErrStat(ErrStat2, ErrMsg2, ErrStat, ErrMsg, RoutineName)
            if (ErrStat >= AbortErrLev) return
      end if

      if (ReturnTrimOP) y_op = 0.0_ReKi ! initialize in case we are returning packed orientations and don't fill the entire array
      
      index = 1
      FieldMask = .false.
      FieldMask(MASKID_TranslationDisp) = .true.
      FieldMask(MASKID_Orientation)     = .true.
      FieldMask(MASKID_TranslationVel)  = .true.

      if (.not. p%CompAeroMaps) then
      
         call PackLoadMesh(y%ReactionForce, y_op, index)

         FieldMask(MASKID_RotationVel)     = .true.
         FieldMask(MASKID_TranslationAcc)  = .true.
         FieldMask(MASKID_RotationAcc)     = .true.
      end if
      call PackMotionMesh(y%BldMotion, y_op, index, FieldMask=FieldMask, TrimOP=ReturnTrimOP)
   
      if (.not. p%CompAeroMaps) then
         index = index - 1
         do i=1,p%NumOuts + p%BldNd_TotNumOuts
            y_op(i+index) = y%WriteOutput(i)
         end do
      end if
      
      
   END IF

   IF ( PRESENT( x_op ) ) THEN

      if (.not. allocated(x_op)) then
         call AllocAry(x_op, p%Jac_nx * 2,'x_op',ErrStat2,ErrMsg2)
            call SetErrStat(ErrStat2,ErrMsg2,ErrStat,ErrMsg,RoutineName)
         if (ErrStat>=AbortErrLev) return
      end if

      index = 1
      do i=2,p%node_total
         do dof=1,p%dof_node
            x_op(index) = x%q( dof, i )
            index = index+1
         end do
      end do

      do i=2,p%node_total
         do dof=1,p%dof_node
            x_op(index) = x%dqdt( dof, i )
            index = index+1
         end do
      end do

   END IF

   IF ( PRESENT( dx_op ) ) THEN

      if (.not. allocated(dx_op)) then
         call AllocAry(dx_op, p%Jac_nx * 2,'dx_op',ErrStat2,ErrMsg2)
            call SetErrStat(ErrStat2,ErrMsg2,ErrStat,ErrMsg,RoutineName)
         if (ErrStat>=AbortErrLev) return
      end if
      
      call BD_CalcContStateDeriv( t, u, p, x, xd, z, OtherState, m, dx, ErrStat2, ErrMsg2 ) 
         call SetErrStat(ErrStat2,ErrMsg2,ErrStat,ErrMsg,RoutineName) 
         if (ErrStat>=AbortErrLev) then
            call BD_DestroyContState( dx, ErrStat2, ErrMsg2)
            return
         end if

      index = 1
      do i=2,p%node_total
         do dof=1,p%dof_node
            dx_op(index) = dx%q( dof, i )
            index = index+1
         end do
      end do

      do i=2,p%node_total
         do dof=1,p%dof_node
            dx_op(index) = dx%dqdt( dof, i )
            index = index+1
         end do
      end do

      call BD_DestroyContState( dx, ErrStat2, ErrMsg2)

   END IF

   IF ( PRESENT( xd_op ) ) THEN

   END IF
   
   IF ( PRESENT( z_op ) ) THEN
   ! this is a little weird, but seems to be how BD has implemented the first node in the continuous state array.

      if (.not. allocated(z_op)) then
         call AllocAry(z_op, p%dof_node * 2,'z_op',ErrStat2,ErrMsg2)
            call SetErrStat(ErrStat2,ErrMsg2,ErrStat,ErrMsg,RoutineName)
         if (ErrStat>=AbortErrLev) return
      end if

      index = 1
      do dof=1,p%dof_node
         z_op(index) = x%q( dof, 1 )
         index = index+1
      end do

      do dof=1,p%dof_node
         z_op(index) = x%dqdt( dof, 1 )
         index = index+1
      end do
   
   END IF

END SUBROUTINE BD_GetOP
!++++++++++++++++++++++++++++++++++++++++++++++++++++++++++++++++++++++++++++++++++++++++++++++++++++++++++++++++++++++++++++++++++   


SUBROUTINE BD_WriteMassStiff( p, m, ErrStat, ErrMsg )
   use YAML, only: yaml_write_array
   TYPE(BD_ParameterType),              INTENT(IN   ) :: p           !< Parameters
   TYPE(BD_MiscVarType),                INTENT(INOUT) :: m           !< misc/optimization variables ! intent(out) so that we can update the accelerations here...
   INTEGER(IntKi),                      INTENT(  OUT) :: ErrStat     !< Error status of the operation
   CHARACTER(*),                        INTENT(  OUT) :: ErrMsg      !< Error message if ErrStat /=

   CHARACTER(*), PARAMETER                            :: RoutineName = 'BD_WriteMassStiff'


      ! Initialize ErrStat
   ErrStat = ErrID_None
   ErrMsg  = ""

   IF (m%Un_Sum <= 0) THEN
      CAll SetErrStat( ErrID_Severe, ' Output file unit already closed.  Cannot write mass and stiffness matrices.', ErrStat, ErrMsg, RoutineName )
      RETURN
   ENDIF


      ! Write out the mass and stiffness in the calculation frame
   WRITE(m%Un_Sum,'()')
   call yaml_write_array(m%Un_Sum, 'K_BD', RESHAPE(m%StifK, (/p%dof_total, p%dof_total/)), p%OutFmt, ErrStat, ErrMsg, comment='Full stiffness matrix (BD calculation coordinate frame).')
   WRITE(m%Un_Sum,'()')
   call yaml_write_array(m%Un_Sum, 'M_BD', RESHAPE(m%MassM, (/p%dof_total, p%dof_total/)), p%OutFmt, ErrStat, ErrMsg, comment='Full mass matrix (BD calculation coordinate frame)')

END SUBROUTINE BD_WriteMassStiff
!----------------------------------------------------------------------------------------------------------------------------------


SUBROUTINE BD_WriteMassStiffInFirstNodeFrame( p, x, m, ErrStat, ErrMsg )
   use YAML, only: yaml_write_array
   TYPE(BD_ParameterType),              INTENT(IN   ) :: p           !< Parameters
   TYPE(BD_ContinuousStateType),        INTENT(IN   ) :: x           !< Continuous states at t
   TYPE(BD_MiscVarType),                INTENT(INOUT) :: m           !< misc/optimization variables ! intent(out) so that we can update the accelerations here...
   INTEGER(IntKi),                      INTENT(  OUT) :: ErrStat     !< Error status of the operation
   CHARACTER(*),                        INTENT(  OUT) :: ErrMsg      !< Error message if ErrStat /=

   REAL(BDKi), ALLOCATABLE                            :: TmpStifK(:,:)  ! temporary array for holding the stiffness matrix for coordinate transform before writing to file
   REAL(BDKi), ALLOCATABLE                            :: TmpMassM(:,:)  ! temporary array for holding the Mass matrix for coordinate transform before writing to file
   REAL(BDKi)                                         :: TmpRR0Local(3,3)
   REAL(BDKi)                                         :: tempR6(6,6)
   INTEGER                                            :: i
   INTEGER                                            :: j
   INTEGER(IntKi)                                     :: ErrStat2   ! Temporary Error status
   CHARACTER(ErrMsgLen)                               :: ErrMsg2    ! Temporary Error message
   CHARACTER(*), PARAMETER                            :: RoutineName = 'BD_WriteMassStiffInFirstNodeFrame'


      ! Initialize ErrStat
   ErrStat = ErrID_None
   ErrMsg  = ""

   IF (m%Un_Sum <= 0) THEN
      CAll SetErrStat( ErrID_Severe, ' Output file unit already closed.  Cannot write mass and stiffness matrices.', ErrStat, ErrMsg, RoutineName )
      RETURN
   ENDIF


      ! Rotate the total mass and stiffness matrices into the first node coordinate frame
   CALL AllocAry(TmpStifK, p%dof_total,p%dof_total, 'TmpStifK', ErrStat2,ErrMsg2); CALL SetErrStat( ErrStat2, ErrMsg2, ErrStat, ErrMsg, RoutineName )
   CALL AllocAry(TmpMassM, p%dof_total,p%dof_total, 'TmpMassM', ErrStat2,ErrMsg2); CALL SetErrStat( ErrStat2, ErrMsg2, ErrStat, ErrMsg, RoutineName )

      ! Find transpose of DCM for first node
   CALL BD_CrvMatrixR(x%q(4:6,1),TmpRR0Local)         ! Transpose of DCM for first node of blade

      ! Create the 6x6 needed for conversion.  See the calculations of m%qp%StifK for why
   tempR6=0.0_BDKi
   tempR6(1:3,1:3) = TmpRR0Local
   tempR6(4:6,4:6) = TmpRR0Local

   do i=1,p%Node_Total
      do j=1,p%Node_Total
         TmpStifK( (j-1)*p%dof_node+1:j*p%dof_node, (i-1)*p%dof_node+1:i*p%dof_node ) = MATMUL( transpose(tempR6), MATMUL( m%StifK(:,j,:,i), tempR6 ))
         TmpMassM( (j-1)*p%dof_node+1:j*p%dof_node, (i-1)*p%dof_node+1:i*p%dof_node ) = MATMUL( transpose(tempR6), MATMUL( m%MassM(:,j,:,i), tempR6 ))
      enddo
   enddo

      ! Write out the mass and stiffness in the first node frame
   call yaml_write_array(m%Un_Sum, 'K_IEC', TmpStifK, p%OutFmt, ErrStat, ErrMsg, comment='Full stiffness matrix (IEC blade first node coordinate frame)')
   call yaml_write_array(m%Un_Sum, 'M_IEC', TmpMassM, p%OutFmt, ErrStat, ErrMsg, comment='Full mass matrix (IEC blade first node coordinate frame)')



   CALL Cleanup()
   RETURN


   CONTAINS
      SUBROUTINE Cleanup()
         IF (ALLOCATED( TmpStifK ))   DEALLOCATE( TmpStifK )
         IF (ALLOCATED( TmpMassM ))   DEALLOCATE( TmpMassM )
      END SUBROUTINE cleanup
END SUBROUTINE BD_WriteMassStiffInFirstNodeFrame
!----------------------------------------------------------------------------------------------------------------------------------

!----------------------------------------------------------------------------------------------------------------------------------
!> Update the state information to follow the blade rootmotion mesh.
!!    - move the state information in x from the previous reference frame at time T (u(2)%rootmotion) to the new reference frame at T+dt (u(1)%rootmation)
!!    - the GlbRot, GlbPos, and Glb_crv values are stored as otherstates and updated
subroutine BD_UpdateGlobalRef(u, p, x, OtherState, ErrStat, ErrMsg)
   type(BD_InputType),           intent(in   ) :: u          !< Inputs at utimes
   type(BD_ParameterType),       intent(in   ) :: p          !< Parameters
   type(BD_ContinuousStateType), intent(inout) :: x          !< Input: Continuous states at t;
   type(BD_OtherStateType),      intent(inout) :: OtherState !< Other states: Other states at t;
   integer(IntKi),               intent(  out) :: ErrStat    !< Error status of the operation
   character(*),                 intent(  out) :: ErrMsg     !< Error message if ErrStat /=

   character(*), parameter       :: RoutineName = 'BD_UpdateGlobalRef'
   integer(IntKi)                :: ErrStat2
   character(ErrMsgLen)          :: ErrMsg2    ! Temporary Error message
   real(R8Ki)                    :: GlbWM_old(3), GlbWM_new(3), GlbWM_diff(3)
   real(R8Ki)                    :: GlbRot_old(3, 3), GlbRot_new(3, 3), GlbRot_diff(3, 3)
   real(R8Ki)                    :: NodeRot_old(3)
   real(R8Ki)                    :: GlbPos_old(3), GlbPos_new(3)
   real(R8Ki)                    :: pos(3), rot(3), trans_vel(3), rot_vel(3), uuN0(3)
   integer(IntKi)                :: i, j, temp_id

   ErrStat  = ErrID_None
   ErrMsg   = ""

   ! If reference frame shouldn't be changed, return
   if (.not. ChangeRefFrame) return

   ! Save old global position, rotation, and WM
   GlbPos_old = OtherState%GlbPos
   GlbRot_old = OtherState%GlbRot
   GlbWM_old  = OtherState%Glb_crv

   ! Calculate new global position, rotation, and WM from root motion -- u must be in the global frame for the     SetRefFrame routine
   call SetRefFrame(u, OtherState%GlbPos, OtherState%GlbRot, OtherState%Glb_Crv, ErrStat2,ErrMsg2)
      CALL SetErrStat( ErrStat2, ErrMsg2, ErrStat, ErrMsg, RoutineName )
      if (ErrStat >= AbortErrLev) return
   GlbPos_new = OtherState%GlbPos
   GlbRot_new = OtherState%GlbRot
   GlbWM_new  = OtherState%Glb_crv

   ! Calculate differences between old and new reference
   call BD_CrvCompose(GlbWM_diff, GlbWM_new, GlbWM_old, FLAG_R1TR2)
   call BD_CrvMatrixR(GlbWM_diff, GlbRot_diff)

   do i = 1, p%elem_total
      do j = 1, p%nodes_per_elem

         ! The last node of the first element is used as the first node in the second element.
         temp_id = (i - 1)*(p%nodes_per_elem - 1) + j 

         ! Calculate displacement in terms of new root motion mesh position
         x%q(1:3, temp_id) =  matmul(transpose(GlbRot_new), &
                                    GlbPos_old - GlbPos_new + &
                                    matmul(GlbRot_old, p%uuN0(1:3, j, i) + x%q(1:3, temp_id)) - &
                                    matmul(GlbRot_new, p%uuN0(1:3, j, i)))

         ! Update the node orientation rotation of the node
         NodeRot_old = x%q(4:6, temp_id)
         call BD_CrvCompose(x%q(4:6, temp_id), GlbWM_diff, NodeRot_old, FLAG_R1R2)
      end do
   end do

   ! Update the translational velocity
   x%dqdt(1:3, :) = matmul(GlbRot_diff, x%dqdt(1:3, :))

   ! Update the rotational velocity
   x%dqdt(4:6, :) = matmul(GlbRot_diff, x%dqdt(4:6, :))
   
   ! Update the translational and rotational acceleration for GA2 algorithm
   OtherState%acc(1:3, 1) = matmul(u%RootMotion%TranslationAcc(:, 1), GlbRot_new)
   OtherState%acc(4:6, 1) = matmul(u%RootMotion%RotationAcc(:, 1), GlbRot_new)
   OtherState%acc(1:3, 2:) = matmul(GlbRot_diff, OtherState%acc(1:3, 2:))
   OtherState%acc(4:6, 2:) = matmul(GlbRot_diff, OtherState%acc(4:6, 2:))

   ! Update the translational and rotational algorithm acceleration for GA2 algorithm
   OtherState%xcc(1:3, :) = matmul(GlbRot_diff, OtherState%xcc(1:3, :))
   OtherState%xcc(4:6, :) = matmul(GlbRot_diff, OtherState%xcc(4:6, :))

   ! Root node is always aligned with root motion mesh 
   x%q(:, 1) = 0.0_R8Ki
   x%dqdt(1:3, 1) = matmul(u%RootMotion%TranslationVel(:, 1), GlbRot_new)
   x%dqdt(4:6, 1) = matmul(u%RootMotion%RotationVel(:, 1), GlbRot_new)

end subroutine







!-----------------------------------------------------------------------------------------------------------------------------------
END MODULE BeamDyn<|MERGE_RESOLUTION|>--- conflicted
+++ resolved
@@ -2963,27 +2963,6 @@
    INTEGER(IntKi)                               :: idx_qp            !< index to quadrature point
    INTEGER(IntKi)                               :: elem_start        !< Starting quadrature point of current element
 
-<<<<<<< HEAD
-   DO nelem=1,p%elem_total
-
-      elem_start = p%node_elem_idx(nelem,1)
-
-      DO idx_qp=1,p%nqp
-
-         !> Calculate the values for the
-
-            ! Initialize to zero for summation
-         m%qp%vvv(:,idx_qp,nelem) = 0.0_BDKi
-         m%qp%vvp(:,idx_qp,nelem) = 0.0_BDKi
-
-            ! Calculate the velocity term, velocity prime (derivative of velocity with respect to X-axis), and acceleration terms
-         DO idx_node=1,p%nodes_per_elem
-            m%qp%vvv(:,idx_qp,nelem) = m%qp%vvv(:,idx_qp,nelem) + p%Shp(idx_node,idx_qp)                             * x%dqdt(:,elem_start-1+idx_node)
-            m%qp%vvp(:,idx_qp,nelem) = m%qp%vvp(:,idx_qp,nelem) + p%ShpDer(idx_node,idx_qp)/p%Jacobian(idx_qp,nelem) * x%dqdt(:,elem_start-1+idx_node)
-         ENDDO
-
-      ENDDO
-=======
    ! Calculate the velocity term, velocity prime (derivative of velocity with respect to X-axis), and acceleration terms
 
    ! Loop through elements
@@ -2996,7 +2975,6 @@
       ! NOTE: errors from LAPACK_GEMM can only be due to matrix size mismatch, so they can be safely ignored if matrices are correct size
       call LAPACK_GEMM('N','N', 1.0_BDKi, x%dqdt(:,elem_start:elem_start+p%nodes_per_elem-1), p%Shp, 0.0_BDKi, m%qp%vvv(:,:,nelem), ErrStat, ErrMsg)
       call LAPACK_GEMM('N','N', 1.0_BDKi, x%dqdt(:,elem_start:elem_start+p%nodes_per_elem-1), p%ShpDer, 0.0_BDKi, m%qp%vvp(:,:,nelem), ErrStat, ErrMsg)
->>>>>>> 6a63db76
 
       ! Apply Jacobian to get velocity derivative with respect to X-axis
       do idx_qp = 1, p%nqp
