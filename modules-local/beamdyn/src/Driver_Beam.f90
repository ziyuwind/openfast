!..................................................................................................................................
! LICENSING                                                                                                                         
! Copyright (C) 2013  National Renewable Energy Laboratory
!
!    Glue is free software: you can redistribute it and/or modify it under the terms of the GNU General Public License as
!    published by the Free Software Foundation, either version 3 of the License, or (at your option) any later version.
!
!    This program is distributed in the hope that it will be useful, but WITHOUT ANY WARRANTY; without even the implied warranty
!    of MERCHANTABILITY or FITNESS FOR A PARTICULAR PURPOSE.  See the GNU General Public License for more details.
!
!    You should have received a copy of the GNU General Public License along with Module2.
!    If not, see <http://www.gnu.org/licenses/>.
!
!**********************************************************************************************************************************
!  
!    ADD DESCRIPTION
!	
!    References:
!
!
!**********************************************************************************************************************************
PROGRAM MAIN

   USE BeamDyn

   USE BeamDyn_Subs  ! for crv extract routines
   USE BeamDyn_Types
   USE NWTC_Library

   IMPLICIT NONE

   ! global glue-code-specific variables

   INTEGER(IntKi)                     :: ErrStat          ! Error status of the operation
   CHARACTER(1024)                    :: ErrMsg           ! Error message if ErrStat /= ErrID_None
   REAL(DbKi)                         :: dt_global        ! fixed/constant global time step
   REAL(DbKi)                         :: t_initial        ! time at initialization
   REAL(DbKi)                         :: t_final          ! time at simulation end 
   REAL(DbKi)                         :: t_global         ! global-loop time marker
   INTEGER(IntKi)                     :: n_t_final        ! total number of time steps
   INTEGER(IntKi)                     :: n_t_global       ! global-loop time counter
   INTEGER(IntKi)                     :: BD_interp_order     ! order of interpolation/extrapolation

   ! Module1 Derived-types variables; see Registry_Module1.txt for details

   TYPE(BD_InitInputType)           :: BD_InitInput
   TYPE(BD_ParameterType)           :: BD_Parameter
   TYPE(BD_ContinuousStateType)     :: BD_ContinuousState
   TYPE(BD_ContinuousStateType)     :: BD_ContinuousStateDeriv
   TYPE(BD_InitOutputType)          :: BD_InitOutput
   TYPE(BD_DiscreteStateType)       :: BD_DiscreteState
   TYPE(BD_ConstraintStateType)     :: BD_ConstraintState
   TYPE(BD_OtherStateType)          :: BD_OtherState
   TYPE(BD_InputType),ALLOCATABLE  :: BD_Input(:)
   REAL(DbKi),        ALLOCATABLE  :: BD_InputTimes(:)
   TYPE(BD_OutputType),ALLOCATABLE  :: BD_Output(:)
   REAL(DbKi),ALLOCATABLE           :: BD_OutputTimes(:)
   INTEGER(IntKi)                     :: DvrOut 

   CHARACTER(256)    :: DvrInputFile


   ! local variables
   Integer(IntKi)                     :: i               ! counter for various loops
   Integer(IntKi)                     :: j               ! counter for various loops

   REAL(ReKi):: temp_R(3,3)
   REAL(DbKi):: start, finish

   ! -------------------------------------------------------------------------
   ! Initialization of glue-code time-step variables
   ! -------------------------------------------------------------------------
   CALL GET_COMMAND_ARGUMENT(1,DvrInputFile)
   CALL BD_ReadDvrFile(DvrInputFile,t_initial,t_final,dt_global,BD_InitInput,&
                          ErrStat,ErrMsg)
   BD_InitInput%RootName  = TRIM(BD_Initinput%InputFile)
   CALL BD_CrvMatrixR(BD_InitInput%GlbRot(:,1),temp_R,ErrStat,ErrMsg)
   BD_InitInput%GlbRot(1:3,1:3) = TRANSPOSE(temp_R(1:3,1:3))
   BD_InitInput%RootDisp(:) = 0.0D+00
   BD_InitInput%RootOri(:,:) = 0.0D0
   BD_InitInput%RootOri(1:3,1:3) = BD_InitInput%GlbRot(1:3,1:3)
   t_global = t_initial
   n_t_final = ((t_final - t_initial) / dt_global )

   ! define polynomial-order for ModName_Input_ExtrapInterp and ModName_Output_ExtrapInterp
   ! Must be 0, 1, or 2
   BD_interp_order = 1

   !Module1: allocate Input and Output arrays; used for interpolation and extrapolation
   ALLOCATE(BD_Input(BD_interp_order + 1)) 
   ALLOCATE(BD_InputTimes(BD_interp_order + 1)) 
   ALLOCATE(BD_Output(BD_interp_order + 1)) 
   ALLOCATE(BD_OutputTimes(BD_interp_order + 1)) 




   CALL BD_Init(BD_InitInput        &
                   , BD_Input(1)         &
                   , BD_Parameter        &
                   , BD_ContinuousState  &
                   , BD_DiscreteState    &
                   , BD_ConstraintState  &
                   , BD_OtherState       &
                   , BD_Output(1)        &
                   , dt_global             &
                   , BD_InitOutput       &
                   , ErrStat               &
                   , ErrMsg )

   BD_InputTimes(1) = t_initial
   BD_InputTimes(2) = t_initial 
   BD_OutputTimes(1) = t_initial
   BD_OutputTimes(2) = t_initial


   CALL BD_InputSolve( BD_InputTimes(1), BD_Input(1), BD_Parameter, BD_InitInput,ErrStat, ErrMsg)
   CALL BD_CopyInput(BD_Input(1), BD_Input(2), MESH_NEWCOPY, ErrStat, ErrMsg)
   CALL BD_CopyOutput(BD_Output(1), BD_Output(2), MESH_NEWCOPY, ErrStat, ErrMsg)

CALL CPU_TIME(start)
   DO n_t_global = 0, n_t_final
WRITE(*,*) "Time Step: ", n_t_global
<<<<<<< HEAD
!IF(n_t_global == 3) STOP 


     CALL BD_CalcOutput( t_global, BD_Input(1), BD_Parameter, BD_ContinuousState, BD_DiscreteState, &
=======
IF(n_t_global == 3) STOP 
     BD_InputTimes(2) = BD_InputTimes(1) 
     BD_InputTimes(1) = t_global + dt_global
     BD_OutputTimes(2) = BD_OutputTimes(1) 
     BD_OutputTimes(1) = t_global + dt_global
     CALL BD_InputSolve( BD_InputTimes(1), BD_Input(1), BD_Parameter, BD_InitInput, ErrStat, ErrMsg)
     CALL BD_InputSolve( BD_InputTimes(2), BD_Input(2), BD_Parameter, BD_InitInput, ErrStat, ErrMsg)

     CALL BD_CalcOutput( t_global, BD_Input(2), BD_Parameter, BD_ContinuousState, BD_DiscreteState, &
>>>>>>> b7aa5f10
                             BD_ConstraintState, &
                             BD_OtherState,  BD_Output(2), ErrStat, ErrMsg)
!     IF(BD_Parameter%analysis_type .EQ. 2 .AND. n_t_global .EQ. 0) THEN
!         CALL BD_InitAcc( t_global, BD_Input(1), BD_Parameter, &
!               BD_ContinuousState,BD_OtherState,ErrStat,ErrMsg)
!!      WRITE(*,*) 'Initial Acc'
!!      WRITE(*,*) BD_OtherState%acc(:)
!!      WRITE(*,*) 'Initial Xcc'
!!      WRITE(*,*) BD_OtherState%xcc(:)
!     ENDIF
WRITE(*,*) 'TEST'
     IF(BD_Parameter%analysis_type .EQ. 1 .AND. n_t_global .EQ. 1) EXIT 

     CALL BD_UpdateStates( t_global, n_t_global, BD_Input, BD_InputTimes, BD_Parameter, &
                               BD_ContinuousState, &
                               BD_DiscreteState, BD_ConstraintState, &
                               BD_OtherState, ErrStat, ErrMsg )

      t_global = REAL(n_t_global+1,DbKi) * dt_global + t_initial

   ENDDO

CALL CPU_TIME(finish)

WRITE(*,*) 'Start: ', start
WRITE(*,*) 'Finish: ', finish
WRITE(*,*) 'Time: ', finish-start

   DO i=1,BD_interp_order + 1
       CALL BD_End( BD_Input(i), BD_Parameter, BD_ContinuousState, BD_DiscreteState, &
                        BD_ConstraintState, BD_OtherState, BD_Output(i), ErrStat, ErrMsg )
   ENDDO 

   DEALLOCATE(BD_Input)
   DEALLOCATE(BD_InputTimes)
   DEALLOCATE(BD_Output)
   DEALLOCATE(BD_OutputTimes)

END PROGRAM MAIN



SUBROUTINE BD_InputSolve( t, u,  p, InitInput, ErrStat, ErrMsg)
 
   USE BeamDyn
   USE BeamDyn_Subs
   USE BeamDyn_Types

   REAL(DbKi),                     INTENT(IN   ):: t
   TYPE(BD_InputType),             INTENT(INOUT):: u
   TYPE(BD_ParameterType),         INTENT(IN   ):: p
   TYPE(BD_InitInputType),         INTENT(IN   ):: InitInput
   INTEGER(IntKi),                 INTENT(  OUT):: ErrStat     ! Error status of the operation
   CHARACTER(*),                   INTENT(  OUT):: ErrMsg      ! Error message if ErrStat /= ErrID_None
   ! local variables
   INTEGER(IntKi)          :: i                ! do-loop counter
   REAL(ReKi)              :: temp_vec(3)
   REAL(ReKi)              :: temp_vec2(3)
   REAL(ReKi)              :: temp_rr(3)
   REAL(ReKi)              :: temp_R(3,3)
   REAL(ReKi)              :: temp_r0(3)
   REAL(ReKi)              :: temp_theta(3)

   ErrStat = ErrID_None
   ErrMsg  = ''

   temp_r0(:) = 0.0D0 
   temp_rr(:)     = 0.0D0
   temp_R(:,:)    = 0.0D0
<<<<<<< HEAD
   temp_r0(:) = 0.0D0 
   temp_r0(3) = 1.0D0
   temp_theta = 1.0006D0*t
=======

   temp_r0(1) = p%GlbPos(2)
   temp_r0(2) = p%GlbPos(3)
   temp_r0(3) = p%GlbPos(1)

   temp_theta(1) = p%IniVelo(5)*t
   temp_theta(2) = p%IniVelo(6)*t
   temp_theta(3) = p%IniVelo(4)*t
>>>>>>> b7aa5f10
   temp_vec(:) = 0.0D0
   temp_vec(:) = 4.0D0*TAN(temp_theta(:)/4.0D0)
   ! gather point forces and line forces

!------------------
!  Rotating beam
!------------------
   ! Point mesh: RootMotion 
   ! Calculate root displacements and rotations
   u%RootMotion%Orientation(:,:,:) = 0.0D0
   DO i=1,3
       u%RootMotion%Orientation(i,i,1) = 1.0D0
   ENDDO
   CALL BD_CrvMatrixR(temp_vec,u%RootMotion%Orientation(:,:,1),ErrStat,ErrMsg)
   temp_rr(:) = MATMUL(u%RootMotion%Orientation(:,:,1),temp_r0)
   u%RootMotion%Orientation(:,:,1) = TRANSPOSE(u%RootMotion%Orientation(:,:,1))
   u%RootMotion%TranslationDisp(:,:)  = 0.0D0
   u%RootMotion%TranslationDisp(:,1) = temp_rr(:) - temp_r0(:)
   ! END Calculate root displacements and rotations

   ! Calculate root translational and angular velocities
   u%RootMotion%RotationVel(:,:) = 0.0D0
   u%RootMotion%RotationVel(1,1) = p%IniVelo(5)
   u%RootMotion%RotationVel(2,1) = p%IniVelo(6)
   u%RootMotion%RotationVel(3,1) = p%IniVelo(1)
   u%RootMotion%TranslationVel(:,:) = 0.0D0
   u%RootMotion%TranslationVel(:,1) = MATMUL(BD_Tilde(u%RootMotion%RotationVel(:,1)),temp_rr)
   ! END Calculate root translational and angular velocities


   ! Calculate root translational and angular accelerations
   u%RootMotion%TranslationAcc(:,:) = 0.0D0
   u%RootMotion%RotationAcc(:,:) = 0.0D0
   u%RootMotion%TranslationAcc(:,1) = MATMUL(BD_Tilde(u%RootMotion%RotationVel(:,1)), &
               MATMUL(BD_Tilde(u%RootMotion%RotationVel(:,1)),temp_rr))
   ! END Calculate root translational and angular accelerations
!------------------
! End rotating beam
!------------------

   u%PointLoad%Force(:,:)  = 0.0D0
   u%PointLoad%Moment(:,:) = 0.0D0
!   u%PointLoad%Force(1,p%node_total)  = 5.0D+04
   u%PointLoad%Force(1:3,p%node_total)  = InitInput%TipLoad(1:3)
   u%PointLoad%Moment(1:3,p%node_total) = InitInput%TipLoad(4:6)
   
!   u%RootMotion%TranslationAcc(3,1) = 1.76991032448401212D-02
!   u%PointLoad%Force(1,p%node_total) = 1.0D+02*SIN(2.0*t)
!   u%PointLoad%Force(1,p%node_total) = 2.0
!   u%PointLoad%Force(3,p%node_total) = 1.0D+03*0.5*(1.0D0-COS(0.2*t))
!   u%PointLoad%Force(3,3) = 1.0D+00

   ! LINE2 mesh: DistrLoad
   u%DistrLoad%Force(:,:)  = 0.0D0
   u%DistrLoad%Moment(:,:) = 0.0D0

   IF(p%quadrature .EQ. 1) THEN
       DO i=1,p%ngp(1)*p%elem_total+2
           u%DistrLoad%Force(1:3,i) = InitInput%DistrLoad(1:3)
           u%DistrLoad%Moment(1:3,i)= InitInput%DistrLoad(4:6)
       ENDDO
   ELSEIF(p%quadrature .EQ. 2) THEN
       DO i=1,p%kp_total
           u%DistrLoad%Force(1:3,i) = InitInput%DistrLoad(1:3)
           u%DistrLoad%Moment(1:3,i)= InitInput%DistrLoad(4:6)
       ENDDO
   ENDIF

END SUBROUTINE BD_InputSolve

SUBROUTINE BD_ReadDvrFile(DvrInputFile,t_ini,t_f,dt,InitInputData,&
                          ErrStat,ErrMsg)
!------------------------------------------------------------------------------------
! This routine reads in the primary BeamDyn input file and places the values it reads
! in the InputFileData structure.
!   It opens an echo file if requested and returns the (still-open) echo file to the
!     calling routine.
!   It also returns the names of the BldFile, FurlFile, and TrwFile for further
!     reading of inputs.
!------------------------------------------------------------------------------------
   USE BeamDyn
   USE BeamDyn_Types
   USE NWTC_Library

   ! Passed variables
   CHARACTER(*),                 INTENT(IN   ) :: DvrInputFile
   INTEGER(IntKi),               INTENT(  OUT) :: ErrStat
   CHARACTER(*),                 INTENT(  OUT) :: ErrMsg
   TYPE(BD_InitInputType),       INTENT(  OUT) :: InitInputData
   REAL(DbKi),                   INTENT(  OUT) :: t_ini
   REAL(DbKi),                   INTENT(  OUT) :: t_f
   REAL(DbKi),                   INTENT(  OUT) :: dt

   ! Local variables:
   INTEGER(IntKi)               :: UnIn                         ! Unit number for reading file
   INTEGER(IntKi)               :: ErrStat2                     ! Temporary Error status
   CHARACTER(ErrMsgLen)         :: ErrMsg2                      ! Temporary Error message
   character(*), parameter      :: RoutineName = 'BD_ReadDvrFile'
   INTEGER(IntKi)               :: UnEc
   
   CHARACTER(1024)              :: FTitle                       ! "File Title": the 2nd line of the input file, which contains a description of its contents

   INTEGER(IntKi)               :: i
   INTEGER(IntKi)               :: j

   ! Initialize some variables:
   ErrStat = ErrID_None
   ErrMsg  = ""
   
   CALL GetNewUnit(UnIn,ErrStat2,ErrMsg2)
      CALL SetErrStat( ErrStat2, ErrMsg2, ErrStat, ErrMsg, RoutineName )
   CALL OpenFInpFile(UnIn,DvrInputFile,ErrStat2,ErrMsg2)
      CALL SetErrStat( ErrStat2, ErrMsg2, ErrStat, ErrMsg, RoutineName )
      IF (ErrStat >= AbortErrLev) RETURN
      
   !-------------------------- HEADER ---------------------------------------------
   CALL ReadCom(UnIn,DvrInputFile,'File Header: Module Version (line 1)',ErrStat2,ErrMsg2,UnEc)
      CALL SetErrStat( ErrStat2, ErrMsg2, ErrStat, ErrMsg, RoutineName )
      
   CALL ReadStr(UnIn,DvrInputFile,FTitle,'FTitle','File Header: File Description (line 2)',ErrStat2, ErrMsg2, UnEc)
      CALL SetErrStat( ErrStat2, ErrMsg2, ErrStat, ErrMsg, RoutineName )
      if (ErrStat >= AbortErrLev) then
         call cleanup()
         return
      end if

   !---------------------- SIMULATION CONTROL --------------------------------------
   CALL ReadCom(UnIn,DvrInputFile,'Section Header: Simulation Control',ErrStat2,ErrMsg2,UnEc)
      CALL SetErrStat( ErrStat2, ErrMsg2, ErrStat, ErrMsg, RoutineName )
   t_ini = 0.0D0 
   t_f   = 0.0D0 
   dt    = 0.0D0 
   CALL ReadVar(UnIn,DvrInputFile,t_ini,'t_initial','Starting time of simulation',ErrStat2,ErrMsg2,UnEc)
      CALL SetErrStat( ErrStat2, ErrMsg2, ErrStat, ErrMsg, RoutineName )

   CALL ReadVar(UnIn,DvrInputFile,t_f,"t_final", "Ending time of simulation",ErrStat2,ErrMsg2,UnEc)
      CALL SetErrStat( ErrStat2, ErrMsg2, ErrStat, ErrMsg, RoutineName )
      
   CALL ReadVar(UnIn,DvrInputFile,dt,"dt", "Time increment size",ErrStat2,ErrMsg2,UnEc)
      CALL SetErrStat( ErrStat2, ErrMsg2, ErrStat, ErrMsg, RoutineName )
      
   !---------------------- GRAVITY PARAMETER --------------------------------------
   CALL ReadCom(UnIn,DvrInputFile,'Section Header: Gravity Parameter',ErrStat2,ErrMsg2,UnEc)
      CALL SetErrStat( ErrStat2, ErrMsg2, ErrStat, ErrMsg, RoutineName )
   InitInputData%gravity(:) = 0.0D0
   CALL ReadVar(UnIn,DvrInputFile,InitInputData%gravity(1),"InitInputData%gravity(1)", "gravity vector X",ErrStat2,ErrMsg2,UnEc)
      CALL SetErrStat( ErrStat2, ErrMsg2, ErrStat, ErrMsg, RoutineName )  
   CALL ReadVar(UnIn,DvrInputFile,InitInputData%gravity(2),"InitInputData%gravity(2)", "gravity vector Y",ErrStat2,ErrMsg2,UnEc)
      CALL SetErrStat( ErrStat2, ErrMsg2, ErrStat, ErrMsg, RoutineName ) 
   CALL ReadVar(UnIn,DvrInputFile,InitInputData%gravity(3),"InitInputData%gravity(3)", "gravity vector Z",ErrStat2,ErrMsg2,UnEc)
      CALL SetErrStat( ErrStat2, ErrMsg2, ErrStat, ErrMsg, RoutineName )
   if (ErrStat >= AbortErrLev) then
       call cleanup()
       return
   end if
   !---------------------- FRAME PARAMETER --------------------------------------
   CALL ReadCom(UnIn,DvrInputFile,'Section Header: Frame Parameter',ErrStat2,ErrMsg2,UnEc)
      CALL SetErrStat( ErrStat2, ErrMsg2, ErrStat, ErrMsg, RoutineName )
   InitInputData%GlbPos(:)   = 0.0D0
   InitInputData%GlbRot(:,:) = 0.0D0
   CALL ReadVar(UnIn,DvrInputFile,InitInputData%GlbPos(1),"InitInputData%GlbPos(1)", "position vector X",ErrStat2,ErrMsg2,UnEc)
      CALL SetErrStat( ErrStat2, ErrMsg2, ErrStat, ErrMsg, RoutineName )  
   CALL ReadVar(UnIn,DvrInputFile,InitInputData%GlbPos(2),"InitInputData%GlbPos(2)", "position vector Y",ErrStat2,ErrMsg2,UnEc)
      CALL SetErrStat( ErrStat2, ErrMsg2, ErrStat, ErrMsg, RoutineName ) 
   CALL ReadVar(UnIn,DvrInputFile,InitInputData%GlbPos(3),"InitInputData%GlbPos(3)", "position vector Z",ErrStat2,ErrMsg2,UnEc)
      CALL SetErrStat( ErrStat2, ErrMsg2, ErrStat, ErrMsg, RoutineName )
   CALL ReadVar(UnIn,DvrInputFile,InitInputData%GlbRot(1,1),"InitInputData%GlbPos(1,1)", "rotation angle X",ErrStat2,ErrMsg2,UnEc)
      CALL SetErrStat( ErrStat2, ErrMsg2, ErrStat, ErrMsg, RoutineName )  
   CALL ReadVar(UnIn,DvrInputFile,InitInputData%GlbRot(2,1),"InitInputData%GlbPos(2,1)", "rotation angle Y",ErrStat2,ErrMsg2,UnEc)
      CALL SetErrStat( ErrStat2, ErrMsg2, ErrStat, ErrMsg, RoutineName )
   CALL ReadVar(UnIn,DvrInputFile,InitInputData%GlbRot(3,1),"InitInputData%GlbPos(3,1)", "rotation angle Z",ErrStat2,ErrMsg2,UnEc)
      CALL SetErrStat( ErrStat2, ErrMsg2, ErrStat, ErrMsg, RoutineName )
   if (ErrStat >= AbortErrLev) then
       call cleanup()
       return
   end if
   !---------------------- INITIAL VELOCITY PARAMETER --------------------------------
   CALL ReadCom(UnIn,DvrInputFile,'Section Header: Initial Velocity Parameter',ErrStat2,ErrMsg2,UnEc)
      CALL SetErrStat( ErrStat2, ErrMsg2, ErrStat, ErrMsg, RoutineName )
   InitInputData%RootVel(:)   = 0.0D0
   CALL ReadVar(UnIn,DvrInputFile,InitInputData%RootVel(1),"InitInputData%IniRootVel(1)", "velocity vector X",ErrStat2,ErrMsg2,UnEc)
      CALL SetErrStat( ErrStat2, ErrMsg2, ErrStat, ErrMsg, RoutineName )  
   CALL ReadVar(UnIn,DvrInputFile,InitInputData%RootVel(2),"InitInputData%IniRootVel(2)", "velocity vector Y",ErrStat2,ErrMsg2,UnEc)
      CALL SetErrStat( ErrStat2, ErrMsg2, ErrStat, ErrMsg, RoutineName )
   CALL ReadVar(UnIn,DvrInputFile,InitInputData%RootVel(3),"InitInputData%IniRootVel(3)", "velocity vector Z",ErrStat2,ErrMsg2,UnEc)
      CALL SetErrStat( ErrStat2, ErrMsg2, ErrStat, ErrMsg, RoutineName )
   CALL ReadVar(UnIn,DvrInputFile,InitInputData%RootVel(4),"InitInputData%IniRootVel(4)", "angular velocity vector X",ErrStat2,ErrMsg2,UnEc)
      CALL SetErrStat( ErrStat2, ErrMsg2, ErrStat, ErrMsg, RoutineName ) 
   CALL ReadVar(UnIn,DvrInputFile,InitInputData%RootVel(5),"InitInputData%IniRootVel(5)", "angular velocity vector Y",ErrStat2,ErrMsg2,UnEc)
      CALL SetErrStat( ErrStat2, ErrMsg2, ErrStat, ErrMsg, RoutineName ) 
   CALL ReadVar(UnIn,DvrInputFile,InitInputData%RootVel(6),"InitInputData%IniRootVel(6)", "angular velocity vector Z",ErrStat2,ErrMsg2,UnEc)
      CALL SetErrStat( ErrStat2, ErrMsg2, ErrStat, ErrMsg, RoutineName ) 
   if (ErrStat >= AbortErrLev) then
       call cleanup()
       return
   end if
  
   !---------------------- APPLIED FORCE --------------------------------
   CALL ReadCom(UnIn,DvrInputFile,'Section Header: Applied Force',ErrStat2,ErrMsg2,UnEc)
      CALL SetErrStat( ErrStat2, ErrMsg2, ErrStat, ErrMsg, RoutineName )
   InitInputData%DistrLoad(:)   = 0.0D0
   InitInputData%TipLoad(:)     = 0.0D0
   CALL ReadVar(UnIn,DvrInputFile,InitInputData%DistrLoad(1),"InitInputData%DistrLoad(1)", "Distributed load vector X",ErrStat2,ErrMsg2,UnEc)
      CALL SetErrStat( ErrStat2, ErrMsg2, ErrStat, ErrMsg, RoutineName )  
   CALL ReadVar(UnIn,DvrInputFile,InitInputData%DistrLoad(2),"InitInputData%DistrLoad(2)", "Distributed load vector Y",ErrStat2,ErrMsg2,UnEc)
      CALL SetErrStat( ErrStat2, ErrMsg2, ErrStat, ErrMsg, RoutineName )  
   CALL ReadVar(UnIn,DvrInputFile,InitInputData%DistrLoad(3),"InitInputData%DistrLoad(3)", "Distributed load vector Z",ErrStat2,ErrMsg2,UnEc)
      CALL SetErrStat( ErrStat2, ErrMsg2, ErrStat, ErrMsg, RoutineName )  
   CALL ReadVar(UnIn,DvrInputFile,InitInputData%DistrLoad(4),"InitInputData%DistrLoad(4)", "Distributed load vector X",ErrStat2,ErrMsg2,UnEc)
      CALL SetErrStat( ErrStat2, ErrMsg2, ErrStat, ErrMsg, RoutineName )  
   CALL ReadVar(UnIn,DvrInputFile,InitInputData%DistrLoad(5),"InitInputData%DistrLoad(5)", "Distributed load vector Y",ErrStat2,ErrMsg2,UnEc)
      CALL SetErrStat( ErrStat2, ErrMsg2, ErrStat, ErrMsg, RoutineName )  
   CALL ReadVar(UnIn,DvrInputFile,InitInputData%DistrLoad(6),"InitInputData%DistrLoad(6)", "Distributed load vector Z",ErrStat2,ErrMsg2,UnEc)
      CALL SetErrStat( ErrStat2, ErrMsg2, ErrStat, ErrMsg, RoutineName )  
   CALL ReadVar(UnIn,DvrInputFile,InitInputData%TipLoad(1),"InitInputData%TipLoad(1)", "Tip load vector X",ErrStat2,ErrMsg2,UnEc)
      CALL SetErrStat( ErrStat2, ErrMsg2, ErrStat, ErrMsg, RoutineName )  
   CALL ReadVar(UnIn,DvrInputFile,InitInputData%TipLoad(2),"InitInputData%TipLoad(2)", "Tip load vector Y",ErrStat2,ErrMsg2,UnEc)
      CALL SetErrStat( ErrStat2, ErrMsg2, ErrStat, ErrMsg, RoutineName )  
   CALL ReadVar(UnIn,DvrInputFile,InitInputData%TipLoad(3),"InitInputData%TipLoad(3)", "Tip load vector Z",ErrStat2,ErrMsg2,UnEc)
      CALL SetErrStat( ErrStat2, ErrMsg2, ErrStat, ErrMsg, RoutineName )  
   CALL ReadVar(UnIn,DvrInputFile,InitInputData%TipLoad(4),"InitInputData%TipLoad(4)", "Tip load vector X",ErrStat2,ErrMsg2,UnEc)
      CALL SetErrStat( ErrStat2, ErrMsg2, ErrStat, ErrMsg, RoutineName )  
   CALL ReadVar(UnIn,DvrInputFile,InitInputData%TipLoad(5),"InitInputData%TipLoad(5)", "Tip load vector Y",ErrStat2,ErrMsg2,UnEc)
      CALL SetErrStat( ErrStat2, ErrMsg2, ErrStat, ErrMsg, RoutineName )  
   CALL ReadVar(UnIn,DvrInputFile,InitInputData%TipLoad(6),"InitInputData%TipLoad(6)", "Tip load vector Z",ErrStat2,ErrMsg2,UnEc)
      CALL SetErrStat( ErrStat2, ErrMsg2, ErrStat, ErrMsg, RoutineName )  
   if (ErrStat >= AbortErrLev) then
       call cleanup()
       return
   end if
   !---------------------- BEAM SECTIONAL PARAMETER ----------------------------------------
   CALL ReadCom(UnIn,DvrInputFile,'Section Header: Primary input file',ErrStat2,ErrMsg2,UnEc)
      CALL SetErrStat( ErrStat2, ErrMsg2, ErrStat, ErrMsg, RoutineName )
   CALL ReadVar ( UnIn, DvrInputFile, InitInputData%InputFile, 'InputFile', 'Name of the primary input file', ErrStat2,ErrMsg2, UnEc )
      CALL SetErrStat( ErrStat2, ErrMsg2, ErrStat, ErrMsg, RoutineName )
   if (ErrStat >= AbortErrLev) then
       call cleanup()
       return
   end if

   call cleanup()
   return
      
contains
   subroutine cleanup() 
      close(UnIn)
      return
   end subroutine cleanup         
END SUBROUTINE BD_ReadDvrFile<|MERGE_RESOLUTION|>--- conflicted
+++ resolved
@@ -121,12 +121,6 @@
 CALL CPU_TIME(start)
    DO n_t_global = 0, n_t_final
 WRITE(*,*) "Time Step: ", n_t_global
-<<<<<<< HEAD
-!IF(n_t_global == 3) STOP 
-
-
-     CALL BD_CalcOutput( t_global, BD_Input(1), BD_Parameter, BD_ContinuousState, BD_DiscreteState, &
-=======
 IF(n_t_global == 3) STOP 
      BD_InputTimes(2) = BD_InputTimes(1) 
      BD_InputTimes(1) = t_global + dt_global
@@ -136,7 +130,6 @@
      CALL BD_InputSolve( BD_InputTimes(2), BD_Input(2), BD_Parameter, BD_InitInput, ErrStat, ErrMsg)
 
      CALL BD_CalcOutput( t_global, BD_Input(2), BD_Parameter, BD_ContinuousState, BD_DiscreteState, &
->>>>>>> b7aa5f10
                              BD_ConstraintState, &
                              BD_OtherState,  BD_Output(2), ErrStat, ErrMsg)
 !     IF(BD_Parameter%analysis_type .EQ. 2 .AND. n_t_global .EQ. 0) THEN
@@ -206,12 +199,6 @@
    temp_r0(:) = 0.0D0 
    temp_rr(:)     = 0.0D0
    temp_R(:,:)    = 0.0D0
-<<<<<<< HEAD
-   temp_r0(:) = 0.0D0 
-   temp_r0(3) = 1.0D0
-   temp_theta = 1.0006D0*t
-=======
-
    temp_r0(1) = p%GlbPos(2)
    temp_r0(2) = p%GlbPos(3)
    temp_r0(3) = p%GlbPos(1)
@@ -219,7 +206,6 @@
    temp_theta(1) = p%IniVelo(5)*t
    temp_theta(2) = p%IniVelo(6)*t
    temp_theta(3) = p%IniVelo(4)*t
->>>>>>> b7aa5f10
    temp_vec(:) = 0.0D0
    temp_vec(:) = 4.0D0*TAN(temp_theta(:)/4.0D0)
    ! gather point forces and line forces
